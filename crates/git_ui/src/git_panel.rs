use crate::branch_picker::{self};
use crate::git_panel_settings::StatusStyle;
use crate::remote_output_toast::{RemoteAction, RemoteOutputToast};
use crate::{
    git_panel_settings::GitPanelSettings, git_status_icon, repository_selector::RepositorySelector,
};
use crate::{picker_prompt, project_diff, ProjectDiff};
use db::kvp::KEY_VALUE_STORE;
use editor::commit_tooltip::CommitTooltip;

use editor::{
    scroll::ScrollbarAutoHide, Editor, EditorElement, EditorMode, EditorSettings, MultiBuffer,
    ShowScrollbar,
};
use futures::StreamExt as _;
use git::repository::{
    Branch, CommitDetails, CommitSummary, PushOptions, Remote, RemoteCommandOutput, ResetMode,
    Upstream, UpstreamTracking, UpstreamTrackingStatus,
};
use git::{repository::RepoPath, status::FileStatus, Commit, ToggleStaged};
use git::{RestoreTrackedFiles, StageAll, TrashUntrackedFiles, UnstageAll};
use gpui::{
    actions, anchored, deferred, hsla, percentage, point, uniform_list, Action, Animation,
    AnimationExt as _, AnyView, BoxShadow, ClickEvent, Corner, DismissEvent, Entity, EventEmitter,
    FocusHandle, Focusable, KeyContext, ListHorizontalSizingBehavior, ListSizingBehavior,
    Modifiers, ModifiersChangedEvent, MouseButton, MouseDownEvent, Point, PromptLevel,
    ScrollStrategy, Stateful, Subscription, Task, Transformation, UniformListScrollHandle,
    WeakEntity,
};
use itertools::Itertools;
use language::{Buffer, File};
use language_model::{
    LanguageModelRegistry, LanguageModelRequest, LanguageModelRequestMessage, Role,
};
use menu::{Confirm, SecondaryConfirm, SelectFirst, SelectLast, SelectNext, SelectPrevious};
use multi_buffer::ExcerptInfo;
use panel::{
    panel_editor_container, panel_editor_style, panel_filled_button, panel_icon_button, PanelHeader,
};
use project::{
    git::{GitEvent, Repository},
    Fs, Project, ProjectPath,
};
use serde::{Deserialize, Serialize};
use settings::Settings as _;
use smallvec::smallvec;
use std::cell::RefCell;
use std::future::Future;
use std::path::{Path, PathBuf};
use std::rc::Rc;
use std::{collections::HashSet, sync::Arc, time::Duration, usize};
use strum::{IntoEnumIterator, VariantNames};
use time::OffsetDateTime;
use ui::{
    prelude::*, ButtonLike, Checkbox, ContextMenu, ElevationIndex, PopoverMenu, Scrollbar,
    ScrollbarState, Tooltip,
};
use util::{maybe, post_inc, ResultExt, TryFutureExt};
use workspace::AppState;

use workspace::{
    dock::{DockPosition, Panel, PanelEvent},
    notifications::{DetachAndPromptErr, NotificationId},
    Toast, Workspace,
};

actions!(
    git_panel,
    [
        Close,
        ToggleFocus,
        OpenMenu,
        FocusEditor,
        FocusChanges,
        ToggleFillCoAuthors,
    ]
);

fn prompt<T>(
    msg: &str,
    detail: Option<&str>,
    window: &mut Window,
    cx: &mut App,
) -> Task<anyhow::Result<T>>
where
    T: IntoEnumIterator + VariantNames + 'static,
{
    let rx = window.prompt(PromptLevel::Info, msg, detail, &T::VARIANTS, cx);
    cx.spawn(|_| async move { Ok(T::iter().nth(rx.await?).unwrap()) })
}

#[derive(strum::EnumIter, strum::VariantNames)]
#[strum(serialize_all = "title_case")]
enum TrashCancel {
    Trash,
    Cancel,
}

fn git_panel_context_menu(window: &mut Window, cx: &mut App) -> Entity<ContextMenu> {
    ContextMenu::build(window, cx, |context_menu, _, _| {
        context_menu
            .action("Stage All", StageAll.boxed_clone())
            .action("Unstage All", UnstageAll.boxed_clone())
            .separator()
            .action("Open Diff", project_diff::Diff.boxed_clone())
            .separator()
            .action("Discard Tracked Changes", RestoreTrackedFiles.boxed_clone())
            .action("Trash Untracked Files", TrashUntrackedFiles.boxed_clone())
    })
}

const GIT_PANEL_KEY: &str = "GitPanel";

const UPDATE_DEBOUNCE: Duration = Duration::from_millis(50);

pub fn init(cx: &mut App) {
    cx.observe_new(
        |workspace: &mut Workspace, _window, _cx: &mut Context<Workspace>| {
            workspace.register_action(|workspace, _: &ToggleFocus, window, cx| {
                workspace.toggle_panel_focus::<GitPanel>(window, cx);
            });
        },
    )
    .detach();
}

#[derive(Debug, Clone)]
pub enum Event {
    Focus,
}

#[derive(Serialize, Deserialize)]
struct SerializedGitPanel {
    width: Option<Pixels>,
}

#[derive(Debug, PartialEq, Eq, Clone, Copy)]
enum Section {
    Conflict,
    Tracked,
    New,
}

#[derive(Debug, PartialEq, Eq, Clone)]
struct GitHeaderEntry {
    header: Section,
}

impl GitHeaderEntry {
    pub fn contains(&self, status_entry: &GitStatusEntry, repo: &Repository) -> bool {
        let this = &self.header;
        let status = status_entry.status;
        match this {
            Section::Conflict => repo.has_conflict(&status_entry.repo_path),
            Section::Tracked => !status.is_created(),
            Section::New => status.is_created(),
        }
    }
    pub fn title(&self) -> &'static str {
        match self.header {
            Section::Conflict => "Conflicts",
            Section::Tracked => "Tracked",
            Section::New => "Untracked",
        }
    }
}

#[derive(Debug, PartialEq, Eq, Clone)]
enum GitListEntry {
    GitStatusEntry(GitStatusEntry),
    Header(GitHeaderEntry),
}

impl GitListEntry {
    fn status_entry(&self) -> Option<&GitStatusEntry> {
        match self {
            GitListEntry::GitStatusEntry(entry) => Some(entry),
            _ => None,
        }
    }
}

#[derive(Debug, PartialEq, Eq, Clone)]
pub struct GitStatusEntry {
    pub(crate) repo_path: RepoPath,
    pub(crate) worktree_path: Arc<Path>,
    pub(crate) abs_path: PathBuf,
    pub(crate) status: FileStatus,
    pub(crate) is_staged: Option<bool>,
}

#[derive(Clone, Copy, Debug, PartialEq, Eq)]
enum TargetStatus {
    Staged,
    Unstaged,
    Reverted,
    Unchanged,
}

struct PendingOperation {
    finished: bool,
    target_status: TargetStatus,
    repo_paths: HashSet<RepoPath>,
    op_id: usize,
}

type RemoteOperations = Rc<RefCell<HashSet<u32>>>;

pub struct GitPanel {
    remote_operation_id: u32,
    pending_remote_operations: RemoteOperations,
    pub(crate) active_repository: Option<Entity<Repository>>,
    pub(crate) commit_editor: Entity<Editor>,
    conflicted_count: usize,
    conflicted_staged_count: usize,
    current_modifiers: Modifiers,
    add_coauthors: bool,
    generate_commit_message_task: Option<Task<Option<()>>>,
    entries: Vec<GitListEntry>,
    focus_handle: FocusHandle,
    fs: Arc<dyn Fs>,
    hide_scrollbar_task: Option<Task<()>>,
    new_count: usize,
    new_staged_count: usize,
    pending: Vec<PendingOperation>,
    pending_commit: Option<Task<()>>,
    pending_serialization: Task<Option<()>>,
    pub(crate) project: Entity<Project>,
    scroll_handle: UniformListScrollHandle,
    scrollbar_state: ScrollbarState,
    selected_entry: Option<usize>,
    marked_entries: Vec<usize>,
    show_scrollbar: bool,
    tracked_count: usize,
    tracked_staged_count: usize,
    update_visible_entries_task: Task<()>,
    width: Option<Pixels>,
    workspace: WeakEntity<Workspace>,
    context_menu: Option<(Entity<ContextMenu>, Point<Pixels>, Subscription)>,
    modal_open: bool,
}

struct RemoteOperationGuard {
    id: u32,
    pending_remote_operations: RemoteOperations,
}

impl Drop for RemoteOperationGuard {
    fn drop(&mut self) {
        self.pending_remote_operations.borrow_mut().remove(&self.id);
    }
}

pub(crate) fn commit_message_editor(
    commit_message_buffer: Entity<Buffer>,
    placeholder: Option<&str>,
    project: Entity<Project>,
    in_panel: bool,
    window: &mut Window,
    cx: &mut Context<'_, Editor>,
) -> Editor {
    let buffer = cx.new(|cx| MultiBuffer::singleton(commit_message_buffer, cx));
    let max_lines = if in_panel { 6 } else { 18 };
    let mut commit_editor = Editor::new(
        EditorMode::AutoHeight { max_lines },
        buffer,
        None,
        false,
        window,
        cx,
    );
    commit_editor.set_collaboration_hub(Box::new(project));
    commit_editor.set_use_autoclose(false);
    commit_editor.set_show_gutter(false, cx);
    commit_editor.set_show_wrap_guides(false, cx);
    commit_editor.set_show_indent_guides(false, cx);
    let placeholder = placeholder.unwrap_or("Enter commit message");
    commit_editor.set_placeholder_text(placeholder, cx);
    commit_editor
}

impl GitPanel {
    pub fn new(
        workspace: Entity<Workspace>,
        project: Entity<Project>,
        app_state: Arc<AppState>,
        window: &mut Window,
        cx: &mut Context<Self>,
    ) -> Self {
        let fs = app_state.fs.clone();
        let git_store = project.read(cx).git_store().clone();
        let active_repository = project.read(cx).active_repository(cx);
        let workspace = workspace.downgrade();

        let focus_handle = cx.focus_handle();
        cx.on_focus(&focus_handle, window, Self::focus_in).detach();
        cx.on_focus_out(&focus_handle, window, |this, _, window, cx| {
            this.hide_scrollbar(window, cx);
        })
        .detach();

        // just to let us render a placeholder editor.
        // Once the active git repo is set, this buffer will be replaced.
        let temporary_buffer = cx.new(|cx| Buffer::local("", cx));
        let commit_editor = cx.new(|cx| {
            commit_message_editor(temporary_buffer, None, project.clone(), true, window, cx)
        });

        commit_editor.update(cx, |editor, cx| {
            editor.clear(window, cx);
        });

        let scroll_handle = UniformListScrollHandle::new();

<<<<<<< HEAD
        cx.subscribe_in(
            &git_store,
            window,
            move |this, git_store, event, window, cx| match event {
                GitEvent::FileSystemUpdated => {
                    this.schedule_update(false, window, cx);
                }
                GitEvent::ActiveRepositoryChanged | GitEvent::GitStateUpdated => {
                    this.active_repository = git_store.read(cx).active_repository();
                    this.schedule_update(true, window, cx);
                }
            },
        )
        .detach();

        let scrollbar_state =
            ScrollbarState::new(scroll_handle.clone()).parent_entity(&cx.entity());

        let repository_selector = cx.new(|cx| RepositorySelector::new(project.clone(), window, cx));

        let mut git_panel = Self {
            pending_remote_operations: Default::default(),
            remote_operation_id: 0,
            active_repository,
            commit_editor,
            conflicted_count: 0,
            conflicted_staged_count: 0,
            current_modifiers: window.modifiers(),
            add_coauthors: true,
            entries: Vec::new(),
            focus_handle: cx.focus_handle(),
            fs,
            hide_scrollbar_task: None,
            new_count: 0,
            new_staged_count: 0,
            pending: Vec::new(),
            pending_commit: None,
            pending_serialization: Task::ready(None),
            project,
            repository_selector,
            scroll_handle,
            scrollbar_state,
            selected_entry: None,
            marked_entries: Vec::new(),
            show_scrollbar: false,
            tracked_count: 0,
            tracked_staged_count: 0,
            update_visible_entries_task: Task::ready(()),
            width: Some(px(360.)),
            context_menu: None,
            workspace,
            modal_open: false,
        };
        git_panel.schedule_update(false, window, cx);
        git_panel.show_scrollbar = git_panel.should_show_scrollbar(cx);
        git_panel
=======
            cx.subscribe_in(
                &git_store,
                window,
                move |this, git_store, event, window, cx| match event {
                    GitEvent::FileSystemUpdated => {
                        this.schedule_update(false, window, cx);
                    }
                    GitEvent::ActiveRepositoryChanged | GitEvent::GitStateUpdated => {
                        this.active_repository = git_store.read(cx).active_repository();
                        this.schedule_update(true, window, cx);
                    }
                    GitEvent::IndexWriteError(error) => {
                        this.workspace
                            .update(cx, |workspace, cx| {
                                workspace.show_error(error, cx);
                            })
                            .ok();
                    }
                },
            )
            .detach();

            let scrollbar_state =
                ScrollbarState::new(scroll_handle.clone()).parent_entity(&cx.entity());

            let mut git_panel = Self {
                pending_remote_operations: Default::default(),
                remote_operation_id: 0,
                active_repository,
                commit_editor,
                conflicted_count: 0,
                conflicted_staged_count: 0,
                current_modifiers: window.modifiers(),
                add_coauthors: true,
                generate_commit_message_task: None,
                entries: Vec::new(),
                focus_handle: cx.focus_handle(),
                fs,
                hide_scrollbar_task: None,
                new_count: 0,
                new_staged_count: 0,
                pending: Vec::new(),
                pending_commit: None,
                pending_serialization: Task::ready(None),
                project,
                scroll_handle,
                scrollbar_state,
                selected_entry: None,
                marked_entries: Vec::new(),
                show_scrollbar: false,
                tracked_count: 0,
                tracked_staged_count: 0,
                update_visible_entries_task: Task::ready(()),
                width: Some(px(360.)),
                context_menu: None,
                workspace,
                modal_open: false,
            };
            git_panel.schedule_update(false, window, cx);
            git_panel.show_scrollbar = git_panel.should_show_scrollbar(cx);
            git_panel
        })
>>>>>>> ca4d8fc9
    }

    pub fn entry_by_path(&self, path: &RepoPath) -> Option<usize> {
        fn binary_search<F>(mut low: usize, mut high: usize, is_target: F) -> Option<usize>
        where
            F: Fn(usize) -> std::cmp::Ordering,
        {
            while low < high {
                let mid = low + (high - low) / 2;
                match is_target(mid) {
                    std::cmp::Ordering::Equal => return Some(mid),
                    std::cmp::Ordering::Less => low = mid + 1,
                    std::cmp::Ordering::Greater => high = mid,
                }
            }
            None
        }
        if self.conflicted_count > 0 {
            let conflicted_start = 1;
            if let Some(ix) = binary_search(
                conflicted_start,
                conflicted_start + self.conflicted_count,
                |ix| {
                    self.entries[ix]
                        .status_entry()
                        .unwrap()
                        .repo_path
                        .cmp(&path)
                },
            ) {
                return Some(ix);
            }
        }
        if self.tracked_count > 0 {
            let tracked_start = if self.conflicted_count > 0 {
                1 + self.conflicted_count
            } else {
                0
            } + 1;
            if let Some(ix) =
                binary_search(tracked_start, tracked_start + self.tracked_count, |ix| {
                    self.entries[ix]
                        .status_entry()
                        .unwrap()
                        .repo_path
                        .cmp(&path)
                })
            {
                return Some(ix);
            }
        }
        if self.new_count > 0 {
            let untracked_start = if self.conflicted_count > 0 {
                1 + self.conflicted_count
            } else {
                0
            } + if self.tracked_count > 0 {
                1 + self.tracked_count
            } else {
                0
            } + 1;
            if let Some(ix) =
                binary_search(untracked_start, untracked_start + self.new_count, |ix| {
                    self.entries[ix]
                        .status_entry()
                        .unwrap()
                        .repo_path
                        .cmp(&path)
                })
            {
                return Some(ix);
            }
        }
        None
    }

    pub fn select_entry_by_path(
        &mut self,
        path: ProjectPath,
        _: &mut Window,
        cx: &mut Context<Self>,
    ) {
        let Some(git_repo) = self.active_repository.as_ref() else {
            return;
        };
        let Some(repo_path) = git_repo.read(cx).project_path_to_repo_path(&path) else {
            return;
        };
        let Some(ix) = self.entry_by_path(&repo_path) else {
            return;
        };
        self.selected_entry = Some(ix);
        cx.notify();
    }

    fn start_remote_operation(&mut self) -> RemoteOperationGuard {
        let id = post_inc(&mut self.remote_operation_id);
        self.pending_remote_operations.borrow_mut().insert(id);

        RemoteOperationGuard {
            id,
            pending_remote_operations: self.pending_remote_operations.clone(),
        }
    }

    fn serialize(&mut self, cx: &mut Context<Self>) {
        let width = self.width;
        self.pending_serialization = cx.background_spawn(
            async move {
                KEY_VALUE_STORE
                    .write_kvp(
                        GIT_PANEL_KEY.into(),
                        serde_json::to_string(&SerializedGitPanel { width })?,
                    )
                    .await?;
                anyhow::Ok(())
            }
            .log_err(),
        );
    }

    pub(crate) fn set_modal_open(&mut self, open: bool, cx: &mut Context<Self>) {
        self.modal_open = open;
        cx.notify();
    }

    fn dispatch_context(&self, window: &mut Window, cx: &Context<Self>) -> KeyContext {
        let mut dispatch_context = KeyContext::new_with_defaults();
        dispatch_context.add("GitPanel");

        if self.is_focused(window, cx) {
            dispatch_context.add("menu");
            dispatch_context.add("ChangesList");
        }

        if self.commit_editor.read(cx).is_focused(window) {
            dispatch_context.add("CommitEditor");
        }

        dispatch_context
    }

    fn is_focused(&self, window: &Window, cx: &Context<Self>) -> bool {
        window
            .focused(cx)
            .map_or(false, |focused| self.focus_handle == focused)
    }

    fn close_panel(&mut self, _: &Close, _window: &mut Window, cx: &mut Context<Self>) {
        cx.emit(PanelEvent::Close);
    }

    fn focus_in(&mut self, window: &mut Window, cx: &mut Context<Self>) {
        if !self.focus_handle.contains_focused(window, cx) {
            cx.emit(Event::Focus);
        }
    }

    fn show_scrollbar(&self, cx: &mut Context<Self>) -> ShowScrollbar {
        GitPanelSettings::get_global(cx)
            .scrollbar
            .show
            .unwrap_or_else(|| EditorSettings::get_global(cx).scrollbar.show)
    }

    fn should_show_scrollbar(&self, cx: &mut Context<Self>) -> bool {
        let show = self.show_scrollbar(cx);
        match show {
            ShowScrollbar::Auto => true,
            ShowScrollbar::System => true,
            ShowScrollbar::Always => true,
            ShowScrollbar::Never => false,
        }
    }

    fn should_autohide_scrollbar(&self, cx: &mut Context<Self>) -> bool {
        let show = self.show_scrollbar(cx);
        match show {
            ShowScrollbar::Auto => true,
            ShowScrollbar::System => cx
                .try_global::<ScrollbarAutoHide>()
                .map_or_else(|| cx.should_auto_hide_scrollbars(), |autohide| autohide.0),
            ShowScrollbar::Always => false,
            ShowScrollbar::Never => true,
        }
    }

    fn hide_scrollbar(&mut self, window: &mut Window, cx: &mut Context<Self>) {
        const SCROLLBAR_SHOW_INTERVAL: Duration = Duration::from_secs(1);
        if !self.should_autohide_scrollbar(cx) {
            return;
        }
        self.hide_scrollbar_task = Some(cx.spawn_in(window, |panel, mut cx| async move {
            cx.background_executor()
                .timer(SCROLLBAR_SHOW_INTERVAL)
                .await;
            panel
                .update(&mut cx, |panel, cx| {
                    panel.show_scrollbar = false;
                    cx.notify();
                })
                .log_err();
        }))
    }

    fn handle_modifiers_changed(
        &mut self,
        event: &ModifiersChangedEvent,
        _: &mut Window,
        cx: &mut Context<Self>,
    ) {
        self.current_modifiers = event.modifiers;
        cx.notify();
    }

    fn scroll_to_selected_entry(&mut self, cx: &mut Context<Self>) {
        if let Some(selected_entry) = self.selected_entry {
            self.scroll_handle
                .scroll_to_item(selected_entry, ScrollStrategy::Center);
        }

        cx.notify();
    }

    fn select_first(&mut self, _: &SelectFirst, _window: &mut Window, cx: &mut Context<Self>) {
        if !self.entries.is_empty() {
            self.selected_entry = Some(1);
            self.scroll_to_selected_entry(cx);
        }
    }

    fn select_previous(
        &mut self,
        _: &SelectPrevious,
        _window: &mut Window,
        cx: &mut Context<Self>,
    ) {
        let item_count = self.entries.len();
        if item_count == 0 {
            return;
        }

        if let Some(selected_entry) = self.selected_entry {
            let new_selected_entry = if selected_entry > 0 {
                selected_entry - 1
            } else {
                selected_entry
            };

            if matches!(
                self.entries.get(new_selected_entry),
                Some(GitListEntry::Header(..))
            ) {
                if new_selected_entry > 0 {
                    self.selected_entry = Some(new_selected_entry - 1)
                }
            } else {
                self.selected_entry = Some(new_selected_entry);
            }

            self.scroll_to_selected_entry(cx);
        }

        cx.notify();
    }

    fn select_next(&mut self, _: &SelectNext, _window: &mut Window, cx: &mut Context<Self>) {
        let item_count = self.entries.len();
        if item_count == 0 {
            return;
        }

        if let Some(selected_entry) = self.selected_entry {
            let new_selected_entry = if selected_entry < item_count - 1 {
                selected_entry + 1
            } else {
                selected_entry
            };
            if matches!(
                self.entries.get(new_selected_entry),
                Some(GitListEntry::Header(..))
            ) {
                self.selected_entry = Some(new_selected_entry + 1);
            } else {
                self.selected_entry = Some(new_selected_entry);
            }

            self.scroll_to_selected_entry(cx);
        }

        cx.notify();
    }

    fn select_last(&mut self, _: &SelectLast, _window: &mut Window, cx: &mut Context<Self>) {
        if self.entries.last().is_some() {
            self.selected_entry = Some(self.entries.len() - 1);
            self.scroll_to_selected_entry(cx);
        }
    }

    pub(crate) fn editor_focus_handle(&self, cx: &mut Context<Self>) -> FocusHandle {
        self.commit_editor.focus_handle(cx).clone()
    }

    fn focus_editor(&mut self, _: &FocusEditor, window: &mut Window, cx: &mut Context<Self>) {
        self.commit_editor.update(cx, |editor, cx| {
            window.focus(&editor.focus_handle(cx));
        });
        cx.notify();
    }

    fn select_first_entry_if_none(&mut self, cx: &mut Context<Self>) {
        let have_entries = self
            .active_repository
            .as_ref()
            .map_or(false, |active_repository| {
                active_repository.read(cx).entry_count() > 0
            });
        if have_entries && self.selected_entry.is_none() {
            self.selected_entry = Some(1);
            self.scroll_to_selected_entry(cx);
            cx.notify();
        }
    }

    fn focus_changes_list(
        &mut self,
        _: &FocusChanges,
        window: &mut Window,
        cx: &mut Context<Self>,
    ) {
        self.select_first_entry_if_none(cx);

        cx.focus_self(window);
        cx.notify();
    }

    fn get_selected_entry(&self) -> Option<&GitListEntry> {
        self.selected_entry.and_then(|i| self.entries.get(i))
    }

    fn open_diff(&mut self, _: &menu::Confirm, window: &mut Window, cx: &mut Context<Self>) {
        maybe!({
            let entry = self.entries.get(self.selected_entry?)?.status_entry()?;
            let workspace = self.workspace.upgrade()?;
            let git_repo = self.active_repository.as_ref()?;

            if let Some(project_diff) = workspace.read(cx).active_item_as::<ProjectDiff>(cx) {
                if let Some(project_path) = project_diff.read(cx).active_path(cx) {
                    if Some(&entry.repo_path)
                        == git_repo
                            .read(cx)
                            .project_path_to_repo_path(&project_path)
                            .as_ref()
                    {
                        project_diff.focus_handle(cx).focus(window);
                        return None;
                    }
                }
            };

            if entry.worktree_path.starts_with("..") {
                self.workspace
                    .update(cx, |workspace, cx| {
                        workspace
                            .open_abs_path(
                                entry.abs_path.clone(),
                                true, /* FIXME */
                                window,
                                cx,
                            )
                            .detach_and_log_err(cx);
                    })
                    .ok();
                self.focus_handle.focus(window);
            } else {
                self.workspace
                    .update(cx, |workspace, cx| {
                        ProjectDiff::deploy_at(workspace, Some(entry.clone()), window, cx);
                    })
                    .ok();
                self.focus_handle.focus(window);
            }

            Some(())
        });
    }

    fn open_file(
        &mut self,
        _: &menu::SecondaryConfirm,
        window: &mut Window,
        cx: &mut Context<Self>,
    ) {
        maybe!({
            let entry = self.entries.get(self.selected_entry?)?.status_entry()?;
            let active_repo = self.active_repository.as_ref()?;
            let path = active_repo
                .read(cx)
                .repo_path_to_project_path(&entry.repo_path)?;
            if entry.status.is_deleted() {
                return None;
            }

            self.workspace
                .update(cx, |workspace, cx| {
                    workspace
                        .open_path_preview(path, None, false, false, true, window, cx)
                        .detach_and_prompt_err("Failed to open file", window, cx, |e, _, _| {
                            Some(format!("{e}"))
                        });
                })
                .ok()
        });
    }

    fn revert_selected(
        &mut self,
        _: &git::RestoreFile,
        window: &mut Window,
        cx: &mut Context<Self>,
    ) {
        maybe!({
            let list_entry = self.entries.get(self.selected_entry?)?.clone();
            let entry = list_entry.status_entry()?;
            self.revert_entry(&entry, window, cx);
            Some(())
        });
    }

    fn revert_entry(
        &mut self,
        entry: &GitStatusEntry,
        window: &mut Window,
        cx: &mut Context<Self>,
    ) {
        maybe!({
            let active_repo = self.active_repository.clone()?;
            let path = active_repo
                .read(cx)
                .repo_path_to_project_path(&entry.repo_path)?;
            let workspace = self.workspace.clone();

            if entry.status.is_staged() != Some(false) {
                self.perform_stage(false, vec![entry.repo_path.clone()], cx);
            }
            let filename = path.path.file_name()?.to_string_lossy();

            if !entry.status.is_created() {
                self.perform_checkout(vec![entry.repo_path.clone()], cx);
            } else {
                let prompt = prompt(&format!("Trash {}?", filename), None, window, cx);
                cx.spawn_in(window, |_, mut cx| async move {
                    match prompt.await? {
                        TrashCancel::Trash => {}
                        TrashCancel::Cancel => return Ok(()),
                    }
                    let task = workspace.update(&mut cx, |workspace, cx| {
                        workspace
                            .project()
                            .update(cx, |project, cx| project.delete_file(path, true, cx))
                    })?;
                    if let Some(task) = task {
                        task.await?;
                    }
                    Ok(())
                })
                .detach_and_prompt_err(
                    "Failed to trash file",
                    window,
                    cx,
                    |e, _, _| Some(format!("{e}")),
                );
            }
            Some(())
        });
    }

    fn perform_checkout(&mut self, repo_paths: Vec<RepoPath>, cx: &mut Context<Self>) {
        let workspace = self.workspace.clone();
        let Some(active_repository) = self.active_repository.clone() else {
            return;
        };

        let op_id = self.pending.iter().map(|p| p.op_id).max().unwrap_or(0) + 1;
        self.pending.push(PendingOperation {
            op_id,
            target_status: TargetStatus::Reverted,
            repo_paths: repo_paths.iter().cloned().collect(),
            finished: false,
        });
        self.update_visible_entries(cx);
        let task = cx.spawn(|_, mut cx| async move {
            let tasks: Vec<_> = workspace.update(&mut cx, |workspace, cx| {
                workspace.project().update(cx, |project, cx| {
                    repo_paths
                        .iter()
                        .filter_map(|repo_path| {
                            let path = active_repository
                                .read(cx)
                                .repo_path_to_project_path(&repo_path)?;
                            Some(project.open_buffer(path, cx))
                        })
                        .collect()
                })
            })?;

            let buffers = futures::future::join_all(tasks).await;

            active_repository
                .update(&mut cx, |repo, _| repo.checkout_files("HEAD", repo_paths))?
                .await??;

            let tasks: Vec<_> = cx.update(|cx| {
                buffers
                    .iter()
                    .filter_map(|buffer| {
                        buffer.as_ref().ok()?.update(cx, |buffer, cx| {
                            buffer.is_dirty().then(|| buffer.reload(cx))
                        })
                    })
                    .collect()
            })?;

            futures::future::join_all(tasks).await;

            Ok(())
        });

        cx.spawn(|this, mut cx| async move {
            let result = task.await;

            this.update(&mut cx, |this, cx| {
                for pending in this.pending.iter_mut() {
                    if pending.op_id == op_id {
                        pending.finished = true;
                        if result.is_err() {
                            pending.target_status = TargetStatus::Unchanged;
                            this.update_visible_entries(cx);
                        }
                        break;
                    }
                }
                result
                    .map_err(|e| {
                        this.show_err_toast(e, cx);
                    })
                    .ok();
            })
            .ok();
        })
        .detach();
    }

    fn restore_tracked_files(
        &mut self,
        _: &RestoreTrackedFiles,
        window: &mut Window,
        cx: &mut Context<Self>,
    ) {
        let entries = self
            .entries
            .iter()
            .filter_map(|entry| entry.status_entry().cloned())
            .filter(|status_entry| !status_entry.status.is_created())
            .collect::<Vec<_>>();

        match entries.len() {
            0 => return,
            1 => return self.revert_entry(&entries[0], window, cx),
            _ => {}
        }
        let mut details = entries
            .iter()
            .filter_map(|entry| entry.repo_path.0.file_name())
            .map(|filename| filename.to_string_lossy())
            .take(5)
            .join("\n");
        if entries.len() > 5 {
            details.push_str(&format!("\nand {} more…", entries.len() - 5))
        }

        #[derive(strum::EnumIter, strum::VariantNames)]
        #[strum(serialize_all = "title_case")]
        enum RestoreCancel {
            RestoreTrackedFiles,
            Cancel,
        }
        let prompt = prompt(
            "Discard changes to these files?",
            Some(&details),
            window,
            cx,
        );
        cx.spawn(|this, mut cx| async move {
            match prompt.await {
                Ok(RestoreCancel::RestoreTrackedFiles) => {
                    this.update(&mut cx, |this, cx| {
                        let repo_paths = entries.into_iter().map(|entry| entry.repo_path).collect();
                        this.perform_checkout(repo_paths, cx);
                    })
                    .ok();
                }
                _ => {
                    return;
                }
            }
        })
        .detach();
    }

    fn clean_all(&mut self, _: &TrashUntrackedFiles, window: &mut Window, cx: &mut Context<Self>) {
        let workspace = self.workspace.clone();
        let Some(active_repo) = self.active_repository.clone() else {
            return;
        };
        let to_delete = self
            .entries
            .iter()
            .filter_map(|entry| entry.status_entry())
            .filter(|status_entry| status_entry.status.is_created())
            .cloned()
            .collect::<Vec<_>>();

        match to_delete.len() {
            0 => return,
            1 => return self.revert_entry(&to_delete[0], window, cx),
            _ => {}
        };

        let mut details = to_delete
            .iter()
            .map(|entry| {
                entry
                    .repo_path
                    .0
                    .file_name()
                    .map(|f| f.to_string_lossy())
                    .unwrap_or_default()
            })
            .take(5)
            .join("\n");

        if to_delete.len() > 5 {
            details.push_str(&format!("\nand {} more…", to_delete.len() - 5))
        }

        let prompt = prompt("Trash these files?", Some(&details), window, cx);
        cx.spawn_in(window, |this, mut cx| async move {
            match prompt.await? {
                TrashCancel::Trash => {}
                TrashCancel::Cancel => return Ok(()),
            }
            let tasks = workspace.update(&mut cx, |workspace, cx| {
                to_delete
                    .iter()
                    .filter_map(|entry| {
                        workspace.project().update(cx, |project, cx| {
                            let project_path = active_repo
                                .read(cx)
                                .repo_path_to_project_path(&entry.repo_path)?;
                            project.delete_file(project_path, true, cx)
                        })
                    })
                    .collect::<Vec<_>>()
            })?;
            let to_unstage = to_delete
                .into_iter()
                .filter_map(|entry| {
                    if entry.status.is_staged() != Some(false) {
                        Some(entry.repo_path.clone())
                    } else {
                        None
                    }
                })
                .collect();
            this.update(&mut cx, |this, cx| {
                this.perform_stage(false, to_unstage, cx)
            })?;
            for task in tasks {
                task.await?;
            }
            Ok(())
        })
        .detach_and_prompt_err("Failed to trash files", window, cx, |e, _, _| {
            Some(format!("{e}"))
        });
    }

    fn stage_all(&mut self, _: &StageAll, _window: &mut Window, cx: &mut Context<Self>) {
        let repo_paths = self
            .entries
            .iter()
            .filter_map(|entry| entry.status_entry())
            .filter(|status_entry| status_entry.is_staged != Some(true))
            .map(|status_entry| status_entry.repo_path.clone())
            .collect::<Vec<_>>();
        self.perform_stage(true, repo_paths, cx);
    }

    fn unstage_all(&mut self, _: &UnstageAll, _window: &mut Window, cx: &mut Context<Self>) {
        let repo_paths = self
            .entries
            .iter()
            .filter_map(|entry| entry.status_entry())
            .filter(|status_entry| status_entry.is_staged != Some(false))
            .map(|status_entry| status_entry.repo_path.clone())
            .collect::<Vec<_>>();
        self.perform_stage(false, repo_paths, cx);
    }

    fn toggle_staged_for_entry(
        &mut self,
        entry: &GitListEntry,
        _window: &mut Window,
        cx: &mut Context<Self>,
    ) {
        let Some(active_repository) = self.active_repository.as_ref() else {
            return;
        };
        let (stage, repo_paths) = match entry {
            GitListEntry::GitStatusEntry(status_entry) => {
                if status_entry.status.is_staged().unwrap_or(false) {
                    (false, vec![status_entry.repo_path.clone()])
                } else {
                    (true, vec![status_entry.repo_path.clone()])
                }
            }
            GitListEntry::Header(section) => {
                let goal_staged_state = !self.header_state(section.header).selected();
                let repository = active_repository.read(cx);
                let entries = self
                    .entries
                    .iter()
                    .filter_map(|entry| entry.status_entry())
                    .filter(|status_entry| {
                        section.contains(&status_entry, repository)
                            && status_entry.is_staged != Some(goal_staged_state)
                    })
                    .map(|status_entry| status_entry.repo_path.clone())
                    .collect::<Vec<_>>();

                (goal_staged_state, entries)
            }
        };
        self.perform_stage(stage, repo_paths, cx);
    }

    fn perform_stage(&mut self, stage: bool, repo_paths: Vec<RepoPath>, cx: &mut Context<Self>) {
        let Some(active_repository) = self.active_repository.clone() else {
            return;
        };
        let op_id = self.pending.iter().map(|p| p.op_id).max().unwrap_or(0) + 1;
        self.pending.push(PendingOperation {
            op_id,
            target_status: if stage {
                TargetStatus::Staged
            } else {
                TargetStatus::Unstaged
            },
            repo_paths: repo_paths.iter().cloned().collect(),
            finished: false,
        });
        let repo_paths = repo_paths.clone();
        let repository = active_repository.read(cx);
        self.update_counts(repository);
        cx.notify();

        cx.spawn({
            |this, mut cx| async move {
                let result = cx
                    .update(|cx| {
                        if stage {
                            active_repository
                                .update(cx, |repo, cx| repo.stage_entries(repo_paths.clone(), cx))
                        } else {
                            active_repository
                                .update(cx, |repo, cx| repo.unstage_entries(repo_paths.clone(), cx))
                        }
                    })?
                    .await;

                this.update(&mut cx, |this, cx| {
                    for pending in this.pending.iter_mut() {
                        if pending.op_id == op_id {
                            pending.finished = true
                        }
                    }
                    result
                        .map_err(|e| {
                            this.show_err_toast(e, cx);
                        })
                        .ok();
                    cx.notify();
                })
            }
        })
        .detach();
    }

    pub fn total_staged_count(&self) -> usize {
        self.tracked_staged_count + self.new_staged_count + self.conflicted_staged_count
    }

    pub fn commit_message_buffer(&self, cx: &App) -> Entity<Buffer> {
        self.commit_editor
            .read(cx)
            .buffer()
            .read(cx)
            .as_singleton()
            .unwrap()
            .clone()
    }

    fn toggle_staged_for_selected(
        &mut self,
        _: &git::ToggleStaged,
        window: &mut Window,
        cx: &mut Context<Self>,
    ) {
        if let Some(selected_entry) = self.get_selected_entry().cloned() {
            self.toggle_staged_for_entry(&selected_entry, window, cx);
        }
    }

    fn commit(&mut self, _: &git::Commit, window: &mut Window, cx: &mut Context<Self>) {
        if self
            .commit_editor
            .focus_handle(cx)
            .contains_focused(window, cx)
        {
            self.commit_changes(window, cx)
        } else {
            cx.propagate();
        }
    }

    fn custom_or_suggested_commit_message(&self, cx: &mut Context<Self>) -> Option<String> {
        let message = self.commit_editor.read(cx).text(cx);

        if !message.trim().is_empty() {
            return Some(message.to_string());
        }

        self.suggest_commit_message()
            .filter(|message| !message.trim().is_empty())
    }

    pub(crate) fn commit_changes(&mut self, window: &mut Window, cx: &mut Context<Self>) {
        let Some(active_repository) = self.active_repository.clone() else {
            return;
        };
        let error_spawn = |message, window: &mut Window, cx: &mut App| {
            let prompt = window.prompt(PromptLevel::Warning, message, None, &["Ok"], cx);
            cx.spawn(|_| async move {
                prompt.await.ok();
            })
            .detach();
        };

        if self.has_unstaged_conflicts() {
            error_spawn(
                "There are still conflicts. You must stage these before committing",
                window,
                cx,
            );
            return;
        }

        let commit_message = self.custom_or_suggested_commit_message(cx);

        let Some(mut message) = commit_message else {
            self.commit_editor.read(cx).focus_handle(cx).focus(window);
            return;
        };

        if self.add_coauthors {
            self.fill_co_authors(&mut message, cx);
        }

        let task = if self.has_staged_changes() {
            // Repository serializes all git operations, so we can just send a commit immediately
            let commit_task = active_repository.read(cx).commit(message.into(), None);
            cx.background_spawn(async move { commit_task.await? })
        } else {
            let changed_files = self
                .entries
                .iter()
                .filter_map(|entry| entry.status_entry())
                .filter(|status_entry| !status_entry.status.is_created())
                .map(|status_entry| status_entry.repo_path.clone())
                .collect::<Vec<_>>();

            if changed_files.is_empty() {
                error_spawn("No changes to commit", window, cx);
                return;
            }

            let stage_task =
                active_repository.update(cx, |repo, cx| repo.stage_entries(changed_files, cx));
            cx.spawn(|_, mut cx| async move {
                stage_task.await?;
                let commit_task = active_repository
                    .update(&mut cx, |repo, _| repo.commit(message.into(), None))?;
                commit_task.await?
            })
        };
        let task = cx.spawn_in(window, |this, mut cx| async move {
            let result = task.await;
            this.update_in(&mut cx, |this, window, cx| {
                this.pending_commit.take();
                match result {
                    Ok(()) => {
                        this.commit_editor
                            .update(cx, |editor, cx| editor.clear(window, cx));
                    }
                    Err(e) => this.show_err_toast(e, cx),
                }
            })
            .ok();
        });

        self.pending_commit = Some(task);
    }

    fn uncommit(&mut self, window: &mut Window, cx: &mut Context<Self>) {
        let Some(repo) = self.active_repository.clone() else {
            return;
        };

        let confirmation = self.check_for_pushed_commits(window, cx);
        let prior_head = self.load_commit_details("HEAD", cx);

        let task = cx.spawn_in(window, |this, mut cx| async move {
            let result = maybe!(async {
                if let Ok(true) = confirmation.await {
                    let prior_head = prior_head.await?;

                    repo.update(&mut cx, |repo, _| repo.reset("HEAD^", ResetMode::Soft))?
                        .await??;

                    Ok(Some(prior_head))
                } else {
                    Ok(None)
                }
            })
            .await;

            this.update_in(&mut cx, |this, window, cx| {
                this.pending_commit.take();
                match result {
                    Ok(None) => {}
                    Ok(Some(prior_commit)) => {
                        this.commit_editor.update(cx, |editor, cx| {
                            editor.set_text(prior_commit.message, window, cx)
                        });
                    }
                    Err(e) => this.show_err_toast(e, cx),
                }
            })
            .ok();
        });

        self.pending_commit = Some(task);
    }

    fn check_for_pushed_commits(
        &mut self,
        window: &mut Window,
        cx: &mut Context<Self>,
    ) -> impl Future<Output = Result<bool, anyhow::Error>> {
        let repo = self.active_repository.clone();
        let mut cx = window.to_async(cx);

        async move {
            let Some(repo) = repo else {
                return Err(anyhow::anyhow!("No active repository"));
            };

            let pushed_to: Vec<SharedString> = repo
                .update(&mut cx, |repo, _| repo.check_for_pushed_commits())?
                .await??;

            if pushed_to.is_empty() {
                Ok(true)
            } else {
                #[derive(strum::EnumIter, strum::VariantNames)]
                #[strum(serialize_all = "title_case")]
                enum CancelUncommit {
                    Uncommit,
                    Cancel,
                }
                let detail = format!(
                    "This commit was already pushed to {}.",
                    pushed_to.into_iter().join(", ")
                );
                let result = cx
                    .update(|window, cx| prompt("Are you sure?", Some(&detail), window, cx))?
                    .await?;

                match result {
                    CancelUncommit::Cancel => Ok(false),
                    CancelUncommit::Uncommit => Ok(true),
                }
            }
        }
    }

    /// Suggests a commit message based on the changed files and their statuses
    pub fn suggest_commit_message(&self) -> Option<String> {
        if self.total_staged_count() != 1 {
            return None;
        }

        let entry = self
            .entries
            .iter()
            .find(|entry| match entry.status_entry() {
                Some(entry) => entry.is_staged.unwrap_or(false),
                _ => false,
            })?;

        let GitListEntry::GitStatusEntry(git_status_entry) = entry.clone() else {
            return None;
        };

        let action_text = if git_status_entry.status.is_deleted() {
            Some("Delete")
        } else if git_status_entry.status.is_created() {
            Some("Create")
        } else if git_status_entry.status.is_modified() {
            Some("Update")
        } else {
            None
        }?;

        let file_name = git_status_entry
            .repo_path
            .file_name()
            .unwrap_or_default()
            .to_string_lossy();

        Some(format!("{} {}", action_text, file_name))
    }

    /// Generates a commit message using an LLM.
    fn generate_commit_message(&mut self, cx: &mut Context<Self>) {
        let Some(provider) = LanguageModelRegistry::read_global(cx).active_provider() else {
            return;
        };
        let Some(model) = LanguageModelRegistry::read_global(cx).active_model() else {
            return;
        };

        if !provider.is_authenticated(cx) {
            return;
        }

        const PROMPT: &str = include_str!("commit_message_prompt.txt");

        // TODO: We need to generate a diff from the actual Git state.
        //
        // It need not look exactly like the structure below, this is just an example generated by Claude.
        let diff_text = "diff --git a/src/main.rs b/src/main.rs
index 1234567..abcdef0 100644
--- a/src/main.rs
+++ b/src/main.rs
@@ -10,7 +10,7 @@ fn main() {
     println!(\"Hello, world!\");
-    let unused_var = 42;
+    let important_value = 42;

     // Do something with the value
-    // TODO: Implement this later
+    println!(\"The answer is {}\", important_value);
 }";

        let request = LanguageModelRequest {
            messages: vec![LanguageModelRequestMessage {
                role: Role::User,
                content: vec![format!("{PROMPT}\n{diff_text}").into()],
                cache: false,
            }],
            tools: Vec::new(),
            stop: Vec::new(),
            temperature: None,
        };

        self.generate_commit_message_task = Some(cx.spawn(|this, mut cx| {
            async move {
                let stream = model.stream_completion_text(request, &cx);
                let mut messages = stream.await?;

                while let Some(message) = messages.stream.next().await {
                    let text = message?;

                    this.update(&mut cx, |this, cx| {
                        this.commit_message_buffer(cx).update(cx, |buffer, cx| {
                            let insert_position = buffer.anchor_before(buffer.len());
                            buffer.edit([(insert_position..insert_position, text)], None, cx);
                        });
                    })?;
                }

                anyhow::Ok(())
            }
            .log_err()
        }));
    }

    fn update_editor_placeholder(&mut self, cx: &mut Context<Self>) {
        let suggested_commit_message = self.suggest_commit_message();
        let placeholder_text = suggested_commit_message
            .as_deref()
            .unwrap_or("Enter commit message");

        self.commit_editor.update(cx, |editor, cx| {
            editor.set_placeholder_text(Arc::from(placeholder_text), cx)
        });

        cx.notify();
    }

    pub(crate) fn fetch(&mut self, _: &git::Fetch, _window: &mut Window, cx: &mut Context<Self>) {
        let Some(repo) = self.active_repository.clone() else {
            return;
        };
        let guard = self.start_remote_operation();
        let fetch = repo.read(cx).fetch();
        cx.spawn(|this, mut cx| async move {
            let remote_message = fetch.await?;
            drop(guard);
            this.update(&mut cx, |this, cx| {
                match remote_message {
                    Ok(remote_message) => {
                        this.show_remote_output(RemoteAction::Fetch, remote_message, cx);
                    }
                    Err(e) => {
                        this.show_err_toast(e, cx);
                    }
                }

                anyhow::Ok(())
            })
            .ok();
            anyhow::Ok(())
        })
        .detach_and_log_err(cx);
    }

    pub(crate) fn pull(&mut self, _: &git::Pull, window: &mut Window, cx: &mut Context<Self>) {
        let Some(repo) = self.active_repository.clone() else {
            return;
        };
        let Some(branch) = repo.read(cx).current_branch() else {
            return;
        };
        let branch = branch.clone();
        let remote = self.get_current_remote(window, cx);
        cx.spawn(move |this, mut cx| async move {
            let remote = match remote.await {
                Ok(Some(remote)) => remote,
                Ok(None) => {
                    return Ok(());
                }
                Err(e) => {
                    log::error!("Failed to get current remote: {}", e);
                    this.update(&mut cx, |this, cx| this.show_err_toast(e, cx))
                        .ok();
                    return Ok(());
                }
            };

            let guard = this
                .update(&mut cx, |this, _| this.start_remote_operation())
                .ok();

            let pull = repo.update(&mut cx, |repo, _cx| {
                repo.pull(branch.name.clone(), remote.name.clone())
            })?;

            let remote_message = pull.await?;
            drop(guard);

            this.update(&mut cx, |this, cx| match remote_message {
                Ok(remote_message) => {
                    this.show_remote_output(RemoteAction::Pull, remote_message, cx)
                }
                Err(err) => this.show_err_toast(err, cx),
            })
            .ok();

            anyhow::Ok(())
        })
        .detach_and_log_err(cx);
    }

    pub(crate) fn push(&mut self, action: &git::Push, window: &mut Window, cx: &mut Context<Self>) {
        let Some(repo) = self.active_repository.clone() else {
            return;
        };
        let Some(branch) = repo.read(cx).current_branch() else {
            return;
        };
        let branch = branch.clone();
        let options = action.options;
        let remote = self.get_current_remote(window, cx);

        cx.spawn(move |this, mut cx| async move {
            let remote = match remote.await {
                Ok(Some(remote)) => remote,
                Ok(None) => {
                    return Ok(());
                }
                Err(e) => {
                    log::error!("Failed to get current remote: {}", e);
                    this.update(&mut cx, |this, cx| this.show_err_toast(e, cx))
                        .ok();
                    return Ok(());
                }
            };

            let guard = this
                .update(&mut cx, |this, _| this.start_remote_operation())
                .ok();

            let push = repo.update(&mut cx, |repo, _cx| {
                repo.push(branch.name.clone(), remote.name.clone(), options)
            })?;

            let remote_output = push.await?;

            drop(guard);

            this.update(&mut cx, |this, cx| match remote_output {
                Ok(remote_message) => {
                    this.show_remote_output(RemoteAction::Push(remote), remote_message, cx);
                }
                Err(e) => {
                    this.show_err_toast(e, cx);
                }
            })?;

            anyhow::Ok(())
        })
        .detach_and_log_err(cx);
    }

    fn get_current_remote(
        &mut self,
        window: &mut Window,
        cx: &mut Context<Self>,
    ) -> impl Future<Output = anyhow::Result<Option<Remote>>> {
        let repo = self.active_repository.clone();
        let workspace = self.workspace.clone();
        let mut cx = window.to_async(cx);

        async move {
            let Some(repo) = repo else {
                return Err(anyhow::anyhow!("No active repository"));
            };

            let mut current_remotes: Vec<Remote> = repo
                .update(&mut cx, |repo, _| {
                    let Some(current_branch) = repo.current_branch() else {
                        return Err(anyhow::anyhow!("No active branch"));
                    };

                    Ok(repo.get_remotes(Some(current_branch.name.to_string())))
                })??
                .await??;

            if current_remotes.len() == 0 {
                return Err(anyhow::anyhow!("No active remote"));
            } else if current_remotes.len() == 1 {
                return Ok(Some(current_remotes.pop().unwrap()));
            } else {
                let current_remotes: Vec<_> = current_remotes
                    .into_iter()
                    .map(|remotes| remotes.name)
                    .collect();
                let selection = cx
                    .update(|window, cx| {
                        picker_prompt::prompt(
                            "Pick which remote to push to",
                            current_remotes.clone(),
                            workspace,
                            window,
                            cx,
                        )
                    })?
                    .await?;

                Ok(selection.map(|selection| Remote {
                    name: current_remotes[selection].clone(),
                }))
            }
        }
    }

    fn potential_co_authors(&self, cx: &App) -> Vec<(String, String)> {
        let mut new_co_authors = Vec::new();
        let project = self.project.read(cx);

        let Some(room) = self
            .workspace
            .upgrade()
            .and_then(|workspace| workspace.read(cx).active_call()?.read(cx).room().cloned())
        else {
            return Vec::default();
        };

        let room = room.read(cx);

        for (peer_id, collaborator) in project.collaborators() {
            if collaborator.is_host {
                continue;
            }

            let Some(participant) = room.remote_participant_for_peer_id(*peer_id) else {
                continue;
            };
            if participant.can_write() && participant.user.email.is_some() {
                let email = participant.user.email.clone().unwrap();

                new_co_authors.push((
                    participant
                        .user
                        .name
                        .clone()
                        .unwrap_or_else(|| participant.user.github_login.clone()),
                    email,
                ))
            }
        }
        if !project.is_local() && !project.is_read_only(cx) {
            if let Some(user) = room.local_participant_user(cx) {
                if let Some(email) = user.email.clone() {
                    new_co_authors.push((
                        user.name
                            .clone()
                            .unwrap_or_else(|| user.github_login.clone()),
                        email.clone(),
                    ))
                }
            }
        }
        new_co_authors
    }

    fn toggle_fill_co_authors(
        &mut self,
        _: &ToggleFillCoAuthors,
        _: &mut Window,
        cx: &mut Context<Self>,
    ) {
        self.add_coauthors = !self.add_coauthors;
        cx.notify();
    }

    fn fill_co_authors(&mut self, message: &mut String, cx: &mut Context<Self>) {
        const CO_AUTHOR_PREFIX: &str = "Co-authored-by: ";

        let existing_text = message.to_ascii_lowercase();
        let lowercase_co_author_prefix = CO_AUTHOR_PREFIX.to_lowercase();
        let mut ends_with_co_authors = false;
        let existing_co_authors = existing_text
            .lines()
            .filter_map(|line| {
                let line = line.trim();
                if line.starts_with(&lowercase_co_author_prefix) {
                    ends_with_co_authors = true;
                    Some(line)
                } else {
                    ends_with_co_authors = false;
                    None
                }
            })
            .collect::<HashSet<_>>();

        let new_co_authors = self
            .potential_co_authors(cx)
            .into_iter()
            .filter(|(_, email)| {
                !existing_co_authors
                    .iter()
                    .any(|existing| existing.contains(email.as_str()))
            })
            .collect::<Vec<_>>();

        if new_co_authors.is_empty() {
            return;
        }

        if !ends_with_co_authors {
            message.push('\n');
        }
        for (name, email) in new_co_authors {
            message.push('\n');
            message.push_str(CO_AUTHOR_PREFIX);
            message.push_str(&name);
            message.push_str(" <");
            message.push_str(&email);
            message.push('>');
        }
        message.push('\n');
    }

    fn schedule_update(
        &mut self,
        clear_pending: bool,
        window: &mut Window,
        cx: &mut Context<Self>,
    ) {
        let handle = cx.entity().downgrade();
        self.reopen_commit_buffer(window, cx);
        self.update_visible_entries_task = cx.spawn_in(window, |_, mut cx| async move {
            cx.background_executor().timer(UPDATE_DEBOUNCE).await;
            if let Some(git_panel) = handle.upgrade() {
                git_panel
                    .update_in(&mut cx, |git_panel, _, cx| {
                        if clear_pending {
                            git_panel.clear_pending();
                        }
                        git_panel.update_visible_entries(cx);
                        git_panel.update_editor_placeholder(cx);
                    })
                    .ok();
            }
        });
    }

    fn reopen_commit_buffer(&mut self, window: &mut Window, cx: &mut Context<Self>) {
        let Some(active_repo) = self.active_repository.as_ref() else {
            return;
        };
        let load_buffer = active_repo.update(cx, |active_repo, cx| {
            let project = self.project.read(cx);
            active_repo.open_commit_buffer(
                Some(project.languages().clone()),
                project.buffer_store().clone(),
                cx,
            )
        });

        cx.spawn_in(window, |git_panel, mut cx| async move {
            let buffer = load_buffer.await?;
            git_panel.update_in(&mut cx, |git_panel, window, cx| {
                if git_panel
                    .commit_editor
                    .read(cx)
                    .buffer()
                    .read(cx)
                    .as_singleton()
                    .as_ref()
                    != Some(&buffer)
                {
                    git_panel.commit_editor = cx.new(|cx| {
                        commit_message_editor(
                            buffer,
                            git_panel.suggest_commit_message().as_deref(),
                            git_panel.project.clone(),
                            true,
                            window,
                            cx,
                        )
                    });
                }
            })
        })
        .detach_and_log_err(cx);
    }

    fn clear_pending(&mut self) {
        self.pending.retain(|v| !v.finished)
    }

    fn update_visible_entries(&mut self, cx: &mut Context<Self>) {
        self.entries.clear();
        let mut changed_entries = Vec::new();
        let mut new_entries = Vec::new();
        let mut conflict_entries = Vec::new();

        let Some(repo) = self.active_repository.as_ref() else {
            // Just clear entries if no repository is active.
            cx.notify();
            return;
        };

        let repo = repo.read(cx);

        for entry in repo.status() {
            let is_conflict = repo.has_conflict(&entry.repo_path);
            let is_new = entry.status.is_created();
            let is_staged = entry.status.is_staged();

            if self.pending.iter().any(|pending| {
                pending.target_status == TargetStatus::Reverted
                    && !pending.finished
                    && pending.repo_paths.contains(&entry.repo_path)
            }) {
                continue;
            }

            // dot_git_abs path always has at least one component, namely .git.
            let abs_path = repo
                .dot_git_abs_path
                .parent()
                .unwrap()
                .join(&entry.repo_path);
            let worktree_path = repo.repository_entry.unrelativize(&entry.repo_path);
            let entry = GitStatusEntry {
                repo_path: entry.repo_path.clone(),
                worktree_path,
                abs_path,
                status: entry.status,
                is_staged,
            };

            if is_conflict {
                conflict_entries.push(entry);
            } else if is_new {
                new_entries.push(entry);
            } else {
                changed_entries.push(entry);
            }
        }

        if conflict_entries.len() > 0 {
            self.entries.push(GitListEntry::Header(GitHeaderEntry {
                header: Section::Conflict,
            }));
            self.entries.extend(
                conflict_entries
                    .into_iter()
                    .map(GitListEntry::GitStatusEntry),
            );
        }

        if changed_entries.len() > 0 {
            self.entries.push(GitListEntry::Header(GitHeaderEntry {
                header: Section::Tracked,
            }));
            self.entries.extend(
                changed_entries
                    .into_iter()
                    .map(GitListEntry::GitStatusEntry),
            );
        }
        if new_entries.len() > 0 {
            self.entries.push(GitListEntry::Header(GitHeaderEntry {
                header: Section::New,
            }));
            self.entries
                .extend(new_entries.into_iter().map(GitListEntry::GitStatusEntry));
        }

        self.update_counts(repo);

        self.select_first_entry_if_none(cx);

        cx.notify();
    }

    fn header_state(&self, header_type: Section) -> ToggleState {
        let (staged_count, count) = match header_type {
            Section::New => (self.new_staged_count, self.new_count),
            Section::Tracked => (self.tracked_staged_count, self.tracked_count),
            Section::Conflict => (self.conflicted_staged_count, self.conflicted_count),
        };
        if staged_count == 0 {
            ToggleState::Unselected
        } else if count == staged_count {
            ToggleState::Selected
        } else {
            ToggleState::Indeterminate
        }
    }

    fn update_counts(&mut self, repo: &Repository) {
        self.conflicted_count = 0;
        self.conflicted_staged_count = 0;
        self.new_count = 0;
        self.tracked_count = 0;
        self.new_staged_count = 0;
        self.tracked_staged_count = 0;
        for entry in &self.entries {
            let Some(status_entry) = entry.status_entry() else {
                continue;
            };
            if repo.has_conflict(&status_entry.repo_path) {
                self.conflicted_count += 1;
                if self.entry_is_staged(status_entry) != Some(false) {
                    self.conflicted_staged_count += 1;
                }
            } else if status_entry.status.is_created() {
                self.new_count += 1;
                if self.entry_is_staged(status_entry) != Some(false) {
                    self.new_staged_count += 1;
                }
            } else {
                self.tracked_count += 1;
                if self.entry_is_staged(status_entry) != Some(false) {
                    self.tracked_staged_count += 1;
                }
            }
        }
    }

    fn entry_is_staged(&self, entry: &GitStatusEntry) -> Option<bool> {
        for pending in self.pending.iter().rev() {
            if pending.repo_paths.contains(&entry.repo_path) {
                match pending.target_status {
                    TargetStatus::Staged => return Some(true),
                    TargetStatus::Unstaged => return Some(false),
                    TargetStatus::Reverted => continue,
                    TargetStatus::Unchanged => continue,
                }
            }
        }
        entry.is_staged
    }

    pub(crate) fn has_staged_changes(&self) -> bool {
        self.tracked_staged_count > 0
            || self.new_staged_count > 0
            || self.conflicted_staged_count > 0
    }

    pub(crate) fn has_unstaged_changes(&self) -> bool {
        self.tracked_count > self.tracked_staged_count
            || self.new_count > self.new_staged_count
            || self.conflicted_count > self.conflicted_staged_count
    }

    fn has_conflicts(&self) -> bool {
        self.conflicted_count > 0
    }

    fn has_tracked_changes(&self) -> bool {
        self.tracked_count > 0
    }

    pub fn has_unstaged_conflicts(&self) -> bool {
        self.conflicted_count > 0 && self.conflicted_count != self.conflicted_staged_count
    }

    fn show_err_toast(&self, e: anyhow::Error, cx: &mut App) {
        let Some(workspace) = self.workspace.upgrade() else {
            return;
        };
        let notif_id = NotificationId::Named("git-operation-error".into());

        let mut message = e.to_string().trim().to_string();
        let toast;
        if message.matches("Authentication failed").count() >= 1 {
            message = format!(
                "{}\n\n{}",
                message, "Please set your credentials via the CLI"
            );
            toast = Toast::new(notif_id, message);
        } else {
            toast = Toast::new(notif_id, message).on_click("Open Zed Log", |window, cx| {
                window.dispatch_action(workspace::OpenLog.boxed_clone(), cx);
            });
        }
        workspace.update(cx, |workspace, cx| {
            workspace.show_toast(toast, cx);
        });
    }

    fn show_remote_output(&self, action: RemoteAction, info: RemoteCommandOutput, cx: &mut App) {
        let Some(workspace) = self.workspace.upgrade() else {
            return;
        };

        let notification_id = NotificationId::Named("git-remote-info".into());

        workspace.update(cx, |workspace, cx| {
            workspace.show_notification(notification_id.clone(), cx, |cx| {
                let workspace = cx.weak_entity();
                cx.new(|cx| RemoteOutputToast::new(action, info, notification_id, workspace, cx))
            });
        });
    }

    pub fn render_spinner(&self) -> Option<impl IntoElement> {
        (!self.pending_remote_operations.borrow().is_empty()).then(|| {
            Icon::new(IconName::ArrowCircle)
                .size(IconSize::XSmall)
                .color(Color::Info)
                .with_animation(
                    "arrow-circle",
                    Animation::new(Duration::from_secs(2)).repeat(),
                    |icon, delta| icon.transform(Transformation::rotate(percentage(delta))),
                )
                .into_any_element()
        })
    }

    pub fn can_commit(&self) -> bool {
        (self.has_staged_changes() || self.has_tracked_changes()) && !self.has_unstaged_conflicts()
    }

    pub fn can_stage_all(&self) -> bool {
        self.has_unstaged_changes()
    }

    pub fn can_unstage_all(&self) -> bool {
        self.has_staged_changes()
    }

    pub(crate) fn render_co_authors(&self, cx: &Context<Self>) -> Option<AnyElement> {
        let potential_co_authors = self.potential_co_authors(cx);
        if potential_co_authors.is_empty() {
            None
        } else {
            Some(
                IconButton::new("co-authors", IconName::Person)
                    .icon_color(Color::Disabled)
                    .selected_icon_color(Color::Selected)
                    .toggle_state(self.add_coauthors)
                    .tooltip(move |_, cx| {
                        let title = format!(
                            "Add co-authored-by:{}{}",
                            if potential_co_authors.len() == 1 {
                                ""
                            } else {
                                "\n"
                            },
                            potential_co_authors
                                .iter()
                                .map(|(name, email)| format!(" {} <{}>", name, email))
                                .join("\n")
                        );
                        Tooltip::simple(title, cx)
                    })
                    .on_click(cx.listener(|this, _, _, cx| {
                        this.add_coauthors = !this.add_coauthors;
                        cx.notify();
                    }))
                    .into_any_element(),
            )
        }
    }

    pub fn configure_commit_button(&self, cx: &mut Context<Self>) -> (bool, &'static str) {
        if self.has_unstaged_conflicts() {
            (false, "You must resolve conflicts before committing")
        } else if !self.has_staged_changes() && !self.has_tracked_changes() {
            (
                false,
                "You must have either staged changes or tracked files to commit",
            )
        } else if self.pending_commit.is_some() {
            (false, "Commit in progress")
        } else if self.custom_or_suggested_commit_message(cx).is_none() {
            (false, "No commit message")
        } else if !self.has_write_access(cx) {
            (false, "You do not have write access to this project")
        } else {
            (true, self.commit_button_title())
        }
    }

    pub fn commit_button_title(&self) -> &'static str {
        if self.has_staged_changes() {
            "Commit"
        } else {
            "Commit Tracked"
        }
    }

    pub fn render_footer(
        &self,
        window: &mut Window,
        cx: &mut Context<Self>,
    ) -> Option<impl IntoElement> {
        let active_repository = self.active_repository.clone()?;
        let (can_commit, tooltip) = self.configure_commit_button(cx);
        let project = self.project.clone().read(cx);
        let panel_editor_style = panel_editor_style(true, window, cx);

        let enable_coauthors = self.render_co_authors(cx);
        // Note: This is hard-coded to `false` as it is not fully implemented.
        let show_generate_commit_message_button = false;

        let title = self.commit_button_title();
        let editor_focus_handle = self.commit_editor.focus_handle(cx);

        let branch = active_repository.read(cx).current_branch().cloned();

        let footer_size = px(32.);
        let gap = px(8.0);

        let max_height = window.line_height() * 5. + gap + footer_size;

        let expand_button_size = px(16.);

        let git_panel = cx.entity().clone();
        let display_name = SharedString::from(Arc::from(
            active_repository
                .read(cx)
                .display_name(project, cx)
                .trim_end_matches("/"),
        ));

        let footer = v_flex()
            .child(PanelRepoFooter::new(
                "footer-button",
                display_name,
                branch,
                Some(git_panel),
            ))
            .child(
                panel_editor_container(window, cx)
                    .id("commit-editor-container")
                    .relative()
                    .h(max_height)
                    // .w_full()
                    // .border_t_1()
                    // .border_color(cx.theme().colors().border)
                    .bg(cx.theme().colors().editor_background)
                    .cursor_text()
                    .on_click(cx.listener(move |this, _: &ClickEvent, window, cx| {
                        window.focus(&this.commit_editor.focus_handle(cx));
                    }))
                    .child(
                        h_flex()
                            .id("commit-footer")
                            .absolute()
                            .bottom_0()
                            .right_2()
                            .gap_0p5()
                            .h(footer_size)
                            .flex_none()
                            .when(show_generate_commit_message_button, |parent| {
                                parent.child(
                                    panel_filled_button("Generate Commit Message").on_click(
                                        cx.listener(move |this, _event, _window, cx| {
                                            this.generate_commit_message(cx);
                                        }),
                                    ),
                                )
                            })
                            .children(enable_coauthors)
                            .child(
                                panel_filled_button(title)
                                    .tooltip(move |window, cx| {
                                        if can_commit {
                                            Tooltip::for_action_in(
                                                tooltip,
                                                &Commit,
                                                &editor_focus_handle,
                                                window,
                                                cx,
                                            )
                                        } else {
                                            Tooltip::simple(tooltip, cx)
                                        }
                                    })
                                    .disabled(!can_commit || self.modal_open)
                                    .on_click({
                                        cx.listener(move |this, _: &ClickEvent, window, cx| {
                                            this.commit_changes(window, cx)
                                        })
                                    }),
                            ),
                    )
                    // .when(!self.modal_open, |el| {
                    .child(EditorElement::new(&self.commit_editor, panel_editor_style))
                    .child(
                        div()
                            .absolute()
                            .top_1()
                            .right_2()
                            .opacity(0.5)
                            .hover(|this| this.opacity(1.0))
                            .w(expand_button_size)
                            .child(
                                panel_icon_button("expand-commit-editor", IconName::Maximize)
                                    .icon_size(IconSize::Small)
                                    .style(ButtonStyle::Transparent)
                                    .width(expand_button_size.into())
                                    .on_click(cx.listener({
                                        move |_, _, window, cx| {
                                            window.dispatch_action(
                                                git::ShowCommitEditor.boxed_clone(),
                                                cx,
                                            )
                                        }
                                    })),
                            ),
                    ),
            );

        Some(footer)
    }

    fn render_previous_commit(&self, cx: &mut Context<Self>) -> Option<impl IntoElement> {
        let active_repository = self.active_repository.as_ref()?;
        let branch = active_repository.read(cx).current_branch()?;
        let commit = branch.most_recent_commit.as_ref()?.clone();

        let this = cx.entity();
        Some(
            h_flex()
                .items_center()
                .py_2()
                .px(px(8.))
                // .bg(cx.theme().colors().background)
                // .border_t_1()
                .border_color(cx.theme().colors().border)
                .gap_1p5()
                .child(
                    div()
                        .flex_grow()
                        .overflow_hidden()
                        .max_w(relative(0.6))
                        .h_full()
                        .child(
                            Label::new(commit.subject.clone())
                                .size(LabelSize::Small)
                                .truncate(),
                        )
                        .id("commit-msg-hover")
                        .hoverable_tooltip(move |window, cx| {
                            GitPanelMessageTooltip::new(
                                this.clone(),
                                commit.sha.clone(),
                                window,
                                cx,
                            )
                            .into()
                        }),
                )
                .child(div().flex_1())
                .when(commit.has_parent, |this| {
                    let has_unstaged = self.has_unstaged_changes();
                    this.child(
                        panel_icon_button("undo", IconName::Undo)
                            .icon_size(IconSize::Small)
                            .icon_color(Color::Muted)
                            .tooltip(move |window, cx| {
                                Tooltip::with_meta(
                                    "Uncommit",
                                    Some(&git::Uncommit),
                                    if has_unstaged {
                                        "git reset HEAD^ --soft"
                                    } else {
                                        "git reset HEAD^"
                                    },
                                    window,
                                    cx,
                                )
                            })
                            .on_click(cx.listener(|this, _, window, cx| this.uncommit(window, cx))),
                    )
                }),
        )
    }

    fn render_empty_state(&self, cx: &mut Context<Self>) -> impl IntoElement {
        h_flex()
            .h_full()
            .flex_grow()
            .justify_center()
            .items_center()
            .child(
                v_flex()
                    .gap_3()
                    .child(if self.active_repository.is_some() {
                        "No changes to commit"
                    } else {
                        "No Git repositories"
                    })
                    .text_ui_sm(cx)
                    .mx_auto()
                    .text_color(Color::Placeholder.color(cx)),
            )
    }

    fn render_scrollbar(&self, cx: &mut Context<Self>) -> Option<Stateful<Div>> {
        let scroll_bar_style = self.show_scrollbar(cx);
        let show_container = matches!(scroll_bar_style, ShowScrollbar::Always);

        if !self.should_show_scrollbar(cx)
            || !(self.show_scrollbar || self.scrollbar_state.is_dragging())
        {
            return None;
        }

        Some(
            div()
                .id("git-panel-vertical-scroll")
                .occlude()
                .flex_none()
                .h_full()
                .cursor_default()
                .when(show_container, |this| this.pl_1().px_1p5())
                .when(!show_container, |this| {
                    this.absolute().right_1().top_1().bottom_1().w(px(12.))
                })
                .on_mouse_move(cx.listener(|_, _, _, cx| {
                    cx.notify();
                    cx.stop_propagation()
                }))
                .on_hover(|_, _, cx| {
                    cx.stop_propagation();
                })
                .on_any_mouse_down(|_, _, cx| {
                    cx.stop_propagation();
                })
                .on_mouse_up(
                    MouseButton::Left,
                    cx.listener(|this, _, window, cx| {
                        if !this.scrollbar_state.is_dragging()
                            && !this.focus_handle.contains_focused(window, cx)
                        {
                            this.hide_scrollbar(window, cx);
                            cx.notify();
                        }

                        cx.stop_propagation();
                    }),
                )
                .on_scroll_wheel(cx.listener(|_, _, _, cx| {
                    cx.notify();
                }))
                .children(Scrollbar::vertical(
                    // percentage as f32..end_offset as f32,
                    self.scrollbar_state.clone(),
                )),
        )
    }

    fn render_buffer_header_controls(
        &self,
        entity: &Entity<Self>,
        file: &Arc<dyn File>,
        _: &Window,
        cx: &App,
    ) -> Option<AnyElement> {
        let repo = self.active_repository.as_ref()?.read(cx);
        let repo_path = repo.worktree_id_path_to_repo_path(file.worktree_id(cx), file.path())?;
        let ix = self.entry_by_path(&repo_path)?;
        let entry = self.entries.get(ix)?;

        let is_staged = self.entry_is_staged(entry.status_entry()?);

        let checkbox = Checkbox::new("stage-file", is_staged.into())
            .disabled(!self.has_write_access(cx))
            .fill()
            .elevation(ElevationIndex::Surface)
            .on_click({
                let entry = entry.clone();
                let git_panel = entity.downgrade();
                move |_, window, cx| {
                    git_panel
                        .update(cx, |this, cx| {
                            this.toggle_staged_for_entry(&entry, window, cx);
                            cx.stop_propagation();
                        })
                        .ok();
                }
            });
        Some(
            h_flex()
                .id("start-slot")
                .text_lg()
                .child(checkbox)
                .on_mouse_down(MouseButton::Left, |_, _, cx| {
                    // prevent the list item active state triggering when toggling checkbox
                    cx.stop_propagation();
                })
                .into_any_element(),
        )
    }

    fn render_entries(
        &self,
        has_write_access: bool,
        _: &Window,
        cx: &mut Context<Self>,
    ) -> impl IntoElement {
        let entry_count = self.entries.len();

        h_flex()
            .size_full()
            .flex_grow()
            .overflow_hidden()
            .child(
                uniform_list(cx.entity().clone(), "entries", entry_count, {
                    move |this, range, window, cx| {
                        let mut items = Vec::with_capacity(range.end - range.start);

                        for ix in range {
                            match &this.entries.get(ix) {
                                Some(GitListEntry::GitStatusEntry(entry)) => {
                                    items.push(this.render_entry(
                                        ix,
                                        entry,
                                        has_write_access,
                                        window,
                                        cx,
                                    ));
                                }
                                Some(GitListEntry::Header(header)) => {
                                    items.push(this.render_list_header(
                                        ix,
                                        header,
                                        has_write_access,
                                        window,
                                        cx,
                                    ));
                                }
                                None => {}
                            }
                        }

                        items
                    }
                })
                .size_full()
                .with_sizing_behavior(ListSizingBehavior::Auto)
                .with_horizontal_sizing_behavior(ListHorizontalSizingBehavior::Unconstrained)
                .track_scroll(self.scroll_handle.clone()),
            )
            .on_mouse_down(
                MouseButton::Right,
                cx.listener(move |this, event: &MouseDownEvent, window, cx| {
                    this.deploy_panel_context_menu(event.position, window, cx)
                }),
            )
            .children(self.render_scrollbar(cx))
    }

    fn entry_label(&self, label: impl Into<SharedString>, color: Color) -> Label {
        Label::new(label.into()).color(color).single_line()
    }

    fn list_item_height(&self) -> Rems {
        rems(1.75)
    }

    fn render_list_header(
        &self,
        ix: usize,
        header: &GitHeaderEntry,
        _: bool,
        _: &Window,
        _: &Context<Self>,
    ) -> AnyElement {
        let id: ElementId = ElementId::Name(format!("header_{}", ix).into());

        h_flex()
            .id(id)
            .h(self.list_item_height())
            .w_full()
            .items_end()
            .px(rems(0.75)) // ~12px
            .pb(rems(0.3125)) // ~ 5px
            .child(
                Label::new(header.title())
                    .color(Color::Muted)
                    .size(LabelSize::Small)
                    .line_height_style(LineHeightStyle::UiLabel)
                    .single_line(),
            )
            .into_any_element()
    }

    fn load_commit_details(
        &self,
        sha: &str,
        cx: &mut Context<Self>,
    ) -> Task<anyhow::Result<CommitDetails>> {
        let Some(repo) = self.active_repository.clone() else {
            return Task::ready(Err(anyhow::anyhow!("no active repo")));
        };
        repo.update(cx, |repo, cx| {
            let show = repo.show(sha);
            cx.spawn(|_, _| async move { show.await? })
        })
    }

    fn deploy_entry_context_menu(
        &mut self,
        position: Point<Pixels>,
        ix: usize,
        window: &mut Window,
        cx: &mut Context<Self>,
    ) {
        let Some(entry) = self.entries.get(ix).and_then(|e| e.status_entry()) else {
            return;
        };
        let stage_title = if entry.status.is_staged() == Some(true) {
            "Unstage File"
        } else {
            "Stage File"
        };
        let restore_title = if entry.status.is_created() {
            "Trash File"
        } else {
            "Restore File"
        };
        let context_menu = ContextMenu::build(window, cx, |context_menu, _, _| {
            context_menu
                .action(stage_title, ToggleStaged.boxed_clone())
                .action(restore_title, git::RestoreFile.boxed_clone())
                .separator()
                .action("Open Diff", Confirm.boxed_clone())
                .action("Open File", SecondaryConfirm.boxed_clone())
        });
        self.selected_entry = Some(ix);
        self.set_context_menu(context_menu, position, window, cx);
    }

    fn deploy_panel_context_menu(
        &mut self,
        position: Point<Pixels>,
        window: &mut Window,
        cx: &mut Context<Self>,
    ) {
        let context_menu = git_panel_context_menu(window, cx);
        self.set_context_menu(context_menu, position, window, cx);
    }

    fn set_context_menu(
        &mut self,
        context_menu: Entity<ContextMenu>,
        position: Point<Pixels>,
        window: &Window,
        cx: &mut Context<Self>,
    ) {
        let subscription = cx.subscribe_in(
            &context_menu,
            window,
            |this, _, _: &DismissEvent, window, cx| {
                if this.context_menu.as_ref().is_some_and(|context_menu| {
                    context_menu.0.focus_handle(cx).contains_focused(window, cx)
                }) {
                    cx.focus_self(window);
                }
                this.context_menu.take();
                cx.notify();
            },
        );
        self.context_menu = Some((context_menu, position, subscription));
        cx.notify();
    }

    fn render_entry(
        &self,
        ix: usize,
        entry: &GitStatusEntry,
        has_write_access: bool,
        window: &Window,
        cx: &Context<Self>,
    ) -> AnyElement {
        let display_name = entry
            .worktree_path
            .file_name()
            .map(|name| name.to_string_lossy().into_owned())
            .unwrap_or_else(|| entry.worktree_path.to_string_lossy().into_owned());

        let worktree_path = entry.worktree_path.clone();
        let selected = self.selected_entry == Some(ix);
        let marked = self.marked_entries.contains(&ix);
        let status_style = GitPanelSettings::get_global(cx).status_style;
        let status = entry.status;
        let has_conflict = status.is_conflicted();
        let is_modified = status.is_modified();
        let is_deleted = status.is_deleted();

        let label_color = if status_style == StatusStyle::LabelColor {
            if has_conflict {
                Color::Conflict
            } else if is_modified {
                Color::Modified
            } else if is_deleted {
                // We don't want a bunch of red labels in the list
                Color::Disabled
            } else {
                Color::Created
            }
        } else {
            Color::Default
        };

        let path_color = if status.is_deleted() {
            Color::Disabled
        } else {
            Color::Muted
        };

        let id: ElementId = ElementId::Name(format!("entry_{}_{}", display_name, ix).into());
        let checkbox_wrapper_id: ElementId =
            ElementId::Name(format!("entry_{}_{}_checkbox_wrapper", display_name, ix).into());
        let checkbox_id: ElementId =
            ElementId::Name(format!("entry_{}_{}_checkbox", display_name, ix).into());

        let is_entry_staged = self.entry_is_staged(entry);
        let mut is_staged: ToggleState = self.entry_is_staged(entry).into();

        if !self.has_staged_changes() && !self.has_conflicts() && !entry.status.is_created() {
            is_staged = ToggleState::Selected;
        }

        let handle = cx.weak_entity();

        let selected_bg_alpha = 0.08;
        let marked_bg_alpha = 0.12;
        let state_opacity_step = 0.04;

        let base_bg = match (selected, marked) {
            (true, true) => cx
                .theme()
                .status()
                .info
                .alpha(selected_bg_alpha + marked_bg_alpha),
            (true, false) => cx.theme().status().info.alpha(selected_bg_alpha),
            (false, true) => cx.theme().status().info.alpha(marked_bg_alpha),
            _ => cx.theme().colors().ghost_element_background,
        };

        let hover_bg = if selected {
            cx.theme()
                .status()
                .info
                .alpha(selected_bg_alpha + state_opacity_step)
        } else {
            cx.theme().colors().ghost_element_hover
        };

        let active_bg = if selected {
            cx.theme()
                .status()
                .info
                .alpha(selected_bg_alpha + state_opacity_step * 2.0)
        } else {
            cx.theme().colors().ghost_element_active
        };

        h_flex()
            .id(id)
            .h(self.list_item_height())
            .w_full()
            .items_center()
            .border_1()
            .when(selected && self.focus_handle.is_focused(window), |el| {
                el.border_color(cx.theme().colors().border_focused)
            })
            .px(rems(0.75)) // ~12px
            .overflow_hidden()
            .flex_none()
            .gap(DynamicSpacing::Base04.rems(cx))
            .bg(base_bg)
            .hover(|this| this.bg(hover_bg))
            .active(|this| this.bg(active_bg))
            .on_click({
                cx.listener(move |this, event: &ClickEvent, window, cx| {
                    this.selected_entry = Some(ix);
                    cx.notify();
                    if event.modifiers().secondary() {
                        this.open_file(&Default::default(), window, cx)
                    } else {
                        this.open_diff(&Default::default(), window, cx);
                        this.focus_handle.focus(window);
                    }
                })
            })
            .on_mouse_down(
                MouseButton::Right,
                move |event: &MouseDownEvent, window, cx| {
                    // why isn't this happening automatically? we are passing MouseButton::Right to `on_mouse_down`?
                    if event.button != MouseButton::Right {
                        return;
                    }

                    let Some(this) = handle.upgrade() else {
                        return;
                    };
                    this.update(cx, |this, cx| {
                        this.deploy_entry_context_menu(event.position, ix, window, cx);
                    });
                    cx.stop_propagation();
                },
            )
            // .on_secondary_mouse_down(cx.listener(
            //     move |this, event: &MouseDownEvent, window, cx| {
            //         this.deploy_entry_context_menu(event.position, ix, window, cx);
            //         cx.stop_propagation();
            //     },
            // ))
            .child(
                div()
                    .id(checkbox_wrapper_id)
                    .flex_none()
                    .occlude()
                    .cursor_pointer()
                    .child(
                        Checkbox::new(checkbox_id, is_staged)
                            .disabled(!has_write_access)
                            .fill()
                            .placeholder(!self.has_staged_changes() && !self.has_conflicts())
                            .elevation(ElevationIndex::Surface)
                            .on_click({
                                let entry = entry.clone();
                                cx.listener(move |this, _, window, cx| {
                                    if !has_write_access {
                                        return;
                                    }
                                    this.toggle_staged_for_entry(
                                        &GitListEntry::GitStatusEntry(entry.clone()),
                                        window,
                                        cx,
                                    );
                                    cx.stop_propagation();
                                })
                            })
                            .tooltip(move |window, cx| {
                                let tooltip_name = if is_entry_staged.unwrap_or(false) {
                                    "Unstage"
                                } else {
                                    "Stage"
                                };

                                Tooltip::for_action(tooltip_name, &ToggleStaged, window, cx)
                            }),
                    ),
            )
            .child(git_status_icon(status, cx))
            .child(
                h_flex()
                    .items_center()
                    .overflow_hidden()
                    .when_some(worktree_path.parent(), |this, parent| {
                        let parent_str = parent.to_string_lossy();
                        if !parent_str.is_empty() {
                            this.child(
                                self.entry_label(format!("{}/", parent_str), path_color)
                                    .when(status.is_deleted(), |this| this.strikethrough()),
                            )
                        } else {
                            this
                        }
                    })
                    .child(
                        self.entry_label(display_name.clone(), label_color)
                            .when(status.is_deleted(), |this| this.strikethrough()),
                    ),
            )
            .into_any_element()
    }

    fn has_write_access(&self, cx: &App) -> bool {
        !self.project.read(cx).is_read_only(cx)
    }
}

impl Render for GitPanel {
    fn render(&mut self, window: &mut Window, cx: &mut Context<Self>) -> impl IntoElement {
        let project = self.project.read(cx);
        let has_entries = self.entries.len() > 0;
        let room = self
            .workspace
            .upgrade()
            .and_then(|workspace| workspace.read(cx).active_call()?.read(cx).room().cloned());

        let has_write_access = self.has_write_access(cx);

        let has_co_authors = room.map_or(false, |room| {
            room.read(cx)
                .remote_participants()
                .values()
                .any(|remote_participant| remote_participant.can_write())
        });

        v_flex()
            .id("git_panel")
            .key_context(self.dispatch_context(window, cx))
            .track_focus(&self.focus_handle)
            .on_modifiers_changed(cx.listener(Self::handle_modifiers_changed))
            .when(has_write_access && !project.is_read_only(cx), |this| {
                this.on_action(cx.listener(|this, &ToggleStaged, window, cx| {
                    this.toggle_staged_for_selected(&ToggleStaged, window, cx)
                }))
                .on_action(cx.listener(GitPanel::commit))
            })
            .on_action(cx.listener(Self::select_first))
            .on_action(cx.listener(Self::select_next))
            .on_action(cx.listener(Self::select_previous))
            .on_action(cx.listener(Self::select_last))
            .on_action(cx.listener(Self::close_panel))
            .on_action(cx.listener(Self::open_diff))
            .on_action(cx.listener(Self::open_file))
            .on_action(cx.listener(Self::revert_selected))
            .on_action(cx.listener(Self::focus_changes_list))
            .on_action(cx.listener(Self::focus_editor))
            .on_action(cx.listener(Self::toggle_staged_for_selected))
            .on_action(cx.listener(Self::stage_all))
            .on_action(cx.listener(Self::unstage_all))
            .on_action(cx.listener(Self::restore_tracked_files))
            .on_action(cx.listener(Self::clean_all))
            .when(has_write_access && has_co_authors, |git_panel| {
                git_panel.on_action(cx.listener(Self::toggle_fill_co_authors))
            })
            // .on_action(cx.listener(|this, &OpenSelected, cx| this.open_selected(&OpenSelected, cx)))
            .on_hover(cx.listener(|this, hovered, window, cx| {
                if *hovered {
                    this.show_scrollbar = true;
                    this.hide_scrollbar_task.take();
                    cx.notify();
                } else if !this.focus_handle.contains_focused(window, cx) {
                    this.hide_scrollbar(window, cx);
                }
            }))
            .size_full()
            .overflow_hidden()
            .bg(ElevationIndex::Surface.bg(cx))
            .child(
                v_flex()
                    .size_full()
                    .map(|this| {
                        if has_entries {
                            this.child(self.render_entries(has_write_access, window, cx))
                        } else {
                            this.child(self.render_empty_state(cx).into_any_element())
                        }
                    })
                    .children(self.render_footer(window, cx))
                    .children(self.render_previous_commit(cx))
                    .into_any_element(),
            )
            .children(self.context_menu.as_ref().map(|(menu, position, _)| {
                deferred(
                    anchored()
                        .position(*position)
                        .anchor(gpui::Corner::TopLeft)
                        .child(menu.clone()),
                )
                .with_priority(1)
            }))
    }
}

impl Focusable for GitPanel {
    fn focus_handle(&self, _: &App) -> gpui::FocusHandle {
        self.focus_handle.clone()
    }
}

impl EventEmitter<Event> for GitPanel {}

impl EventEmitter<PanelEvent> for GitPanel {}

pub(crate) struct GitPanelAddon {
    pub(crate) workspace: WeakEntity<Workspace>,
}

impl editor::Addon for GitPanelAddon {
    fn to_any(&self) -> &dyn std::any::Any {
        self
    }

    fn render_buffer_header_controls(
        &self,
        excerpt_info: &ExcerptInfo,
        window: &Window,
        cx: &App,
    ) -> Option<AnyElement> {
        let file = excerpt_info.buffer.file()?;
        let git_panel = self.workspace.upgrade()?.read(cx).panel::<GitPanel>(cx)?;

        git_panel
            .read(cx)
            .render_buffer_header_controls(&git_panel, &file, window, cx)
    }
}

impl Panel for GitPanel {
    fn persistent_name() -> &'static str {
        "GitPanel"
    }

    fn position(&self, _: &Window, cx: &App) -> DockPosition {
        GitPanelSettings::get_global(cx).dock
    }

    fn position_is_valid(&self, position: DockPosition) -> bool {
        matches!(position, DockPosition::Left | DockPosition::Right)
    }

    fn set_position(&mut self, position: DockPosition, _: &mut Window, cx: &mut Context<Self>) {
        settings::update_settings_file::<GitPanelSettings>(
            self.fs.clone(),
            cx,
            move |settings, _| settings.dock = Some(position),
        );
    }

    fn size(&self, _: &Window, cx: &App) -> Pixels {
        self.width
            .unwrap_or_else(|| GitPanelSettings::get_global(cx).default_width)
    }

    fn set_size(&mut self, size: Option<Pixels>, _: &mut Window, cx: &mut Context<Self>) {
        self.width = size;
        self.serialize(cx);
        cx.notify();
    }

    fn icon(&self, _: &Window, cx: &App) -> Option<ui::IconName> {
        Some(ui::IconName::GitBranch).filter(|_| GitPanelSettings::get_global(cx).button)
    }

    fn icon_tooltip(&self, _window: &Window, _cx: &App) -> Option<&'static str> {
        Some("Git Panel")
    }

    fn toggle_action(&self) -> Box<dyn Action> {
        Box::new(ToggleFocus)
    }

    fn activation_priority(&self) -> u32 {
        2
    }
}

impl PanelHeader for GitPanel {}

struct GitPanelMessageTooltip {
    commit_tooltip: Option<Entity<CommitTooltip>>,
}

impl GitPanelMessageTooltip {
    fn new(
        git_panel: Entity<GitPanel>,
        sha: SharedString,
        window: &mut Window,
        cx: &mut App,
    ) -> Entity<Self> {
        cx.new(|cx| {
            cx.spawn_in(window, |this, mut cx| async move {
                let details = git_panel
                    .update(&mut cx, |git_panel, cx| {
                        git_panel.load_commit_details(&sha, cx)
                    })?
                    .await?;

                let commit_details = editor::commit_tooltip::CommitDetails {
                    sha: details.sha.clone(),
                    committer_name: details.committer_name.clone(),
                    committer_email: details.committer_email.clone(),
                    commit_time: OffsetDateTime::from_unix_timestamp(details.commit_timestamp)?,
                    message: Some(editor::commit_tooltip::ParsedCommitMessage {
                        message: details.message.clone(),
                        ..Default::default()
                    }),
                };

                this.update_in(&mut cx, |this: &mut GitPanelMessageTooltip, window, cx| {
                    this.commit_tooltip =
                        Some(cx.new(move |cx| CommitTooltip::new(commit_details, window, cx)));
                    cx.notify();
                })
            })
            .detach();

            Self {
                commit_tooltip: None,
            }
        })
    }
}

impl Render for GitPanelMessageTooltip {
    fn render(&mut self, _window: &mut Window, _cx: &mut Context<'_, Self>) -> impl IntoElement {
        if let Some(commit_tooltip) = &self.commit_tooltip {
            commit_tooltip.clone().into_any_element()
        } else {
            gpui::Empty.into_any_element()
        }
    }
}

fn git_action_tooltip(
    label: impl Into<SharedString>,
    action: &dyn Action,
    command: impl Into<SharedString>,
    focus_handle: Option<FocusHandle>,
    window: &mut Window,
    cx: &mut App,
) -> AnyView {
    let label = label.into();
    let command = command.into();

    if let Some(handle) = focus_handle {
        Tooltip::with_meta_in(
            label.clone(),
            Some(action),
            command.clone(),
            &handle,
            window,
            cx,
        )
    } else {
        Tooltip::with_meta(label.clone(), Some(action), command.clone(), window, cx)
    }
}

#[derive(IntoElement)]
struct SplitButton {
    pub left: ButtonLike,
    pub right: AnyElement,
}

impl SplitButton {
    fn new(
        id: impl Into<SharedString>,
        left_label: impl Into<SharedString>,
        ahead_count: usize,
        behind_count: usize,
        left_icon: Option<IconName>,
        left_on_click: impl Fn(&ClickEvent, &mut Window, &mut App) + 'static,
        tooltip: impl Fn(&mut Window, &mut App) -> AnyView + 'static,
    ) -> Self {
        let id = id.into();

        fn count(count: usize) -> impl IntoElement {
            h_flex()
                .ml_neg_px()
                .h(rems(0.875))
                .items_center()
                .overflow_hidden()
                .px_0p5()
                .child(
                    Label::new(count.to_string())
                        .size(LabelSize::XSmall)
                        .line_height_style(LineHeightStyle::UiLabel),
                )
        }

        let should_render_counts = left_icon.is_none() && (ahead_count > 0 || behind_count > 0);

        let left = ui::ButtonLike::new_rounded_left(ElementId::Name(
            format!("split-button-left-{}", id).into(),
        ))
        .layer(ui::ElevationIndex::ModalSurface)
        .size(ui::ButtonSize::Compact)
        .when(should_render_counts, |this| {
            this.child(
                h_flex()
                    .ml_neg_0p5()
                    .mr_1()
                    .when(behind_count > 0, |this| {
                        this.child(Icon::new(IconName::ArrowDown).size(IconSize::XSmall))
                            .child(count(behind_count))
                    })
                    .when(ahead_count > 0, |this| {
                        this.child(Icon::new(IconName::ArrowUp).size(IconSize::XSmall))
                            .child(count(ahead_count))
                    }),
            )
        })
        .when_some(left_icon, |this, left_icon| {
            this.child(
                h_flex()
                    .ml_neg_0p5()
                    .mr_1()
                    .child(Icon::new(left_icon).size(IconSize::XSmall)),
            )
        })
        .child(
            div()
                .child(Label::new(left_label).size(LabelSize::Small))
                .mr_0p5(),
        )
        .on_click(left_on_click)
        .tooltip(tooltip);

        let right =
            render_git_action_menu(ElementId::Name(format!("split-button-right-{}", id).into()))
                .into_any_element();
        // .on_click(right_on_click);

        Self { left, right }
    }
}

impl RenderOnce for SplitButton {
    fn render(self, _window: &mut Window, cx: &mut App) -> impl IntoElement {
        h_flex()
            .rounded_md()
            .border_1()
            .border_color(cx.theme().colors().text_muted.alpha(0.12))
            .child(self.left)
            .child(
                div()
                    .h_full()
                    .w_px()
                    .bg(cx.theme().colors().text_muted.alpha(0.16)),
            )
            .child(self.right)
            .bg(ElevationIndex::Surface.on_elevation_bg(cx))
            .shadow(smallvec![BoxShadow {
                color: hsla(0.0, 0.0, 0.0, 0.16),
                offset: point(px(0.), px(1.)),
                blur_radius: px(0.),
                spread_radius: px(0.),
            }])
    }
}

fn render_git_action_menu(id: impl Into<ElementId>) -> impl IntoElement {
    PopoverMenu::new(id.into())
        .trigger(
            ui::ButtonLike::new_rounded_right("split-button-right")
                .layer(ui::ElevationIndex::ModalSurface)
                .size(ui::ButtonSize::None)
                .child(
                    div()
                        .px_1()
                        .child(Icon::new(IconName::ChevronDownSmall).size(IconSize::XSmall)),
                ),
        )
        .menu(move |window, cx| {
            Some(ContextMenu::build(window, cx, |context_menu, _, _| {
                context_menu
                    .action("Fetch", git::Fetch.boxed_clone())
                    .action("Pull", git::Pull.boxed_clone())
                    .separator()
                    .action("Push", git::Push { options: None }.boxed_clone())
                    .action(
                        "Force Push",
                        git::Push {
                            options: Some(PushOptions::Force),
                        }
                        .boxed_clone(),
                    )
            }))
        })
        .anchor(Corner::TopRight)
}

#[derive(IntoElement, IntoComponent)]
#[component(scope = "git_panel")]
pub struct PanelRepoFooter {
    id: SharedString,
    active_repository: SharedString,
    branch: Option<Branch>,
    // Getting a GitPanel in previews will be difficult.
    //
    // For now just take an option here, and we won't bind handlers to buttons in previews.
    git_panel: Option<Entity<GitPanel>>,
}

impl PanelRepoFooter {
    pub fn new(
        id: impl Into<SharedString>,
        active_repository: SharedString,
        branch: Option<Branch>,
        git_panel: Option<Entity<GitPanel>>,
    ) -> Self {
        Self {
            id: id.into(),
            active_repository,
            branch,
            git_panel,
        }
    }

    pub fn new_preview(
        id: impl Into<SharedString>,
        active_repository: SharedString,
        branch: Option<Branch>,
    ) -> Self {
        Self {
            id: id.into(),
            active_repository,
            branch,
            git_panel: None,
        }
    }

    fn render_overflow_menu(&self, id: impl Into<ElementId>) -> impl IntoElement {
        PopoverMenu::new(id.into())
            .trigger(
                IconButton::new("overflow-menu-trigger", IconName::EllipsisVertical)
                    .icon_size(IconSize::Small)
                    .icon_color(Color::Muted),
            )
            .menu(move |window, cx| Some(git_panel_context_menu(window, cx)))
            .anchor(Corner::TopRight)
    }

    fn panel_focus_handle(&self, cx: &App) -> Option<FocusHandle> {
        if let Some(git_panel) = self.git_panel.clone() {
            Some(git_panel.focus_handle(cx))
        } else {
            None
        }
    }

    fn render_push_button(&self, id: SharedString, ahead: u32, cx: &mut App) -> SplitButton {
        let panel = self.git_panel.clone();
        let panel_focus_handle = self.panel_focus_handle(cx);

        SplitButton::new(
            id,
            "Push",
            ahead as usize,
            0,
            None,
            move |_, window, cx| {
                if let Some(panel) = panel.as_ref() {
                    panel.update(cx, |panel, cx| {
                        panel.push(&git::Push { options: None }, window, cx);
                    });
                }
            },
            move |window, cx| {
                git_action_tooltip(
                    "Push committed changes to remote",
                    &git::Push { options: None },
                    "git push",
                    panel_focus_handle.clone(),
                    window,
                    cx,
                )
            },
        )
    }

    fn render_pull_button(
        &self,
        id: SharedString,
        ahead: u32,
        behind: u32,
        cx: &mut App,
    ) -> SplitButton {
        let panel = self.git_panel.clone();
        let panel_focus_handle = self.panel_focus_handle(cx);

        SplitButton::new(
            id,
            "Pull",
            ahead as usize,
            behind as usize,
            None,
            move |_, window, cx| {
                if let Some(panel) = panel.as_ref() {
                    panel.update(cx, |panel, cx| {
                        panel.pull(&git::Pull, window, cx);
                    });
                }
            },
            move |window, cx| {
                git_action_tooltip(
                    "Pull",
                    &git::Pull,
                    "git pull",
                    panel_focus_handle.clone(),
                    window,
                    cx,
                )
            },
        )
    }

    fn render_fetch_button(&self, id: SharedString, cx: &mut App) -> SplitButton {
        let panel = self.git_panel.clone();
        let panel_focus_handle = self.panel_focus_handle(cx);

        SplitButton::new(
            id,
            "Fetch",
            0,
            0,
            Some(IconName::ArrowCircle),
            move |_, window, cx| {
                if let Some(panel) = panel.as_ref() {
                    panel.update(cx, |panel, cx| {
                        panel.fetch(&git::Fetch, window, cx);
                    });
                }
            },
            move |window, cx| {
                git_action_tooltip(
                    "Fetch updates from remote",
                    &git::Fetch,
                    "git fetch",
                    panel_focus_handle.clone(),
                    window,
                    cx,
                )
            },
        )
    }

    fn render_publish_button(&self, id: SharedString, cx: &mut App) -> SplitButton {
        let panel = self.git_panel.clone();
        let panel_focus_handle = self.panel_focus_handle(cx);

        SplitButton::new(
            id,
            "Publish",
            0,
            0,
            Some(IconName::ArrowUpFromLine),
            move |_, window, cx| {
                if let Some(panel) = panel.as_ref() {
                    panel.update(cx, |panel, cx| {
                        panel.push(
                            &git::Push {
                                options: Some(PushOptions::SetUpstream),
                            },
                            window,
                            cx,
                        );
                    });
                }
            },
            move |window, cx| {
                git_action_tooltip(
                    "Publish branch to remote",
                    &git::Push {
                        options: Some(PushOptions::SetUpstream),
                    },
                    "git push --set-upstream",
                    panel_focus_handle.clone(),
                    window,
                    cx,
                )
            },
        )
    }

    fn render_republish_button(&self, id: SharedString, cx: &mut App) -> SplitButton {
        let panel = self.git_panel.clone();
        let panel_focus_handle = self.panel_focus_handle(cx);

        SplitButton::new(
            id,
            "Republish",
            0,
            0,
            Some(IconName::ArrowUpFromLine),
            move |_, window, cx| {
                if let Some(panel) = panel.as_ref() {
                    panel.update(cx, |panel, cx| {
                        panel.push(
                            &git::Push {
                                options: Some(PushOptions::SetUpstream),
                            },
                            window,
                            cx,
                        );
                    });
                }
            },
            move |window, cx| {
                git_action_tooltip(
                    "Re-publish branch to remote",
                    &git::Push {
                        options: Some(PushOptions::SetUpstream),
                    },
                    "git push --set-upstream",
                    panel_focus_handle.clone(),
                    window,
                    cx,
                )
            },
        )
    }

    fn render_relevant_button(
        &self,
        id: impl Into<SharedString>,
        branch: &Branch,
        cx: &mut App,
    ) -> impl IntoElement {
        let id = id.into();
        let upstream = branch.upstream.as_ref();
        match upstream {
            Some(Upstream {
                tracking: UpstreamTracking::Tracked(UpstreamTrackingStatus { ahead, behind }),
                ..
            }) => match (*ahead, *behind) {
                (0, 0) => self.render_fetch_button(id, cx),
                (ahead, 0) => self.render_push_button(id, ahead, cx),
                (ahead, behind) => self.render_pull_button(id, ahead, behind, cx),
            },
            Some(Upstream {
                tracking: UpstreamTracking::Gone,
                ..
            }) => self.render_republish_button(id, cx),
            None => self.render_publish_button(id, cx),
        }
    }
}

impl RenderOnce for PanelRepoFooter {
    fn render(self, _window: &mut Window, cx: &mut App) -> impl IntoElement {
        let active_repo = self.active_repository.clone();
        let overflow_menu_id: SharedString = format!("overflow-menu-{}", active_repo).into();
        let repo_selector_trigger = Button::new("repo-selector", active_repo)
            .style(ButtonStyle::Transparent)
            .size(ButtonSize::None)
            .label_size(LabelSize::Small)
            .color(Color::Muted);

        let project = self
            .git_panel
            .as_ref()
            .map(|panel| panel.read(cx).project.clone());

        let repo = self
            .git_panel
            .as_ref()
            .and_then(|panel| panel.read(cx).active_repository.clone());

        let single_repo = project
            .as_ref()
            .map(|project| project.read(cx).all_repositories(cx).len() == 1)
            .unwrap_or(true);

        let repo_selector = PopoverMenu::new("repository-switcher")
            .menu({
                let project = project.clone();
                move |window, cx| {
                    let project = project.clone()?;
                    Some(cx.new(|cx| RepositorySelector::new(project, window, cx)))
                }
            })
            .trigger_with_tooltip(
                repo_selector_trigger.disabled(single_repo).truncate(true),
                Tooltip::text("Switch active repository"),
            )
            .attach(gpui::Corner::BottomLeft)
            .into_any_element();

        let branch = self.branch.clone();
        let branch_name = branch
            .as_ref()
            .map_or(" (no branch)".into(), |branch| branch.name.clone());

        let branch_selector_button = Button::new("branch-selector", branch_name)
            .style(ButtonStyle::Transparent)
            .size(ButtonSize::None)
            .label_size(LabelSize::Small)
            .truncate(true)
            .tooltip(Tooltip::for_action_title(
                "Switch Branch",
                &zed_actions::git::Branch,
            ))
            .on_click(|_, window, cx| {
                window.dispatch_action(zed_actions::git::Branch.boxed_clone(), cx);
            });

        let branch_selector = PopoverMenu::new("popover-button")
            .menu(move |window, cx| Some(branch_picker::popover(repo.clone(), window, cx)))
            .trigger_with_tooltip(
                branch_selector_button,
                Tooltip::for_action_title("Switch Branch", &zed_actions::git::Branch),
            )
            .anchor(Corner::TopLeft)
            .offset(gpui::Point {
                x: px(0.0),
                y: px(-2.0),
            });

        let spinner = self
            .git_panel
            .as_ref()
            .and_then(|git_panel| git_panel.read(cx).render_spinner());

        h_flex()
            .w_full()
            .px_2()
            .h(px(36.))
            .items_center()
            .justify_between()
            .child(
                h_flex()
                    .flex_1()
                    .overflow_hidden()
                    .items_center()
                    .child(
                        div().child(
                            Icon::new(IconName::GitBranchSmall)
                                .size(IconSize::Small)
                                .color(Color::Muted),
                        ),
                    )
                    .child(repo_selector)
                    .when_some(branch.clone(), |this, _| {
                        this.child(
                            div()
                                .text_color(cx.theme().colors().text_muted)
                                .text_sm()
                                .child("/"),
                        )
                    })
                    .child(branch_selector),
            )
            .child(
                h_flex()
                    .gap_1()
                    .flex_shrink_0()
                    .children(spinner)
                    .child(self.render_overflow_menu(overflow_menu_id))
                    .when_some(branch, |this, branch| {
                        let button = self.render_relevant_button(self.id.clone(), &branch, cx);
                        this.child(button)
                    }),
            )
    }
}

impl ComponentPreview for PanelRepoFooter {
    fn preview(_window: &mut Window, _cx: &mut App) -> AnyElement {
        let unknown_upstream = None;
        let no_remote_upstream = Some(UpstreamTracking::Gone);
        let ahead_of_upstream = Some(
            UpstreamTrackingStatus {
                ahead: 2,
                behind: 0,
            }
            .into(),
        );
        let behind_upstream = Some(
            UpstreamTrackingStatus {
                ahead: 0,
                behind: 2,
            }
            .into(),
        );
        let ahead_and_behind_upstream = Some(
            UpstreamTrackingStatus {
                ahead: 3,
                behind: 1,
            }
            .into(),
        );

        let not_ahead_or_behind_upstream = Some(
            UpstreamTrackingStatus {
                ahead: 0,
                behind: 0,
            }
            .into(),
        );

        fn branch(upstream: Option<UpstreamTracking>) -> Branch {
            Branch {
                is_head: true,
                name: "some-branch".into(),
                upstream: upstream.map(|tracking| Upstream {
                    ref_name: "origin/some-branch".into(),
                    tracking,
                }),
                most_recent_commit: Some(CommitSummary {
                    sha: "abc123".into(),
                    subject: "Modify stuff".into(),
                    commit_timestamp: 1710932954,
                    has_parent: true,
                }),
            }
        }

        fn custom(branch_name: &str, upstream: Option<UpstreamTracking>) -> Branch {
            Branch {
                is_head: true,
                name: branch_name.to_string().into(),
                upstream: upstream.map(|tracking| Upstream {
                    ref_name: format!("zed/{}", branch_name).into(),
                    tracking,
                }),
                most_recent_commit: Some(CommitSummary {
                    sha: "abc123".into(),
                    subject: "Modify stuff".into(),
                    commit_timestamp: 1710932954,
                    has_parent: true,
                }),
            }
        }

        fn active_repository(id: usize) -> SharedString {
            format!("repo-{}", id).into()
        }

        let example_width = px(340.);

        v_flex()
            .gap_6()
            .w_full()
            .flex_none()
            .children(vec![example_group_with_title(
                "Action Button States",
                vec![
                    single_example(
                        "No Branch",
                        div()
                            .w(example_width)
                            .overflow_hidden()
                            .child(PanelRepoFooter::new_preview(
                                "no-branch",
                                active_repository(1).clone(),
                                None,
                            ))
                            .into_any_element(),
                    )
                    .grow(),
                    single_example(
                        "Remote status unknown",
                        div()
                            .w(example_width)
                            .overflow_hidden()
                            .child(PanelRepoFooter::new_preview(
                                "unknown-upstream",
                                active_repository(2).clone(),
                                Some(branch(unknown_upstream)),
                            ))
                            .into_any_element(),
                    )
                    .grow(),
                    single_example(
                        "No Remote Upstream",
                        div()
                            .w(example_width)
                            .overflow_hidden()
                            .child(PanelRepoFooter::new_preview(
                                "no-remote-upstream",
                                active_repository(3).clone(),
                                Some(branch(no_remote_upstream)),
                            ))
                            .into_any_element(),
                    )
                    .grow(),
                    single_example(
                        "Not Ahead or Behind",
                        div()
                            .w(example_width)
                            .overflow_hidden()
                            .child(PanelRepoFooter::new_preview(
                                "not-ahead-or-behind",
                                active_repository(4).clone(),
                                Some(branch(not_ahead_or_behind_upstream)),
                            ))
                            .into_any_element(),
                    )
                    .grow(),
                    single_example(
                        "Behind remote",
                        div()
                            .w(example_width)
                            .overflow_hidden()
                            .child(PanelRepoFooter::new_preview(
                                "behind-remote",
                                active_repository(5).clone(),
                                Some(branch(behind_upstream)),
                            ))
                            .into_any_element(),
                    )
                    .grow(),
                    single_example(
                        "Ahead of remote",
                        div()
                            .w(example_width)
                            .overflow_hidden()
                            .child(PanelRepoFooter::new_preview(
                                "ahead-of-remote",
                                active_repository(6).clone(),
                                Some(branch(ahead_of_upstream)),
                            ))
                            .into_any_element(),
                    )
                    .grow(),
                    single_example(
                        "Ahead and behind remote",
                        div()
                            .w(example_width)
                            .overflow_hidden()
                            .child(PanelRepoFooter::new_preview(
                                "ahead-and-behind",
                                active_repository(7).clone(),
                                Some(branch(ahead_and_behind_upstream)),
                            ))
                            .into_any_element(),
                    )
                    .grow(),
                ],
            )
            .grow()
            .vertical()])
            .children(vec![example_group_with_title(
                "Labels",
                vec![
                    single_example(
                        "Short Branch & Repo",
                        div()
                            .w(example_width)
                            .overflow_hidden()
                            .child(PanelRepoFooter::new_preview(
                                "short-branch",
                                SharedString::from("zed"),
                                Some(custom("main", behind_upstream)),
                            ))
                            .into_any_element(),
                    )
                    .grow(),
                    single_example(
                        "Long Branch",
                        div()
                            .w(example_width)
                            .overflow_hidden()
                            .child(PanelRepoFooter::new_preview(
                                "long-branch",
                                SharedString::from("zed"),
                                Some(custom(
                                    "redesign-and-update-git-ui-list-entry-style",
                                    behind_upstream,
                                )),
                            ))
                            .into_any_element(),
                    )
                    .grow(),
                    single_example(
                        "Long Repo",
                        div()
                            .w(example_width)
                            .overflow_hidden()
                            .child(PanelRepoFooter::new_preview(
                                "long-repo",
                                SharedString::from("zed-industries-community-examples"),
                                Some(custom("gpui", ahead_of_upstream)),
                            ))
                            .into_any_element(),
                    )
                    .grow(),
                    single_example(
                        "Long Repo & Branch",
                        div()
                            .w(example_width)
                            .overflow_hidden()
                            .child(PanelRepoFooter::new_preview(
                                "long-repo-and-branch",
                                SharedString::from("zed-industries-community-examples"),
                                Some(custom(
                                    "redesign-and-update-git-ui-list-entry-style",
                                    behind_upstream,
                                )),
                            ))
                            .into_any_element(),
                    )
                    .grow(),
                    single_example(
                        "Uppercase Repo",
                        div()
                            .w(example_width)
                            .overflow_hidden()
                            .child(PanelRepoFooter::new_preview(
                                "uppercase-repo",
                                SharedString::from("LICENSES"),
                                Some(custom("main", ahead_of_upstream)),
                            ))
                            .into_any_element(),
                    )
                    .grow(),
                    single_example(
                        "Uppercase Branch",
                        div()
                            .w(example_width)
                            .overflow_hidden()
                            .child(PanelRepoFooter::new_preview(
                                "uppercase-branch",
                                SharedString::from("zed"),
                                Some(custom("update-README", behind_upstream)),
                            ))
                            .into_any_element(),
                    )
                    .grow(),
                ],
            )
            .grow()
            .vertical()])
            .into_any_element()
    }
}

#[cfg(test)]
mod tests {
    use git::status::StatusCode;
    use gpui::TestAppContext;
    use project::{FakeFs, WorktreeSettings};
    use serde_json::json;
    use settings::SettingsStore;
    use theme::LoadThemes;
    use util::path;

    use super::*;

    fn init_test(cx: &mut gpui::TestAppContext) {
        if std::env::var("RUST_LOG").is_ok() {
            env_logger::try_init().ok();
        }

        cx.update(|cx| {
            let settings_store = SettingsStore::test(cx);
            cx.set_global(settings_store);
            WorktreeSettings::register(cx);
            workspace::init_settings(cx);
            theme::init(LoadThemes::JustBase, cx);
            language::init(cx);
            editor::init(cx);
            Project::init_settings(cx);
            crate::init(cx);
        });
    }

    #[gpui::test]
    async fn test_entry_worktree_paths(cx: &mut TestAppContext) {
        init_test(cx);
        let fs = FakeFs::new(cx.background_executor.clone());
        fs.insert_tree(
            "/root",
            json!({
                "zed": {
                    ".git": {},
                    "crates": {
                        "gpui": {
                            "gpui.rs": "fn main() {}"
                        },
                        "util": {
                            "util.rs": "fn do_it() {}"
                        }
                    }
                },
            }),
        )
        .await;

        fs.set_status_for_repo_via_git_operation(
            Path::new("/root/zed/.git"),
            &[
                (
                    Path::new("crates/gpui/gpui.rs"),
                    StatusCode::Modified.worktree(),
                ),
                (
                    Path::new("crates/util/util.rs"),
                    StatusCode::Modified.worktree(),
                ),
            ],
        );

        let project =
            Project::test(fs.clone(), [path!("/root/zed/crates/gpui").as_ref()], cx).await;
        let (workspace, cx) =
            cx.add_window_view(|window, cx| Workspace::test_new(project.clone(), window, cx));

        cx.read(|cx| {
            project
                .read(cx)
                .worktrees(cx)
                .nth(0)
                .unwrap()
                .read(cx)
                .as_local()
                .unwrap()
                .scan_complete()
        })
        .await;

        cx.executor().run_until_parked();

        let app_state = workspace.update(cx, |workspace, _| workspace.app_state().clone());
        let panel = cx.new_window_entity(|window, cx| {
            GitPanel::new(workspace, project, app_state, window, cx)
        });

        let handle = cx.update_window_entity(&panel, |panel, window, cx| {
            panel.schedule_update(false, window, cx);
            std::mem::replace(&mut panel.update_visible_entries_task, Task::ready(()))
        });
        cx.executor().advance_clock(2 * UPDATE_DEBOUNCE);
        handle.await;

        let entries = panel.update(cx, |panel, _| panel.entries.clone());
        pretty_assertions::assert_eq!(
            entries,
            [
                GitListEntry::Header(GitHeaderEntry {
                    header: Section::Tracked
                }),
                GitListEntry::GitStatusEntry(GitStatusEntry {
                    abs_path: "/root/zed/crates/gpui/gpui.rs".into(),
                    repo_path: "crates/gpui/gpui.rs".into(),
                    worktree_path: Path::new("gpui.rs").into(),
                    status: StatusCode::Modified.worktree(),
                    is_staged: Some(false),
                }),
                GitListEntry::GitStatusEntry(GitStatusEntry {
                    abs_path: "/root/zed/crates/util/util.rs".into(),
                    repo_path: "crates/util/util.rs".into(),
                    worktree_path: Path::new("../util/util.rs").into(),
                    status: StatusCode::Modified.worktree(),
                    is_staged: Some(false),
                },),
            ],
        )
    }
}<|MERGE_RESOLUTION|>--- conflicted
+++ resolved
@@ -292,84 +292,27 @@
         let active_repository = project.read(cx).active_repository(cx);
         let workspace = workspace.downgrade();
 
-        let focus_handle = cx.focus_handle();
-        cx.on_focus(&focus_handle, window, Self::focus_in).detach();
-        cx.on_focus_out(&focus_handle, window, |this, _, window, cx| {
-            this.hide_scrollbar(window, cx);
-        })
-        .detach();
-
-        // just to let us render a placeholder editor.
-        // Once the active git repo is set, this buffer will be replaced.
-        let temporary_buffer = cx.new(|cx| Buffer::local("", cx));
-        let commit_editor = cx.new(|cx| {
-            commit_message_editor(temporary_buffer, None, project.clone(), true, window, cx)
-        });
-
-        commit_editor.update(cx, |editor, cx| {
-            editor.clear(window, cx);
-        });
-
-        let scroll_handle = UniformListScrollHandle::new();
-
-<<<<<<< HEAD
-        cx.subscribe_in(
-            &git_store,
-            window,
-            move |this, git_store, event, window, cx| match event {
-                GitEvent::FileSystemUpdated => {
-                    this.schedule_update(false, window, cx);
-                }
-                GitEvent::ActiveRepositoryChanged | GitEvent::GitStateUpdated => {
-                    this.active_repository = git_store.read(cx).active_repository();
-                    this.schedule_update(true, window, cx);
-                }
-            },
-        )
-        .detach();
-
-        let scrollbar_state =
-            ScrollbarState::new(scroll_handle.clone()).parent_entity(&cx.entity());
-
-        let repository_selector = cx.new(|cx| RepositorySelector::new(project.clone(), window, cx));
-
-        let mut git_panel = Self {
-            pending_remote_operations: Default::default(),
-            remote_operation_id: 0,
-            active_repository,
-            commit_editor,
-            conflicted_count: 0,
-            conflicted_staged_count: 0,
-            current_modifiers: window.modifiers(),
-            add_coauthors: true,
-            entries: Vec::new(),
-            focus_handle: cx.focus_handle(),
-            fs,
-            hide_scrollbar_task: None,
-            new_count: 0,
-            new_staged_count: 0,
-            pending: Vec::new(),
-            pending_commit: None,
-            pending_serialization: Task::ready(None),
-            project,
-            repository_selector,
-            scroll_handle,
-            scrollbar_state,
-            selected_entry: None,
-            marked_entries: Vec::new(),
-            show_scrollbar: false,
-            tracked_count: 0,
-            tracked_staged_count: 0,
-            update_visible_entries_task: Task::ready(()),
-            width: Some(px(360.)),
-            context_menu: None,
-            workspace,
-            modal_open: false,
-        };
-        git_panel.schedule_update(false, window, cx);
-        git_panel.show_scrollbar = git_panel.should_show_scrollbar(cx);
-        git_panel
-=======
+        cx.new(|cx| {
+            let focus_handle = cx.focus_handle();
+            cx.on_focus(&focus_handle, window, Self::focus_in).detach();
+            cx.on_focus_out(&focus_handle, window, |this, _, window, cx| {
+                this.hide_scrollbar(window, cx);
+            })
+            .detach();
+
+            // just to let us render a placeholder editor.
+            // Once the active git repo is set, this buffer will be replaced.
+            let temporary_buffer = cx.new(|cx| Buffer::local("", cx));
+            let commit_editor = cx.new(|cx| {
+                commit_message_editor(temporary_buffer, None, project.clone(), true, window, cx)
+            });
+
+            commit_editor.update(cx, |editor, cx| {
+                editor.clear(window, cx);
+            });
+
+            let scroll_handle = UniformListScrollHandle::new();
+
             cx.subscribe_in(
                 &git_store,
                 window,
@@ -432,7 +375,77 @@
             git_panel.show_scrollbar = git_panel.should_show_scrollbar(cx);
             git_panel
         })
->>>>>>> ca4d8fc9
+        .detach();
+
+        // just to let us render a placeholder editor.
+        // Once the active git repo is set, this buffer will be replaced.
+        let temporary_buffer = cx.new(|cx| Buffer::local("", cx));
+        let commit_editor = cx.new(|cx| {
+            commit_message_editor(temporary_buffer, None, project.clone(), true, window, cx)
+        });
+
+        commit_editor.update(cx, |editor, cx| {
+            editor.clear(window, cx);
+        });
+
+        let scroll_handle = UniformListScrollHandle::new();
+
+        cx.subscribe_in(
+            &git_store,
+            window,
+            move |this, git_store, event, window, cx| match event {
+                GitEvent::FileSystemUpdated => {
+                    this.schedule_update(false, window, cx);
+                }
+                GitEvent::ActiveRepositoryChanged | GitEvent::GitStateUpdated => {
+                    this.active_repository = git_store.read(cx).active_repository();
+                    this.schedule_update(true, window, cx);
+                }
+            },
+        )
+        .detach();
+
+        let scrollbar_state =
+            ScrollbarState::new(scroll_handle.clone()).parent_entity(&cx.entity());
+
+        let repository_selector = cx.new(|cx| RepositorySelector::new(project.clone(), window, cx));
+
+        let mut git_panel = Self {
+            pending_remote_operations: Default::default(),
+            remote_operation_id: 0,
+            active_repository,
+            commit_editor,
+            conflicted_count: 0,
+            conflicted_staged_count: 0,
+            current_modifiers: window.modifiers(),
+            add_coauthors: true,
+            entries: Vec::new(),
+            focus_handle: cx.focus_handle(),
+            fs,
+            hide_scrollbar_task: None,
+            new_count: 0,
+            new_staged_count: 0,
+            pending: Vec::new(),
+            pending_commit: None,
+            pending_serialization: Task::ready(None),
+            project,
+            repository_selector,
+            scroll_handle,
+            scrollbar_state,
+            selected_entry: None,
+            marked_entries: Vec::new(),
+            show_scrollbar: false,
+            tracked_count: 0,
+            tracked_staged_count: 0,
+            update_visible_entries_task: Task::ready(()),
+            width: Some(px(360.)),
+            context_menu: None,
+            workspace,
+            modal_open: false,
+        };
+        git_panel.schedule_update(false, window, cx);
+        git_panel.show_scrollbar = git_panel.should_show_scrollbar(cx);
+        git_panel
     }
 
     pub fn entry_by_path(&self, path: &RepoPath) -> Option<usize> {
