use crate::askpass_modal::AskPassModal;
use crate::commit_modal::CommitModal;
use crate::git_panel_settings::StatusStyle;
use crate::project_diff::Diff;
use crate::remote_output::{self, RemoteAction, SuccessMessage};
use crate::repository_selector::filtered_repository_entries;
use crate::{branch_picker, render_remote_button};
use crate::{
    git_panel_settings::GitPanelSettings, git_status_icon, repository_selector::RepositorySelector,
};
use crate::{picker_prompt, project_diff, ProjectDiff};
use anyhow::Result;
use askpass::AskPassDelegate;
use assistant_settings::AssistantSettings;
use db::kvp::KEY_VALUE_STORE;
use editor::commit_tooltip::CommitTooltip;

use editor::{
    scroll::ScrollbarAutoHide, Editor, EditorElement, EditorMode, EditorSettings, MultiBuffer,
    ShowScrollbar,
};
use futures::StreamExt as _;
use git::repository::{
    Branch, CommitDetails, CommitSummary, DiffType, FetchOptions, PushOptions, Remote,
    RemoteCommandOutput, ResetMode, Upstream, UpstreamTracking, UpstreamTrackingStatus,
};
use git::status::StageStatus;
use git::{repository::RepoPath, status::FileStatus, Commit, ToggleStaged};
use git::{ExpandCommitEditor, RestoreTrackedFiles, StageAll, TrashUntrackedFiles, UnstageAll};
use gpui::{
    actions, anchored, deferred, percentage, uniform_list, Action, Animation, AnimationExt as _,
    Axis, ClickEvent, Corner, DismissEvent, Entity, EventEmitter, FocusHandle, Focusable,
    KeyContext, ListHorizontalSizingBehavior, ListSizingBehavior, Modifiers, ModifiersChangedEvent,
    MouseButton, MouseDownEvent, Point, PromptLevel, ScrollStrategy, Subscription, Task,
    Transformation, UniformListScrollHandle, WeakEntity,
};
use itertools::Itertools;
use language::{Buffer, File};
use language_model::{
    LanguageModel, LanguageModelRegistry, LanguageModelRequest, LanguageModelRequestMessage, Role,
};
use menu::{Confirm, SecondaryConfirm, SelectFirst, SelectLast, SelectNext, SelectPrevious};
use multi_buffer::ExcerptInfo;
use panel::{
    panel_button, panel_editor_container, panel_editor_style, panel_filled_button,
    panel_icon_button, PanelHeader,
};
use project::{
    git_store::{GitEvent, Repository},
    Fs, Project, ProjectPath,
};
use serde::{Deserialize, Serialize};
use settings::{Settings as _, SettingsStore};
use std::cell::RefCell;
use std::future::Future;
use std::path::{Path, PathBuf};
use std::rc::Rc;
use std::{collections::HashSet, sync::Arc, time::Duration, usize};
use strum::{IntoEnumIterator, VariantNames};
use time::OffsetDateTime;
use ui::{
    prelude::*, Checkbox, ContextMenu, ElevationIndex, PopoverMenu, Scrollbar, ScrollbarState,
    Tooltip,
};
use util::{maybe, post_inc, ResultExt, TryFutureExt};
use workspace::{AppState, OpenOptions, OpenVisible};

use notifications::status_toast::{StatusToast, ToastIcon};
use workspace::{
    dock::{DockPosition, Panel, PanelEvent},
    notifications::DetachAndPromptErr,
    Workspace,
};

actions!(
    git_panel,
    [
        Close,
        ToggleFocus,
        OpenMenu,
        FocusEditor,
        FocusChanges,
        ToggleFillCoAuthors,
        GenerateCommitMessage
    ]
);

fn prompt<T>(
    msg: &str,
    detail: Option<&str>,
    window: &mut Window,
    cx: &mut App,
) -> Task<anyhow::Result<T>>
where
    T: IntoEnumIterator + VariantNames + 'static,
{
    let rx = window.prompt(PromptLevel::Info, msg, detail, &T::VARIANTS, cx);
    cx.spawn(async move |_| Ok(T::iter().nth(rx.await?).unwrap()))
}

#[derive(strum::EnumIter, strum::VariantNames)]
#[strum(serialize_all = "title_case")]
enum TrashCancel {
    Trash,
    Cancel,
}

fn git_panel_context_menu(
    focus_handle: FocusHandle,
    window: &mut Window,
    cx: &mut App,
) -> Entity<ContextMenu> {
    ContextMenu::build(window, cx, |context_menu, _, _| {
        context_menu
            .context(focus_handle)
            .action("Stage All", StageAll.boxed_clone())
            .action("Unstage All", UnstageAll.boxed_clone())
            .separator()
            .action("Open Diff", project_diff::Diff.boxed_clone())
            .separator()
            .action("Discard Tracked Changes", RestoreTrackedFiles.boxed_clone())
            .action("Trash Untracked Files", TrashUntrackedFiles.boxed_clone())
    })
}

const GIT_PANEL_KEY: &str = "GitPanel";

const UPDATE_DEBOUNCE: Duration = Duration::from_millis(50);

pub fn register(workspace: &mut Workspace) {
    workspace.register_action(|workspace, _: &ToggleFocus, window, cx| {
        workspace.toggle_panel_focus::<GitPanel>(window, cx);
    });
    workspace.register_action(|workspace, _: &ExpandCommitEditor, window, cx| {
        CommitModal::toggle(workspace, window, cx)
    });
}

#[derive(Debug, Clone)]
pub enum Event {
    Focus,
}

#[derive(Serialize, Deserialize)]
struct SerializedGitPanel {
    width: Option<Pixels>,
}

#[derive(Debug, PartialEq, Eq, Clone, Copy)]
enum Section {
    Conflict,
    Tracked,
    New,
}

#[derive(Debug, PartialEq, Eq, Clone)]
struct GitHeaderEntry {
    header: Section,
}

impl GitHeaderEntry {
    pub fn contains(&self, status_entry: &GitStatusEntry, repo: &Repository) -> bool {
        let this = &self.header;
        let status = status_entry.status;
        match this {
            Section::Conflict => repo.has_conflict(&status_entry.repo_path),
            Section::Tracked => !status.is_created(),
            Section::New => status.is_created(),
        }
    }
    pub fn title(&self) -> &'static str {
        match self.header {
            Section::Conflict => "Conflicts",
            Section::Tracked => "Tracked",
            Section::New => "Untracked",
        }
    }
}

#[derive(Debug, PartialEq, Eq, Clone)]
enum GitListEntry {
    GitStatusEntry(GitStatusEntry),
    Header(GitHeaderEntry),
}

impl GitListEntry {
    fn status_entry(&self) -> Option<&GitStatusEntry> {
        match self {
            GitListEntry::GitStatusEntry(entry) => Some(entry),
            _ => None,
        }
    }
}

#[derive(Debug, PartialEq, Eq, Clone)]
pub struct GitStatusEntry {
    pub(crate) repo_path: RepoPath,
    pub(crate) worktree_path: Arc<Path>,
    pub(crate) abs_path: PathBuf,
    pub(crate) status: FileStatus,
    pub(crate) staging: StageStatus,
}

impl GitStatusEntry {
    fn display_name(&self) -> String {
        self.worktree_path
            .file_name()
            .map(|name| name.to_string_lossy().into_owned())
            .unwrap_or_else(|| self.worktree_path.to_string_lossy().into_owned())
    }

    fn parent_dir(&self) -> Option<String> {
        self.worktree_path
            .parent()
            .map(|parent| parent.to_string_lossy().into_owned())
    }
}

#[derive(Clone, Copy, Debug, PartialEq, Eq)]
enum TargetStatus {
    Staged,
    Unstaged,
    Reverted,
    Unchanged,
}

struct PendingOperation {
    finished: bool,
    target_status: TargetStatus,
    entries: Vec<GitStatusEntry>,
    op_id: usize,
}

type RemoteOperations = Rc<RefCell<HashSet<u32>>>;

// computed state related to how to render scrollbars
// one per axis
// on render we just read this off the panel
// we update it when
// - settings change
// - on focus in, on focus out, on hover, etc.
#[derive(Debug)]
struct ScrollbarProperties {
    axis: Axis,
    show_scrollbar: bool,
    show_track: bool,
    auto_hide: bool,
    hide_task: Option<Task<()>>,
    state: ScrollbarState,
}

impl ScrollbarProperties {
    // Shows the scrollbar and cancels any pending hide task
    fn show(&mut self, cx: &mut Context<GitPanel>) {
        if !self.auto_hide {
            return;
        }
        self.show_scrollbar = true;
        self.hide_task.take();
        cx.notify();
    }

    fn hide(&mut self, window: &mut Window, cx: &mut Context<GitPanel>) {
        const SCROLLBAR_SHOW_INTERVAL: Duration = Duration::from_secs(1);

        if !self.auto_hide {
            return;
        }

        let axis = self.axis;
        self.hide_task = Some(cx.spawn_in(window, async move |panel, cx| {
            cx.background_executor()
                .timer(SCROLLBAR_SHOW_INTERVAL)
                .await;

            if let Some(panel) = panel.upgrade() {
                panel
                    .update(cx, |panel, cx| {
                        match axis {
                            Axis::Vertical => panel.vertical_scrollbar.show_scrollbar = false,
                            Axis::Horizontal => panel.horizontal_scrollbar.show_scrollbar = false,
                        }
                        cx.notify();
                    })
                    .log_err();
            }
        }));
    }
}

pub struct GitPanel {
    remote_operation_id: u32,
    pending_remote_operations: RemoteOperations,
    pub(crate) active_repository: Option<Entity<Repository>>,
    pub(crate) commit_editor: Entity<Editor>,
    conflicted_count: usize,
    conflicted_staged_count: usize,
    current_modifiers: Modifiers,
    add_coauthors: bool,
    generate_commit_message_task: Option<Task<Option<()>>>,
    entries: Vec<GitListEntry>,
    single_staged_entry: Option<GitStatusEntry>,
    single_tracked_entry: Option<GitStatusEntry>,
    focus_handle: FocusHandle,
    fs: Arc<dyn Fs>,
    horizontal_scrollbar: ScrollbarProperties,
    vertical_scrollbar: ScrollbarProperties,
    new_count: usize,
    entry_count: usize,
    new_staged_count: usize,
    pending: Vec<PendingOperation>,
    pending_commit: Option<Task<()>>,
    pending_serialization: Task<Option<()>>,
    pub(crate) project: Entity<Project>,
    scroll_handle: UniformListScrollHandle,
    max_width_item_index: Option<usize>,
    selected_entry: Option<usize>,
    marked_entries: Vec<usize>,
    tracked_count: usize,
    tracked_staged_count: usize,
    update_visible_entries_task: Task<()>,
    width: Option<Pixels>,
    workspace: WeakEntity<Workspace>,
    context_menu: Option<(Entity<ContextMenu>, Point<Pixels>, Subscription)>,
    modal_open: bool,
    _settings_subscription: Subscription,
}

struct RemoteOperationGuard {
    id: u32,
    pending_remote_operations: RemoteOperations,
}

impl Drop for RemoteOperationGuard {
    fn drop(&mut self) {
        self.pending_remote_operations.borrow_mut().remove(&self.id);
    }
}

const MAX_PANEL_EDITOR_LINES: usize = 6;

pub(crate) fn commit_message_editor(
    commit_message_buffer: Entity<Buffer>,
    placeholder: Option<&str>,
    project: Entity<Project>,
    in_panel: bool,
    window: &mut Window,
    cx: &mut Context<'_, Editor>,
) -> Editor {
    let buffer = cx.new(|cx| MultiBuffer::singleton(commit_message_buffer, cx));
    let max_lines = if in_panel { MAX_PANEL_EDITOR_LINES } else { 18 };
    let mut commit_editor = Editor::new(
        EditorMode::AutoHeight { max_lines },
        buffer,
        None,
        window,
        cx,
    );
    commit_editor.set_collaboration_hub(Box::new(project));
    commit_editor.set_use_autoclose(false);
    commit_editor.set_show_gutter(false, cx);
    commit_editor.set_show_wrap_guides(false, cx);
    commit_editor.set_show_indent_guides(false, cx);
    commit_editor.set_hard_wrap(Some(72), cx);
    let placeholder = placeholder.unwrap_or("Enter commit message");
    commit_editor.set_placeholder_text(placeholder, cx);
    commit_editor
}

impl GitPanel {
    pub fn new(
        workspace: Entity<Workspace>,
        project: Entity<Project>,
        app_state: Arc<AppState>,
        window: &mut Window,
        cx: &mut Context<Self>,
    ) -> Self {
        let fs = app_state.fs.clone();
        let git_store = project.read(cx).git_store().clone();
        let active_repository = project.read(cx).active_repository(cx);
        let workspace = workspace.downgrade();

        let focus_handle = cx.focus_handle();
        cx.on_focus(&focus_handle, window, Self::focus_in).detach();
        cx.on_focus_out(&focus_handle, window, |this, _, window, cx| {
            this.hide_scrollbars(window, cx);
        })
        .detach();

        // just to let us render a placeholder editor.
        // Once the active git repo is set, this buffer will be replaced.
        let temporary_buffer = cx.new(|cx| Buffer::local("", cx));
        let commit_editor = cx.new(|cx| {
            commit_message_editor(temporary_buffer, None, project.clone(), true, window, cx)
        });

        commit_editor.update(cx, |editor, cx| {
            editor.clear(window, cx);
        });

        let scroll_handle = UniformListScrollHandle::new();

        cx.subscribe_in(
            &git_store,
            window,
            move |this, git_store, event, window, cx| match event {
                GitEvent::FileSystemUpdated => {
                    this.schedule_update(false, window, cx);
                }
                GitEvent::ActiveRepositoryChanged | GitEvent::GitStateUpdated => {
                    this.active_repository = git_store.read(cx).active_repository();
                    this.schedule_update(true, window, cx);
                }
                GitEvent::IndexWriteError(error) => {
                    this.workspace
                        .update(cx, |workspace, cx| {
                            workspace.show_error(error, cx);
                        })
                        .ok();
                }
            },
        )
        .detach();

        let vertical_scrollbar = ScrollbarProperties {
            axis: Axis::Vertical,
            state: ScrollbarState::new(scroll_handle.clone()).parent_entity(&cx.entity()),
            show_scrollbar: false,
            show_track: false,
            auto_hide: false,
            hide_task: None,
        };

        let horizontal_scrollbar = ScrollbarProperties {
            axis: Axis::Horizontal,
            state: ScrollbarState::new(scroll_handle.clone()).parent_entity(&cx.entity()),
            show_scrollbar: false,
            show_track: false,
            auto_hide: false,
            hide_task: None,
        };

        let mut assistant_enabled = AssistantSettings::get_global(cx).enabled;
        let _settings_subscription = cx.observe_global::<SettingsStore>(move |_, cx| {
            if assistant_enabled != AssistantSettings::get_global(cx).enabled {
                assistant_enabled = AssistantSettings::get_global(cx).enabled;
                cx.notify();
            }
        });

        let mut git_panel = Self {
            pending_remote_operations: Default::default(),
            remote_operation_id: 0,
            active_repository,
            commit_editor,
            conflicted_count: 0,
            conflicted_staged_count: 0,
            current_modifiers: window.modifiers(),
            add_coauthors: true,
            generate_commit_message_task: None,
            entries: Vec::new(),
            focus_handle: cx.focus_handle(),
            fs,
            new_count: 0,
            new_staged_count: 0,
            pending: Vec::new(),
            pending_commit: None,
            pending_serialization: Task::ready(None),
            single_staged_entry: None,
            single_tracked_entry: None,
            project,
            scroll_handle,
            max_width_item_index: None,
            selected_entry: None,
            marked_entries: Vec::new(),
            tracked_count: 0,
            tracked_staged_count: 0,
            update_visible_entries_task: Task::ready(()),
            width: None,
            context_menu: None,
            workspace,
            modal_open: false,
            entry_count: 0,
            horizontal_scrollbar,
            vertical_scrollbar,
            _settings_subscription,
        };
        git_panel.schedule_update(false, window, cx);
        git_panel
    }

    fn hide_scrollbars(&mut self, window: &mut Window, cx: &mut Context<Self>) {
        self.horizontal_scrollbar.hide(window, cx);
        self.vertical_scrollbar.hide(window, cx);
    }

    fn update_scrollbar_properties(&mut self, _window: &mut Window, cx: &mut Context<Self>) {
        // TODO: This PR should have defined Editor's `scrollbar.axis`
        // as an Option<ScrollbarAxis>, not a ScrollbarAxes as it would allow you to
        // `.unwrap_or(EditorSettings::get_global(cx).scrollbar.show)`.
        //
        // Once this is fixed we can extend the GitPanelSettings with a `scrollbar.axis`
        // so we can show each axis based on the settings.
        //
        // We should fix this. PR: https://github.com/zed-industries/zed/pull/19495

        let show_setting = GitPanelSettings::get_global(cx)
            .scrollbar
            .show
            .unwrap_or(EditorSettings::get_global(cx).scrollbar.show);

        let scroll_handle = self.scroll_handle.0.borrow();

        let autohide = |show: ShowScrollbar, cx: &mut Context<Self>| match show {
            ShowScrollbar::Auto => true,
            ShowScrollbar::System => cx
                .try_global::<ScrollbarAutoHide>()
                .map_or_else(|| cx.should_auto_hide_scrollbars(), |autohide| autohide.0),
            ShowScrollbar::Always => false,
            ShowScrollbar::Never => false,
        };

        let longest_item_width = scroll_handle.last_item_size.and_then(|size| {
            (size.contents.width > size.item.width).then_some(size.contents.width)
        });

        // is there an item long enough that we should show a horizontal scrollbar?
        let item_wider_than_container = if let Some(longest_item_width) = longest_item_width {
            longest_item_width > px(scroll_handle.base_handle.bounds().size.width.0)
        } else {
            true
        };

        let show_horizontal = match (show_setting, item_wider_than_container) {
            (_, false) => false,
            (ShowScrollbar::Auto | ShowScrollbar::System | ShowScrollbar::Always, true) => true,
            (ShowScrollbar::Never, true) => false,
        };

        let show_vertical = match show_setting {
            ShowScrollbar::Auto | ShowScrollbar::System | ShowScrollbar::Always => true,
            ShowScrollbar::Never => false,
        };

        let show_horizontal_track =
            show_horizontal && matches!(show_setting, ShowScrollbar::Always);

        // TODO: we probably should hide the scroll track when the list doesn't need to scroll
        let show_vertical_track = show_vertical && matches!(show_setting, ShowScrollbar::Always);

        self.vertical_scrollbar = ScrollbarProperties {
            axis: self.vertical_scrollbar.axis,
            state: self.vertical_scrollbar.state.clone(),
            show_scrollbar: show_vertical,
            show_track: show_vertical_track,
            auto_hide: autohide(show_setting, cx),
            hide_task: None,
        };

        self.horizontal_scrollbar = ScrollbarProperties {
            axis: self.horizontal_scrollbar.axis,
            state: self.horizontal_scrollbar.state.clone(),
            show_scrollbar: show_horizontal,
            show_track: show_horizontal_track,
            auto_hide: autohide(show_setting, cx),
            hide_task: None,
        };

        cx.notify();
    }

    pub fn entry_by_path(&self, path: &RepoPath) -> Option<usize> {
        fn binary_search<F>(mut low: usize, mut high: usize, is_target: F) -> Option<usize>
        where
            F: Fn(usize) -> std::cmp::Ordering,
        {
            while low < high {
                let mid = low + (high - low) / 2;
                match is_target(mid) {
                    std::cmp::Ordering::Equal => return Some(mid),
                    std::cmp::Ordering::Less => low = mid + 1,
                    std::cmp::Ordering::Greater => high = mid,
                }
            }
            None
        }
        if self.conflicted_count > 0 {
            let conflicted_start = 1;
            if let Some(ix) = binary_search(
                conflicted_start,
                conflicted_start + self.conflicted_count,
                |ix| {
                    self.entries[ix]
                        .status_entry()
                        .unwrap()
                        .repo_path
                        .cmp(&path)
                },
            ) {
                return Some(ix);
            }
        }
        if self.tracked_count > 0 {
            let tracked_start = if self.conflicted_count > 0 {
                1 + self.conflicted_count
            } else {
                0
            } + 1;
            if let Some(ix) =
                binary_search(tracked_start, tracked_start + self.tracked_count, |ix| {
                    self.entries[ix]
                        .status_entry()
                        .unwrap()
                        .repo_path
                        .cmp(&path)
                })
            {
                return Some(ix);
            }
        }
        if self.new_count > 0 {
            let untracked_start = if self.conflicted_count > 0 {
                1 + self.conflicted_count
            } else {
                0
            } + if self.tracked_count > 0 {
                1 + self.tracked_count
            } else {
                0
            } + 1;
            if let Some(ix) =
                binary_search(untracked_start, untracked_start + self.new_count, |ix| {
                    self.entries[ix]
                        .status_entry()
                        .unwrap()
                        .repo_path
                        .cmp(&path)
                })
            {
                return Some(ix);
            }
        }
        None
    }

    pub fn select_entry_by_path(
        &mut self,
        path: ProjectPath,
        _: &mut Window,
        cx: &mut Context<Self>,
    ) {
        let Some(git_repo) = self.active_repository.as_ref() else {
            return;
        };
        let Some(repo_path) = git_repo.read(cx).project_path_to_repo_path(&path) else {
            return;
        };
        let Some(ix) = self.entry_by_path(&repo_path) else {
            return;
        };
        self.selected_entry = Some(ix);
        cx.notify();
    }

    fn start_remote_operation(&mut self) -> RemoteOperationGuard {
        let id = post_inc(&mut self.remote_operation_id);
        self.pending_remote_operations.borrow_mut().insert(id);

        RemoteOperationGuard {
            id,
            pending_remote_operations: self.pending_remote_operations.clone(),
        }
    }

    fn serialize(&mut self, cx: &mut Context<Self>) {
        let width = self.width;
        self.pending_serialization = cx.background_spawn(
            async move {
                KEY_VALUE_STORE
                    .write_kvp(
                        GIT_PANEL_KEY.into(),
                        serde_json::to_string(&SerializedGitPanel { width })?,
                    )
                    .await?;
                anyhow::Ok(())
            }
            .log_err(),
        );
    }

    pub(crate) fn set_modal_open(&mut self, open: bool, cx: &mut Context<Self>) {
        self.modal_open = open;
        cx.notify();
    }

    fn dispatch_context(&self, window: &mut Window, cx: &Context<Self>) -> KeyContext {
        let mut dispatch_context = KeyContext::new_with_defaults();
        dispatch_context.add("GitPanel");

        if window
            .focused(cx)
            .map_or(false, |focused| self.focus_handle == focused)
        {
            dispatch_context.add("menu");
            dispatch_context.add("ChangesList");
        }

        if self.commit_editor.read(cx).is_focused(window) {
            dispatch_context.add("CommitEditor");
        }

        dispatch_context
    }

    fn close_panel(&mut self, _: &Close, _window: &mut Window, cx: &mut Context<Self>) {
        cx.emit(PanelEvent::Close);
    }

    fn focus_in(&mut self, window: &mut Window, cx: &mut Context<Self>) {
        if !self.focus_handle.contains_focused(window, cx) {
            cx.emit(Event::Focus);
        }
    }

    fn handle_modifiers_changed(
        &mut self,
        event: &ModifiersChangedEvent,
        _: &mut Window,
        cx: &mut Context<Self>,
    ) {
        self.current_modifiers = event.modifiers;
        cx.notify();
    }

    fn scroll_to_selected_entry(&mut self, cx: &mut Context<Self>) {
        if let Some(selected_entry) = self.selected_entry {
            self.scroll_handle
                .scroll_to_item(selected_entry, ScrollStrategy::Center);
        }

        cx.notify();
    }

    fn select_first(&mut self, _: &SelectFirst, _window: &mut Window, cx: &mut Context<Self>) {
        if !self.entries.is_empty() {
            self.selected_entry = Some(1);
            self.scroll_to_selected_entry(cx);
        }
    }

    fn select_previous(
        &mut self,
        _: &SelectPrevious,
        _window: &mut Window,
        cx: &mut Context<Self>,
    ) {
        let item_count = self.entries.len();
        if item_count == 0 {
            return;
        }

        if let Some(selected_entry) = self.selected_entry {
            let new_selected_entry = if selected_entry > 0 {
                selected_entry - 1
            } else {
                selected_entry
            };

            if matches!(
                self.entries.get(new_selected_entry),
                Some(GitListEntry::Header(..))
            ) {
                if new_selected_entry > 0 {
                    self.selected_entry = Some(new_selected_entry - 1)
                }
            } else {
                self.selected_entry = Some(new_selected_entry);
            }

            self.scroll_to_selected_entry(cx);
        }

        cx.notify();
    }

    fn select_next(&mut self, _: &SelectNext, _window: &mut Window, cx: &mut Context<Self>) {
        let item_count = self.entries.len();
        if item_count == 0 {
            return;
        }

        if let Some(selected_entry) = self.selected_entry {
            let new_selected_entry = if selected_entry < item_count - 1 {
                selected_entry + 1
            } else {
                selected_entry
            };
            if matches!(
                self.entries.get(new_selected_entry),
                Some(GitListEntry::Header(..))
            ) {
                self.selected_entry = Some(new_selected_entry + 1);
            } else {
                self.selected_entry = Some(new_selected_entry);
            }

            self.scroll_to_selected_entry(cx);
        }

        cx.notify();
    }

    fn select_last(&mut self, _: &SelectLast, _window: &mut Window, cx: &mut Context<Self>) {
        if self.entries.last().is_some() {
            self.selected_entry = Some(self.entries.len() - 1);
            self.scroll_to_selected_entry(cx);
        }
    }

    fn focus_editor(&mut self, _: &FocusEditor, window: &mut Window, cx: &mut Context<Self>) {
        self.commit_editor.update(cx, |editor, cx| {
            window.focus(&editor.focus_handle(cx));
        });
        cx.notify();
    }

    fn select_first_entry_if_none(&mut self, cx: &mut Context<Self>) {
        let have_entries = self
            .active_repository
            .as_ref()
            .map_or(false, |active_repository| {
                active_repository.read(cx).entry_count() > 0
            });
        if have_entries && self.selected_entry.is_none() {
            self.selected_entry = Some(1);
            self.scroll_to_selected_entry(cx);
            cx.notify();
        }
    }

    fn focus_changes_list(
        &mut self,
        _: &FocusChanges,
        window: &mut Window,
        cx: &mut Context<Self>,
    ) {
        self.select_first_entry_if_none(cx);

        cx.focus_self(window);
        cx.notify();
    }

    fn get_selected_entry(&self) -> Option<&GitListEntry> {
        self.selected_entry.and_then(|i| self.entries.get(i))
    }

    fn open_diff(&mut self, _: &menu::Confirm, window: &mut Window, cx: &mut Context<Self>) {
        maybe!({
            let entry = self.entries.get(self.selected_entry?)?.status_entry()?;
            let workspace = self.workspace.upgrade()?;
            let git_repo = self.active_repository.as_ref()?;

            if let Some(project_diff) = workspace.read(cx).active_item_as::<ProjectDiff>(cx) {
                if let Some(project_path) = project_diff.read(cx).active_path(cx) {
                    if Some(&entry.repo_path)
                        == git_repo
                            .read(cx)
                            .project_path_to_repo_path(&project_path)
                            .as_ref()
                    {
                        project_diff.focus_handle(cx).focus(window);
                        project_diff.update(cx, |project_diff, cx| project_diff.autoscroll(cx));
                        return None;
                    }
                }
            };

            if entry.worktree_path.starts_with("..") {
                self.workspace
                    .update(cx, |workspace, cx| {
                        workspace
                            .open_abs_path(
                                entry.abs_path.clone(),
                                OpenOptions {
                                    visible: Some(OpenVisible::All),
                                    focus: Some(false),
                                    ..Default::default()
                                },
                                window,
                                cx,
                            )
                            .detach_and_log_err(cx);
                    })
                    .ok();
            } else {
                self.workspace
                    .update(cx, |workspace, cx| {
                        ProjectDiff::deploy_at(workspace, Some(entry.clone()), window, cx);
                    })
                    .ok();
                self.focus_handle.focus(window);
            }

            Some(())
        });
    }

    fn open_file(
        &mut self,
        _: &menu::SecondaryConfirm,
        window: &mut Window,
        cx: &mut Context<Self>,
    ) {
        maybe!({
            let entry = self.entries.get(self.selected_entry?)?.status_entry()?;
            let active_repo = self.active_repository.as_ref()?;
            let path = active_repo
                .read(cx)
                .repo_path_to_project_path(&entry.repo_path)?;
            if entry.status.is_deleted() {
                return None;
            }

            self.workspace
                .update(cx, |workspace, cx| {
                    workspace
                        .open_path_preview(path, None, false, false, true, window, cx)
                        .detach_and_prompt_err("Failed to open file", window, cx, |e, _, _| {
                            Some(format!("{e}"))
                        });
                })
                .ok()
        });
    }

    fn revert_selected(
        &mut self,
        _: &git::RestoreFile,
        window: &mut Window,
        cx: &mut Context<Self>,
    ) {
        maybe!({
            let list_entry = self.entries.get(self.selected_entry?)?.clone();
            let entry = list_entry.status_entry()?;
            self.revert_entry(&entry, window, cx);
            Some(())
        });
    }

    fn revert_entry(
        &mut self,
        entry: &GitStatusEntry,
        window: &mut Window,
        cx: &mut Context<Self>,
    ) {
        maybe!({
            let active_repo = self.active_repository.clone()?;
            let path = active_repo
                .read(cx)
                .repo_path_to_project_path(&entry.repo_path)?;
            let workspace = self.workspace.clone();

            if entry.status.staging().has_staged() {
                self.change_file_stage(false, vec![entry.clone()], cx);
            }
            let filename = path.path.file_name()?.to_string_lossy();

            if !entry.status.is_created() {
                self.perform_checkout(vec![entry.clone()], cx);
            } else {
                let prompt = prompt(&format!("Trash {}?", filename), None, window, cx);
                cx.spawn_in(window, async move |_, cx| {
                    match prompt.await? {
                        TrashCancel::Trash => {}
                        TrashCancel::Cancel => return Ok(()),
                    }
                    let task = workspace.update(cx, |workspace, cx| {
                        workspace
                            .project()
                            .update(cx, |project, cx| project.delete_file(path, true, cx))
                    })?;
                    if let Some(task) = task {
                        task.await?;
                    }
                    Ok(())
                })
                .detach_and_prompt_err(
                    "Failed to trash file",
                    window,
                    cx,
                    |e, _, _| Some(format!("{e}")),
                );
            }
            Some(())
        });
    }

    fn perform_checkout(&mut self, entries: Vec<GitStatusEntry>, cx: &mut Context<Self>) {
        let workspace = self.workspace.clone();
        let Some(active_repository) = self.active_repository.clone() else {
            return;
        };

        let op_id = self.pending.iter().map(|p| p.op_id).max().unwrap_or(0) + 1;
        self.pending.push(PendingOperation {
            op_id,
            target_status: TargetStatus::Reverted,
            entries: entries.clone(),
            finished: false,
        });
        self.update_visible_entries(cx);
        let task = cx.spawn(async move |_, cx| {
            let tasks: Vec<_> = workspace.update(cx, |workspace, cx| {
                workspace.project().update(cx, |project, cx| {
                    entries
                        .iter()
                        .filter_map(|entry| {
                            let path = active_repository
                                .read(cx)
                                .repo_path_to_project_path(&entry.repo_path)?;
                            Some(project.open_buffer(path, cx))
                        })
                        .collect()
                })
            })?;

            let buffers = futures::future::join_all(tasks).await;

            active_repository
                .update(cx, |repo, cx| {
                    repo.checkout_files(
                        "HEAD",
                        entries
                            .iter()
                            .map(|entries| entries.repo_path.clone())
                            .collect(),
                        cx,
                    )
                })?
                .await??;

            let tasks: Vec<_> = cx.update(|cx| {
                buffers
                    .iter()
                    .filter_map(|buffer| {
                        buffer.as_ref().ok()?.update(cx, |buffer, cx| {
                            buffer.is_dirty().then(|| buffer.reload(cx))
                        })
                    })
                    .collect()
            })?;

            futures::future::join_all(tasks).await;

            Ok(())
        });

        cx.spawn(async move |this, cx| {
            let result = task.await;

            this.update(cx, |this, cx| {
                for pending in this.pending.iter_mut() {
                    if pending.op_id == op_id {
                        pending.finished = true;
                        if result.is_err() {
                            pending.target_status = TargetStatus::Unchanged;
                            this.update_visible_entries(cx);
                        }
                        break;
                    }
                }
                result
                    .map_err(|e| {
                        this.show_error_toast("checkout", e, cx);
                    })
                    .ok();
            })
            .ok();
        })
        .detach();
    }

    fn restore_tracked_files(
        &mut self,
        _: &RestoreTrackedFiles,
        window: &mut Window,
        cx: &mut Context<Self>,
    ) {
        let entries = self
            .entries
            .iter()
            .filter_map(|entry| entry.status_entry().cloned())
            .filter(|status_entry| !status_entry.status.is_created())
            .collect::<Vec<_>>();

        match entries.len() {
            0 => return,
            1 => return self.revert_entry(&entries[0], window, cx),
            _ => {}
        }
        let mut details = entries
            .iter()
            .filter_map(|entry| entry.repo_path.0.file_name())
            .map(|filename| filename.to_string_lossy())
            .take(5)
            .join("\n");
        if entries.len() > 5 {
            details.push_str(&format!("\nand {} more…", entries.len() - 5))
        }

        #[derive(strum::EnumIter, strum::VariantNames)]
        #[strum(serialize_all = "title_case")]
        enum RestoreCancel {
            RestoreTrackedFiles,
            Cancel,
        }
        let prompt = prompt(
            "Discard changes to these files?",
            Some(&details),
            window,
            cx,
        );
        cx.spawn(async move |this, cx| match prompt.await {
            Ok(RestoreCancel::RestoreTrackedFiles) => {
                this.update(cx, |this, cx| {
                    this.perform_checkout(entries, cx);
                })
                .ok();
            }
            _ => {
                return;
            }
        })
        .detach();
    }

    fn clean_all(&mut self, _: &TrashUntrackedFiles, window: &mut Window, cx: &mut Context<Self>) {
        let workspace = self.workspace.clone();
        let Some(active_repo) = self.active_repository.clone() else {
            return;
        };
        let to_delete = self
            .entries
            .iter()
            .filter_map(|entry| entry.status_entry())
            .filter(|status_entry| status_entry.status.is_created())
            .cloned()
            .collect::<Vec<_>>();

        match to_delete.len() {
            0 => return,
            1 => return self.revert_entry(&to_delete[0], window, cx),
            _ => {}
        };

        let mut details = to_delete
            .iter()
            .map(|entry| {
                entry
                    .repo_path
                    .0
                    .file_name()
                    .map(|f| f.to_string_lossy())
                    .unwrap_or_default()
            })
            .take(5)
            .join("\n");

        if to_delete.len() > 5 {
            details.push_str(&format!("\nand {} more…", to_delete.len() - 5))
        }

        let prompt = prompt("Trash these files?", Some(&details), window, cx);
        cx.spawn_in(window, async move |this, cx| {
            match prompt.await? {
                TrashCancel::Trash => {}
                TrashCancel::Cancel => return Ok(()),
            }
            let tasks = workspace.update(cx, |workspace, cx| {
                to_delete
                    .iter()
                    .filter_map(|entry| {
                        workspace.project().update(cx, |project, cx| {
                            let project_path = active_repo
                                .read(cx)
                                .repo_path_to_project_path(&entry.repo_path)?;
                            project.delete_file(project_path, true, cx)
                        })
                    })
                    .collect::<Vec<_>>()
            })?;
            let to_unstage = to_delete
                .into_iter()
                .filter(|entry| !entry.status.staging().is_fully_unstaged())
                .collect();
            this.update(cx, |this, cx| this.change_file_stage(false, to_unstage, cx))?;
            for task in tasks {
                task.await?;
            }
            Ok(())
        })
        .detach_and_prompt_err("Failed to trash files", window, cx, |e, _, _| {
            Some(format!("{e}"))
        });
    }

    pub fn stage_all(&mut self, _: &StageAll, _window: &mut Window, cx: &mut Context<Self>) {
        let entries = self
            .entries
            .iter()
            .filter_map(|entry| entry.status_entry())
            .filter(|status_entry| status_entry.staging.has_unstaged())
            .cloned()
            .collect::<Vec<_>>();
        self.change_file_stage(true, entries, cx);
    }

    pub fn unstage_all(&mut self, _: &UnstageAll, _window: &mut Window, cx: &mut Context<Self>) {
        let entries = self
            .entries
            .iter()
            .filter_map(|entry| entry.status_entry())
            .filter(|status_entry| status_entry.staging.has_staged())
            .cloned()
            .collect::<Vec<_>>();
        self.change_file_stage(false, entries, cx);
    }

    fn toggle_staged_for_entry(
        &mut self,
        entry: &GitListEntry,
        _window: &mut Window,
        cx: &mut Context<Self>,
    ) {
        let Some(active_repository) = self.active_repository.as_ref() else {
            return;
        };
        let (stage, repo_paths) = match entry {
            GitListEntry::GitStatusEntry(status_entry) => {
                if status_entry.status.staging().is_fully_staged() {
                    (false, vec![status_entry.clone()])
                } else {
                    (true, vec![status_entry.clone()])
                }
            }
            GitListEntry::Header(section) => {
                let goal_staged_state = !self.header_state(section.header).selected();
                let repository = active_repository.read(cx);
                let entries = self
                    .entries
                    .iter()
                    .filter_map(|entry| entry.status_entry())
                    .filter(|status_entry| {
                        section.contains(&status_entry, repository)
                            && status_entry.staging.as_bool() != Some(goal_staged_state)
                    })
                    .map(|status_entry| status_entry.clone())
                    .collect::<Vec<_>>();

                (goal_staged_state, entries)
            }
        };
        self.change_file_stage(stage, repo_paths, cx);
    }

    fn change_file_stage(
        &mut self,
        stage: bool,
        entries: Vec<GitStatusEntry>,
        cx: &mut Context<Self>,
    ) {
        let Some(active_repository) = self.active_repository.clone() else {
            return;
        };
        let op_id = self.pending.iter().map(|p| p.op_id).max().unwrap_or(0) + 1;
        self.pending.push(PendingOperation {
            op_id,
            target_status: if stage {
                TargetStatus::Staged
            } else {
                TargetStatus::Unstaged
            },
            entries: entries.clone(),
            finished: false,
        });
        let repository = active_repository.read(cx);
        self.update_counts(repository);
        cx.notify();

        cx.spawn({
            async move |this, cx| {
                let result = cx
                    .update(|cx| {
                        if stage {
                            active_repository.update(cx, |repo, cx| {
                                let repo_paths = entries
                                    .iter()
                                    .map(|entry| entry.repo_path.clone())
                                    .collect();
                                repo.stage_entries(repo_paths, cx)
                            })
                        } else {
                            active_repository.update(cx, |repo, cx| {
                                let repo_paths = entries
                                    .iter()
                                    .map(|entry| entry.repo_path.clone())
                                    .collect();
                                repo.unstage_entries(repo_paths, cx)
                            })
                        }
                    })?
                    .await;

                this.update(cx, |this, cx| {
                    for pending in this.pending.iter_mut() {
                        if pending.op_id == op_id {
                            pending.finished = true
                        }
                    }
                    result
                        .map_err(|e| {
                            this.show_error_toast(if stage { "add" } else { "reset" }, e, cx);
                        })
                        .ok();
                    cx.notify();
                })
            }
        })
        .detach();
    }

    pub fn total_staged_count(&self) -> usize {
        self.tracked_staged_count + self.new_staged_count + self.conflicted_staged_count
    }

    pub fn commit_message_buffer(&self, cx: &App) -> Entity<Buffer> {
        self.commit_editor
            .read(cx)
            .buffer()
            .read(cx)
            .as_singleton()
            .unwrap()
            .clone()
    }

    fn toggle_staged_for_selected(
        &mut self,
        _: &git::ToggleStaged,
        window: &mut Window,
        cx: &mut Context<Self>,
    ) {
        if let Some(selected_entry) = self.get_selected_entry().cloned() {
            self.toggle_staged_for_entry(&selected_entry, window, cx);
        }
    }

    fn stage_selected(&mut self, _: &git::StageFile, _window: &mut Window, cx: &mut Context<Self>) {
        let Some(selected_entry) = self.get_selected_entry() else {
            return;
        };
        let Some(status_entry) = selected_entry.status_entry() else {
            return;
        };
        if status_entry.staging != StageStatus::Staged {
            self.change_file_stage(true, vec![status_entry.clone()], cx);
        }
    }

    fn unstage_selected(
        &mut self,
        _: &git::UnstageFile,
        _window: &mut Window,
        cx: &mut Context<Self>,
    ) {
        let Some(selected_entry) = self.get_selected_entry() else {
            return;
        };
        let Some(status_entry) = selected_entry.status_entry() else {
            return;
        };
        if status_entry.staging != StageStatus::Unstaged {
            self.change_file_stage(false, vec![status_entry.clone()], cx);
        }
    }

    fn commit(&mut self, _: &git::Commit, window: &mut Window, cx: &mut Context<Self>) {
        if self
            .commit_editor
            .focus_handle(cx)
            .contains_focused(window, cx)
        {
            telemetry::event!("Git Committed", source = "Git Panel");
            self.commit_changes(window, cx)
        } else {
            cx.propagate();
        }
    }

    fn custom_or_suggested_commit_message(&self, cx: &mut Context<Self>) -> Option<String> {
        let message = self.commit_editor.read(cx).text(cx);

        if !message.trim().is_empty() {
            return Some(message.to_string());
        }

        self.suggest_commit_message(cx)
            .filter(|message| !message.trim().is_empty())
    }

    pub(crate) fn commit_changes(&mut self, window: &mut Window, cx: &mut Context<Self>) {
        let Some(active_repository) = self.active_repository.clone() else {
            return;
        };
        let error_spawn = |message, window: &mut Window, cx: &mut App| {
            let prompt = window.prompt(PromptLevel::Warning, message, None, &["Ok"], cx);
            cx.spawn(async move |_| {
                prompt.await.ok();
            })
            .detach();
        };

        if self.has_unstaged_conflicts() {
            error_spawn(
                "There are still conflicts. You must stage these before committing",
                window,
                cx,
            );
            return;
        }

        let commit_message = self.custom_or_suggested_commit_message(cx);

        let Some(mut message) = commit_message else {
            self.commit_editor.read(cx).focus_handle(cx).focus(window);
            return;
        };

        if self.add_coauthors {
            self.fill_co_authors(&mut message, cx);
        }

        let task = if self.has_staged_changes() {
            // Repository serializes all git operations, so we can just send a commit immediately
            let commit_task =
                active_repository.update(cx, |repo, cx| repo.commit(message.into(), None, cx));
            cx.background_spawn(async move { commit_task.await? })
        } else {
            let changed_files = self
                .entries
                .iter()
                .filter_map(|entry| entry.status_entry())
                .filter(|status_entry| !status_entry.status.is_created())
                .map(|status_entry| status_entry.repo_path.clone())
                .collect::<Vec<_>>();

            if changed_files.is_empty() {
                error_spawn("No changes to commit", window, cx);
                return;
            }

            let stage_task =
                active_repository.update(cx, |repo, cx| repo.stage_entries(changed_files, cx));
            cx.spawn(async move |_, cx| {
                stage_task.await?;
                let commit_task = active_repository
                    .update(cx, |repo, cx| repo.commit(message.into(), None, cx))?;
                commit_task.await?
            })
        };
        let task = cx.spawn_in(window, async move |this, cx| {
            let result = task.await;
            this.update_in(cx, |this, window, cx| {
                this.pending_commit.take();
                match result {
                    Ok(()) => {
                        this.commit_editor
                            .update(cx, |editor, cx| editor.clear(window, cx));
                    }
                    Err(e) => this.show_error_toast("commit", e, cx),
                }
            })
            .ok();
        });

        self.pending_commit = Some(task);
    }

    fn uncommit(&mut self, window: &mut Window, cx: &mut Context<Self>) {
        let Some(repo) = self.active_repository.clone() else {
            return;
        };
        telemetry::event!("Git Uncommitted");

        let confirmation = self.check_for_pushed_commits(window, cx);
        let prior_head = self.load_commit_details("HEAD".to_string(), cx);

        let task = cx.spawn_in(window, async move |this, cx| {
            let result = maybe!(async {
                if let Ok(true) = confirmation.await {
                    let prior_head = prior_head.await?;

                    repo.update(cx, |repo, cx| {
                        repo.reset("HEAD^".to_string(), ResetMode::Soft, cx)
                    })?
                    .await??;

                    Ok(Some(prior_head))
                } else {
                    Ok(None)
                }
            })
            .await;

            this.update_in(cx, |this, window, cx| {
                this.pending_commit.take();
                match result {
                    Ok(None) => {}
                    Ok(Some(prior_commit)) => {
                        this.commit_editor.update(cx, |editor, cx| {
                            editor.set_text(prior_commit.message, window, cx)
                        });
                    }
                    Err(e) => this.show_error_toast("reset", e, cx),
                }
            })
            .ok();
        });

        self.pending_commit = Some(task);
    }

    fn check_for_pushed_commits(
        &mut self,
        window: &mut Window,
        cx: &mut Context<Self>,
    ) -> impl Future<Output = Result<bool, anyhow::Error>> {
        let repo = self.active_repository.clone();
        let mut cx = window.to_async(cx);

        async move {
            let Some(repo) = repo else {
                return Err(anyhow::anyhow!("No active repository"));
            };

            let pushed_to: Vec<SharedString> = repo
                .update(&mut cx, |repo, _| repo.check_for_pushed_commits())?
                .await??;

            if pushed_to.is_empty() {
                Ok(true)
            } else {
                #[derive(strum::EnumIter, strum::VariantNames)]
                #[strum(serialize_all = "title_case")]
                enum CancelUncommit {
                    Uncommit,
                    Cancel,
                }
                let detail = format!(
                    "This commit was already pushed to {}.",
                    pushed_to.into_iter().join(", ")
                );
                let result = cx
                    .update(|window, cx| prompt("Are you sure?", Some(&detail), window, cx))?
                    .await?;

                match result {
                    CancelUncommit::Cancel => Ok(false),
                    CancelUncommit::Uncommit => Ok(true),
                }
            }
        }
    }

    /// Suggests a commit message based on the changed files and their statuses
    pub fn suggest_commit_message(&self, cx: &App) -> Option<String> {
        if let Some(merge_message) = self
            .active_repository
            .as_ref()
            .and_then(|repo| repo.read(cx).merge_message.as_ref())
        {
            return Some(merge_message.clone());
        }

        let git_status_entry = if let Some(staged_entry) = &self.single_staged_entry {
            Some(staged_entry)
        } else if let Some(single_tracked_entry) = &self.single_tracked_entry {
            Some(single_tracked_entry)
        } else {
            None
        }?;

        let action_text = if git_status_entry.status.is_deleted() {
            Some("Delete")
        } else if git_status_entry.status.is_created() {
            Some("Create")
        } else if git_status_entry.status.is_modified() {
            Some("Update")
        } else {
            None
        }?;

        let file_name = git_status_entry
            .repo_path
            .file_name()
            .unwrap_or_default()
            .to_string_lossy();

        Some(format!("{} {}", action_text, file_name))
    }

    fn generate_commit_message_action(
        &mut self,
        _: &git::GenerateCommitMessage,
        _window: &mut Window,
        cx: &mut Context<Self>,
    ) {
        self.generate_commit_message(cx);
    }

    /// Generates a commit message using an LLM.
    pub fn generate_commit_message(&mut self, cx: &mut Context<Self>) {
        if !self.can_commit() {
            return;
        }

        let model = match current_language_model(cx) {
            Some(value) => value,
            None => return,
        };

        let Some(repo) = self.active_repository.as_ref() else {
            return;
        };

        telemetry::event!("Git Commit Message Generated");

        let diff = repo.update(cx, |repo, cx| {
            if self.has_staged_changes() {
                repo.diff(DiffType::HeadToIndex, cx)
            } else {
                repo.diff(DiffType::HeadToWorktree, cx)
            }
        });

        self.generate_commit_message_task = Some(cx.spawn(async move |this, cx| {
             async move {
                let _defer = cx.on_drop(&this, |this, _cx| {
                    this.generate_commit_message_task.take();
                });

                let mut diff_text = diff.await??;

                const ONE_MB: usize = 1_000_000;
                if diff_text.len() > ONE_MB {
                    diff_text = diff_text.chars().take(ONE_MB).collect()
                }

                let subject = this.update(cx, |this, cx| {
                    this.commit_editor.read(cx).text(cx).lines().next().map(ToOwned::to_owned).unwrap_or_default()
                })?;

                let text_empty = subject.trim().is_empty();

                let content = if text_empty {
                    format!("{PROMPT}\nHere are the changes in this commit:\n{diff_text}")
                } else {
                    format!("{PROMPT}\nHere is the user's subject line:\n{subject}\nHere are the changes in this commit:\n{diff_text}\n")
                };

                const PROMPT: &str = include_str!("commit_message_prompt.txt");

                let request = LanguageModelRequest {
                    messages: vec![LanguageModelRequestMessage {
                        role: Role::User,
                        content: vec![content.into()],
                        cache: false,
                    }],
                    tools: Vec::new(),
                    stop: Vec::new(),
                    temperature: None,
                };

                let stream = model.stream_completion_text(request, &cx);
                let mut messages = stream.await?;

                if !text_empty {
                    this.update(cx, |this, cx| {
                        this.commit_message_buffer(cx).update(cx, |buffer, cx| {
                            let insert_position = buffer.anchor_before(buffer.len());
                            buffer.edit([(insert_position..insert_position, "\n")], None, cx)
                        });
                    })?;
                }

                while let Some(message) = messages.stream.next().await {
                    let text = message?;

                    this.update(cx, |this, cx| {
                        this.commit_message_buffer(cx).update(cx, |buffer, cx| {
                            let insert_position = buffer.anchor_before(buffer.len());
                            buffer.edit([(insert_position..insert_position, text)], None, cx);
                        });
                    })?;
                }

                anyhow::Ok(())
            }
            .log_err().await
        }));
    }

<<<<<<< HEAD
    fn update_editor_placeholder(&mut self, cx: &mut Context<Self>) {
        let suggested_commit_message = self.suggest_commit_message();
        let placeholder_text = suggested_commit_message
            .as_deref()
            .unwrap_or("Enter commit message");

        self.commit_editor.update(cx, |editor, cx| {
            editor.set_placeholder_text(Arc::from(placeholder_text), cx)
        });

        cx.notify();
    }

    fn get_fetch_options(
        &self,
        window: &mut Window,
        cx: &mut Context<Self>,
    ) -> impl Future<Output = anyhow::Result<Option<FetchOptions>>> {
        let repo = self.active_repository.clone();
        let workspace = self.workspace.clone();
        let mut cx = window.to_async(cx);
        async move {
            let Some(repo) = repo else {
                return Err(anyhow::anyhow!("No active repository"));
            };
            let remotes: Vec<Remote> = repo
                .update(&mut cx, |repo, _| repo.get_remotes(None))?
                .await??;

            let mut remotes: Vec<_> = remotes.into_iter().map(FetchOptions::Remote).collect();
            remotes.push(FetchOptions::All);
            let selection = cx
                .update(|window, cx| {
                    picker_prompt::prompt(
                        "Pick which remote to fetch",
                        remotes.iter().map(|r| r.name()).collect(),
                        workspace,
                        window,
                        cx,
                    )
                })?
                .await;
            Ok(selection.map(|selection| remotes[selection].clone()))
        }
    }

    pub(crate) fn fetch_from(&mut self, window: &mut Window, cx: &mut Context<Self>) {
        if !self.can_push_and_pull(cx) {
            return;
        }

        let Some(repo) = self.active_repository.clone() else {
            return;
        };
        telemetry::event!("Git Fetched From");
        let guard = self.start_remote_operation();
        let askpass = self.askpass_delegate("git fetch from", window, cx);
        let this = cx.weak_entity();
        let fetch_options = self.get_fetch_options(window, cx);
        window
            .spawn(cx, |mut cx| async move {
                let fetch_options = match fetch_options.await {
                    Ok(Some(fetch_options)) => fetch_options,
                    Ok(None) => {
                        return Ok(());
                    }
                    Err(e) => {
                        log::error!("Failed to get remote: {}", e);
                        return Ok(());
                    }
                };
                let fetch =
                    repo.update(&mut cx, |repo, cx| repo.fetch(fetch_options, askpass, cx))?;

                let remote_message = fetch.await?;
                drop(guard);
                this.update(&mut cx, |this, cx| {
                    let action = RemoteAction::Fetch;
                    match remote_message {
                        Ok(remote_message) => this.show_remote_output(action, remote_message, cx),
                        Err(e) => {
                            log::error!("Error while fetching {:?}", e);
                            this.show_error_toast(action.name(), e, cx)
                        }
                    }

                    anyhow::Ok(())
                })
                .ok();
                anyhow::Ok(())
            })
            .detach_and_log_err(cx);
    }

=======
>>>>>>> 8f86cd75
    pub(crate) fn fetch(&mut self, window: &mut Window, cx: &mut Context<Self>) {
        if !self.can_push_and_pull(cx) {
            return;
        }

        let Some(repo) = self.active_repository.clone() else {
            return;
        };
        telemetry::event!("Git Fetched");
        let guard = self.start_remote_operation();
        let askpass = self.askpass_delegate("git fetch", window, cx);
        let this = cx.weak_entity();
        window
<<<<<<< HEAD
            .spawn(cx, |mut cx| async move {
                let fetch = repo.update(&mut cx, |repo, cx| {
                    repo.fetch(FetchOptions::All, askpass, cx)
                })?;
=======
            .spawn(cx, async move |cx| {
                let fetch = repo.update(cx, |repo, cx| repo.fetch(askpass, cx))?;
>>>>>>> 8f86cd75

                let remote_message = fetch.await?;
                drop(guard);
                this.update(cx, |this, cx| {
                    let action = RemoteAction::Fetch;
                    match remote_message {
                        Ok(remote_message) => this.show_remote_output(action, remote_message, cx),
                        Err(e) => {
                            log::error!("Error while fetching {:?}", e);
                            this.show_error_toast(action.name(), e, cx)
                        }
                    }

                    anyhow::Ok(())
                })
                .ok();
                anyhow::Ok(())
            })
            .detach_and_log_err(cx);
    }

    pub(crate) fn git_init(&mut self, window: &mut Window, cx: &mut Context<Self>) {
        let worktrees = self
            .project
            .read(cx)
            .visible_worktrees(cx)
            .collect::<Vec<_>>();

        let worktree = if worktrees.len() == 1 {
            Task::ready(Some(worktrees.first().unwrap().clone()))
        } else if worktrees.len() == 0 {
            let result = window.prompt(
                PromptLevel::Warning,
                "Unable to initialize a git repository",
                Some("Open a directory first"),
                &["Ok"],
                cx,
            );
            cx.background_executor()
                .spawn(async move {
                    result.await.ok();
                })
                .detach();
            return;
        } else {
            let worktree_directories = worktrees
                .iter()
                .map(|worktree| worktree.read(cx).abs_path())
                .map(|worktree_abs_path| {
                    if let Ok(path) = worktree_abs_path.strip_prefix(util::paths::home_dir()) {
                        Path::new("~")
                            .join(path)
                            .to_string_lossy()
                            .to_string()
                            .into()
                    } else {
                        worktree_abs_path.to_string_lossy().to_string().into()
                    }
                })
                .collect_vec();
            let prompt = picker_prompt::prompt(
                "Where would you like to initialize this git repository?",
                worktree_directories,
                self.workspace.clone(),
                window,
                cx,
            );

            cx.spawn(async move |_, _| prompt.await.map(|ix| worktrees[ix].clone()))
        };

        cx.spawn_in(window, async move |this, cx| {
            let worktree = match worktree.await {
                Some(worktree) => worktree,
                None => {
                    return;
                }
            };

            let Ok(result) = this.update(cx, |this, cx| {
                let fallback_branch_name = GitPanelSettings::get_global(cx)
                    .fallback_branch_name
                    .clone();
                this.project.read(cx).git_init(
                    worktree.read(cx).abs_path(),
                    fallback_branch_name,
                    cx,
                )
            }) else {
                return;
            };

            let result = result.await;

            this.update_in(cx, |this, _, cx| match result {
                Ok(()) => {}
                Err(e) => this.show_error_toast("init", e, cx),
            })
            .ok();
        })
        .detach();
    }

    pub(crate) fn pull(&mut self, window: &mut Window, cx: &mut Context<Self>) {
        if !self.can_push_and_pull(cx) {
            return;
        }
        let Some(repo) = self.active_repository.clone() else {
            return;
        };
        let Some(branch) = repo.read(cx).current_branch() else {
            return;
        };
        telemetry::event!("Git Pulled");
        let branch = branch.clone();
        let remote = self.get_current_remote(window, cx);
        cx.spawn_in(window, async move |this, cx| {
            let remote = match remote.await {
                Ok(Some(remote)) => remote,
                Ok(None) => {
                    return Ok(());
                }
                Err(e) => {
                    log::error!("Failed to get current remote: {}", e);
                    this.update(cx, |this, cx| this.show_error_toast("pull", e, cx))
                        .ok();
                    return Ok(());
                }
            };

            let askpass = this.update_in(cx, |this, window, cx| {
                this.askpass_delegate(format!("git pull {}", remote.name), window, cx)
            })?;

            let guard = this
                .update(cx, |this, _| this.start_remote_operation())
                .ok();

            let pull = repo.update(cx, |repo, cx| {
                repo.pull(branch.name.clone(), remote.name.clone(), askpass, cx)
            })?;

            let remote_message = pull.await?;
            drop(guard);

            let action = RemoteAction::Pull(remote);
            this.update(cx, |this, cx| match remote_message {
                Ok(remote_message) => this.show_remote_output(action, remote_message, cx),
                Err(e) => {
                    log::error!("Error while pulling {:?}", e);
                    this.show_error_toast(action.name(), e, cx)
                }
            })
            .ok();

            anyhow::Ok(())
        })
        .detach_and_log_err(cx);
    }

    pub(crate) fn push(&mut self, force_push: bool, window: &mut Window, cx: &mut Context<Self>) {
        if !self.can_push_and_pull(cx) {
            return;
        }
        let Some(repo) = self.active_repository.clone() else {
            return;
        };
        let Some(branch) = repo.read(cx).current_branch() else {
            return;
        };
        telemetry::event!("Git Pushed");
        let branch = branch.clone();

        let options = if force_push {
            Some(PushOptions::Force)
        } else {
            match branch.upstream {
                Some(Upstream {
                    tracking: UpstreamTracking::Gone,
                    ..
                })
                | None => Some(PushOptions::SetUpstream),
                _ => None,
            }
        };
        let remote = self.get_current_remote(window, cx);

        cx.spawn_in(window, async move |this, cx| {
            let remote = match remote.await {
                Ok(Some(remote)) => remote,
                Ok(None) => {
                    return Ok(());
                }
                Err(e) => {
                    log::error!("Failed to get current remote: {}", e);
                    this.update(cx, |this, cx| this.show_error_toast("push", e, cx))
                        .ok();
                    return Ok(());
                }
            };

            let askpass_delegate = this.update_in(cx, |this, window, cx| {
                this.askpass_delegate(format!("git push {}", remote.name), window, cx)
            })?;

            let guard = this
                .update(cx, |this, _| this.start_remote_operation())
                .ok();

            let push = repo.update(cx, |repo, cx| {
                repo.push(
                    branch.name.clone(),
                    remote.name.clone(),
                    options,
                    askpass_delegate,
                    cx,
                )
            })?;

            let remote_output = push.await?;
            drop(guard);

            let action = RemoteAction::Push(branch.name, remote);
            this.update(cx, |this, cx| match remote_output {
                Ok(remote_message) => this.show_remote_output(action, remote_message, cx),
                Err(e) => {
                    log::error!("Error while pushing {:?}", e);
                    this.show_error_toast(action.name(), e, cx)
                }
            })?;

            anyhow::Ok(())
        })
        .detach_and_log_err(cx);
    }

    fn askpass_delegate(
        &self,
        operation: impl Into<SharedString>,
        window: &mut Window,
        cx: &mut Context<Self>,
    ) -> AskPassDelegate {
        let this = cx.weak_entity();
        let operation = operation.into();
        let window = window.window_handle();
        AskPassDelegate::new(&mut cx.to_async(), move |prompt, tx, cx| {
            window
                .update(cx, |_, window, cx| {
                    this.update(cx, |this, cx| {
                        this.workspace.update(cx, |workspace, cx| {
                            workspace.toggle_modal(window, cx, |window, cx| {
                                AskPassModal::new(operation.clone(), prompt.into(), tx, window, cx)
                            });
                        })
                    })
                })
                .ok();
        })
    }

    fn can_push_and_pull(&self, cx: &App) -> bool {
        !self.project.read(cx).is_via_collab()
    }

    fn get_current_remote(
        &mut self,
        window: &mut Window,
        cx: &mut Context<Self>,
    ) -> impl Future<Output = anyhow::Result<Option<Remote>>> {
        let repo = self.active_repository.clone();
        let workspace = self.workspace.clone();
        let mut cx = window.to_async(cx);

        async move {
            let Some(repo) = repo else {
                return Err(anyhow::anyhow!("No active repository"));
            };

            let current_remotes: Vec<Remote> = repo
                .update(&mut cx, |repo, _| {
                    let Some(current_branch) = repo.current_branch() else {
                        return Err(anyhow::anyhow!("No active branch"));
                    };

                    Ok(repo.get_remotes(Some(current_branch.name.to_string())))
                })??
                .await??;

            let current_remotes: Vec<_> = current_remotes
                .into_iter()
                .map(|remotes| remotes.name)
                .collect();
            let selection = cx
                .update(|window, cx| {
                    picker_prompt::prompt(
                        "Pick which remote to push to",
                        current_remotes.clone(),
                        workspace,
                        window,
                        cx,
                    )
                })?
                .await;

            Ok(selection.map(|selection| Remote {
                name: current_remotes[selection].clone(),
            }))
        }
    }

    fn potential_co_authors(&self, cx: &App) -> Vec<(String, String)> {
        let mut new_co_authors = Vec::new();
        let project = self.project.read(cx);

        let Some(room) = self
            .workspace
            .upgrade()
            .and_then(|workspace| workspace.read(cx).active_call()?.read(cx).room().cloned())
        else {
            return Vec::default();
        };

        let room = room.read(cx);

        for (peer_id, collaborator) in project.collaborators() {
            if collaborator.is_host {
                continue;
            }

            let Some(participant) = room.remote_participant_for_peer_id(*peer_id) else {
                continue;
            };
            if participant.can_write() && participant.user.email.is_some() {
                let email = participant.user.email.clone().unwrap();

                new_co_authors.push((
                    participant
                        .user
                        .name
                        .clone()
                        .unwrap_or_else(|| participant.user.github_login.clone()),
                    email,
                ))
            }
        }
        if !project.is_local() && !project.is_read_only(cx) {
            if let Some(user) = room.local_participant_user(cx) {
                if let Some(email) = user.email.clone() {
                    new_co_authors.push((
                        user.name
                            .clone()
                            .unwrap_or_else(|| user.github_login.clone()),
                        email.clone(),
                    ))
                }
            }
        }
        new_co_authors
    }

    fn toggle_fill_co_authors(
        &mut self,
        _: &ToggleFillCoAuthors,
        _: &mut Window,
        cx: &mut Context<Self>,
    ) {
        self.add_coauthors = !self.add_coauthors;
        cx.notify();
    }

    fn fill_co_authors(&mut self, message: &mut String, cx: &mut Context<Self>) {
        const CO_AUTHOR_PREFIX: &str = "Co-authored-by: ";

        let existing_text = message.to_ascii_lowercase();
        let lowercase_co_author_prefix = CO_AUTHOR_PREFIX.to_lowercase();
        let mut ends_with_co_authors = false;
        let existing_co_authors = existing_text
            .lines()
            .filter_map(|line| {
                let line = line.trim();
                if line.starts_with(&lowercase_co_author_prefix) {
                    ends_with_co_authors = true;
                    Some(line)
                } else {
                    ends_with_co_authors = false;
                    None
                }
            })
            .collect::<HashSet<_>>();

        let new_co_authors = self
            .potential_co_authors(cx)
            .into_iter()
            .filter(|(_, email)| {
                !existing_co_authors
                    .iter()
                    .any(|existing| existing.contains(email.as_str()))
            })
            .collect::<Vec<_>>();

        if new_co_authors.is_empty() {
            return;
        }

        if !ends_with_co_authors {
            message.push('\n');
        }
        for (name, email) in new_co_authors {
            message.push('\n');
            message.push_str(CO_AUTHOR_PREFIX);
            message.push_str(&name);
            message.push_str(" <");
            message.push_str(&email);
            message.push('>');
        }
        message.push('\n');
    }

    fn schedule_update(
        &mut self,
        clear_pending: bool,
        window: &mut Window,
        cx: &mut Context<Self>,
    ) {
        let handle = cx.entity().downgrade();
        self.reopen_commit_buffer(window, cx);
        self.update_visible_entries_task = cx.spawn_in(window, async move |_, cx| {
            cx.background_executor().timer(UPDATE_DEBOUNCE).await;
            if let Some(git_panel) = handle.upgrade() {
                git_panel
                    .update_in(cx, |git_panel, window, cx| {
                        if clear_pending {
                            git_panel.clear_pending();
                        }
                        git_panel.update_visible_entries(cx);
                        git_panel.update_scrollbar_properties(window, cx);
                    })
                    .ok();
            }
        });
    }

    fn reopen_commit_buffer(&mut self, window: &mut Window, cx: &mut Context<Self>) {
        let Some(active_repo) = self.active_repository.as_ref() else {
            return;
        };
        let load_buffer = active_repo.update(cx, |active_repo, cx| {
            let project = self.project.read(cx);
            active_repo.open_commit_buffer(
                Some(project.languages().clone()),
                project.buffer_store().clone(),
                cx,
            )
        });

        cx.spawn_in(window, async move |git_panel, cx| {
            let buffer = load_buffer.await?;
            git_panel.update_in(cx, |git_panel, window, cx| {
                if git_panel
                    .commit_editor
                    .read(cx)
                    .buffer()
                    .read(cx)
                    .as_singleton()
                    .as_ref()
                    != Some(&buffer)
                {
                    git_panel.commit_editor = cx.new(|cx| {
                        commit_message_editor(
                            buffer,
                            git_panel.suggest_commit_message(cx).as_deref(),
                            git_panel.project.clone(),
                            true,
                            window,
                            cx,
                        )
                    });
                }
            })
        })
        .detach_and_log_err(cx);
    }

    fn clear_pending(&mut self) {
        self.pending.retain(|v| !v.finished)
    }

    fn update_visible_entries(&mut self, cx: &mut Context<Self>) {
        self.entries.clear();
        self.single_staged_entry.take();
        self.single_tracked_entry.take();
        self.conflicted_count = 0;
        self.conflicted_staged_count = 0;
        self.new_count = 0;
        self.tracked_count = 0;
        self.new_staged_count = 0;
        self.tracked_staged_count = 0;
        self.entry_count = 0;

        let mut changed_entries = Vec::new();
        let mut new_entries = Vec::new();
        let mut conflict_entries = Vec::new();
        let mut last_staged = None;
        let mut staged_count = 0;
        let mut max_width_item: Option<(RepoPath, usize)> = None;

        let Some(repo) = self.active_repository.as_ref() else {
            // Just clear entries if no repository is active.
            cx.notify();
            return;
        };

        let repo = repo.read(cx);

        for entry in repo.status() {
            let is_conflict = repo.has_conflict(&entry.repo_path);
            let is_new = entry.status.is_created();
            let staging = entry.status.staging();

            if self.pending.iter().any(|pending| {
                pending.target_status == TargetStatus::Reverted
                    && !pending.finished
                    && pending
                        .entries
                        .iter()
                        .any(|pending| pending.repo_path == entry.repo_path)
            }) {
                continue;
            }

            // dot_git_abs path always has at least one component, namely .git.
            let abs_path = repo
                .dot_git_abs_path
                .parent()
                .unwrap()
                .join(&entry.repo_path);
            let worktree_path = repo.repository_entry.unrelativize(&entry.repo_path);
            let entry = GitStatusEntry {
                repo_path: entry.repo_path.clone(),
                worktree_path,
                abs_path,
                status: entry.status,
                staging,
            };

            if staging.has_staged() {
                staged_count += 1;
                last_staged = Some(entry.clone());
            }

            let width_estimate = Self::item_width_estimate(
                entry.parent_dir().map(|s| s.len()).unwrap_or(0),
                entry.display_name().len(),
            );

            match max_width_item.as_mut() {
                Some((repo_path, estimate)) => {
                    if width_estimate > *estimate {
                        *repo_path = entry.repo_path.clone();
                        *estimate = width_estimate;
                    }
                }
                None => max_width_item = Some((entry.repo_path.clone(), width_estimate)),
            }

            if is_conflict {
                conflict_entries.push(entry);
            } else if is_new {
                new_entries.push(entry);
            } else {
                changed_entries.push(entry);
            }
        }

        let mut pending_staged_count = 0;
        let mut last_pending_staged = None;
        let mut pending_status_for_last_staged = None;
        for pending in self.pending.iter() {
            if pending.target_status == TargetStatus::Staged {
                pending_staged_count += pending.entries.len();
                last_pending_staged = pending.entries.iter().next().cloned();
            }
            if let Some(last_staged) = &last_staged {
                if pending
                    .entries
                    .iter()
                    .any(|entry| entry.repo_path == last_staged.repo_path)
                {
                    pending_status_for_last_staged = Some(pending.target_status);
                }
            }
        }

        if conflict_entries.len() == 0 && staged_count == 1 && pending_staged_count == 0 {
            match pending_status_for_last_staged {
                Some(TargetStatus::Staged) | None => {
                    self.single_staged_entry = last_staged;
                }
                _ => {}
            }
        } else if conflict_entries.len() == 0 && pending_staged_count == 1 {
            self.single_staged_entry = last_pending_staged;
        }

        if conflict_entries.len() == 0 && changed_entries.len() == 1 {
            self.single_tracked_entry = changed_entries.first().cloned();
        }

        if conflict_entries.len() > 0 {
            self.entries.push(GitListEntry::Header(GitHeaderEntry {
                header: Section::Conflict,
            }));
            self.entries.extend(
                conflict_entries
                    .into_iter()
                    .map(GitListEntry::GitStatusEntry),
            );
        }

        if changed_entries.len() > 0 {
            self.entries.push(GitListEntry::Header(GitHeaderEntry {
                header: Section::Tracked,
            }));
            self.entries.extend(
                changed_entries
                    .into_iter()
                    .map(GitListEntry::GitStatusEntry),
            );
        }
        if new_entries.len() > 0 {
            self.entries.push(GitListEntry::Header(GitHeaderEntry {
                header: Section::New,
            }));
            self.entries
                .extend(new_entries.into_iter().map(GitListEntry::GitStatusEntry));
        }

        if let Some((repo_path, _)) = max_width_item {
            self.max_width_item_index = self.entries.iter().position(|entry| match entry {
                GitListEntry::GitStatusEntry(git_status_entry) => {
                    git_status_entry.repo_path == repo_path
                }
                GitListEntry::Header(_) => false,
            });
        }

        self.update_counts(repo);

        self.select_first_entry_if_none(cx);

        let suggested_commit_message = self.suggest_commit_message(cx);
        let placeholder_text = suggested_commit_message
            .as_deref()
            .unwrap_or("Enter commit message");

        self.commit_editor.update(cx, |editor, cx| {
            editor.set_placeholder_text(Arc::from(placeholder_text), cx)
        });

        cx.notify();
    }

    fn header_state(&self, header_type: Section) -> ToggleState {
        let (staged_count, count) = match header_type {
            Section::New => (self.new_staged_count, self.new_count),
            Section::Tracked => (self.tracked_staged_count, self.tracked_count),
            Section::Conflict => (self.conflicted_staged_count, self.conflicted_count),
        };
        if staged_count == 0 {
            ToggleState::Unselected
        } else if count == staged_count {
            ToggleState::Selected
        } else {
            ToggleState::Indeterminate
        }
    }

    fn update_counts(&mut self, repo: &Repository) {
        self.conflicted_count = 0;
        self.conflicted_staged_count = 0;
        self.new_count = 0;
        self.tracked_count = 0;
        self.new_staged_count = 0;
        self.tracked_staged_count = 0;
        self.entry_count = 0;
        for entry in &self.entries {
            let Some(status_entry) = entry.status_entry() else {
                continue;
            };
            self.entry_count += 1;
            if repo.has_conflict(&status_entry.repo_path) {
                self.conflicted_count += 1;
                if self.entry_staging(status_entry).has_staged() {
                    self.conflicted_staged_count += 1;
                }
            } else if status_entry.status.is_created() {
                self.new_count += 1;
                if self.entry_staging(status_entry).has_staged() {
                    self.new_staged_count += 1;
                }
            } else {
                self.tracked_count += 1;
                if self.entry_staging(status_entry).has_staged() {
                    self.tracked_staged_count += 1;
                }
            }
        }
    }

    fn entry_staging(&self, entry: &GitStatusEntry) -> StageStatus {
        for pending in self.pending.iter().rev() {
            if pending
                .entries
                .iter()
                .any(|pending_entry| pending_entry.repo_path == entry.repo_path)
            {
                match pending.target_status {
                    TargetStatus::Staged => return StageStatus::Staged,
                    TargetStatus::Unstaged => return StageStatus::Unstaged,
                    TargetStatus::Reverted => continue,
                    TargetStatus::Unchanged => continue,
                }
            }
        }
        entry.staging
    }

    pub(crate) fn has_staged_changes(&self) -> bool {
        self.tracked_staged_count > 0
            || self.new_staged_count > 0
            || self.conflicted_staged_count > 0
    }

    pub(crate) fn has_unstaged_changes(&self) -> bool {
        self.tracked_count > self.tracked_staged_count
            || self.new_count > self.new_staged_count
            || self.conflicted_count > self.conflicted_staged_count
    }

    fn has_conflicts(&self) -> bool {
        self.conflicted_count > 0
    }

    fn has_tracked_changes(&self) -> bool {
        self.tracked_count > 0
    }

    pub fn has_unstaged_conflicts(&self) -> bool {
        self.conflicted_count > 0 && self.conflicted_count != self.conflicted_staged_count
    }

    fn show_error_toast(&self, action: impl Into<SharedString>, e: anyhow::Error, cx: &mut App) {
        let action = action.into();
        let Some(workspace) = self.workspace.upgrade() else {
            return;
        };

        let message = e.to_string().trim().to_string();
        if message
            .matches(git::repository::REMOTE_CANCELLED_BY_USER)
            .next()
            .is_some()
        {
            return; // Hide the cancelled by user message
        } else {
            let project = self.project.clone();
            workspace.update(cx, |workspace, cx| {
                let workspace_weak = cx.weak_entity();
                let toast =
                    StatusToast::new(format!("git {} failed", action.clone()), cx, |this, _cx| {
                        this.icon(ToastIcon::new(IconName::XCircle).color(Color::Error))
                            .action("View Log", move |window, cx| {
                                let message = message.clone();
                                let project = project.clone();
                                let action = action.clone();
                                workspace_weak
                                    .update(cx, move |workspace, cx| {
                                        Self::open_output(
                                            project, action, workspace, &message, window, cx,
                                        )
                                    })
                                    .ok();
                            })
                    });
                workspace.toggle_status_toast(toast, cx)
            });
        }
    }

    fn show_remote_output(&self, action: RemoteAction, info: RemoteCommandOutput, cx: &mut App) {
        let Some(workspace) = self.workspace.upgrade() else {
            return;
        };

        workspace.update(cx, |workspace, cx| {
            let SuccessMessage { message, style } = remote_output::format_output(&action, info);
            let workspace_weak = cx.weak_entity();
            let operation = action.name();

            let status_toast = StatusToast::new(message, cx, move |this, _cx| {
                use remote_output::SuccessStyle::*;
                let project = self.project.clone();
                match style {
                    Toast { .. } => this,
                    ToastWithLog { output } => this
                        .icon(ToastIcon::new(IconName::GitBranchSmall).color(Color::Muted))
                        .action("View Log", move |window, cx| {
                            let output = output.clone();
                            let project = project.clone();
                            let output =
                                format!("stdout:\n{}\nstderr:\n{}", output.stdout, output.stderr);
                            workspace_weak
                                .update(cx, move |workspace, cx| {
                                    Self::open_output(
                                        project, operation, workspace, &output, window, cx,
                                    )
                                })
                                .ok();
                        }),
                    PushPrLink { link } => this
                        .icon(ToastIcon::new(IconName::GitBranchSmall).color(Color::Muted))
                        .action("Open Pull Request", move |_, cx| cx.open_url(&link)),
                }
            });
            workspace.toggle_status_toast(status_toast, cx)
        });
    }

    fn open_output(
        project: Entity<Project>,
        operation: impl Into<SharedString>,
        workspace: &mut Workspace,
        output: &str,
        window: &mut Window,
        cx: &mut Context<Workspace>,
    ) {
        let operation = operation.into();
        let buffer = cx.new(|cx| Buffer::local(output, cx));
        let editor = cx.new(|cx| {
            let mut editor = Editor::for_buffer(buffer, Some(project), window, cx);
            editor.buffer().update(cx, |buffer, cx| {
                buffer.set_title(format!("Output from git {operation}"), cx);
            });
            editor.set_read_only(true);
            editor
        });

        workspace.add_item_to_center(Box::new(editor), window, cx);
    }

    pub fn render_spinner(&self) -> Option<impl IntoElement> {
        (!self.pending_remote_operations.borrow().is_empty()).then(|| {
            Icon::new(IconName::ArrowCircle)
                .size(IconSize::XSmall)
                .color(Color::Info)
                .with_animation(
                    "arrow-circle",
                    Animation::new(Duration::from_secs(2)).repeat(),
                    |icon, delta| icon.transform(Transformation::rotate(percentage(delta))),
                )
                .into_any_element()
        })
    }

    pub fn can_commit(&self) -> bool {
        (self.has_staged_changes() || self.has_tracked_changes()) && !self.has_unstaged_conflicts()
    }

    pub fn can_stage_all(&self) -> bool {
        self.has_unstaged_changes()
    }

    pub fn can_unstage_all(&self) -> bool {
        self.has_staged_changes()
    }

    // eventually we'll need to take depth into account here
    // if we add a tree view
    fn item_width_estimate(path: usize, file_name: usize) -> usize {
        path + file_name
    }

    fn render_overflow_menu(&self, id: impl Into<ElementId>) -> impl IntoElement {
        let focus_handle = self.focus_handle.clone();
        PopoverMenu::new(id.into())
            .trigger(
                IconButton::new("overflow-menu-trigger", IconName::EllipsisVertical)
                    .icon_size(IconSize::Small)
                    .icon_color(Color::Muted),
            )
            .menu(move |window, cx| Some(git_panel_context_menu(focus_handle.clone(), window, cx)))
            .anchor(Corner::TopRight)
    }

    pub(crate) fn render_generate_commit_message_button(
        &self,
        cx: &Context<Self>,
    ) -> Option<AnyElement> {
        current_language_model(cx).is_some().then(|| {
            if self.generate_commit_message_task.is_some() {
                return h_flex()
                    .gap_1()
                    .child(
                        Icon::new(IconName::ArrowCircle)
                            .size(IconSize::XSmall)
                            .color(Color::Info)
                            .with_animation(
                                "arrow-circle",
                                Animation::new(Duration::from_secs(2)).repeat(),
                                |icon, delta| {
                                    icon.transform(Transformation::rotate(percentage(delta)))
                                },
                            ),
                    )
                    .child(
                        Label::new("Generating Commit...")
                            .size(LabelSize::Small)
                            .color(Color::Muted),
                    )
                    .into_any_element();
            }

            let can_commit = self.can_commit();
            let editor_focus_handle = self.commit_editor.focus_handle(cx);
            IconButton::new("generate-commit-message", IconName::AiEdit)
                .shape(ui::IconButtonShape::Square)
                .icon_color(Color::Muted)
                .tooltip(move |window, cx| {
                    if can_commit {
                        Tooltip::for_action_in(
                            "Generate Commit Message",
                            &git::GenerateCommitMessage,
                            &editor_focus_handle,
                            window,
                            cx,
                        )
                    } else {
                        Tooltip::simple("No changes to commit", cx)
                    }
                })
                .disabled(!can_commit)
                .on_click(cx.listener(move |this, _event, _window, cx| {
                    this.generate_commit_message(cx);
                }))
                .into_any_element()
        })
    }

    pub(crate) fn render_co_authors(&self, cx: &Context<Self>) -> Option<AnyElement> {
        let potential_co_authors = self.potential_co_authors(cx);
        if potential_co_authors.is_empty() {
            None
        } else {
            Some(
                IconButton::new("co-authors", IconName::Person)
                    .shape(ui::IconButtonShape::Square)
                    .icon_color(Color::Disabled)
                    .selected_icon_color(Color::Selected)
                    .toggle_state(self.add_coauthors)
                    .tooltip(move |_, cx| {
                        let title = format!(
                            "Add co-authored-by:{}{}",
                            if potential_co_authors.len() == 1 {
                                ""
                            } else {
                                "\n"
                            },
                            potential_co_authors
                                .iter()
                                .map(|(name, email)| format!(" {} <{}>", name, email))
                                .join("\n")
                        );
                        Tooltip::simple(title, cx)
                    })
                    .on_click(cx.listener(|this, _, _, cx| {
                        this.add_coauthors = !this.add_coauthors;
                        cx.notify();
                    }))
                    .into_any_element(),
            )
        }
    }

    pub fn configure_commit_button(&self, cx: &mut Context<Self>) -> (bool, &'static str) {
        if self.has_unstaged_conflicts() {
            (false, "You must resolve conflicts before committing")
        } else if !self.has_staged_changes() && !self.has_tracked_changes() {
            (false, "No changes to commit")
        } else if self.pending_commit.is_some() {
            (false, "Commit in progress")
        } else if self.custom_or_suggested_commit_message(cx).is_none() {
            (false, "No commit message")
        } else if !self.has_write_access(cx) {
            (false, "You do not have write access to this project")
        } else {
            (true, self.commit_button_title())
        }
    }

    pub fn commit_button_title(&self) -> &'static str {
        if self.has_staged_changes() {
            "Commit"
        } else {
            "Commit Tracked"
        }
    }

    fn expand_commit_editor(
        &mut self,
        _: &git::ExpandCommitEditor,
        window: &mut Window,
        cx: &mut Context<Self>,
    ) {
        let workspace = self.workspace.clone();
        window.defer(cx, move |window, cx| {
            workspace
                .update(cx, |workspace, cx| {
                    CommitModal::toggle(workspace, window, cx)
                })
                .ok();
        })
    }

    fn render_panel_header(
        &self,
        window: &mut Window,
        cx: &mut Context<Self>,
    ) -> Option<impl IntoElement> {
        self.active_repository.as_ref()?;

        let text;
        let action;
        let tooltip;
        if self.total_staged_count() == self.entry_count && self.entry_count > 0 {
            text = "Unstage All";
            action = git::UnstageAll.boxed_clone();
            tooltip = "git reset";
        } else {
            text = "Stage All";
            action = git::StageAll.boxed_clone();
            tooltip = "git add --all ."
        }

        let change_string = match self.entry_count {
            0 => "No Changes".to_string(),
            1 => "1 Change".to_string(),
            _ => format!("{} Changes", self.entry_count),
        };

        Some(
            self.panel_header_container(window, cx)
                .px_2()
                .child(
                    panel_button(change_string)
                        .color(Color::Muted)
                        .tooltip(Tooltip::for_action_title_in(
                            "Open Diff",
                            &Diff,
                            &self.focus_handle,
                        ))
                        .on_click(|_, _, cx| {
                            cx.defer(|cx| {
                                cx.dispatch_action(&Diff);
                            })
                        }),
                )
                .child(div().flex_grow()) // spacer
                .child(self.render_overflow_menu("overflow_menu"))
                .child(div().w_2()) // another spacer
                .child(
                    panel_filled_button(text)
                        .tooltip(Tooltip::for_action_title_in(
                            tooltip,
                            action.as_ref(),
                            &self.focus_handle,
                        ))
                        .disabled(self.entry_count == 0)
                        .on_click(move |_, _, cx| {
                            let action = action.boxed_clone();
                            cx.defer(move |cx| {
                                cx.dispatch_action(action.as_ref());
                            })
                        }),
                ),
        )
    }

    pub(crate) fn render_remote_button(&self, cx: &mut Context<Self>) -> Option<AnyElement> {
        let branch = self
            .active_repository
            .as_ref()?
            .read(cx)
            .current_branch()
            .cloned();
        if !self.can_push_and_pull(cx) {
            return None;
        }
        let spinner = self.render_spinner();
        Some(
            h_flex()
                .gap_1()
                .flex_shrink_0()
                .children(spinner)
                .when_some(branch, |this, branch| {
                    let focus_handle = Some(self.focus_handle(cx));

                    this.children(render_remote_button(
                        "remote-button",
                        &branch,
                        focus_handle,
                        true,
                    ))
                })
                .into_any_element(),
        )
    }

    pub fn render_footer(
        &self,
        window: &mut Window,
        cx: &mut Context<Self>,
    ) -> Option<impl IntoElement> {
        let active_repository = self.active_repository.clone()?;
        let (can_commit, tooltip) = self.configure_commit_button(cx);
        let project = self.project.clone().read(cx);
        let panel_editor_style = panel_editor_style(true, window, cx);

        let enable_coauthors = self.render_co_authors(cx);
        let title = self.commit_button_title();

        let editor_focus_handle = self.commit_editor.focus_handle(cx);
        let commit_tooltip_focus_handle = editor_focus_handle.clone();
        let expand_tooltip_focus_handle = editor_focus_handle.clone();

        let branch = active_repository.read(cx).current_branch().cloned();

        let footer_size = px(32.);
        let gap = px(9.0);
        let max_height = panel_editor_style
            .text
            .line_height_in_pixels(window.rem_size())
            * MAX_PANEL_EDITOR_LINES
            + gap;

        let git_panel = cx.entity().clone();
        let display_name = SharedString::from(Arc::from(
            active_repository
                .read(cx)
                .display_name(project, cx)
                .trim_end_matches("/"),
        ));
        let editor_is_long = self.commit_editor.update(cx, |editor, cx| {
            editor.max_point(cx).row().0 >= MAX_PANEL_EDITOR_LINES as u32
        });

        let footer = v_flex()
            .child(PanelRepoFooter::new(display_name, branch, Some(git_panel)))
            .child(
                panel_editor_container(window, cx)
                    .id("commit-editor-container")
                    .relative()
                    .w_full()
                    .h(max_height + footer_size)
                    .border_t_1()
                    .border_color(cx.theme().colors().border_variant)
                    .cursor_text()
                    .on_click(cx.listener(move |this, _: &ClickEvent, window, cx| {
                        window.focus(&this.commit_editor.focus_handle(cx));
                    }))
                    .child(
                        h_flex()
                            .id("commit-footer")
                            .border_t_1()
                            .when(editor_is_long, |el| {
                                el.border_color(cx.theme().colors().border_variant)
                            })
                            .absolute()
                            .bottom_0()
                            .left_0()
                            .w_full()
                            .px_2()
                            .h(footer_size)
                            .flex_none()
                            .justify_between()
                            .child(
                                self.render_generate_commit_message_button(cx)
                                    .unwrap_or_else(|| div().into_any_element()),
                            )
                            .child(
                                h_flex().gap_0p5().children(enable_coauthors).child(
                                    panel_filled_button(title)
                                        .tooltip(move |window, cx| {
                                            if can_commit {
                                                Tooltip::for_action_in(
                                                    tooltip,
                                                    &Commit,
                                                    &commit_tooltip_focus_handle,
                                                    window,
                                                    cx,
                                                )
                                            } else {
                                                Tooltip::simple(tooltip, cx)
                                            }
                                        })
                                        .disabled(!can_commit || self.modal_open)
                                        .on_click({
                                            cx.listener(move |this, _: &ClickEvent, window, cx| {
                                                telemetry::event!(
                                                    "Git Committed",
                                                    source = "Git Panel"
                                                );
                                                this.commit_changes(window, cx)
                                            })
                                        }),
                                ),
                            ),
                    )
                    .child(
                        div()
                            .pr_2p5()
                            .on_action(|&editor::actions::MoveUp, _, cx| {
                                cx.stop_propagation();
                            })
                            .on_action(|&editor::actions::MoveDown, _, cx| {
                                cx.stop_propagation();
                            })
                            .child(EditorElement::new(&self.commit_editor, panel_editor_style)),
                    )
                    .child(
                        h_flex()
                            .absolute()
                            .top_2()
                            .right_2()
                            .opacity(0.5)
                            .hover(|this| this.opacity(1.0))
                            .child(
                                panel_icon_button("expand-commit-editor", IconName::Maximize)
                                    .icon_size(IconSize::Small)
                                    .size(ui::ButtonSize::Default)
                                    .tooltip(move |window, cx| {
                                        Tooltip::for_action_in(
                                            "Open Commit Modal",
                                            &git::ExpandCommitEditor,
                                            &expand_tooltip_focus_handle,
                                            window,
                                            cx,
                                        )
                                    })
                                    .on_click(cx.listener({
                                        move |_, _, window, cx| {
                                            window.dispatch_action(
                                                git::ExpandCommitEditor.boxed_clone(),
                                                cx,
                                            )
                                        }
                                    })),
                            ),
                    ),
            );

        Some(footer)
    }

    fn render_previous_commit(&self, cx: &mut Context<Self>) -> Option<impl IntoElement> {
        let active_repository = self.active_repository.as_ref()?;
        let branch = active_repository.read(cx).current_branch()?;
        let commit = branch.most_recent_commit.as_ref()?.clone();

        let this = cx.entity();
        Some(
            h_flex()
                .items_center()
                .py_2()
                .px(px(8.))
                .border_color(cx.theme().colors().border)
                .gap_1p5()
                .child(
                    div()
                        .flex_grow()
                        .overflow_hidden()
                        .items_center()
                        .max_w(relative(0.85))
                        .h_full()
                        .child(
                            Label::new(commit.subject.clone())
                                .size(LabelSize::Small)
                                .truncate(),
                        )
                        .id("commit-msg-hover")
                        .hoverable_tooltip(move |window, cx| {
                            GitPanelMessageTooltip::new(
                                this.clone(),
                                commit.sha.clone(),
                                window,
                                cx,
                            )
                            .into()
                        }),
                )
                .child(div().flex_1())
                .when(commit.has_parent, |this| {
                    let has_unstaged = self.has_unstaged_changes();
                    this.child(
                        panel_icon_button("undo", IconName::Undo)
                            .icon_size(IconSize::Small)
                            .icon_color(Color::Muted)
                            .tooltip(move |window, cx| {
                                Tooltip::with_meta(
                                    "Uncommit",
                                    Some(&git::Uncommit),
                                    if has_unstaged {
                                        "git reset HEAD^ --soft"
                                    } else {
                                        "git reset HEAD^"
                                    },
                                    window,
                                    cx,
                                )
                            })
                            .on_click(cx.listener(|this, _, window, cx| this.uncommit(window, cx))),
                    )
                }),
        )
    }

    fn render_empty_state(&self, cx: &mut Context<Self>) -> impl IntoElement {
        h_flex()
            .h_full()
            .flex_grow()
            .justify_center()
            .items_center()
            .child(
                v_flex()
                    .gap_2()
                    .child(h_flex().w_full().justify_around().child(
                        if self.active_repository.is_some() {
                            "No changes to commit"
                        } else {
                            "No Git repositories"
                        },
                    ))
                    .children({
                        let worktree_count = self.project.read(cx).visible_worktrees(cx).count();
                        (worktree_count > 0 && self.active_repository.is_none()).then(|| {
                            h_flex().w_full().justify_around().child(
                                panel_filled_button("Initialize Repository")
                                    .tooltip(Tooltip::for_action_title_in(
                                        "git init",
                                        &git::Init,
                                        &self.focus_handle,
                                    ))
                                    .on_click(move |_, _, cx| {
                                        cx.defer(move |cx| {
                                            cx.dispatch_action(&git::Init);
                                        })
                                    }),
                            )
                        })
                    })
                    .text_ui_sm(cx)
                    .mx_auto()
                    .text_color(Color::Placeholder.color(cx)),
            )
    }

    fn render_vertical_scrollbar(
        &self,
        show_horizontal_scrollbar_container: bool,
        cx: &mut Context<Self>,
    ) -> impl IntoElement {
        div()
            .id("git-panel-vertical-scroll")
            .occlude()
            .flex_none()
            .h_full()
            .cursor_default()
            .absolute()
            .right_0()
            .top_0()
            .bottom_0()
            .w(px(12.))
            .when(show_horizontal_scrollbar_container, |this| {
                this.pb_neg_3p5()
            })
            .on_mouse_move(cx.listener(|_, _, _, cx| {
                cx.notify();
                cx.stop_propagation()
            }))
            .on_hover(|_, _, cx| {
                cx.stop_propagation();
            })
            .on_any_mouse_down(|_, _, cx| {
                cx.stop_propagation();
            })
            .on_mouse_up(
                MouseButton::Left,
                cx.listener(|this, _, window, cx| {
                    if !this.vertical_scrollbar.state.is_dragging()
                        && !this.focus_handle.contains_focused(window, cx)
                    {
                        this.vertical_scrollbar.hide(window, cx);
                        cx.notify();
                    }

                    cx.stop_propagation();
                }),
            )
            .on_scroll_wheel(cx.listener(|_, _, _, cx| {
                cx.notify();
            }))
            .children(Scrollbar::vertical(
                // percentage as f32..end_offset as f32,
                self.vertical_scrollbar.state.clone(),
            ))
    }

    /// Renders the horizontal scrollbar.
    ///
    /// The right offset is used to determine how far to the right the
    /// scrollbar should extend to, useful for ensuring it doesn't collide
    /// with the vertical scrollbar when visible.
    fn render_horizontal_scrollbar(
        &self,
        right_offset: Pixels,
        cx: &mut Context<Self>,
    ) -> impl IntoElement {
        div()
            .id("git-panel-horizontal-scroll")
            .occlude()
            .flex_none()
            .w_full()
            .cursor_default()
            .absolute()
            .bottom_neg_px()
            .left_0()
            .right_0()
            .pr(right_offset)
            .on_mouse_move(cx.listener(|_, _, _, cx| {
                cx.notify();
                cx.stop_propagation()
            }))
            .on_hover(|_, _, cx| {
                cx.stop_propagation();
            })
            .on_any_mouse_down(|_, _, cx| {
                cx.stop_propagation();
            })
            .on_mouse_up(
                MouseButton::Left,
                cx.listener(|this, _, window, cx| {
                    if !this.horizontal_scrollbar.state.is_dragging()
                        && !this.focus_handle.contains_focused(window, cx)
                    {
                        this.horizontal_scrollbar.hide(window, cx);
                        cx.notify();
                    }

                    cx.stop_propagation();
                }),
            )
            .on_scroll_wheel(cx.listener(|_, _, _, cx| {
                cx.notify();
            }))
            .children(Scrollbar::horizontal(
                // percentage as f32..end_offset as f32,
                self.horizontal_scrollbar.state.clone(),
            ))
    }

    fn render_buffer_header_controls(
        &self,
        entity: &Entity<Self>,
        file: &Arc<dyn File>,
        _: &Window,
        cx: &App,
    ) -> Option<AnyElement> {
        let repo = self.active_repository.as_ref()?.read(cx);
        let repo_path = repo.worktree_id_path_to_repo_path(file.worktree_id(cx), file.path())?;
        let ix = self.entry_by_path(&repo_path)?;
        let entry = self.entries.get(ix)?;

        let entry_staging = self.entry_staging(entry.status_entry()?);

        let checkbox = Checkbox::new("stage-file", entry_staging.as_bool().into())
            .disabled(!self.has_write_access(cx))
            .fill()
            .elevation(ElevationIndex::Surface)
            .on_click({
                let entry = entry.clone();
                let git_panel = entity.downgrade();
                move |_, window, cx| {
                    git_panel
                        .update(cx, |this, cx| {
                            this.toggle_staged_for_entry(&entry, window, cx);
                            cx.stop_propagation();
                        })
                        .ok();
                }
            });
        Some(
            h_flex()
                .id("start-slot")
                .text_lg()
                .child(checkbox)
                .on_mouse_down(MouseButton::Left, |_, _, cx| {
                    // prevent the list item active state triggering when toggling checkbox
                    cx.stop_propagation();
                })
                .into_any_element(),
        )
    }

    fn render_entries(
        &self,
        has_write_access: bool,
        _: &Window,
        cx: &mut Context<Self>,
    ) -> impl IntoElement {
        let entry_count = self.entries.len();

        let scroll_track_size = px(16.);

        let h_scroll_offset = if self.vertical_scrollbar.show_scrollbar {
            // magic number
            px(3.)
        } else {
            px(0.)
        };

        v_flex()
            .flex_1()
            .size_full()
            .overflow_hidden()
            .relative()
            // Show a border on the top and bottom of the container when
            // the vertical scrollbar container is visible so we don't have a
            // floating left border in the panel.
            .when(self.vertical_scrollbar.show_track, |this| {
                this.border_t_1()
                    .border_b_1()
                    .border_color(cx.theme().colors().border)
            })
            .child(
                h_flex()
                    .flex_1()
                    .size_full()
                    .relative()
                    .overflow_hidden()
                    .child(
                        uniform_list(cx.entity().clone(), "entries", entry_count, {
                            move |this, range, window, cx| {
                                let mut items = Vec::with_capacity(range.end - range.start);

                                for ix in range {
                                    match &this.entries.get(ix) {
                                        Some(GitListEntry::GitStatusEntry(entry)) => {
                                            items.push(this.render_entry(
                                                ix,
                                                entry,
                                                has_write_access,
                                                window,
                                                cx,
                                            ));
                                        }
                                        Some(GitListEntry::Header(header)) => {
                                            items.push(this.render_list_header(
                                                ix,
                                                header,
                                                has_write_access,
                                                window,
                                                cx,
                                            ));
                                        }
                                        None => {}
                                    }
                                }

                                items
                            }
                        })
                        .size_full()
                        .flex_grow()
                        .with_sizing_behavior(ListSizingBehavior::Auto)
                        .with_horizontal_sizing_behavior(
                            ListHorizontalSizingBehavior::Unconstrained,
                        )
                        .with_width_from_item(self.max_width_item_index)
                        .track_scroll(self.scroll_handle.clone()),
                    )
                    .on_mouse_down(
                        MouseButton::Right,
                        cx.listener(move |this, event: &MouseDownEvent, window, cx| {
                            this.deploy_panel_context_menu(event.position, window, cx)
                        }),
                    )
                    .when(self.vertical_scrollbar.show_track, |this| {
                        this.child(
                            v_flex()
                                .h_full()
                                .flex_none()
                                .w(scroll_track_size)
                                .bg(cx.theme().colors().panel_background)
                                .child(
                                    div()
                                        .size_full()
                                        .flex_1()
                                        .border_l_1()
                                        .border_color(cx.theme().colors().border),
                                ),
                        )
                    })
                    .when(self.vertical_scrollbar.show_scrollbar, |this| {
                        this.child(
                            self.render_vertical_scrollbar(
                                self.horizontal_scrollbar.show_track,
                                cx,
                            ),
                        )
                    }),
            )
            .when(self.horizontal_scrollbar.show_track, |this| {
                this.child(
                    h_flex()
                        .w_full()
                        .h(scroll_track_size)
                        .flex_none()
                        .relative()
                        .child(
                            div()
                                .w_full()
                                .flex_1()
                                // for some reason the horizontal scrollbar is 1px
                                // taller than the vertical scrollbar??
                                .h(scroll_track_size - px(1.))
                                .bg(cx.theme().colors().panel_background)
                                .border_t_1()
                                .border_color(cx.theme().colors().border),
                        )
                        .when(self.vertical_scrollbar.show_track, |this| {
                            this.child(
                                div()
                                    .flex_none()
                                    // -1px prevents a missing pixel between the two container borders
                                    .w(scroll_track_size - px(1.))
                                    .h_full(),
                            )
                            .child(
                                // HACK: Fill the missing 1px 🥲
                                div()
                                    .absolute()
                                    .right(scroll_track_size - px(1.))
                                    .bottom(scroll_track_size - px(1.))
                                    .size_px()
                                    .bg(cx.theme().colors().border),
                            )
                        }),
                )
            })
            .when(self.horizontal_scrollbar.show_scrollbar, |this| {
                this.child(self.render_horizontal_scrollbar(h_scroll_offset, cx))
            })
    }

    fn entry_label(&self, label: impl Into<SharedString>, color: Color) -> Label {
        Label::new(label.into()).color(color).single_line()
    }

    fn list_item_height(&self) -> Rems {
        rems(1.75)
    }

    fn render_list_header(
        &self,
        ix: usize,
        header: &GitHeaderEntry,
        _: bool,
        _: &Window,
        _: &Context<Self>,
    ) -> AnyElement {
        let id: ElementId = ElementId::Name(format!("header_{}", ix).into());

        h_flex()
            .id(id)
            .h(self.list_item_height())
            .w_full()
            .items_end()
            .px(rems(0.75)) // ~12px
            .pb(rems(0.3125)) // ~ 5px
            .child(
                Label::new(header.title())
                    .color(Color::Muted)
                    .size(LabelSize::Small)
                    .line_height_style(LineHeightStyle::UiLabel)
                    .single_line(),
            )
            .into_any_element()
    }

    fn load_commit_details(
        &self,
        sha: String,
        cx: &mut Context<Self>,
    ) -> Task<anyhow::Result<CommitDetails>> {
        let Some(repo) = self.active_repository.clone() else {
            return Task::ready(Err(anyhow::anyhow!("no active repo")));
        };
        repo.update(cx, |repo, cx| {
            let show = repo.show(sha);
            cx.spawn(async move |_, _| show.await?)
        })
    }

    fn deploy_entry_context_menu(
        &mut self,
        position: Point<Pixels>,
        ix: usize,
        window: &mut Window,
        cx: &mut Context<Self>,
    ) {
        let Some(entry) = self.entries.get(ix).and_then(|e| e.status_entry()) else {
            return;
        };
        let stage_title = if entry.status.staging().is_fully_staged() {
            "Unstage File"
        } else {
            "Stage File"
        };
        let restore_title = if entry.status.is_created() {
            "Trash File"
        } else {
            "Restore File"
        };
        let context_menu = ContextMenu::build(window, cx, |context_menu, _, _| {
            context_menu
                .context(self.focus_handle.clone())
                .action(stage_title, ToggleStaged.boxed_clone())
                .action(restore_title, git::RestoreFile.boxed_clone())
                .separator()
                .action("Open Diff", Confirm.boxed_clone())
                .action("Open File", SecondaryConfirm.boxed_clone())
        });
        self.selected_entry = Some(ix);
        self.set_context_menu(context_menu, position, window, cx);
    }

    fn deploy_panel_context_menu(
        &mut self,
        position: Point<Pixels>,
        window: &mut Window,
        cx: &mut Context<Self>,
    ) {
        let context_menu = git_panel_context_menu(self.focus_handle.clone(), window, cx);
        self.set_context_menu(context_menu, position, window, cx);
    }

    fn set_context_menu(
        &mut self,
        context_menu: Entity<ContextMenu>,
        position: Point<Pixels>,
        window: &Window,
        cx: &mut Context<Self>,
    ) {
        let subscription = cx.subscribe_in(
            &context_menu,
            window,
            |this, _, _: &DismissEvent, window, cx| {
                if this.context_menu.as_ref().is_some_and(|context_menu| {
                    context_menu.0.focus_handle(cx).contains_focused(window, cx)
                }) {
                    cx.focus_self(window);
                }
                this.context_menu.take();
                cx.notify();
            },
        );
        self.context_menu = Some((context_menu, position, subscription));
        cx.notify();
    }

    fn render_entry(
        &self,
        ix: usize,
        entry: &GitStatusEntry,
        has_write_access: bool,
        window: &Window,
        cx: &Context<Self>,
    ) -> AnyElement {
        let display_name = entry.display_name();

        let selected = self.selected_entry == Some(ix);
        let marked = self.marked_entries.contains(&ix);
        let status_style = GitPanelSettings::get_global(cx).status_style;
        let status = entry.status;
        let modifiers = self.current_modifiers;
        let shift_held = modifiers.shift;

        let has_conflict = status.is_conflicted();
        let is_modified = status.is_modified();
        let is_deleted = status.is_deleted();

        let label_color = if status_style == StatusStyle::LabelColor {
            if has_conflict {
                Color::VersionControlConflict
            } else if is_modified {
                Color::VersionControlModified
            } else if is_deleted {
                // We don't want a bunch of red labels in the list
                Color::Disabled
            } else {
                Color::VersionControlAdded
            }
        } else {
            Color::Default
        };

        let path_color = if status.is_deleted() {
            Color::Disabled
        } else {
            Color::Muted
        };

        let id: ElementId = ElementId::Name(format!("entry_{}_{}", display_name, ix).into());
        let checkbox_wrapper_id: ElementId =
            ElementId::Name(format!("entry_{}_{}_checkbox_wrapper", display_name, ix).into());
        let checkbox_id: ElementId =
            ElementId::Name(format!("entry_{}_{}_checkbox", display_name, ix).into());

        let entry_staging = self.entry_staging(entry);
        let mut is_staged: ToggleState = self.entry_staging(entry).as_bool().into();

        if !self.has_staged_changes() && !self.has_conflicts() && !entry.status.is_created() {
            is_staged = ToggleState::Selected;
        }

        let handle = cx.weak_entity();

        let selected_bg_alpha = 0.08;
        let marked_bg_alpha = 0.12;
        let state_opacity_step = 0.04;

        let base_bg = match (selected, marked) {
            (true, true) => cx
                .theme()
                .status()
                .info
                .alpha(selected_bg_alpha + marked_bg_alpha),
            (true, false) => cx.theme().status().info.alpha(selected_bg_alpha),
            (false, true) => cx.theme().status().info.alpha(marked_bg_alpha),
            _ => cx.theme().colors().ghost_element_background,
        };

        let hover_bg = if selected {
            cx.theme()
                .status()
                .info
                .alpha(selected_bg_alpha + state_opacity_step)
        } else {
            cx.theme().colors().ghost_element_hover
        };

        let active_bg = if selected {
            cx.theme()
                .status()
                .info
                .alpha(selected_bg_alpha + state_opacity_step * 2.0)
        } else {
            cx.theme().colors().ghost_element_active
        };

        h_flex()
            .id(id)
            .h(self.list_item_height())
            .w_full()
            .items_center()
            .border_1()
            .when(selected && self.focus_handle.is_focused(window), |el| {
                el.border_color(cx.theme().colors().border_focused)
            })
            .px(rems(0.75)) // ~12px
            .overflow_hidden()
            .flex_none()
            .gap_1p5()
            .bg(base_bg)
            .hover(|this| this.bg(hover_bg))
            .active(|this| this.bg(active_bg))
            .on_click({
                cx.listener(move |this, event: &ClickEvent, window, cx| {
                    this.selected_entry = Some(ix);
                    cx.notify();
                    if event.modifiers().secondary() {
                        this.open_file(&Default::default(), window, cx)
                    } else {
                        this.open_diff(&Default::default(), window, cx);
                        this.focus_handle.focus(window);
                    }
                })
            })
            .on_mouse_down(
                MouseButton::Right,
                move |event: &MouseDownEvent, window, cx| {
                    // why isn't this happening automatically? we are passing MouseButton::Right to `on_mouse_down`?
                    if event.button != MouseButton::Right {
                        return;
                    }

                    let Some(this) = handle.upgrade() else {
                        return;
                    };
                    this.update(cx, |this, cx| {
                        this.deploy_entry_context_menu(event.position, ix, window, cx);
                    });
                    cx.stop_propagation();
                },
            )
            // .on_secondary_mouse_down(cx.listener(
            //     move |this, event: &MouseDownEvent, window, cx| {
            //         this.deploy_entry_context_menu(event.position, ix, window, cx);
            //         cx.stop_propagation();
            //     },
            // ))
            .child(
                div()
                    .id(checkbox_wrapper_id)
                    .flex_none()
                    .occlude()
                    .cursor_pointer()
                    .child(
                        Checkbox::new(checkbox_id, is_staged)
                            .disabled(!has_write_access)
                            .fill()
                            .placeholder(
                                !self.has_staged_changes()
                                    && !self.has_conflicts()
                                    && !entry.status.is_created(),
                            )
                            .elevation(ElevationIndex::Surface)
                            .on_click({
                                let entry = entry.clone();
                                cx.listener(move |this, _, window, cx| {
                                    if !has_write_access {
                                        return;
                                    }
                                    this.toggle_staged_for_entry(
                                        &GitListEntry::GitStatusEntry(entry.clone()),
                                        window,
                                        cx,
                                    );
                                    cx.stop_propagation();
                                })
                            })
                            .tooltip(move |window, cx| {
                                let is_staged = entry_staging.is_fully_staged();

                                let action = if is_staged { "Unstage" } else { "Stage" };
                                let tooltip_name = if shift_held {
                                    format!("{} section", action)
                                } else {
                                    action.to_string()
                                };

                                let meta = if shift_held {
                                    format!(
                                        "Release shift to {} single entry",
                                        action.to_lowercase()
                                    )
                                } else {
                                    format!("Shift click to {} section", action.to_lowercase())
                                };

                                Tooltip::with_meta(
                                    tooltip_name,
                                    Some(&ToggleStaged),
                                    meta,
                                    window,
                                    cx,
                                )
                            }),
                    ),
            )
            .child(git_status_icon(status))
            .child(
                h_flex()
                    .items_center()
                    .flex_1()
                    // .overflow_hidden()
                    .when_some(entry.parent_dir(), |this, parent| {
                        if !parent.is_empty() {
                            this.child(
                                self.entry_label(format!("{}/", parent), path_color)
                                    .when(status.is_deleted(), |this| this.strikethrough()),
                            )
                        } else {
                            this
                        }
                    })
                    .child(
                        self.entry_label(display_name.clone(), label_color)
                            .when(status.is_deleted(), |this| this.strikethrough()),
                    ),
            )
            .into_any_element()
    }

    fn has_write_access(&self, cx: &App) -> bool {
        !self.project.read(cx).is_read_only(cx)
    }
}

fn current_language_model(cx: &Context<'_, GitPanel>) -> Option<Arc<dyn LanguageModel>> {
    assistant_settings::AssistantSettings::get_global(cx)
        .enabled
        .then(|| {
            let provider = LanguageModelRegistry::read_global(cx).active_provider()?;
            let model = LanguageModelRegistry::read_global(cx).active_model()?;
            provider.is_authenticated(cx).then(|| model)
        })
        .flatten()
}

impl Render for GitPanel {
    fn render(&mut self, window: &mut Window, cx: &mut Context<Self>) -> impl IntoElement {
        let project = self.project.read(cx);
        let has_entries = self.entries.len() > 0;
        let room = self
            .workspace
            .upgrade()
            .and_then(|workspace| workspace.read(cx).active_call()?.read(cx).room().cloned());

        let has_write_access = self.has_write_access(cx);

        let has_co_authors = room.map_or(false, |room| {
            room.read(cx)
                .remote_participants()
                .values()
                .any(|remote_participant| remote_participant.can_write())
        });

        v_flex()
            .id("git_panel")
            .key_context(self.dispatch_context(window, cx))
            .track_focus(&self.focus_handle)
            .on_modifiers_changed(cx.listener(Self::handle_modifiers_changed))
            .when(has_write_access && !project.is_read_only(cx), |this| {
                this.on_action(cx.listener(Self::toggle_staged_for_selected))
                    .on_action(cx.listener(GitPanel::commit))
                    .on_action(cx.listener(Self::stage_all))
                    .on_action(cx.listener(Self::unstage_all))
                    .on_action(cx.listener(Self::stage_selected))
                    .on_action(cx.listener(Self::unstage_selected))
                    .on_action(cx.listener(Self::restore_tracked_files))
                    .on_action(cx.listener(Self::revert_selected))
                    .on_action(cx.listener(Self::clean_all))
                    .on_action(cx.listener(Self::generate_commit_message_action))
            })
            .on_action(cx.listener(Self::select_first))
            .on_action(cx.listener(Self::select_next))
            .on_action(cx.listener(Self::select_previous))
            .on_action(cx.listener(Self::select_last))
            .on_action(cx.listener(Self::close_panel))
            .on_action(cx.listener(Self::open_diff))
            .on_action(cx.listener(Self::open_file))
            .on_action(cx.listener(Self::focus_changes_list))
            .on_action(cx.listener(Self::focus_editor))
            .on_action(cx.listener(Self::expand_commit_editor))
            .when(has_write_access && has_co_authors, |git_panel| {
                git_panel.on_action(cx.listener(Self::toggle_fill_co_authors))
            })
            .on_hover(cx.listener(move |this, hovered, window, cx| {
                if *hovered {
                    this.horizontal_scrollbar.show(cx);
                    this.vertical_scrollbar.show(cx);
                    cx.notify();
                } else if !this.focus_handle.contains_focused(window, cx) {
                    this.hide_scrollbars(window, cx);
                }
            }))
            .size_full()
            .overflow_hidden()
            .bg(cx.theme().colors().panel_background)
            .child(
                v_flex()
                    .size_full()
                    .children(self.render_panel_header(window, cx))
                    .map(|this| {
                        if has_entries {
                            this.child(self.render_entries(has_write_access, window, cx))
                        } else {
                            this.child(self.render_empty_state(cx).into_any_element())
                        }
                    })
                    .children(self.render_footer(window, cx))
                    .children(self.render_previous_commit(cx))
                    .into_any_element(),
            )
            .children(self.context_menu.as_ref().map(|(menu, position, _)| {
                deferred(
                    anchored()
                        .position(*position)
                        .anchor(Corner::TopLeft)
                        .child(menu.clone()),
                )
                .with_priority(1)
            }))
    }
}

impl Focusable for GitPanel {
    fn focus_handle(&self, cx: &App) -> gpui::FocusHandle {
        if self.entries.is_empty() {
            self.commit_editor.focus_handle(cx)
        } else {
            self.focus_handle.clone()
        }
    }
}

impl EventEmitter<Event> for GitPanel {}

impl EventEmitter<PanelEvent> for GitPanel {}

pub(crate) struct GitPanelAddon {
    pub(crate) workspace: WeakEntity<Workspace>,
}

impl editor::Addon for GitPanelAddon {
    fn to_any(&self) -> &dyn std::any::Any {
        self
    }

    fn render_buffer_header_controls(
        &self,
        excerpt_info: &ExcerptInfo,
        window: &Window,
        cx: &App,
    ) -> Option<AnyElement> {
        let file = excerpt_info.buffer.file()?;
        let git_panel = self.workspace.upgrade()?.read(cx).panel::<GitPanel>(cx)?;

        git_panel
            .read(cx)
            .render_buffer_header_controls(&git_panel, &file, window, cx)
    }
}

impl Panel for GitPanel {
    fn persistent_name() -> &'static str {
        "GitPanel"
    }

    fn position(&self, _: &Window, cx: &App) -> DockPosition {
        GitPanelSettings::get_global(cx).dock
    }

    fn position_is_valid(&self, position: DockPosition) -> bool {
        matches!(position, DockPosition::Left | DockPosition::Right)
    }

    fn set_position(&mut self, position: DockPosition, _: &mut Window, cx: &mut Context<Self>) {
        settings::update_settings_file::<GitPanelSettings>(
            self.fs.clone(),
            cx,
            move |settings, _| settings.dock = Some(position),
        );
    }

    fn size(&self, _: &Window, cx: &App) -> Pixels {
        self.width
            .unwrap_or_else(|| GitPanelSettings::get_global(cx).default_width)
    }

    fn set_size(&mut self, size: Option<Pixels>, _: &mut Window, cx: &mut Context<Self>) {
        self.width = size;
        self.serialize(cx);
        cx.notify();
    }

    fn icon(&self, _: &Window, cx: &App) -> Option<ui::IconName> {
        Some(ui::IconName::GitBranchSmall).filter(|_| GitPanelSettings::get_global(cx).button)
    }

    fn icon_tooltip(&self, _window: &Window, _cx: &App) -> Option<&'static str> {
        Some("Git Panel")
    }

    fn toggle_action(&self) -> Box<dyn Action> {
        Box::new(ToggleFocus)
    }

    fn activation_priority(&self) -> u32 {
        2
    }
}

impl PanelHeader for GitPanel {}

struct GitPanelMessageTooltip {
    commit_tooltip: Option<Entity<CommitTooltip>>,
}

impl GitPanelMessageTooltip {
    fn new(
        git_panel: Entity<GitPanel>,
        sha: SharedString,
        window: &mut Window,
        cx: &mut App,
    ) -> Entity<Self> {
        cx.new(|cx| {
            cx.spawn_in(window, async move |this, cx| {
                let details = git_panel
                    .update(cx, |git_panel, cx| {
                        git_panel.load_commit_details(sha.to_string(), cx)
                    })?
                    .await?;

                let commit_details = editor::commit_tooltip::CommitDetails {
                    sha: details.sha.clone(),
                    committer_name: details.committer_name.clone(),
                    committer_email: details.committer_email.clone(),
                    commit_time: OffsetDateTime::from_unix_timestamp(details.commit_timestamp)?,
                    message: Some(editor::commit_tooltip::ParsedCommitMessage {
                        message: details.message.clone(),
                        ..Default::default()
                    }),
                };

                this.update_in(cx, |this: &mut GitPanelMessageTooltip, window, cx| {
                    this.commit_tooltip =
                        Some(cx.new(move |cx| CommitTooltip::new(commit_details, window, cx)));
                    cx.notify();
                })
            })
            .detach();

            Self {
                commit_tooltip: None,
            }
        })
    }
}

impl Render for GitPanelMessageTooltip {
    fn render(&mut self, _window: &mut Window, _cx: &mut Context<'_, Self>) -> impl IntoElement {
        if let Some(commit_tooltip) = &self.commit_tooltip {
            commit_tooltip.clone().into_any_element()
        } else {
            gpui::Empty.into_any_element()
        }
    }
}

#[derive(IntoElement, IntoComponent)]
#[component(scope = "Version Control")]
pub struct PanelRepoFooter {
    active_repository: SharedString,
    branch: Option<Branch>,
    // Getting a GitPanel in previews will be difficult.
    //
    // For now just take an option here, and we won't bind handlers to buttons in previews.
    git_panel: Option<Entity<GitPanel>>,
}

impl PanelRepoFooter {
    pub fn new(
        active_repository: SharedString,
        branch: Option<Branch>,
        git_panel: Option<Entity<GitPanel>>,
    ) -> Self {
        Self {
            active_repository,
            branch,
            git_panel,
        }
    }

    pub fn new_preview(active_repository: SharedString, branch: Option<Branch>) -> Self {
        Self {
            active_repository,
            branch,
            git_panel: None,
        }
    }
}

impl RenderOnce for PanelRepoFooter {
    fn render(self, _window: &mut Window, cx: &mut App) -> impl IntoElement {
        let project = self
            .git_panel
            .as_ref()
            .map(|panel| panel.read(cx).project.clone());

        let repo = self
            .git_panel
            .as_ref()
            .and_then(|panel| panel.read(cx).active_repository.clone());

        let single_repo = project
            .as_ref()
            .map(|project| {
                filtered_repository_entries(project.read(cx).git_store().read(cx), cx).len() == 1
            })
            .unwrap_or(true);

        const MAX_BRANCH_LEN: usize = 16;
        const MAX_REPO_LEN: usize = 16;
        const LABEL_CHARACTER_BUDGET: usize = MAX_BRANCH_LEN + MAX_REPO_LEN;

        let branch = self.branch.clone();
        let branch_name = branch
            .as_ref()
            .map_or(" (no branch)".into(), |branch| branch.name.clone());
        let active_repo_name = self.active_repository.clone();

        let branch_actual_len = branch_name.len();
        let repo_actual_len = active_repo_name.len();

        // ideally, show the whole branch and repo names but
        // when we can't, use a budget to allocate space between the two
        let (repo_display_len, branch_display_len) = if branch_actual_len + repo_actual_len
            <= LABEL_CHARACTER_BUDGET
        {
            (repo_actual_len, branch_actual_len)
        } else {
            if branch_actual_len <= MAX_BRANCH_LEN {
                let repo_space = (LABEL_CHARACTER_BUDGET - branch_actual_len).min(MAX_REPO_LEN);
                (repo_space, branch_actual_len)
            } else if repo_actual_len <= MAX_REPO_LEN {
                let branch_space = (LABEL_CHARACTER_BUDGET - repo_actual_len).min(MAX_BRANCH_LEN);
                (repo_actual_len, branch_space)
            } else {
                (MAX_REPO_LEN, MAX_BRANCH_LEN)
            }
        };

        let truncated_repo_name = if repo_actual_len <= repo_display_len {
            active_repo_name.to_string()
        } else {
            util::truncate_and_trailoff(active_repo_name.trim_ascii(), repo_display_len)
        };

        let truncated_branch_name = if branch_actual_len <= branch_display_len {
            branch_name.to_string()
        } else {
            util::truncate_and_trailoff(branch_name.trim_ascii(), branch_display_len)
        };

        let repo_selector_trigger = Button::new("repo-selector", truncated_repo_name)
            .style(ButtonStyle::Transparent)
            .size(ButtonSize::None)
            .label_size(LabelSize::Small)
            .color(Color::Muted);

        let repo_selector = PopoverMenu::new("repository-switcher")
            .menu({
                let project = project.clone();
                move |window, cx| {
                    let project = project.clone()?;
                    Some(cx.new(|cx| RepositorySelector::new(project, rems(16.), window, cx)))
                }
            })
            .trigger_with_tooltip(
                repo_selector_trigger.disabled(single_repo).truncate(true),
                Tooltip::text("Switch active repository"),
            )
            .anchor(Corner::BottomLeft)
            .into_any_element();

        let branch_selector_button = Button::new("branch-selector", truncated_branch_name)
            .style(ButtonStyle::Transparent)
            .size(ButtonSize::None)
            .label_size(LabelSize::Small)
            .truncate(true)
            .tooltip(Tooltip::for_action_title(
                "Switch Branch",
                &zed_actions::git::Branch,
            ))
            .on_click(|_, window, cx| {
                window.dispatch_action(zed_actions::git::Branch.boxed_clone(), cx);
            });

        let branch_selector = PopoverMenu::new("popover-button")
            .menu(move |window, cx| Some(branch_picker::popover(repo.clone(), window, cx)))
            .trigger_with_tooltip(
                branch_selector_button,
                Tooltip::for_action_title("Switch Branch", &zed_actions::git::Branch),
            )
            .anchor(Corner::BottomLeft)
            .offset(gpui::Point {
                x: px(0.0),
                y: px(-2.0),
            });

        h_flex()
            .w_full()
            .px_2()
            .h(px(36.))
            .items_center()
            .justify_between()
            .gap_1()
            .child(
                h_flex()
                    .flex_1()
                    .overflow_hidden()
                    .items_center()
                    .child(
                        div().child(
                            Icon::new(IconName::GitBranchSmall)
                                .size(IconSize::Small)
                                .color(if single_repo {
                                    Color::Disabled
                                } else {
                                    Color::Muted
                                }),
                        ),
                    )
                    .child(repo_selector)
                    .when_some(branch.clone(), |this, _| {
                        this.child(
                            div()
                                .text_color(cx.theme().colors().text_muted)
                                .text_sm()
                                .child("/"),
                        )
                    })
                    .child(branch_selector),
            )
            .children(if let Some(git_panel) = self.git_panel {
                git_panel.update(cx, |git_panel, cx| git_panel.render_remote_button(cx))
            } else {
                None
            })
    }
}

impl ComponentPreview for PanelRepoFooter {
    fn preview(_window: &mut Window, _cx: &mut App) -> AnyElement {
        let unknown_upstream = None;
        let no_remote_upstream = Some(UpstreamTracking::Gone);
        let ahead_of_upstream = Some(
            UpstreamTrackingStatus {
                ahead: 2,
                behind: 0,
            }
            .into(),
        );
        let behind_upstream = Some(
            UpstreamTrackingStatus {
                ahead: 0,
                behind: 2,
            }
            .into(),
        );
        let ahead_and_behind_upstream = Some(
            UpstreamTrackingStatus {
                ahead: 3,
                behind: 1,
            }
            .into(),
        );

        let not_ahead_or_behind_upstream = Some(
            UpstreamTrackingStatus {
                ahead: 0,
                behind: 0,
            }
            .into(),
        );

        fn branch(upstream: Option<UpstreamTracking>) -> Branch {
            Branch {
                is_head: true,
                name: "some-branch".into(),
                upstream: upstream.map(|tracking| Upstream {
                    ref_name: "origin/some-branch".into(),
                    tracking,
                }),
                most_recent_commit: Some(CommitSummary {
                    sha: "abc123".into(),
                    subject: "Modify stuff".into(),
                    commit_timestamp: 1710932954,
                    has_parent: true,
                }),
            }
        }

        fn custom(branch_name: &str, upstream: Option<UpstreamTracking>) -> Branch {
            Branch {
                is_head: true,
                name: branch_name.to_string().into(),
                upstream: upstream.map(|tracking| Upstream {
                    ref_name: format!("zed/{}", branch_name).into(),
                    tracking,
                }),
                most_recent_commit: Some(CommitSummary {
                    sha: "abc123".into(),
                    subject: "Modify stuff".into(),
                    commit_timestamp: 1710932954,
                    has_parent: true,
                }),
            }
        }

        fn active_repository(id: usize) -> SharedString {
            format!("repo-{}", id).into()
        }

        let example_width = px(340.);

        v_flex()
            .gap_6()
            .w_full()
            .flex_none()
            .children(vec![example_group_with_title(
                "Action Button States",
                vec![
                    single_example(
                        "No Branch",
                        div()
                            .w(example_width)
                            .overflow_hidden()
                            .child(PanelRepoFooter::new_preview(
                                active_repository(1).clone(),
                                None,
                            ))
                            .into_any_element(),
                    )
                    .grow(),
                    single_example(
                        "Remote status unknown",
                        div()
                            .w(example_width)
                            .overflow_hidden()
                            .child(PanelRepoFooter::new_preview(
                                active_repository(2).clone(),
                                Some(branch(unknown_upstream)),
                            ))
                            .into_any_element(),
                    )
                    .grow(),
                    single_example(
                        "No Remote Upstream",
                        div()
                            .w(example_width)
                            .overflow_hidden()
                            .child(PanelRepoFooter::new_preview(
                                active_repository(3).clone(),
                                Some(branch(no_remote_upstream)),
                            ))
                            .into_any_element(),
                    )
                    .grow(),
                    single_example(
                        "Not Ahead or Behind",
                        div()
                            .w(example_width)
                            .overflow_hidden()
                            .child(PanelRepoFooter::new_preview(
                                active_repository(4).clone(),
                                Some(branch(not_ahead_or_behind_upstream)),
                            ))
                            .into_any_element(),
                    )
                    .grow(),
                    single_example(
                        "Behind remote",
                        div()
                            .w(example_width)
                            .overflow_hidden()
                            .child(PanelRepoFooter::new_preview(
                                active_repository(5).clone(),
                                Some(branch(behind_upstream)),
                            ))
                            .into_any_element(),
                    )
                    .grow(),
                    single_example(
                        "Ahead of remote",
                        div()
                            .w(example_width)
                            .overflow_hidden()
                            .child(PanelRepoFooter::new_preview(
                                active_repository(6).clone(),
                                Some(branch(ahead_of_upstream)),
                            ))
                            .into_any_element(),
                    )
                    .grow(),
                    single_example(
                        "Ahead and behind remote",
                        div()
                            .w(example_width)
                            .overflow_hidden()
                            .child(PanelRepoFooter::new_preview(
                                active_repository(7).clone(),
                                Some(branch(ahead_and_behind_upstream)),
                            ))
                            .into_any_element(),
                    )
                    .grow(),
                ],
            )
            .grow()
            .vertical()])
            .children(vec![example_group_with_title(
                "Labels",
                vec![
                    single_example(
                        "Short Branch & Repo",
                        div()
                            .w(example_width)
                            .overflow_hidden()
                            .child(PanelRepoFooter::new_preview(
                                SharedString::from("zed"),
                                Some(custom("main", behind_upstream)),
                            ))
                            .into_any_element(),
                    )
                    .grow(),
                    single_example(
                        "Long Branch",
                        div()
                            .w(example_width)
                            .overflow_hidden()
                            .child(PanelRepoFooter::new_preview(
                                SharedString::from("zed"),
                                Some(custom(
                                    "redesign-and-update-git-ui-list-entry-style",
                                    behind_upstream,
                                )),
                            ))
                            .into_any_element(),
                    )
                    .grow(),
                    single_example(
                        "Long Repo",
                        div()
                            .w(example_width)
                            .overflow_hidden()
                            .child(PanelRepoFooter::new_preview(
                                SharedString::from("zed-industries-community-examples"),
                                Some(custom("gpui", ahead_of_upstream)),
                            ))
                            .into_any_element(),
                    )
                    .grow(),
                    single_example(
                        "Long Repo & Branch",
                        div()
                            .w(example_width)
                            .overflow_hidden()
                            .child(PanelRepoFooter::new_preview(
                                SharedString::from("zed-industries-community-examples"),
                                Some(custom(
                                    "redesign-and-update-git-ui-list-entry-style",
                                    behind_upstream,
                                )),
                            ))
                            .into_any_element(),
                    )
                    .grow(),
                    single_example(
                        "Uppercase Repo",
                        div()
                            .w(example_width)
                            .overflow_hidden()
                            .child(PanelRepoFooter::new_preview(
                                SharedString::from("LICENSES"),
                                Some(custom("main", ahead_of_upstream)),
                            ))
                            .into_any_element(),
                    )
                    .grow(),
                    single_example(
                        "Uppercase Branch",
                        div()
                            .w(example_width)
                            .overflow_hidden()
                            .child(PanelRepoFooter::new_preview(
                                SharedString::from("zed"),
                                Some(custom("update-README", behind_upstream)),
                            ))
                            .into_any_element(),
                    )
                    .grow(),
                ],
            )
            .grow()
            .vertical()])
            .into_any_element()
    }
}

#[cfg(test)]
mod tests {
    use git::status::StatusCode;
    use gpui::TestAppContext;
    use project::{FakeFs, WorktreeSettings};
    use serde_json::json;
    use settings::SettingsStore;
    use theme::LoadThemes;
    use util::path;

    use super::*;

    fn init_test(cx: &mut gpui::TestAppContext) {
        if std::env::var("RUST_LOG").is_ok() {
            env_logger::try_init().ok();
        }

        cx.update(|cx| {
            let settings_store = SettingsStore::test(cx);
            cx.set_global(settings_store);
            AssistantSettings::register(cx);
            WorktreeSettings::register(cx);
            workspace::init_settings(cx);
            theme::init(LoadThemes::JustBase, cx);
            language::init(cx);
            editor::init(cx);
            Project::init_settings(cx);
            crate::init(cx);
        });
    }

    #[gpui::test]
    async fn test_entry_worktree_paths(cx: &mut TestAppContext) {
        init_test(cx);
        let fs = FakeFs::new(cx.background_executor.clone());
        fs.insert_tree(
            "/root",
            json!({
                "zed": {
                    ".git": {},
                    "crates": {
                        "gpui": {
                            "gpui.rs": "fn main() {}"
                        },
                        "util": {
                            "util.rs": "fn do_it() {}"
                        }
                    }
                },
            }),
        )
        .await;

        fs.set_status_for_repo(
            Path::new(path!("/root/zed/.git")),
            &[
                (
                    Path::new("crates/gpui/gpui.rs"),
                    StatusCode::Modified.worktree(),
                ),
                (
                    Path::new("crates/util/util.rs"),
                    StatusCode::Modified.worktree(),
                ),
            ],
        );

        let project =
            Project::test(fs.clone(), [path!("/root/zed/crates/gpui").as_ref()], cx).await;
        let (workspace, cx) =
            cx.add_window_view(|window, cx| Workspace::test_new(project.clone(), window, cx));

        cx.read(|cx| {
            project
                .read(cx)
                .worktrees(cx)
                .nth(0)
                .unwrap()
                .read(cx)
                .as_local()
                .unwrap()
                .scan_complete()
        })
        .await;

        cx.executor().run_until_parked();

        let app_state = workspace.update(cx, |workspace, _| workspace.app_state().clone());
        let panel = cx.new_window_entity(|window, cx| {
            GitPanel::new(workspace.clone(), project.clone(), app_state, window, cx)
        });

        let handle = cx.update_window_entity(&panel, |panel, _, _| {
            std::mem::replace(&mut panel.update_visible_entries_task, Task::ready(()))
        });
        cx.executor().advance_clock(2 * UPDATE_DEBOUNCE);
        handle.await;

        let entries = panel.update(cx, |panel, _| panel.entries.clone());
        pretty_assertions::assert_eq!(
            entries,
            [
                GitListEntry::Header(GitHeaderEntry {
                    header: Section::Tracked
                }),
                GitListEntry::GitStatusEntry(GitStatusEntry {
                    abs_path: path!("/root/zed/crates/gpui/gpui.rs").into(),
                    repo_path: "crates/gpui/gpui.rs".into(),
                    worktree_path: Path::new("gpui.rs").into(),
                    status: StatusCode::Modified.worktree(),
                    staging: StageStatus::Unstaged,
                }),
                GitListEntry::GitStatusEntry(GitStatusEntry {
                    abs_path: path!("/root/zed/crates/util/util.rs").into(),
                    repo_path: "crates/util/util.rs".into(),
                    worktree_path: Path::new("../util/util.rs").into(),
                    status: StatusCode::Modified.worktree(),
                    staging: StageStatus::Unstaged,
                },),
            ],
        );

        cx.update_window_entity(&panel, |panel, window, cx| {
            panel.select_last(&Default::default(), window, cx);
            assert_eq!(panel.selected_entry, Some(2));
            panel.open_diff(&Default::default(), window, cx);
        });
        cx.run_until_parked();

        let worktree_roots = workspace.update(cx, |workspace, cx| {
            workspace
                .worktrees(cx)
                .map(|worktree| worktree.read(cx).abs_path())
                .collect::<Vec<_>>()
        });
        pretty_assertions::assert_eq!(
            worktree_roots,
            vec![
                Path::new(path!("/root/zed/crates/gpui")).into(),
                Path::new(path!("/root/zed/crates/util/util.rs")).into(),
            ]
        );

        project.update(cx, |project, cx| {
            let git_store = project.git_store().read(cx);
            // The repo that comes from the single-file worktree can't be selected through the UI.
            let filtered_entries = filtered_repository_entries(git_store, cx)
                .iter()
                .map(|repo| repo.read(cx).worktree_abs_path.clone())
                .collect::<Vec<_>>();
            assert_eq!(
                filtered_entries,
                [Path::new(path!("/root/zed/crates/gpui")).into()]
            );
            // But we can select it artificially here.
            let repo_from_single_file_worktree = git_store
                .repositories()
                .values()
                .find(|repo| {
                    repo.read(cx).worktree_abs_path.as_ref()
                        == Path::new(path!("/root/zed/crates/util/util.rs"))
                })
                .unwrap()
                .clone();

            // Paths still make sense when we somehow activate a repo that comes from a single-file worktree.
            repo_from_single_file_worktree.update(cx, |repo, cx| repo.set_as_active_repository(cx));
        });

        let handle = cx.update_window_entity(&panel, |panel, _, _| {
            std::mem::replace(&mut panel.update_visible_entries_task, Task::ready(()))
        });
        cx.executor().advance_clock(2 * UPDATE_DEBOUNCE);
        handle.await;
        let entries = panel.update(cx, |panel, _| panel.entries.clone());
        pretty_assertions::assert_eq!(
            entries,
            [
                GitListEntry::Header(GitHeaderEntry {
                    header: Section::Tracked
                }),
                GitListEntry::GitStatusEntry(GitStatusEntry {
                    abs_path: path!("/root/zed/crates/gpui/gpui.rs").into(),
                    repo_path: "crates/gpui/gpui.rs".into(),
                    worktree_path: Path::new("../../gpui/gpui.rs").into(),
                    status: StatusCode::Modified.worktree(),
                    staging: StageStatus::Unstaged,
                }),
                GitListEntry::GitStatusEntry(GitStatusEntry {
                    abs_path: path!("/root/zed/crates/util/util.rs").into(),
                    repo_path: "crates/util/util.rs".into(),
                    worktree_path: Path::new("util.rs").into(),
                    status: StatusCode::Modified.worktree(),
                    staging: StageStatus::Unstaged,
                },),
            ],
        );
    }
}<|MERGE_RESOLUTION|>--- conflicted
+++ resolved
@@ -1709,20 +1709,6 @@
         }));
     }
 
-<<<<<<< HEAD
-    fn update_editor_placeholder(&mut self, cx: &mut Context<Self>) {
-        let suggested_commit_message = self.suggest_commit_message();
-        let placeholder_text = suggested_commit_message
-            .as_deref()
-            .unwrap_or("Enter commit message");
-
-        self.commit_editor.update(cx, |editor, cx| {
-            editor.set_placeholder_text(Arc::from(placeholder_text), cx)
-        });
-
-        cx.notify();
-    }
-
     fn get_fetch_options(
         &self,
         window: &mut Window,
@@ -1804,8 +1790,6 @@
             .detach_and_log_err(cx);
     }
 
-=======
->>>>>>> 8f86cd75
     pub(crate) fn fetch(&mut self, window: &mut Window, cx: &mut Context<Self>) {
         if !self.can_push_and_pull(cx) {
             return;
@@ -1819,15 +1803,10 @@
         let askpass = self.askpass_delegate("git fetch", window, cx);
         let this = cx.weak_entity();
         window
-<<<<<<< HEAD
             .spawn(cx, |mut cx| async move {
                 let fetch = repo.update(&mut cx, |repo, cx| {
                     repo.fetch(FetchOptions::All, askpass, cx)
                 })?;
-=======
-            .spawn(cx, async move |cx| {
-                let fetch = repo.update(cx, |repo, cx| repo.fetch(askpass, cx))?;
->>>>>>> 8f86cd75
 
                 let remote_message = fetch.await?;
                 drop(guard);
