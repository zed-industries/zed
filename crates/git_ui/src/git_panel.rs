--- conflicted
+++ resolved
@@ -180,13 +180,10 @@
 type RemoteOperations = Rc<RefCell<HashSet<u32>>>;
 
 pub struct GitPanel {
-<<<<<<< HEAD
     remote_operation_id: u32,
     pending_remote_operations: RemoteOperations,
     active_repository: Option<Entity<Repository>>,
-=======
     pub(crate) active_repository: Option<Entity<Repository>>,
->>>>>>> f5170505
     commit_editor: Entity<Editor>,
     conflicted_count: usize,
     conflicted_staged_count: usize,
@@ -217,7 +214,6 @@
     modal_open: bool,
 }
 
-<<<<<<< HEAD
 struct RemoteOperationGuard {
     id: u32,
     pending_remote_operations: RemoteOperations,
@@ -229,10 +225,8 @@
     }
 }
 
-fn commit_message_editor(
-=======
+
 pub(crate) fn commit_message_editor(
->>>>>>> f5170505
     commit_message_buffer: Entity<Buffer>,
     project: Entity<Project>,
     in_panel: bool,
@@ -1749,7 +1743,6 @@
                             .color(Color::Muted),
                     )
                     .child(self.render_repository_selector(cx))
-<<<<<<< HEAD
                     .child(div().flex_grow()) // spacer
                     .child(
                         div()
@@ -1758,8 +1751,6 @@
                             .children(self.render_spinner(cx))
                             .children(self.render_sync_button(cx))
                             .children(self.render_pull_button(cx)),
-=======
-                    .child(div().flex_grow())
                     .child(
                         Button::new("diff", "+/-")
                             .tooltip(Tooltip::for_action_title("Open diff", &Diff))
@@ -1768,7 +1759,6 @@
                                     cx.dispatch_action(&Diff);
                                 })
                             }),
->>>>>>> f5170505
                     ),
             )
         } else {
@@ -1916,10 +1906,7 @@
             && self.pending_commit.is_none()
             && !editor.read(cx).is_empty(cx)
             && self.has_write_access(cx);
-<<<<<<< HEAD
-
-=======
->>>>>>> f5170505
+
         let panel_editor_style = panel_editor_style(true, window, cx);
         let enable_coauthors = self.render_co_authors(cx);
 
