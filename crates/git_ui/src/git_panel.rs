use crate::git_panel_settings::StatusStyle;
<<<<<<< HEAD
use crate::ProjectDiff;
use crate::{git_panel_settings::GitPanelSettings, git_status_icon};
use anyhow::Result;
=======
use crate::repository_selector::RepositorySelectorPopoverMenu;
use crate::{
    git_panel_settings::GitPanelSettings, git_status_icon, repository_selector::RepositorySelector,
};
use anyhow::{Context as _, Result};
>>>>>>> a8741dc3
use db::kvp::KEY_VALUE_STORE;
use editor::actions::MoveToEnd;
use editor::scroll::ScrollbarAutoHide;
use editor::{Editor, EditorMode, EditorSettings, MultiBuffer, ShowScrollbar};
use futures::channel::mpsc;
use futures::{SinkExt, StreamExt as _};
use git::repository::RepoPath;
use git::status::FileStatus;
use git::{
    CommitAllChanges, CommitChanges, RevertAll, StageAll, ToggleStaged, UnstageAll, COMMIT_MESSAGE,
};
use gpui::*;
use language::{Buffer, BufferId};
use menu::{SelectFirst, SelectLast, SelectNext, SelectPrev};
use project::git::{GitRepo, RepositoryHandle};
use project::{CreateOptions, Fs, Project, ProjectPath};
use rpc::proto;
use serde::{Deserialize, Serialize};
use settings::Settings as _;
use std::{collections::HashSet, ops::Range, path::PathBuf, sync::Arc, time::Duration, usize};
use theme::ThemeSettings;
use ui::{
    prelude::*, ButtonLike, Checkbox, Divider, DividerColor, ElevationIndex, ListItem,
    ListItemSpacing, Scrollbar, ScrollbarState, Tooltip,
};
use util::{ResultExt, TryFutureExt};
use workspace::notifications::{DetachAndPromptErr, NotificationId};
use workspace::Toast;
use workspace::{
    dock::{DockPosition, Panel, PanelEvent},
    Item, Workspace,
};

actions!(
    git_panel,
    [
        Close,
        ToggleFocus,
        OpenMenu,
        OpenSelected,
        FocusEditor,
        FocusChanges,
        FillCoAuthors,
    ]
);

const GIT_PANEL_KEY: &str = "GitPanel";

const UPDATE_DEBOUNCE: Duration = Duration::from_millis(50);

pub fn init(cx: &mut App) {
    cx.observe_new(
        |workspace: &mut Workspace, _window, _cx: &mut Context<Workspace>| {
            workspace.register_action(|workspace, _: &ToggleFocus, window, cx| {
                workspace.toggle_panel_focus::<GitPanel>(window, cx);
            });
        },
    )
    .detach();
}

#[derive(Debug, Clone)]
pub enum Event {
    Focus,
    OpenedEntry { path: ProjectPath },
}

#[derive(Serialize, Deserialize)]
struct SerializedGitPanel {
    width: Option<Pixels>,
}

#[derive(Debug, PartialEq, Eq, Clone)]
pub struct GitListEntry {
    depth: usize,
    display_name: String,
    repo_path: RepoPath,
    status: FileStatus,
    is_staged: Option<bool>,
}

pub struct GitPanel {
    current_modifiers: Modifiers,
    focus_handle: FocusHandle,
    fs: Arc<dyn Fs>,
    hide_scrollbar_task: Option<Task<()>>,
    pending_serialization: Task<Option<()>>,
    workspace: WeakEntity<Workspace>,
    project: Entity<Project>,
    active_repository: Option<RepositoryHandle>,
    scroll_handle: UniformListScrollHandle,
    scrollbar_state: ScrollbarState,
    selected_entry: Option<usize>,
    show_scrollbar: bool,
    update_visible_entries_task: Task<()>,
    repository_selector: Entity<RepositorySelector>,
    commit_editor: Entity<Editor>,
    visible_entries: Vec<GitListEntry>,
    all_staged: Option<bool>,
    width: Option<Pixels>,
    err_sender: mpsc::Sender<anyhow::Error>,
    commit_task: Task<()>,
    commit_pending: bool,
}

fn commit_message_buffer(
    project: &Entity<Project>,
    active_repository: &RepositoryHandle,
    cx: &mut App,
) -> Task<Result<Entity<Buffer>>> {
    match &active_repository.git_repo {
        GitRepo::Local(repo) => {
            let commit_message_file = repo.dot_git_dir().join(*COMMIT_MESSAGE);
            let fs = project.read(cx).fs().clone();
            let project = project.downgrade();
            cx.spawn(|mut cx| async move {
                fs.create_file(
                    &commit_message_file,
                    CreateOptions {
                        overwrite: false,
                        ignore_if_exists: true,
                    },
                )
                .await
                .with_context(|| format!("creating commit message file {commit_message_file:?}"))?;
                let buffer = project
                    .update(&mut cx, |project, cx| {
                        project.open_local_buffer(&commit_message_file, cx)
                    })?
                    .await
                    .with_context(|| {
                        format!("opening commit message buffer at {commit_message_file:?}",)
                    })?;
                Ok(buffer)
            })
        }
        GitRepo::Remote {
            project_id,
            client,
            worktree_id,
            work_directory_id,
        } => {
            let request = client.request(proto::OpenCommitMessageBuffer {
                project_id: project_id.0,
                worktree_id: worktree_id.to_proto(),
                work_directory_id: work_directory_id.to_proto(),
            });
            let project = project.downgrade();
            cx.spawn(|mut cx| async move {
                let response = request.await.context("requesting to open commit buffer")?;
                let buffer_id = BufferId::new(response.buffer_id)?;
                let buffer = project
                    .update(&mut cx, {
                        |project, cx| project.wait_for_remote_buffer(buffer_id, cx)
                    })?
                    .await?;
                Ok(buffer)
            })
        }
    }
}

fn commit_message_editor(
    commit_message_buffer: Option<Entity<Buffer>>,
    window: &mut Window,
    cx: &mut Context<'_, Editor>,
) -> Editor {
    let theme = ThemeSettings::get_global(cx);

    let mut text_style = window.text_style();
    let refinement = TextStyleRefinement {
        font_family: Some(theme.buffer_font.family.clone()),
        font_features: Some(FontFeatures::disable_ligatures()),
        font_size: Some(px(12.).into()),
        color: Some(cx.theme().colors().editor_foreground),
        background_color: Some(gpui::transparent_black()),
        ..Default::default()
    };
    text_style.refine(&refinement);

    let mut commit_editor = if let Some(commit_message_buffer) = commit_message_buffer {
        let buffer = cx.new(|cx| MultiBuffer::singleton(commit_message_buffer, cx));
        Editor::new(
            EditorMode::AutoHeight { max_lines: 10 },
            buffer,
            None,
            false,
            window,
            cx,
        )
    } else {
        Editor::auto_height(10, window, cx)
    };
    commit_editor.set_use_autoclose(false);
    commit_editor.set_show_gutter(false, cx);
    commit_editor.set_show_wrap_guides(false, cx);
    commit_editor.set_show_indent_guides(false, cx);
    commit_editor.set_text_style_refinement(refinement);
    commit_editor.set_placeholder_text("Enter commit message", cx);
    commit_editor
}

impl GitPanel {
    pub fn load(
        workspace: WeakEntity<Workspace>,
        cx: AsyncWindowContext,
    ) -> Task<Result<Entity<Self>>> {
        cx.spawn(|mut cx| async move {
            let commit_message_buffer = workspace.update(&mut cx, |workspace, cx| {
                let project = workspace.project();
                let active_repository = project.read(cx).active_repository(cx);
                active_repository
                    .map(|active_repository| commit_message_buffer(project, &active_repository, cx))
            })?;
            let commit_message_buffer = match commit_message_buffer {
                Some(commit_message_buffer) => Some(
                    commit_message_buffer
                        .await
                        .context("opening commit buffer")?,
                ),
                None => None,
            };
            workspace.update_in(&mut cx, |workspace, window, cx| {
                Self::new(workspace, window, commit_message_buffer, cx)
            })
        })
    }

    pub fn new(
        workspace: &mut Workspace,
        window: &mut Window,
        commit_message_buffer: Option<Entity<Buffer>>,
        cx: &mut Context<Workspace>,
    ) -> Entity<Self> {
        let fs = workspace.app_state().fs.clone();
        let project = workspace.project().clone();
        let git_state = project.read(cx).git_state().clone();
        let active_repository = project.read(cx).active_repository(cx);
        let (err_sender, mut err_receiver) = mpsc::channel(1);
        let workspace = cx.entity().downgrade();

        let git_panel = cx.new(|cx| {
            let focus_handle = cx.focus_handle();
            cx.on_focus(&focus_handle, window, Self::focus_in).detach();
            cx.on_focus_out(&focus_handle, window, |this, _, window, cx| {
                this.hide_scrollbar(window, cx);
            })
            .detach();

            let commit_editor =
                cx.new(|cx| commit_message_editor(commit_message_buffer, window, cx));
            commit_editor.update(cx, |editor, cx| {
                editor.clear(window, cx);
            });

            let scroll_handle = UniformListScrollHandle::new();

            cx.subscribe_in(
                &git_state,
                window,
                move |this, git_state, event, window, cx| match event {
                    project::git::Event::RepositoriesUpdated => {
                        this.active_repository = git_state.read(cx).active_repository();
                        this.schedule_update(window, cx);
                    }
                },
            )
            .detach();

            let repository_selector =
                cx.new(|cx| RepositorySelector::new(project.clone(), window, cx));

            let mut git_panel = Self {
                focus_handle: cx.focus_handle(),
                pending_serialization: Task::ready(None),
                visible_entries: Vec::new(),
                all_staged: None,
                current_modifiers: window.modifiers(),
                width: Some(px(360.)),
                scrollbar_state: ScrollbarState::new(scroll_handle.clone())
                    .parent_model(&cx.entity()),
                repository_selector,
                selected_entry: None,
                show_scrollbar: false,
                hide_scrollbar_task: None,
                update_visible_entries_task: Task::ready(()),
                commit_task: Task::ready(()),
                commit_pending: false,
                active_repository,
                scroll_handle,
                fs,
                commit_editor,
                project,
                err_sender,
                workspace,
            };
            git_panel.schedule_update(window, cx);
            git_panel.show_scrollbar = git_panel.should_show_scrollbar(cx);
            git_panel
        });

        let handle = git_panel.downgrade();
        cx.spawn(|_, mut cx| async move {
            while let Some(e) = err_receiver.next().await {
                let Some(this) = handle.upgrade() else {
                    break;
                };
                if this
                    .update(&mut cx, |this, cx| {
                        this.show_err_toast("git operation error", e, cx);
                    })
                    .is_err()
                {
                    break;
                }
            }
        })
        .detach();

        cx.subscribe_in(
            &git_panel,
            window,
            move |workspace, _, event: &Event, window, cx| match event.clone() {
                Event::OpenedEntry { path } => {
                    workspace
                        .open_path_preview(path, None, false, false, window, cx)
                        .detach_and_prompt_err("Failed to open file", window, cx, |e, _, _| {
                            Some(format!("{e}"))
                        });
                }
                Event::Focus => { /* TODO */ }
            },
        )
        .detach();

        git_panel
    }

    pub fn set_focused_path(&mut self, path: ProjectPath, _: &mut Window, cx: &mut Context<Self>) {
        let Some(git_repo) = self.active_repository.as_ref() else {
            return;
        };
        let Some(repo_path) = git_repo.project_path_to_repo_path(&path) else {
            return;
        };
        let Ok(ix) = self
            .visible_entries
            .binary_search_by_key(&&repo_path, |entry| &entry.repo_path)
        else {
            return;
        };
        self.selected_entry = Some(ix);
        cx.notify();
    }

    fn serialize(&mut self, cx: &mut Context<Self>) {
        // TODO: we can store stage status here
        let width = self.width;
        self.pending_serialization = cx.background_executor().spawn(
            async move {
                KEY_VALUE_STORE
                    .write_kvp(
                        GIT_PANEL_KEY.into(),
                        serde_json::to_string(&SerializedGitPanel { width })?,
                    )
                    .await?;
                anyhow::Ok(())
            }
            .log_err(),
        );
    }

    fn dispatch_context(&self, window: &mut Window, cx: &Context<Self>) -> KeyContext {
        let mut dispatch_context = KeyContext::new_with_defaults();
        dispatch_context.add("GitPanel");

        if self.is_focused(window, cx) {
            dispatch_context.add("menu");
            dispatch_context.add("ChangesList");
        }

        if self.commit_editor.read(cx).is_focused(window) {
            dispatch_context.add("CommitEditor");
        }

        dispatch_context
    }

    fn is_focused(&self, window: &Window, cx: &Context<Self>) -> bool {
        window
            .focused(cx)
            .map_or(false, |focused| self.focus_handle == focused)
    }

    fn close_panel(&mut self, _: &Close, _window: &mut Window, cx: &mut Context<Self>) {
        cx.emit(PanelEvent::Close);
    }

    fn focus_in(&mut self, window: &mut Window, cx: &mut Context<Self>) {
        if !self.focus_handle.contains_focused(window, cx) {
            cx.emit(Event::Focus);
        }
    }

    fn show_scrollbar(&self, cx: &mut Context<Self>) -> ShowScrollbar {
        GitPanelSettings::get_global(cx)
            .scrollbar
            .show
            .unwrap_or_else(|| EditorSettings::get_global(cx).scrollbar.show)
    }

    fn should_show_scrollbar(&self, cx: &mut Context<Self>) -> bool {
        let show = self.show_scrollbar(cx);
        match show {
            ShowScrollbar::Auto => true,
            ShowScrollbar::System => true,
            ShowScrollbar::Always => true,
            ShowScrollbar::Never => false,
        }
    }

    fn should_autohide_scrollbar(&self, cx: &mut Context<Self>) -> bool {
        let show = self.show_scrollbar(cx);
        match show {
            ShowScrollbar::Auto => true,
            ShowScrollbar::System => cx
                .try_global::<ScrollbarAutoHide>()
                .map_or_else(|| cx.should_auto_hide_scrollbars(), |autohide| autohide.0),
            ShowScrollbar::Always => false,
            ShowScrollbar::Never => true,
        }
    }

    fn hide_scrollbar(&mut self, window: &mut Window, cx: &mut Context<Self>) {
        const SCROLLBAR_SHOW_INTERVAL: Duration = Duration::from_secs(1);
        if !self.should_autohide_scrollbar(cx) {
            return;
        }
        self.hide_scrollbar_task = Some(cx.spawn_in(window, |panel, mut cx| async move {
            cx.background_executor()
                .timer(SCROLLBAR_SHOW_INTERVAL)
                .await;
            panel
                .update(&mut cx, |panel, cx| {
                    panel.show_scrollbar = false;
                    cx.notify();
                })
                .log_err();
        }))
    }

    fn handle_modifiers_changed(
        &mut self,
        event: &ModifiersChangedEvent,
        _: &mut Window,
        cx: &mut Context<Self>,
    ) {
        self.current_modifiers = event.modifiers;
        cx.notify();
    }

    fn calculate_depth_and_difference(
        repo_path: &RepoPath,
        visible_entries: &HashSet<RepoPath>,
    ) -> (usize, usize) {
        let ancestors = repo_path.ancestors().skip(1);
        for ancestor in ancestors {
            if let Some(parent_entry) = visible_entries.get(ancestor) {
                let entry_component_count = repo_path.components().count();
                let parent_component_count = parent_entry.components().count();

                let difference = entry_component_count - parent_component_count;

                let parent_depth = parent_entry
                    .ancestors()
                    .skip(1) // Skip the parent itself
                    .filter(|ancestor| visible_entries.contains(*ancestor))
                    .count();

                return (parent_depth + 1, difference);
            }
        }

        (0, 0)
    }

    fn scroll_to_selected_entry(&mut self, cx: &mut Context<Self>) {
        if let Some(selected_entry) = self.selected_entry {
            self.scroll_handle
                .scroll_to_item(selected_entry, ScrollStrategy::Center);
        }

        cx.notify();
    }

    fn select_first(&mut self, _: &SelectFirst, _window: &mut Window, cx: &mut Context<Self>) {
        if self.visible_entries.first().is_some() {
            self.selected_entry = Some(0);
            self.scroll_to_selected_entry(cx);
        }
    }

    fn select_prev(&mut self, _: &SelectPrev, _window: &mut Window, cx: &mut Context<Self>) {
        let item_count = self.visible_entries.len();
        if item_count == 0 {
            return;
        }

        if let Some(selected_entry) = self.selected_entry {
            let new_selected_entry = if selected_entry > 0 {
                selected_entry - 1
            } else {
                selected_entry
            };

            self.selected_entry = Some(new_selected_entry);

            self.scroll_to_selected_entry(cx);
        }

        cx.notify();
    }

    fn select_next(&mut self, _: &SelectNext, _window: &mut Window, cx: &mut Context<Self>) {
        let item_count = self.visible_entries.len();
        if item_count == 0 {
            return;
        }

        if let Some(selected_entry) = self.selected_entry {
            let new_selected_entry = if selected_entry < item_count - 1 {
                selected_entry + 1
            } else {
                selected_entry
            };

            self.selected_entry = Some(new_selected_entry);

            self.scroll_to_selected_entry(cx);
        }

        cx.notify();
    }

    fn select_last(&mut self, _: &SelectLast, _window: &mut Window, cx: &mut Context<Self>) {
        if self.visible_entries.last().is_some() {
            self.selected_entry = Some(self.visible_entries.len() - 1);
            self.scroll_to_selected_entry(cx);
        }
    }

    fn focus_editor(&mut self, _: &FocusEditor, window: &mut Window, cx: &mut Context<Self>) {
        self.commit_editor.update(cx, |editor, cx| {
            window.focus(&editor.focus_handle(cx));
        });
        cx.notify();
    }

    fn select_first_entry_if_none(&mut self, cx: &mut Context<Self>) {
        let have_entries = self
            .active_repository
            .as_ref()
            .map_or(false, |active_repository| {
                active_repository.entry_count() > 0
            });
        if have_entries && self.selected_entry.is_none() {
            self.selected_entry = Some(0);
            self.scroll_to_selected_entry(cx);
            cx.notify();
        }
    }

    fn focus_changes_list(
        &mut self,
        _: &FocusChanges,
        window: &mut Window,
        cx: &mut Context<Self>,
    ) {
        self.select_first_entry_if_none(cx);

        cx.focus_self(window);
        cx.notify();
    }

    fn get_selected_entry(&self) -> Option<&GitListEntry> {
        self.selected_entry
            .and_then(|i| self.visible_entries.get(i))
    }

    fn open_selected(&mut self, _: &menu::Confirm, _window: &mut Window, cx: &mut Context<Self>) {
        if let Some(entry) = self
            .selected_entry
            .and_then(|i| self.visible_entries.get(i))
        {
            self.open_entry(entry, cx);
        }
    }

    fn toggle_staged_for_entry(
        &mut self,
        entry: &GitListEntry,
        _window: &mut Window,
        cx: &mut Context<Self>,
    ) {
        let Some(active_repository) = self.active_repository.as_ref() else {
            return;
        };
        let result = if entry.status.is_staged().unwrap_or(false) {
            active_repository
                .unstage_entries(vec![entry.repo_path.clone()], self.err_sender.clone())
        } else {
            active_repository.stage_entries(vec![entry.repo_path.clone()], self.err_sender.clone())
        };
        if let Err(e) = result {
            self.show_err_toast("toggle staged error", e, cx);
        }
        cx.notify();
    }

    fn toggle_staged_for_selected(
        &mut self,
        _: &git::ToggleStaged,
        window: &mut Window,
        cx: &mut Context<Self>,
    ) {
        if let Some(selected_entry) = self.get_selected_entry().cloned() {
            self.toggle_staged_for_entry(&selected_entry, window, cx);
        }
    }

    fn open_entry(&self, entry: &GitListEntry, cx: &mut Context<Self>) {
        let Some(active_repository) = self.active_repository.as_ref() else {
            return;
        };
        let Some(path) = active_repository.repo_path_to_project_path(&entry.repo_path) else {
            return;
        };
        let path_exists = self.project.update(cx, |project, cx| {
            project.entry_for_path(&path, cx).is_some()
        });
        if !path_exists {
            return;
        }
        // TODO maybe move all of this into project?
        cx.emit(Event::OpenedEntry { path });
    }

    fn stage_all(&mut self, _: &git::StageAll, _window: &mut Window, cx: &mut Context<Self>) {
        let Some(active_repository) = self.active_repository.as_ref() else {
            return;
        };
        for entry in &mut self.visible_entries {
            entry.is_staged = Some(true);
        }
        self.all_staged = Some(true);

        if let Err(e) = active_repository.stage_all(self.err_sender.clone()) {
            self.show_err_toast("stage all error", e, cx);
        };
    }

    fn unstage_all(&mut self, _: &git::UnstageAll, _window: &mut Window, cx: &mut Context<Self>) {
        let Some(active_repository) = self.active_repository.as_ref() else {
            return;
        };
        for entry in &mut self.visible_entries {
            entry.is_staged = Some(false);
        }
        self.all_staged = Some(false);
        if let Err(e) = active_repository.unstage_all(self.err_sender.clone()) {
            self.show_err_toast("unstage all error", e, cx);
        };
    }

    fn discard_all(&mut self, _: &git::RevertAll, _window: &mut Window, _cx: &mut Context<Self>) {
        // TODO: Implement discard all
        println!("Discard all triggered");
    }

    /// Commit all staged changes
    fn commit_changes(
        &mut self,
        _: &git::CommitChanges,
        name_and_email: Option<(SharedString, SharedString)>,
        window: &mut Window,
        cx: &mut Context<Self>,
    ) {
        let Some(active_repository) = self.active_repository.clone() else {
            return;
        };
        if !active_repository.can_commit(false) {
            return;
        }
        if self.commit_editor.read(cx).is_empty(cx) {
            return;
        }
        self.commit_pending = true;
        let save_task = self.commit_editor.update(cx, |editor, cx| {
            editor.save(false, self.project.clone(), window, cx)
        });
        let mut err_sender = self.err_sender.clone();
        let commit_editor = self.commit_editor.clone();
        self.commit_task = cx.spawn_in(window, |git_panel, mut cx| async move {
            match save_task.await {
                Ok(()) => {
                    if let Some(Ok(())) = cx
                        .update(|_, cx| {
                            active_repository.commit(name_and_email, err_sender.clone(), cx)
                        })
                        .ok()
                    {
                        cx.update(|window, cx| {
                            commit_editor.update(cx, |editor, cx| editor.clear(window, cx));
                        })
                        .ok();
                    }
                }
                Err(e) => {
                    err_sender.send(e).await.ok();
                }
            }
            git_panel
                .update(&mut cx, |git_panel, _| {
                    git_panel.commit_pending = false;
                })
                .ok();
        });
    }

    /// Commit all changes, regardless of whether they are staged or not
    fn commit_all_changes(
        &mut self,
        _: &git::CommitAllChanges,
        name_and_email: Option<(SharedString, SharedString)>,
        window: &mut Window,
        cx: &mut Context<Self>,
    ) {
        let Some(active_repository) = self.active_repository.clone() else {
            return;
        };
        if !active_repository.can_commit(true) {
            return;
        }
        if self.commit_editor.read(cx).is_empty(cx) {
            return;
        }
        self.commit_pending = true;
        let save_task = self.commit_editor.update(cx, |editor, cx| {
            editor.save(false, self.project.clone(), window, cx)
        });
        let mut err_sender = self.err_sender.clone();
        let commit_editor = self.commit_editor.clone();
        self.commit_task = cx.spawn_in(window, |git_panel, mut cx| async move {
            match save_task.await {
                Ok(()) => {
                    if let Some(Ok(())) = cx
                        .update(|_, cx| {
                            active_repository.commit_all(name_and_email, err_sender.clone(), cx)
                        })
                        .ok()
                    {
                        cx.update(|window, cx| {
                            commit_editor.update(cx, |editor, cx| editor.clear(window, cx));
                        })
                        .ok();
                    }
                }
                Err(e) => {
                    err_sender.send(e).await.ok();
                }
            }
            git_panel
                .update(&mut cx, |git_panel, _| {
                    git_panel.commit_pending = false;
                })
                .ok();
        });
    }

    fn fill_co_authors(&mut self, _: &FillCoAuthors, window: &mut Window, cx: &mut Context<Self>) {
        const CO_AUTHOR_PREFIX: &str = "Co-authored-by: ";

        let Some(room) = self
            .workspace
            .upgrade()
            .and_then(|workspace| workspace.read(cx).active_call()?.read(cx).room().cloned())
        else {
            return;
        };

        let mut existing_text = self.commit_editor.read(cx).text(cx);
        existing_text.make_ascii_lowercase();
        let lowercase_co_author_prefix = CO_AUTHOR_PREFIX.to_lowercase();
        let mut ends_with_co_authors = false;
        let existing_co_authors = existing_text
            .lines()
            .filter_map(|line| {
                let line = line.trim();
                if line.starts_with(&lowercase_co_author_prefix) {
                    ends_with_co_authors = true;
                    Some(line)
                } else {
                    ends_with_co_authors = false;
                    None
                }
            })
            .collect::<HashSet<_>>();

        let new_co_authors = room
            .read(cx)
            .remote_participants()
            .values()
            .filter(|participant| participant.can_write())
            .map(|participant| participant.user.as_ref())
            .filter_map(|user| {
                let email = user.email.as_deref()?;
                let name = user.name.as_deref().unwrap_or(&user.github_login);
                Some(format!("{CO_AUTHOR_PREFIX}{name} <{email}>"))
            })
            .filter(|co_author| {
                !existing_co_authors.contains(co_author.to_ascii_lowercase().as_str())
            })
            .collect::<Vec<_>>();
        if new_co_authors.is_empty() {
            return;
        }

        self.commit_editor.update(cx, |editor, cx| {
            let editor_end = editor.buffer().read(cx).read(cx).len();
            let mut edit = String::new();
            if !ends_with_co_authors {
                edit.push('\n');
            }
            for co_author in new_co_authors {
                edit.push('\n');
                edit.push_str(&co_author);
            }

            editor.edit(Some((editor_end..editor_end, edit)), cx);
            editor.move_to_end(&MoveToEnd, window, cx);
            editor.focus_handle(cx).focus(window);
        });
    }

    fn for_each_visible_entry(
        &self,
        range: Range<usize>,
        cx: &mut Context<Self>,
        mut callback: impl FnMut(usize, GitListEntry, &mut Context<Self>),
    ) {
        let visible_entries = &self.visible_entries;

        for (ix, entry) in visible_entries
            .iter()
            .enumerate()
            .skip(range.start)
            .take(range.end - range.start)
        {
            let status = entry.status;
            let filename = entry
                .repo_path
                .file_name()
                .map(|name| name.to_string_lossy().into_owned())
                .unwrap_or_else(|| entry.repo_path.to_string_lossy().into_owned());

            let details = GitListEntry {
                repo_path: entry.repo_path.clone(),
                status,
                depth: 0,
                display_name: filename,
                is_staged: entry.is_staged,
            };

            callback(ix, details, cx);
        }
    }

    fn schedule_update(&mut self, window: &mut Window, cx: &mut Context<Self>) {
        let project = self.project.clone();
        let handle = cx.entity().downgrade();
        self.update_visible_entries_task = cx.spawn_in(window, |_, mut cx| async move {
            cx.background_executor().timer(UPDATE_DEBOUNCE).await;
            if let Some(git_panel) = handle.upgrade() {
                let Ok(commit_message_buffer) = git_panel.update_in(&mut cx, |git_panel, _, cx| {
                    git_panel
                        .active_repository
                        .as_ref()
                        .map(|active_repository| {
                            commit_message_buffer(&project, active_repository, cx)
                        })
                }) else {
                    return;
                };
                let commit_message_buffer = match commit_message_buffer {
                    Some(commit_message_buffer) => match commit_message_buffer
                        .await
                        .context("opening commit buffer on repo update")
                        .log_err()
                    {
                        Some(buffer) => Some(buffer),
                        None => return,
                    },
                    None => None,
                };

                git_panel
                    .update_in(&mut cx, |git_panel, window, cx| {
                        git_panel.update_visible_entries(cx);
                        git_panel.commit_editor =
                            cx.new(|cx| commit_message_editor(commit_message_buffer, window, cx));
                    })
                    .ok();
            }
        });
    }

    fn update_visible_entries(&mut self, cx: &mut Context<Self>) {
        self.visible_entries.clear();

        let Some(repo) = self.active_repository.as_ref() else {
            // Just clear entries if no repository is active.
            cx.notify();
            return;
        };

        // First pass - collect all paths
        let path_set = HashSet::from_iter(repo.status().map(|entry| entry.repo_path));

        // Second pass - create entries with proper depth calculation
        let mut all_staged = None;
        for (ix, entry) in repo.status().enumerate() {
            let (depth, difference) =
                Self::calculate_depth_and_difference(&entry.repo_path, &path_set);
            let is_staged = entry.status.is_staged();
            all_staged = if ix == 0 {
                is_staged
            } else {
                match (all_staged, is_staged) {
                    (None, _) | (_, None) => None,
                    (Some(a), Some(b)) => (a == b).then_some(a),
                }
            };

            let display_name = if difference > 1 {
                // Show partial path for deeply nested files
                entry
                    .repo_path
                    .as_ref()
                    .iter()
                    .skip(entry.repo_path.components().count() - difference)
                    .collect::<PathBuf>()
                    .to_string_lossy()
                    .into_owned()
            } else {
                // Just show filename
                entry
                    .repo_path
                    .file_name()
                    .map(|name| name.to_string_lossy().into_owned())
                    .unwrap_or_default()
            };

            let entry = GitListEntry {
                depth,
                display_name,
                repo_path: entry.repo_path.clone(),
                status: entry.status,
                is_staged,
            };

            self.visible_entries.push(entry);
        }
        self.all_staged = all_staged;

        // Sort entries by path to maintain consistent order
        self.visible_entries
            .sort_by(|a, b| a.repo_path.cmp(&b.repo_path));

        self.select_first_entry_if_none(cx);

        cx.notify();
    }

    fn show_err_toast(&self, id: &'static str, e: anyhow::Error, cx: &mut Context<Self>) {
        let Some(workspace) = self.workspace.upgrade() else {
            return;
        };
        let notif_id = NotificationId::Named(id.into());
        let message = e.to_string();
        workspace.update(cx, |workspace, cx| {
            let toast = Toast::new(notif_id, message).on_click("Open Zed Log", |window, cx| {
                window.dispatch_action(workspace::OpenLog.boxed_clone(), cx);
            });
            workspace.show_toast(toast, cx);
        });
    }
}

// GitPanel –– Render
impl GitPanel {
    pub fn panel_button(
        &self,
        id: impl Into<SharedString>,
        label: impl Into<SharedString>,
    ) -> Button {
        let id = id.into().clone();
        let label = label.into().clone();

        Button::new(id, label)
            .label_size(LabelSize::Small)
            .layer(ElevationIndex::ElevatedSurface)
            .size(ButtonSize::Compact)
            .style(ButtonStyle::Filled)
    }

    pub fn render_divider(&self, _cx: &mut Context<Self>) -> impl IntoElement {
        h_flex()
            .items_center()
            .h(px(8.))
            .child(Divider::horizontal_dashed().color(DividerColor::Border))
    }

    pub fn render_panel_header(
        &self,
        _window: &mut Window,
        cx: &mut Context<Self>,
    ) -> impl IntoElement {
        let focus_handle = self.focus_handle(cx).clone();
        let all_repositories = self
            .project
            .read(cx)
            .git_state()
            .map(|state| state.read(cx).all_repositories())
            .unwrap_or_default();
        let entry_count = self
            .active_repository
            .as_ref()
            .map_or(0, RepositoryHandle::entry_count);

        let changes_string = match entry_count {
            0 => "No changes".to_string(),
            1 => "1 change".to_string(),
            n => format!("{} changes", n),
        };

        h_flex()
            .h(px(32.))
            .items_center()
            .px_2()
            .bg(ElevationIndex::Surface.bg(cx))
            .child(h_flex().gap_2().child(if all_repositories.len() <= 1 {
                div()
                    .id("changes-label")
                    .text_buffer(cx)
                    .text_ui_sm(cx)
                    .child(
                        Label::new(changes_string)
                            .single_line()
                            .size(LabelSize::Small),
                    )
                    .into_any_element()
            } else {
                self.render_repository_selector(cx).into_any_element()
            }))
            .child(div().flex_grow())
            .child(h_flex().gap_2().child(if self.all_staged.unwrap_or(false) {
                self.panel_button("unstage-all", "Unstage All")
                    .tooltip({
                        let focus_handle = focus_handle.clone();
                        move |window, cx| {
                            Tooltip::for_action_in(
                                "Unstage all changes",
                                &UnstageAll,
                                &focus_handle,
                                window,
                                cx,
                            )
                        }
                    })
                    .on_click(cx.listener(move |this, _, window, cx| {
                        this.unstage_all(&UnstageAll, window, cx)
                    }))
            } else {
                self.panel_button("stage-all", "Stage All")
                    .tooltip({
                        let focus_handle = focus_handle.clone();
                        move |window, cx| {
                            Tooltip::for_action_in(
                                "Stage all changes",
                                &StageAll,
                                &focus_handle,
                                window,
                                cx,
                            )
                        }
                    })
                    .on_click(
                        cx.listener(move |this, _, window, cx| {
                            this.stage_all(&StageAll, window, cx)
                        }),
                    )
            }))
    }

    pub fn render_repository_selector(&self, cx: &mut Context<Self>) -> impl IntoElement {
        let active_repository = self.project.read(cx).active_repository(cx);
        let repository_display_name = active_repository
            .as_ref()
            .map(|repo| repo.display_name(self.project.read(cx), cx))
            .unwrap_or_default();

        let entry_count = self.visible_entries.len();

        RepositorySelectorPopoverMenu::new(
            self.repository_selector.clone(),
            ButtonLike::new("active-repository")
                .style(ButtonStyle::Subtle)
                .child(
                    h_flex().w_full().gap_0p5().child(
                        div()
                            .overflow_x_hidden()
                            .flex_grow()
                            .whitespace_nowrap()
                            .child(
                                h_flex()
                                    .gap_1()
                                    .child(
                                        Label::new(repository_display_name).size(LabelSize::Small),
                                    )
                                    .when(entry_count > 0, |flex| {
                                        flex.child(
                                            Label::new(format!("({})", entry_count))
                                                .size(LabelSize::Small)
                                                .color(Color::Muted),
                                        )
                                    })
                                    .into_any_element(),
                            ),
                    ),
                ),
        )
    }

    pub fn render_commit_editor(
        &self,
        name_and_email: Option<(SharedString, SharedString)>,
        can_commit: bool,
        cx: &Context<Self>,
    ) -> impl IntoElement {
        let editor = self.commit_editor.clone();
        let can_commit = can_commit && !editor.read(cx).is_empty(cx);
        let editor_focus_handle = editor.read(cx).focus_handle(cx).clone();
        let (can_commit, can_commit_all) =
            self.active_repository
                .as_ref()
                .map_or((false, false), |active_repository| {
                    (
                        can_commit && active_repository.can_commit(false),
                        can_commit && active_repository.can_commit(true),
                    )
                });

        let focus_handle_1 = self.focus_handle(cx).clone();
        let focus_handle_2 = self.focus_handle(cx).clone();

        let commit_staged_button = self
            .panel_button("commit-staged-changes", "Commit")
            .tooltip(move |window, cx| {
                let focus_handle = focus_handle_1.clone();
                Tooltip::for_action_in(
                    "Commit all staged changes",
                    &CommitChanges,
                    &focus_handle,
                    window,
                    cx,
                )
            })
            .disabled(!can_commit)
            .on_click({
                let name_and_email = name_and_email.clone();
                cx.listener(move |this, _: &ClickEvent, window, cx| {
                    this.commit_changes(&CommitChanges, name_and_email.clone(), window, cx)
                })
            });

        let commit_all_button = self
            .panel_button("commit-all-changes", "Commit All")
            .tooltip(move |window, cx| {
                let focus_handle = focus_handle_2.clone();
                Tooltip::for_action_in(
                    "Commit all changes, including unstaged changes",
                    &CommitAllChanges,
                    &focus_handle,
                    window,
                    cx,
                )
            })
            .disabled(!can_commit_all)
            .on_click({
                let name_and_email = name_and_email.clone();
                cx.listener(move |this, _: &ClickEvent, window, cx| {
                    this.commit_all_changes(&CommitAllChanges, name_and_email.clone(), window, cx)
                })
            });

        div().w_full().h(px(140.)).px_2().pt_1().pb_2().child(
            v_flex()
                .id("commit-editor-container")
                .relative()
                .h_full()
                .py_2p5()
                .px_3()
                .bg(cx.theme().colors().editor_background)
                .on_click(cx.listener(move |_, _: &ClickEvent, window, _cx| {
                    window.focus(&editor_focus_handle);
                }))
                .child(self.commit_editor.clone())
                .child(
                    h_flex()
                        .absolute()
                        .bottom_2p5()
                        .right_3()
                        .gap_1p5()
                        .child(div().gap_1().flex_grow())
                        .child(commit_all_button)
                        .child(commit_staged_button),
                ),
        )
    }

    fn render_empty_state(&self, cx: &mut Context<Self>) -> impl IntoElement {
        h_flex()
            .h_full()
            .flex_1()
            .justify_center()
            .items_center()
            .child(
                v_flex()
                    .gap_3()
                    .child("No changes to commit")
                    .text_ui_sm(cx)
                    .mx_auto()
                    .text_color(Color::Placeholder.color(cx)),
            )
    }

    fn render_scrollbar(&self, cx: &mut Context<Self>) -> Option<Stateful<Div>> {
        let scroll_bar_style = self.show_scrollbar(cx);
        let show_container = matches!(scroll_bar_style, ShowScrollbar::Always);

        if !self.should_show_scrollbar(cx)
            || !(self.show_scrollbar || self.scrollbar_state.is_dragging())
        {
            return None;
        }

        Some(
            div()
                .id("git-panel-vertical-scroll")
                .occlude()
                .flex_none()
                .h_full()
                .cursor_default()
                .when(show_container, |this| this.pl_1().px_1p5())
                .when(!show_container, |this| {
                    this.absolute().right_1().top_1().bottom_1().w(px(12.))
                })
                .on_mouse_move(cx.listener(|_, _, _, cx| {
                    cx.notify();
                    cx.stop_propagation()
                }))
                .on_hover(|_, _, cx| {
                    cx.stop_propagation();
                })
                .on_any_mouse_down(|_, _, cx| {
                    cx.stop_propagation();
                })
                .on_mouse_up(
                    MouseButton::Left,
                    cx.listener(|this, _, window, cx| {
                        if !this.scrollbar_state.is_dragging()
                            && !this.focus_handle.contains_focused(window, cx)
                        {
                            this.hide_scrollbar(window, cx);
                            cx.notify();
                        }

                        cx.stop_propagation();
                    }),
                )
                .on_scroll_wheel(cx.listener(|_, _, _, cx| {
                    cx.notify();
                }))
                .children(Scrollbar::vertical(
                    // percentage as f32..end_offset as f32,
                    self.scrollbar_state.clone(),
                )),
        )
    }

    fn render_entries(&self, has_write_access: bool, cx: &mut Context<Self>) -> impl IntoElement {
        let entry_count = self.visible_entries.len();

        v_flex()
            .size_full()
            .overflow_hidden()
            .child(
                uniform_list(cx.entity().clone(), "entries", entry_count, {
                    move |git_panel, range, _window, cx| {
                        let mut items = Vec::with_capacity(range.end - range.start);
                        git_panel.for_each_visible_entry(range, cx, |ix, details, cx| {
                            items.push(git_panel.render_entry(ix, details, has_write_access, cx));
                        });
                        items
                    }
                })
                .size_full()
                .with_sizing_behavior(ListSizingBehavior::Infer)
                .with_horizontal_sizing_behavior(ListHorizontalSizingBehavior::Unconstrained)
                .track_scroll(self.scroll_handle.clone()),
            )
            .children(self.render_scrollbar(cx))
    }

    fn entry_label(&self, label: impl Into<SharedString>, color: Color) -> Label {
        Label::new(label.into()).color(color).single_line()
    }

    fn render_entry(
        &self,
        ix: usize,
        entry_details: GitListEntry,
        has_write_access: bool,
        cx: &Context<Self>,
    ) -> impl IntoElement {
        let repo_path = entry_details.repo_path.clone();
        let selected = self.selected_entry == Some(ix);
        let status_style = GitPanelSettings::get_global(cx).status_style;
        let status = entry_details.status;
        let has_conflict = status.is_conflicted();
        let is_modified = status.is_modified();
        let is_deleted = status.is_deleted();

        let label_color = if status_style == StatusStyle::LabelColor {
            if has_conflict {
                Color::Conflict
            } else if is_modified {
                Color::Modified
            } else if is_deleted {
                // We don't want a bunch of red labels in the list
                Color::Disabled
            } else {
                Color::Created
            }
        } else {
            Color::Default
        };

        let path_color = if status.is_deleted() {
            Color::Disabled
        } else {
            Color::Muted
        };

        let id: ElementId = ElementId::Name(format!("entry_{}", entry_details.display_name).into());

        let checkbox = Checkbox::new(
            id,
            entry_details
                .is_staged
                .map_or(ToggleState::Indeterminate, ToggleState::from),
        )
        .disabled(!has_write_access)
        .fill()
        .elevation(ElevationIndex::Surface)
        .on_click({
            let handle = cx.entity().downgrade();
            let repo_path = repo_path.clone();
            move |toggle, _window, cx| {
                let Some(this) = handle.upgrade() else {
                    return;
                };
                this.update(cx, |this, cx| {
                    this.visible_entries[ix].is_staged = match *toggle {
                        ToggleState::Selected => Some(true),
                        ToggleState::Unselected => Some(false),
                        ToggleState::Indeterminate => None,
                    };
                    let repo_path = repo_path.clone();
                    let Some(active_repository) = this.active_repository.as_ref() else {
                        return;
                    };
                    let result = match toggle {
                        ToggleState::Selected | ToggleState::Indeterminate => active_repository
                            .stage_entries(vec![repo_path], this.err_sender.clone()),
                        ToggleState::Unselected => active_repository
                            .unstage_entries(vec![repo_path], this.err_sender.clone()),
                    };
                    if let Err(e) = result {
                        this.show_err_toast("toggle staged error", e, cx);
                    }
                });
            }
        });

        let start_slot = h_flex()
            .gap(DynamicSpacing::Base04.rems(cx))
            .child(checkbox)
            .child(git_status_icon(status, cx));

        let id = ElementId::Name(format!("entry_{}", entry_details.display_name).into());

<<<<<<< HEAD
        entry =
            entry
                .child(
                    Checkbox::new(
                        checkbox_id,
                        entry_details
                            .is_staged
                            .map_or(ToggleState::Indeterminate, ToggleState::from),
                    )
                    .disabled(!has_write_access)
                    .fill()
                    .elevation(ElevationIndex::Surface)
                    .on_click({
                        let handle = handle.clone();
                        let repo_path = repo_path.clone();
                        move |toggle, _window, cx| {
                            let Some(this) = handle.upgrade() else {
                                return;
                            };
                            this.update(cx, |this, cx| {
                                this.visible_entries[ix].is_staged = match *toggle {
                                    ToggleState::Selected => Some(true),
                                    ToggleState::Unselected => Some(false),
                                    ToggleState::Indeterminate => None,
                                };
                                let repo_path = repo_path.clone();
                                let Some(active_repository) = this.active_repository.as_ref()
                                else {
                                    return;
                                };
                                let result = match toggle {
                                    ToggleState::Selected | ToggleState::Indeterminate => {
                                        active_repository
                                            .stage_entries(vec![repo_path], this.err_sender.clone())
                                    }
                                    ToggleState::Unselected => active_repository
                                        .unstage_entries(vec![repo_path], this.err_sender.clone()),
                                };
                                if let Err(e) = result {
                                    this.show_err_toast("toggle staged error", e, cx);
                                }
                            });
                        }
                    }),
                )
                .when(status_style == StatusStyle::Icon, |this| {
                    this.child(git_status_icon(status, cx))
                })
                .child(
                    h_flex()
                        .text_color(label_color)
                        .when(status.is_deleted(), |this| this.line_through())
=======
        div().w_full().px_0p5().child(
            ListItem::new(id)
                .spacing(ListItemSpacing::Sparse)
                .start_slot(start_slot)
                .toggle_state(selected)
                .disabled(!has_write_access)
                .on_click({
                    let handle = cx.entity().downgrade();
                    move |_, window, cx| {
                        let Some(this) = handle.upgrade() else {
                            return;
                        };
                        this.update(cx, |this, cx| {
                            this.selected_entry = Some(ix);
                            window.dispatch_action(Box::new(OpenSelected), cx);
                            cx.notify();
                        });
                    }
                })
                .child(
                    h_flex()
>>>>>>> a8741dc3
                        .when_some(repo_path.parent(), |this, parent| {
                            let parent_str = parent.to_string_lossy();
                            if !parent_str.is_empty() {
                                this.child(
<<<<<<< HEAD
                                    div()
                                        .text_color(path_color)
                                        .child(format!("{}/", parent_str)),
=======
                                    self.entry_label(format!("{}/", parent_str), path_color)
                                        .when(status.is_deleted(), |this| this.strikethrough(true)),
>>>>>>> a8741dc3
                                )
                            } else {
                                this
                            }
                        })
<<<<<<< HEAD
                        .child(div().child(entry_details.display_name.clone())),
                )
                .child(div().flex_1())
                .child(end_slot)
                .on_click({
                    let repo_path = entry_details.repo_path.clone();
                    cx.listener(move |this, _, window, cx| {
                        let Some(workspace) = this.workspace.upgrade() else {
                            return;
                        };
                        let Some(git_repo) = this.active_repository.as_ref() else {
                            return;
                        };
                        let Some(path) = git_repo.repo_path_to_project_path(&repo_path).and_then(
                            |project_path| this.project.read(cx).absolute_path(&project_path, cx),
                        ) else {
                            return;
                        };
                        workspace.update(cx, |workspace, cx| {
                            ProjectDiff::deploy_at(workspace, Some(path.into()), window, cx);
                        })
                    })
                });

        entry
=======
                        .child(
                            self.entry_label(entry_details.display_name.clone(), label_color)
                                .when(status.is_deleted(), |this| this.strikethrough(true)),
                        ),
                ),
        )
>>>>>>> a8741dc3
    }
}

impl Render for GitPanel {
    fn render(&mut self, window: &mut Window, cx: &mut Context<Self>) -> impl IntoElement {
        let project = self.project.read(cx);
        let has_entries = self
            .active_repository
            .as_ref()
            .map_or(false, |active_repository| {
                active_repository.entry_count() > 0
            });
        let room = self
            .workspace
            .upgrade()
            .and_then(|workspace| workspace.read(cx).active_call()?.read(cx).room().cloned());

        let has_write_access = room
            .as_ref()
            .map_or(true, |room| room.read(cx).local_participant().can_write());
        let (can_commit, name_and_email) = match &room {
            Some(room) => {
                if project.is_via_collab() {
                    if has_write_access {
                        let name_and_email =
                            room.read(cx).local_participant_user(cx).and_then(|user| {
                                let email = SharedString::from(user.email.clone()?);
                                let name = user
                                    .name
                                    .clone()
                                    .map(SharedString::from)
                                    .unwrap_or(SharedString::from(user.github_login.clone()));
                                Some((name, email))
                            });
                        (name_and_email.is_some(), name_and_email)
                    } else {
                        (false, None)
                    }
                } else {
                    (has_write_access, None)
                }
            }
            None => (has_write_access, None),
        };
        let can_commit = !self.commit_pending && can_commit;

        let has_co_authors = can_commit
            && has_write_access
            && room.map_or(false, |room| {
                room.read(cx)
                    .remote_participants()
                    .values()
                    .any(|remote_participant| remote_participant.can_write())
            });

        v_flex()
            .id("git_panel")
            .key_context(self.dispatch_context(window, cx))
            .track_focus(&self.focus_handle)
            .on_modifiers_changed(cx.listener(Self::handle_modifiers_changed))
            .when(has_write_access && !project.is_read_only(cx), |this| {
                this.on_action(cx.listener(|this, &ToggleStaged, window, cx| {
                    this.toggle_staged_for_selected(&ToggleStaged, window, cx)
                }))
                .on_action(
                    cx.listener(|this, &StageAll, window, cx| {
                        this.stage_all(&StageAll, window, cx)
                    }),
                )
                .on_action(cx.listener(|this, &UnstageAll, window, cx| {
                    this.unstage_all(&UnstageAll, window, cx)
                }))
                .on_action(cx.listener(|this, &RevertAll, window, cx| {
                    this.discard_all(&RevertAll, window, cx)
                }))
                .when(can_commit, |git_panel| {
                    git_panel
                        .on_action({
                            let name_and_email = name_and_email.clone();
                            cx.listener(move |git_panel, &CommitChanges, window, cx| {
                                git_panel.commit_changes(
                                    &CommitChanges,
                                    name_and_email.clone(),
                                    window,
                                    cx,
                                )
                            })
                        })
                        .on_action({
                            let name_and_email = name_and_email.clone();
                            cx.listener(move |git_panel, &CommitAllChanges, window, cx| {
                                git_panel.commit_all_changes(
                                    &CommitAllChanges,
                                    name_and_email.clone(),
                                    window,
                                    cx,
                                )
                            })
                        })
                })
            })
            .when(self.is_focused(window, cx), |this| {
                this.on_action(cx.listener(Self::select_first))
                    .on_action(cx.listener(Self::select_next))
                    .on_action(cx.listener(Self::select_prev))
                    .on_action(cx.listener(Self::select_last))
                    .on_action(cx.listener(Self::close_panel))
            })
            .on_action(cx.listener(Self::open_selected))
            .on_action(cx.listener(Self::focus_changes_list))
            .on_action(cx.listener(Self::focus_editor))
            .on_action(cx.listener(Self::toggle_staged_for_selected))
            .when(has_co_authors, |git_panel| {
                git_panel.on_action(cx.listener(Self::fill_co_authors))
            })
            // .on_action(cx.listener(|this, &OpenSelected, cx| this.open_selected(&OpenSelected, cx)))
            .on_hover(cx.listener(|this, hovered, window, cx| {
                if *hovered {
                    this.show_scrollbar = true;
                    this.hide_scrollbar_task.take();
                    cx.notify();
                } else if !this.focus_handle.contains_focused(window, cx) {
                    this.hide_scrollbar(window, cx);
                }
            }))
            .size_full()
            .overflow_hidden()
            .py_1()
            .bg(ElevationIndex::Surface.bg(cx))
            .child(self.render_panel_header(window, cx))
            .child(self.render_divider(cx))
            .child(if has_entries {
                self.render_entries(has_write_access, cx).into_any_element()
            } else {
                self.render_empty_state(cx).into_any_element()
            })
            .child(self.render_divider(cx))
            .child(self.render_commit_editor(name_and_email, can_commit, cx))
    }
}

impl Focusable for GitPanel {
    fn focus_handle(&self, _: &App) -> gpui::FocusHandle {
        self.focus_handle.clone()
    }
}

impl EventEmitter<Event> for GitPanel {}

impl EventEmitter<PanelEvent> for GitPanel {}

impl Panel for GitPanel {
    fn persistent_name() -> &'static str {
        "GitPanel"
    }

    fn position(&self, _: &Window, cx: &App) -> DockPosition {
        GitPanelSettings::get_global(cx).dock
    }

    fn position_is_valid(&self, position: DockPosition) -> bool {
        matches!(position, DockPosition::Left | DockPosition::Right)
    }

    fn set_position(&mut self, position: DockPosition, _: &mut Window, cx: &mut Context<Self>) {
        settings::update_settings_file::<GitPanelSettings>(
            self.fs.clone(),
            cx,
            move |settings, _| settings.dock = Some(position),
        );
    }

    fn size(&self, _: &Window, cx: &App) -> Pixels {
        self.width
            .unwrap_or_else(|| GitPanelSettings::get_global(cx).default_width)
    }

    fn set_size(&mut self, size: Option<Pixels>, _: &mut Window, cx: &mut Context<Self>) {
        self.width = size;
        self.serialize(cx);
        cx.notify();
    }

    fn icon(&self, _: &Window, cx: &App) -> Option<ui::IconName> {
        Some(ui::IconName::GitBranch).filter(|_| GitPanelSettings::get_global(cx).button)
    }

    fn icon_tooltip(&self, _window: &Window, _cx: &App) -> Option<&'static str> {
        Some("Git Panel")
    }

    fn toggle_action(&self) -> Box<dyn Action> {
        Box::new(ToggleFocus)
    }

    fn activation_priority(&self) -> u32 {
        2
    }
}<|MERGE_RESOLUTION|>--- conflicted
+++ resolved
@@ -1,15 +1,10 @@
 use crate::git_panel_settings::StatusStyle;
-<<<<<<< HEAD
+use crate::repository_selector::RepositorySelectorPopoverMenu;
 use crate::ProjectDiff;
-use crate::{git_panel_settings::GitPanelSettings, git_status_icon};
-use anyhow::Result;
-=======
-use crate::repository_selector::RepositorySelectorPopoverMenu;
 use crate::{
     git_panel_settings::GitPanelSettings, git_status_icon, repository_selector::RepositorySelector,
 };
 use anyhow::{Context as _, Result};
->>>>>>> a8741dc3
 use db::kvp::KEY_VALUE_STORE;
 use editor::actions::MoveToEnd;
 use editor::scroll::ScrollbarAutoHide;
@@ -1042,8 +1037,8 @@
             .project
             .read(cx)
             .git_state()
-            .map(|state| state.read(cx).all_repositories())
-            .unwrap_or_default();
+            .read(cx)
+            .all_repositories();
         let entry_count = self
             .active_repository
             .as_ref()
@@ -1422,60 +1417,6 @@
 
         let id = ElementId::Name(format!("entry_{}", entry_details.display_name).into());
 
-<<<<<<< HEAD
-        entry =
-            entry
-                .child(
-                    Checkbox::new(
-                        checkbox_id,
-                        entry_details
-                            .is_staged
-                            .map_or(ToggleState::Indeterminate, ToggleState::from),
-                    )
-                    .disabled(!has_write_access)
-                    .fill()
-                    .elevation(ElevationIndex::Surface)
-                    .on_click({
-                        let handle = handle.clone();
-                        let repo_path = repo_path.clone();
-                        move |toggle, _window, cx| {
-                            let Some(this) = handle.upgrade() else {
-                                return;
-                            };
-                            this.update(cx, |this, cx| {
-                                this.visible_entries[ix].is_staged = match *toggle {
-                                    ToggleState::Selected => Some(true),
-                                    ToggleState::Unselected => Some(false),
-                                    ToggleState::Indeterminate => None,
-                                };
-                                let repo_path = repo_path.clone();
-                                let Some(active_repository) = this.active_repository.as_ref()
-                                else {
-                                    return;
-                                };
-                                let result = match toggle {
-                                    ToggleState::Selected | ToggleState::Indeterminate => {
-                                        active_repository
-                                            .stage_entries(vec![repo_path], this.err_sender.clone())
-                                    }
-                                    ToggleState::Unselected => active_repository
-                                        .unstage_entries(vec![repo_path], this.err_sender.clone()),
-                                };
-                                if let Err(e) = result {
-                                    this.show_err_toast("toggle staged error", e, cx);
-                                }
-                            });
-                        }
-                    }),
-                )
-                .when(status_style == StatusStyle::Icon, |this| {
-                    this.child(git_status_icon(status, cx))
-                })
-                .child(
-                    h_flex()
-                        .text_color(label_color)
-                        .when(status.is_deleted(), |this| this.line_through())
-=======
         div().w_full().px_0p5().child(
             ListItem::new(id)
                 .spacing(ListItemSpacing::Sparse)
@@ -1483,46 +1424,11 @@
                 .toggle_state(selected)
                 .disabled(!has_write_access)
                 .on_click({
-                    let handle = cx.entity().downgrade();
-                    move |_, window, cx| {
-                        let Some(this) = handle.upgrade() else {
-                            return;
-                        };
-                        this.update(cx, |this, cx| {
-                            this.selected_entry = Some(ix);
-                            window.dispatch_action(Box::new(OpenSelected), cx);
-                            cx.notify();
-                        });
-                    }
-                })
-                .child(
-                    h_flex()
->>>>>>> a8741dc3
-                        .when_some(repo_path.parent(), |this, parent| {
-                            let parent_str = parent.to_string_lossy();
-                            if !parent_str.is_empty() {
-                                this.child(
-<<<<<<< HEAD
-                                    div()
-                                        .text_color(path_color)
-                                        .child(format!("{}/", parent_str)),
-=======
-                                    self.entry_label(format!("{}/", parent_str), path_color)
-                                        .when(status.is_deleted(), |this| this.strikethrough(true)),
->>>>>>> a8741dc3
-                                )
-                            } else {
-                                this
-                            }
-                        })
-<<<<<<< HEAD
-                        .child(div().child(entry_details.display_name.clone())),
-                )
-                .child(div().flex_1())
-                .child(end_slot)
-                .on_click({
                     let repo_path = entry_details.repo_path.clone();
                     cx.listener(move |this, _, window, cx| {
+                        this.selected_entry = Some(ix);
+                        window.dispatch_action(Box::new(OpenSelected), cx);
+                        cx.notify();
                         let Some(workspace) = this.workspace.upgrade() else {
                             return;
                         };
@@ -1538,17 +1444,26 @@
                             ProjectDiff::deploy_at(workspace, Some(path.into()), window, cx);
                         })
                     })
-                });
-
-        entry
-=======
+                })
+                .child(
+                    h_flex()
+                        .when_some(repo_path.parent(), |this, parent| {
+                            let parent_str = parent.to_string_lossy();
+                            if !parent_str.is_empty() {
+                                this.child(
+                                    self.entry_label(format!("{}/", parent_str), path_color)
+                                        .when(status.is_deleted(), |this| this.strikethrough(true)),
+                                )
+                            } else {
+                                this
+                            }
+                        })
                         .child(
                             self.entry_label(entry_details.display_name.clone(), label_color)
                                 .when(status.is_deleted(), |this| this.strikethrough(true)),
                         ),
                 ),
         )
->>>>>>> a8741dc3
     }
 }
 
