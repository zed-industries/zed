--- conflicted
+++ resolved
@@ -6,25 +6,16 @@
 };
 use collections::HashMap;
 use db::kvp::KEY_VALUE_STORE;
-use editor::actions::MoveToEnd;
-use editor::scroll::ScrollbarAutoHide;
-use editor::{Editor, EditorElement, EditorMode, EditorSettings, MultiBuffer, ShowScrollbar};
-use git::repository::RepoPath;
-use git::status::FileStatus;
-use git::{Commit, ToggleStaged};
+use editor::{actions::MoveToEnd, scroll::ScrollbarAutoHide, Editor, EditorElement, EditorMode, EditorSettings, MultiBuffer, ShowScrollbar};
+use git::{repository::RepoPath, status::FileStatus, Commit, ToggleStaged};
 use gpui::*;
 use language::{Buffer, File};
 use menu::{SelectFirst, SelectLast, SelectNext, SelectPrev};
-<<<<<<< HEAD
 use panel::{
     panel_editor_container, panel_editor_style, panel_filled_button, panel_icon_button, PanelHeader,
 };
-=======
 use multi_buffer::ExcerptInfo;
-use panel::PanelHeader;
->>>>>>> d15a61a1
-use project::git::{GitEvent, Repository};
-use project::{Fs, Project, ProjectPath};
+use project::{git::{GitEvent, Repository}, Fs, Project, ProjectPath};
 use serde::{Deserialize, Serialize};
 use settings::Settings as _;
 use std::{collections::HashSet, path::PathBuf, sync::Arc, time::Duration, usize};
@@ -33,11 +24,8 @@
     ListItem, ListItemSpacing, Scrollbar, ScrollbarState, Tooltip,
 };
 use util::{maybe, ResultExt, TryFutureExt};
-use workspace::notifications::{DetachAndPromptErr, NotificationId};
-use workspace::Toast;
 use workspace::{
-    dock::{DockPosition, Panel, PanelEvent},
-    Workspace,
+    dock::{DockPosition, Panel, PanelEvent}, notifications::{DetachAndPromptErr, NotificationId}, Toast, Workspace
 };
 
 actions!(
@@ -171,22 +159,18 @@
     entries_by_path: collections::HashMap<RepoPath, usize>,
     width: Option<Pixels>,
     pending: Vec<PendingOperation>,
-<<<<<<< HEAD
     commit_task: Task<Result<()>>,
     commit_pending: bool,
     can_commit: bool,
     can_commit_all: bool,
     enable_auto_coauthors: bool,
-=======
     pending_commit: Option<Task<()>>,
-
     conflicted_staged_count: usize,
     conflicted_count: usize,
     tracked_staged_count: usize,
     tracked_count: usize,
     new_staged_count: usize,
     new_count: usize,
->>>>>>> d15a61a1
 }
 
 fn commit_message_editor(
@@ -277,6 +261,8 @@
                 show_scrollbar: false,
                 hide_scrollbar_task: None,
                 update_visible_entries_task: Task::ready(()),
+                commit_task: Task::ready(Ok(())),
+                commit_pending: false,
                 pending_commit: None,
                 active_repository,
                 scroll_handle,
@@ -284,18 +270,15 @@
                 commit_editor,
                 project,
                 workspace,
-<<<<<<< HEAD
                 can_commit: false,
                 can_commit_all: false,
                 enable_auto_coauthors: true,
-=======
                 conflicted_count: 0,
                 conflicted_staged_count: 0,
                 tracked_staged_count: 0,
                 tracked_count: 0,
                 new_staged_count: 0,
                 new_count: 0,
->>>>>>> d15a61a1
             };
             git_panel.schedule_update(false, window, cx);
             git_panel.show_scrollbar = git_panel.should_show_scrollbar(cx);
@@ -995,7 +978,6 @@
         cx.notify();
     }
 
-<<<<<<< HEAD
     fn toggle_auto_coauthors(&mut self, cx: &mut Context<Self>) {
         self.enable_auto_coauthors = !self.enable_auto_coauthors;
         cx.notify();
@@ -1006,7 +988,6 @@
         let mut staged_count = 0;
         'outer: for entry in &self.entries {
             let Some(entry) = entry.status_entry() else {
-=======
     fn update_counts(&mut self, repo: &Repository) {
         self.conflicted_count = 0;
         self.conflicted_staged_count = 0;
@@ -1016,7 +997,6 @@
         self.tracked_staged_count = 0;
         for entry in &self.entries {
             let Some(status_entry) = entry.status_entry() else {
->>>>>>> d15a61a1
                 continue;
             };
             if repo.has_conflict(&status_entry.repo_path) {
@@ -1183,7 +1163,6 @@
         )
     }
 
-<<<<<<< HEAD
     pub fn render_commit_editor(
         &self,
         name_and_email: Option<(SharedString, SharedString)>,
@@ -1191,18 +1170,14 @@
         cx: &mut Context<Self>,
     ) -> impl IntoElement {
         let editor = self.commit_editor.clone();
-        let can_commit = !self.commit_pending && self.can_commit && !editor.read(cx).is_empty(cx);
-        // let can_commit_all =
-        //     !self.commit_pending && self.can_commit_all && !editor.read(cx).is_empty(cx);
-=======
-    pub fn render_commit_editor(&self, cx: &Context<Self>) -> impl IntoElement {
-        let editor = self.commit_editor.clone();
         let can_commit = (self.has_staged_changes() || self.has_tracked_changes())
             && self.pending_commit.is_none()
             && !editor.read(cx).is_empty(cx)
             && !self.has_unstaged_conflicts()
             && self.has_write_access(cx);
->>>>>>> d15a61a1
+        // let can_commit_all =
+        //     !self.commit_pending && self.can_commit_all && !editor.read(cx).is_empty(cx);
+
         let editor_focus_handle = editor.read(cx).focus_handle(cx).clone();
 
         let focus_handle_1 = self.focus_handle(cx).clone();
@@ -1217,7 +1192,6 @@
             "Commit All"
         };
 
-<<<<<<< HEAD
         // let branch_name = "some_branch";
 
         let panel_editor_style = panel_editor_style(true, window, cx);
@@ -1231,11 +1205,9 @@
 
         // let changes_string = format!("{} changes to {}", staged_changes, branch_name);
 
-        let commit_staged_button = panel_filled_button("Commit")
-=======
+        let commit_staged_button = panel_filled_button("Commit");
         let commit_button = self
             .panel_button("commit-changes", title)
->>>>>>> d15a61a1
             .tooltip(move |window, cx| {
                 let focus_handle = focus_handle_1.clone();
                 Tooltip::for_action_in(tooltip, &Commit, &focus_handle, window, cx)
@@ -1244,12 +1216,10 @@
                 this.disabled(true).style(ButtonStyle::Transparent)
             })
             .on_click({
-<<<<<<< HEAD
                 let name_and_email = name_and_email.clone();
-                cx.listener(move |this, _: &ClickEvent, window, cx| {
-                    this.commit_changes(&CommitChanges, name_and_email.clone(), window, cx)
-                })
+                cx.listener(move |this, _: &ClickEvent, window, cx| this.commit_changes(window, cx))
             });
+
 
         let commit_all_button = panel_filled_button("Commit All")
             .tooltip(move |window, cx| {
@@ -1338,33 +1308,6 @@
                         }
                     }),
             )
-=======
-                cx.listener(move |this, _: &ClickEvent, window, cx| this.commit_changes(window, cx))
-            });
-
-        div().w_full().h(px(140.)).px_2().pt_1().pb_2().child(
-            v_flex()
-                .id("commit-editor-container")
-                .relative()
-                .h_full()
-                .py_2p5()
-                .px_3()
-                .bg(cx.theme().colors().editor_background)
-                .on_click(cx.listener(move |_, _: &ClickEvent, window, _cx| {
-                    window.focus(&editor_focus_handle);
-                }))
-                .child(self.commit_editor.clone())
-                .child(
-                    h_flex()
-                        .absolute()
-                        .bottom_2p5()
-                        .right_3()
-                        .gap_1p5()
-                        .child(div().gap_1().flex_grow())
-                        .child(commit_button),
-                ),
-        )
->>>>>>> d15a61a1
     }
 
     fn render_empty_state(&self, cx: &mut Context<Self>) -> impl IntoElement {
@@ -1642,7 +1585,7 @@
                     .spacing(ListItemSpacing::Sparse)
                     .start_slot(start_slot)
                     .toggle_state(selected)
-                    .focused(selected && self.focus_handle.is_focused(window))
+                    .focused(selected && self.focus_handle(cx).is_focused(window))
                     .disabled(!has_write_access)
                     .on_click({
                         cx.listener(move |this, _, _, cx| {
@@ -1745,7 +1688,7 @@
                     .spacing(ListItemSpacing::Sparse)
                     .start_slot(start_slot)
                     .toggle_state(selected)
-                    .focused(selected && self.focus_handle.is_focused(window))
+                    .focused(selected && self.focus_handle(cx).is_focused(window))
                     .disabled(!has_write_access)
                     .on_click({
                         cx.listener(move |this, _, window, cx| {
@@ -1851,11 +1794,7 @@
             } else {
                 self.render_empty_state(cx).into_any_element()
             })
-<<<<<<< HEAD
-            .child(self.render_commit_editor(name_and_email, window, cx))
-=======
             .child(self.render_commit_editor(cx))
->>>>>>> d15a61a1
     }
 }
 
