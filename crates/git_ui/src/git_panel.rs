use crate::askpass_modal::AskPassModal;
use crate::commit_modal::CommitModal;
use crate::commit_tooltip::CommitTooltip;
use crate::commit_view::CommitView;
use crate::git_panel_settings::StatusStyle;
use crate::project_diff::{self, Diff, ProjectDiff};
use crate::remote_output::{self, RemoteAction, SuccessMessage};
use crate::{branch_picker, picker_prompt, render_remote_button};
use crate::{
    git_panel_settings::GitPanelSettings, git_status_icon, repository_selector::RepositorySelector,
};
use agent_settings::AgentSettings;
use anyhow::Context as _;
use askpass::AskPassDelegate;
use db::kvp::KEY_VALUE_STORE;
use editor::{
    Editor, EditorElement, EditorMode, EditorSettings, MultiBuffer, ShowScrollbar,
    scroll::ScrollbarAutoHide,
};
use futures::StreamExt as _;
use git::blame::ParsedCommitMessage;
use git::repository::{
    Branch, CommitDetails, CommitOptions, CommitSummary, DiffType, FetchOptions, PushOptions,
    Remote, RemoteCommandOutput, ResetMode, Upstream, UpstreamTracking, UpstreamTrackingStatus,
};
use git::status::StageStatus;
use git::{Amend, ToggleStaged, repository::RepoPath, status::FileStatus};
use git::{ExpandCommitEditor, RestoreTrackedFiles, StageAll, TrashUntrackedFiles, UnstageAll};
use gpui::{
<<<<<<< HEAD
    Action, Animation, AnimationExt as _, AsyncApp, Axis, ClickEvent, Corner, DismissEvent, Entity,
    EventEmitter, FocusHandle, Focusable, KeyContext, ListHorizontalSizingBehavior,
    ListSizingBehavior, Modifiers, ModifiersChangedEvent, MouseButton, MouseDownEvent, Point,
    PromptLevel, ScrollStrategy, Subscription, Task, Transformation, UniformListScrollHandle,
    WeakEntity, actions, anchored, deferred, percentage, uniform_list,
=======
    Action, Animation, AnimationExt as _, AsyncWindowContext, Axis, ClickEvent, Corner,
    DismissEvent, Entity, EventEmitter, FocusHandle, Focusable, KeyContext,
    ListHorizontalSizingBehavior, ListSizingBehavior, Modifiers, ModifiersChangedEvent,
    MouseButton, MouseDownEvent, Point, PromptLevel, ScrollStrategy, Subscription, Task,
    Transformation, UniformListScrollHandle, WeakEntity, actions, anchored, deferred, percentage,
    uniform_list,
>>>>>>> 8332e60c
};
use itertools::Itertools;
use language::{Buffer, File};
use language_model::{
    ConfiguredModel, LanguageModel, LanguageModelRegistry, LanguageModelRequest,
    LanguageModelRequestMessage, Role,
};
use menu::{Confirm, SecondaryConfirm, SelectFirst, SelectLast, SelectNext, SelectPrevious};
use multi_buffer::ExcerptInfo;
use notifications::status_toast::{StatusToast, ToastIcon};
use panel::{
    PanelHeader, panel_button, panel_editor_container, panel_editor_style, panel_filled_button,
    panel_icon_button,
};
use project::git_store::RepositoryEvent;
use project::{
    Fs, Project, ProjectPath,
    git_store::{GitStoreEvent, Repository},
};
use serde::{Deserialize, Serialize};
use settings::{Settings as _, SettingsStore};
use std::future::Future;
use std::path::{Path, PathBuf};
use std::{collections::HashSet, sync::Arc, time::Duration, usize};
use strum::{IntoEnumIterator, VariantNames};
use time::OffsetDateTime;
use ui::{
    Checkbox, ContextMenu, ElevationIndex, PopoverMenu, Scrollbar, ScrollbarState, SplitButton,
    Tooltip, prelude::*,
};
use util::{ResultExt, TryFutureExt, maybe};

use workspace::{
    Workspace,
    dock::{DockPosition, Panel, PanelEvent},
    notifications::{DetachAndPromptErr, ErrorMessagePrompt, NotificationId},
};
use zed_llm_client::CompletionIntent;

actions!(
    git_panel,
    [
        Close,
        ToggleFocus,
        OpenMenu,
        FocusEditor,
        FocusChanges,
        ToggleFillCoAuthors,
        GenerateCommitMessage
    ]
);

fn prompt<T>(
    msg: &str,
    detail: Option<&str>,
    window: &mut Window,
    cx: &mut App,
) -> Task<anyhow::Result<T>>
where
    T: IntoEnumIterator + VariantNames + 'static,
{
    let rx = window.prompt(PromptLevel::Info, msg, detail, &T::VARIANTS, cx);
    cx.spawn(async move |_| Ok(T::iter().nth(rx.await?).unwrap()))
}

#[derive(strum::EnumIter, strum::VariantNames)]
#[strum(serialize_all = "title_case")]
enum TrashCancel {
    Trash,
    Cancel,
}

struct GitMenuState {
    has_tracked_changes: bool,
    has_staged_changes: bool,
    has_unstaged_changes: bool,
    has_new_changes: bool,
}

fn git_panel_context_menu(
    focus_handle: FocusHandle,
    state: GitMenuState,
    window: &mut Window,
    cx: &mut App,
) -> Entity<ContextMenu> {
    ContextMenu::build(window, cx, move |context_menu, _, _| {
        context_menu
            .context(focus_handle)
            .map(|menu| {
                if state.has_unstaged_changes {
                    menu.action("Stage All", StageAll.boxed_clone())
                } else {
                    menu.disabled_action("Stage All", StageAll.boxed_clone())
                }
            })
            .map(|menu| {
                if state.has_staged_changes {
                    menu.action("Unstage All", UnstageAll.boxed_clone())
                } else {
                    menu.disabled_action("Unstage All", UnstageAll.boxed_clone())
                }
            })
            .separator()
            .action("Open Diff", project_diff::Diff.boxed_clone())
            .separator()
            .map(|menu| {
                if state.has_tracked_changes {
                    menu.action("Discard Tracked Changes", RestoreTrackedFiles.boxed_clone())
                } else {
                    menu.disabled_action(
                        "Discard Tracked Changes",
                        RestoreTrackedFiles.boxed_clone(),
                    )
                }
            })
            .map(|menu| {
                if state.has_new_changes {
                    menu.action("Trash Untracked Files", TrashUntrackedFiles.boxed_clone())
                } else {
                    menu.disabled_action("Trash Untracked Files", TrashUntrackedFiles.boxed_clone())
                }
            })
    })
}

const GIT_PANEL_KEY: &str = "GitPanel";

const UPDATE_DEBOUNCE: Duration = Duration::from_millis(50);

pub fn register(workspace: &mut Workspace) {
    workspace.register_action(|workspace, _: &ToggleFocus, window, cx| {
        workspace.toggle_panel_focus::<GitPanel>(window, cx);
    });
    workspace.register_action(|workspace, _: &ExpandCommitEditor, window, cx| {
        CommitModal::toggle(workspace, None, window, cx)
    });
}

#[derive(Debug, Clone)]
pub enum Event {
    Focus,
}

#[derive(Serialize, Deserialize)]
struct SerializedGitPanel {
    width: Option<Pixels>,
}

#[derive(Debug, PartialEq, Eq, Clone, Copy)]
enum Section {
    Conflict,
    Tracked,
    New,
}

#[derive(Debug, PartialEq, Eq, Clone)]
struct GitHeaderEntry {
    header: Section,
}

impl GitHeaderEntry {
    pub fn contains(&self, status_entry: &GitStatusEntry, repo: &Repository) -> bool {
        let this = &self.header;
        let status = status_entry.status;
        match this {
            Section::Conflict => {
                repo.had_conflict_on_last_merge_head_change(&status_entry.repo_path)
            }
            Section::Tracked => !status.is_created(),
            Section::New => status.is_created(),
        }
    }
    pub fn title(&self) -> &'static str {
        match self.header {
            Section::Conflict => "Conflicts",
            Section::Tracked => "Tracked",
            Section::New => "Untracked",
        }
    }
}

#[derive(Debug, PartialEq, Eq, Clone)]
enum GitListEntry {
    GitStatusEntry(GitStatusEntry),
    Header(GitHeaderEntry),
}

impl GitListEntry {
    fn status_entry(&self) -> Option<&GitStatusEntry> {
        match self {
            GitListEntry::GitStatusEntry(entry) => Some(entry),
            _ => None,
        }
    }
}

#[derive(Debug, PartialEq, Eq, Clone)]
pub struct GitStatusEntry {
    pub(crate) repo_path: RepoPath,
    pub(crate) abs_path: PathBuf,
    pub(crate) status: FileStatus,
    pub(crate) staging: StageStatus,
}

impl GitStatusEntry {
    fn display_name(&self) -> String {
        self.repo_path
            .file_name()
            .map(|name| name.to_string_lossy().into_owned())
            .unwrap_or_else(|| self.repo_path.to_string_lossy().into_owned())
    }

    fn parent_dir(&self) -> Option<String> {
        self.repo_path
            .parent()
            .map(|parent| parent.to_string_lossy().into_owned())
    }
}

#[derive(Clone, Copy, Debug, PartialEq, Eq)]
enum TargetStatus {
    Staged,
    Unstaged,
    Reverted,
    Unchanged,
}

struct PendingOperation {
    finished: bool,
    target_status: TargetStatus,
    entries: Vec<GitStatusEntry>,
    op_id: usize,
}

// computed state related to how to render scrollbars
// one per axis
// on render we just read this off the panel
// we update it when
// - settings change
// - on focus in, on focus out, on hover, etc.
#[derive(Debug)]
struct ScrollbarProperties {
    axis: Axis,
    show_scrollbar: bool,
    show_track: bool,
    auto_hide: bool,
    hide_task: Option<Task<()>>,
    state: ScrollbarState,
}

impl ScrollbarProperties {
    // Shows the scrollbar and cancels any pending hide task
    fn show(&mut self, cx: &mut Context<GitPanel>) {
        if !self.auto_hide {
            return;
        }
        self.show_scrollbar = true;
        self.hide_task.take();
        cx.notify();
    }

    fn hide(&mut self, window: &mut Window, cx: &mut Context<GitPanel>) {
        const SCROLLBAR_SHOW_INTERVAL: Duration = Duration::from_secs(1);

        if !self.auto_hide {
            return;
        }

        let axis = self.axis;
        self.hide_task = Some(cx.spawn_in(window, async move |panel, cx| {
            cx.background_executor()
                .timer(SCROLLBAR_SHOW_INTERVAL)
                .await;

            if let Some(panel) = panel.upgrade() {
                panel
                    .update(cx, |panel, cx| {
                        match axis {
                            Axis::Vertical => panel.vertical_scrollbar.show_scrollbar = false,
                            Axis::Horizontal => panel.horizontal_scrollbar.show_scrollbar = false,
                        }
                        cx.notify();
                    })
                    .log_err();
            }
        }));
    }
}

pub struct GitPanel {
    pub(crate) active_repository: Option<Entity<Repository>>,
    pub(crate) commit_editor: Entity<Editor>,
    conflicted_count: usize,
    conflicted_staged_count: usize,
    current_modifiers: Modifiers,
    add_coauthors: bool,
    generate_commit_message_task: Option<Task<Option<()>>>,
    entries: Vec<GitListEntry>,
    single_staged_entry: Option<GitStatusEntry>,
    single_tracked_entry: Option<GitStatusEntry>,
    focus_handle: FocusHandle,
    fs: Arc<dyn Fs>,
    horizontal_scrollbar: ScrollbarProperties,
    vertical_scrollbar: ScrollbarProperties,
    new_count: usize,
    entry_count: usize,
    new_staged_count: usize,
    pending: Vec<PendingOperation>,
    pending_commit: Option<Task<()>>,
    amend_pending: bool,
    pending_serialization: Task<Option<()>>,
    pub(crate) project: Entity<Project>,
    scroll_handle: UniformListScrollHandle,
    max_width_item_index: Option<usize>,
    selected_entry: Option<usize>,
    marked_entries: Vec<usize>,
    tracked_count: usize,
    tracked_staged_count: usize,
    update_visible_entries_task: Task<()>,
    width: Option<Pixels>,
    workspace: WeakEntity<Workspace>,
    context_menu: Option<(Entity<ContextMenu>, Point<Pixels>, Subscription)>,
    modal_open: bool,
    show_placeholders: bool,
    _settings_subscription: Subscription,
}

const MAX_PANEL_EDITOR_LINES: usize = 6;

pub(crate) fn commit_message_editor(
    commit_message_buffer: Entity<Buffer>,
    placeholder: Option<SharedString>,
    project: Entity<Project>,
    in_panel: bool,
    window: &mut Window,
    cx: &mut Context<Editor>,
) -> Editor {
    let buffer = cx.new(|cx| MultiBuffer::singleton(commit_message_buffer, cx));
    let max_lines = if in_panel { MAX_PANEL_EDITOR_LINES } else { 18 };
    let mut commit_editor = Editor::new(
        EditorMode::AutoHeight { max_lines },
        buffer,
        None,
        window,
        cx,
    );
    commit_editor.set_collaboration_hub(Box::new(project));
    commit_editor.set_use_autoclose(false);
    commit_editor.set_show_gutter(false, cx);
    commit_editor.set_show_wrap_guides(false, cx);
    commit_editor.set_show_indent_guides(false, cx);
    let placeholder = placeholder.unwrap_or("Enter commit message".into());
    commit_editor.set_placeholder_text(placeholder, cx);
    commit_editor
}

impl GitPanel {
    fn new(
        workspace: &mut Workspace,
        window: &mut Window,
        cx: &mut Context<Workspace>,
    ) -> Entity<Self> {
        let project = workspace.project().clone();
        let app_state = workspace.app_state().clone();
        let fs = app_state.fs.clone();
        let git_store = project.read(cx).git_store().clone();
        let active_repository = project.read(cx).active_repository(cx);

        let git_panel = cx.new(|cx| {
            let focus_handle = cx.focus_handle();
            cx.on_focus(&focus_handle, window, Self::focus_in).detach();
            cx.on_focus_out(&focus_handle, window, |this, _, window, cx| {
                this.hide_scrollbars(window, cx);
            })
            .detach();

            let mut was_sort_by_path = GitPanelSettings::get_global(cx).sort_by_path;
            cx.observe_global::<SettingsStore>(move |this, cx| {
                let is_sort_by_path = GitPanelSettings::get_global(cx).sort_by_path;
                if is_sort_by_path != was_sort_by_path {
                    this.update_visible_entries(cx);
                }
                was_sort_by_path = is_sort_by_path
            })
            .detach();

            // just to let us render a placeholder editor.
            // Once the active git repo is set, this buffer will be replaced.
            let temporary_buffer = cx.new(|cx| Buffer::local("", cx));
            let commit_editor = cx.new(|cx| {
                commit_message_editor(temporary_buffer, None, project.clone(), true, window, cx)
            });

            commit_editor.update(cx, |editor, cx| {
                editor.clear(window, cx);
            });

            let scroll_handle = UniformListScrollHandle::new();

            let vertical_scrollbar = ScrollbarProperties {
                axis: Axis::Vertical,
                state: ScrollbarState::new(scroll_handle.clone()).parent_entity(&cx.entity()),
                show_scrollbar: false,
                show_track: false,
                auto_hide: false,
                hide_task: None,
            };

            let horizontal_scrollbar = ScrollbarProperties {
                axis: Axis::Horizontal,
                state: ScrollbarState::new(scroll_handle.clone()).parent_entity(&cx.entity()),
                show_scrollbar: false,
                show_track: false,
                auto_hide: false,
                hide_task: None,
            };

            let mut assistant_enabled = AgentSettings::get_global(cx).enabled;
            let _settings_subscription = cx.observe_global::<SettingsStore>(move |_, cx| {
                if assistant_enabled != AgentSettings::get_global(cx).enabled {
                    assistant_enabled = AgentSettings::get_global(cx).enabled;
                    cx.notify();
                }
            });

            cx.subscribe_in(
                &git_store,
                window,
                move |this, _git_store, event, window, cx| match event {
                    GitStoreEvent::ActiveRepositoryChanged(_) => {
                        this.active_repository = this.project.read(cx).active_repository(cx);
                        this.schedule_update(true, window, cx);
                    }
                    GitStoreEvent::RepositoryUpdated(
                        _,
                        RepositoryEvent::Updated { full_scan },
                        true,
                    ) => {
                        this.schedule_update(*full_scan, window, cx);
                    }

                    GitStoreEvent::RepositoryAdded(_) | GitStoreEvent::RepositoryRemoved(_) => {
                        this.schedule_update(false, window, cx);
                    }
                    GitStoreEvent::IndexWriteError(error) => {
                        this.workspace
                            .update(cx, |workspace, cx| {
                                workspace.show_error(error, cx);
                            })
                            .ok();
                    }
                    GitStoreEvent::RepositoryUpdated(_, _, _) => {}
                    GitStoreEvent::JobsUpdated | GitStoreEvent::ConflictsUpdated => {}
                },
            )
            .detach();

            let mut this = Self {
                active_repository,
                commit_editor,
                conflicted_count: 0,
                conflicted_staged_count: 0,
                current_modifiers: window.modifiers(),
                add_coauthors: true,
                generate_commit_message_task: None,
                entries: Vec::new(),
                focus_handle: cx.focus_handle(),
                fs,
                new_count: 0,
                new_staged_count: 0,
                pending: Vec::new(),
                pending_commit: None,
                amend_pending: false,
                pending_serialization: Task::ready(None),
                single_staged_entry: None,
                single_tracked_entry: None,
                project,
                scroll_handle,
                max_width_item_index: None,
                selected_entry: None,
                marked_entries: Vec::new(),
                tracked_count: 0,
                tracked_staged_count: 0,
                update_visible_entries_task: Task::ready(()),
                width: None,
                show_placeholders: false,
                context_menu: None,
                workspace: workspace.weak_handle(),
                modal_open: false,
                entry_count: 0,
                horizontal_scrollbar,
                vertical_scrollbar,
                _settings_subscription,
            };

            this.schedule_update(false, window, cx);
            this
        });

        git_panel
    }

    fn hide_scrollbars(&mut self, window: &mut Window, cx: &mut Context<Self>) {
        self.horizontal_scrollbar.hide(window, cx);
        self.vertical_scrollbar.hide(window, cx);
    }

    fn update_scrollbar_properties(&mut self, _window: &mut Window, cx: &mut Context<Self>) {
        // TODO: This PR should have defined Editor's `scrollbar.axis`
        // as an Option<ScrollbarAxis>, not a ScrollbarAxes as it would allow you to
        // `.unwrap_or(EditorSettings::get_global(cx).scrollbar.show)`.
        //
        // Once this is fixed we can extend the GitPanelSettings with a `scrollbar.axis`
        // so we can show each axis based on the settings.
        //
        // We should fix this. PR: https://github.com/zed-industries/zed/pull/19495

        let show_setting = GitPanelSettings::get_global(cx)
            .scrollbar
            .show
            .unwrap_or(EditorSettings::get_global(cx).scrollbar.show);

        let scroll_handle = self.scroll_handle.0.borrow();

        let autohide = |show: ShowScrollbar, cx: &mut Context<Self>| match show {
            ShowScrollbar::Auto => true,
            ShowScrollbar::System => cx
                .try_global::<ScrollbarAutoHide>()
                .map_or_else(|| cx.should_auto_hide_scrollbars(), |autohide| autohide.0),
            ShowScrollbar::Always => false,
            ShowScrollbar::Never => false,
        };

        let longest_item_width = scroll_handle.last_item_size.and_then(|size| {
            (size.contents.width > size.item.width).then_some(size.contents.width)
        });

        // is there an item long enough that we should show a horizontal scrollbar?
        let item_wider_than_container = if let Some(longest_item_width) = longest_item_width {
            longest_item_width > px(scroll_handle.base_handle.bounds().size.width.0)
        } else {
            true
        };

        let show_horizontal = match (show_setting, item_wider_than_container) {
            (_, false) => false,
            (ShowScrollbar::Auto | ShowScrollbar::System | ShowScrollbar::Always, true) => true,
            (ShowScrollbar::Never, true) => false,
        };

        let show_vertical = match show_setting {
            ShowScrollbar::Auto | ShowScrollbar::System | ShowScrollbar::Always => true,
            ShowScrollbar::Never => false,
        };

        let show_horizontal_track =
            show_horizontal && matches!(show_setting, ShowScrollbar::Always);

        // TODO: we probably should hide the scroll track when the list doesn't need to scroll
        let show_vertical_track = show_vertical && matches!(show_setting, ShowScrollbar::Always);

        self.vertical_scrollbar = ScrollbarProperties {
            axis: self.vertical_scrollbar.axis,
            state: self.vertical_scrollbar.state.clone(),
            show_scrollbar: show_vertical,
            show_track: show_vertical_track,
            auto_hide: autohide(show_setting, cx),
            hide_task: None,
        };

        self.horizontal_scrollbar = ScrollbarProperties {
            axis: self.horizontal_scrollbar.axis,
            state: self.horizontal_scrollbar.state.clone(),
            show_scrollbar: show_horizontal,
            show_track: show_horizontal_track,
            auto_hide: autohide(show_setting, cx),
            hide_task: None,
        };

        cx.notify();
    }

    pub fn entry_by_path(&self, path: &RepoPath, cx: &App) -> Option<usize> {
        if GitPanelSettings::get_global(cx).sort_by_path {
            return self
                .entries
                .binary_search_by(|entry| entry.status_entry().unwrap().repo_path.cmp(&path))
                .ok();
        }

        if self.conflicted_count > 0 {
            let conflicted_start = 1;
            if let Ok(ix) = self.entries[conflicted_start..conflicted_start + self.conflicted_count]
                .binary_search_by(|entry| entry.status_entry().unwrap().repo_path.cmp(&path))
            {
                return Some(conflicted_start + ix);
            }
        }
        if self.tracked_count > 0 {
            let tracked_start = if self.conflicted_count > 0 {
                1 + self.conflicted_count
            } else {
                0
            } + 1;
            if let Ok(ix) = self.entries[tracked_start..tracked_start + self.tracked_count]
                .binary_search_by(|entry| entry.status_entry().unwrap().repo_path.cmp(&path))
            {
                return Some(tracked_start + ix);
            }
        }
        if self.new_count > 0 {
            let untracked_start = if self.conflicted_count > 0 {
                1 + self.conflicted_count
            } else {
                0
            } + if self.tracked_count > 0 {
                1 + self.tracked_count
            } else {
                0
            } + 1;
            if let Ok(ix) = self.entries[untracked_start..untracked_start + self.new_count]
                .binary_search_by(|entry| entry.status_entry().unwrap().repo_path.cmp(&path))
            {
                return Some(untracked_start + ix);
            }
        }
        None
    }

    pub fn select_entry_by_path(
        &mut self,
        path: ProjectPath,
        _: &mut Window,
        cx: &mut Context<Self>,
    ) {
        let Some(git_repo) = self.active_repository.as_ref() else {
            return;
        };
        let Some(repo_path) = git_repo.read(cx).project_path_to_repo_path(&path, cx) else {
            return;
        };
        let Some(ix) = self.entry_by_path(&repo_path, cx) else {
            return;
        };
        self.selected_entry = Some(ix);
        cx.notify();
    }

    fn serialize(&mut self, cx: &mut Context<Self>) {
        let width = self.width;
        self.pending_serialization = cx.background_spawn(
            async move {
                KEY_VALUE_STORE
                    .write_kvp(
                        GIT_PANEL_KEY.into(),
                        serde_json::to_string(&SerializedGitPanel { width })?,
                    )
                    .await?;
                anyhow::Ok(())
            }
            .log_err(),
        );
    }

    pub(crate) fn set_modal_open(&mut self, open: bool, cx: &mut Context<Self>) {
        self.modal_open = open;
        cx.notify();
    }

    fn dispatch_context(&self, window: &mut Window, cx: &Context<Self>) -> KeyContext {
        let mut dispatch_context = KeyContext::new_with_defaults();
        dispatch_context.add("GitPanel");

        if window
            .focused(cx)
            .map_or(false, |focused| self.focus_handle == focused)
        {
            dispatch_context.add("menu");
            dispatch_context.add("ChangesList");
        }

        if self.commit_editor.read(cx).is_focused(window) {
            dispatch_context.add("CommitEditor");
        }

        dispatch_context
    }

    fn close_panel(&mut self, _: &Close, _window: &mut Window, cx: &mut Context<Self>) {
        cx.emit(PanelEvent::Close);
    }

    fn focus_in(&mut self, window: &mut Window, cx: &mut Context<Self>) {
        if !self.focus_handle.contains_focused(window, cx) {
            cx.emit(Event::Focus);
        }
    }

    fn handle_modifiers_changed(
        &mut self,
        event: &ModifiersChangedEvent,
        _: &mut Window,
        cx: &mut Context<Self>,
    ) {
        self.current_modifiers = event.modifiers;
        cx.notify();
    }

    fn scroll_to_selected_entry(&mut self, cx: &mut Context<Self>) {
        if let Some(selected_entry) = self.selected_entry {
            self.scroll_handle
                .scroll_to_item(selected_entry, ScrollStrategy::Center);
        }

        cx.notify();
    }

    fn select_first(&mut self, _: &SelectFirst, _window: &mut Window, cx: &mut Context<Self>) {
        if !self.entries.is_empty() {
            self.selected_entry = Some(1);
            self.scroll_to_selected_entry(cx);
        }
    }

    fn select_previous(
        &mut self,
        _: &SelectPrevious,
        _window: &mut Window,
        cx: &mut Context<Self>,
    ) {
        let item_count = self.entries.len();
        if item_count == 0 {
            return;
        }

        if let Some(selected_entry) = self.selected_entry {
            let new_selected_entry = if selected_entry > 0 {
                selected_entry - 1
            } else {
                selected_entry
            };

            if matches!(
                self.entries.get(new_selected_entry),
                Some(GitListEntry::Header(..))
            ) {
                if new_selected_entry > 0 {
                    self.selected_entry = Some(new_selected_entry - 1)
                }
            } else {
                self.selected_entry = Some(new_selected_entry);
            }

            self.scroll_to_selected_entry(cx);
        }

        cx.notify();
    }

    fn select_next(&mut self, _: &SelectNext, _window: &mut Window, cx: &mut Context<Self>) {
        let item_count = self.entries.len();
        if item_count == 0 {
            return;
        }

        if let Some(selected_entry) = self.selected_entry {
            let new_selected_entry = if selected_entry < item_count - 1 {
                selected_entry + 1
            } else {
                selected_entry
            };
            if matches!(
                self.entries.get(new_selected_entry),
                Some(GitListEntry::Header(..))
            ) {
                self.selected_entry = Some(new_selected_entry + 1);
            } else {
                self.selected_entry = Some(new_selected_entry);
            }

            self.scroll_to_selected_entry(cx);
        }

        cx.notify();
    }

    fn select_last(&mut self, _: &SelectLast, _window: &mut Window, cx: &mut Context<Self>) {
        if self.entries.last().is_some() {
            self.selected_entry = Some(self.entries.len() - 1);
            self.scroll_to_selected_entry(cx);
        }
    }

    fn focus_editor(&mut self, _: &FocusEditor, window: &mut Window, cx: &mut Context<Self>) {
        self.commit_editor.update(cx, |editor, cx| {
            window.focus(&editor.focus_handle(cx));
        });
        cx.notify();
    }

    fn select_first_entry_if_none(&mut self, cx: &mut Context<Self>) {
        let have_entries = self
            .active_repository
            .as_ref()
            .map_or(false, |active_repository| {
                active_repository.read(cx).status_summary().count > 0
            });
        if have_entries && self.selected_entry.is_none() {
            self.selected_entry = Some(1);
            self.scroll_to_selected_entry(cx);
            cx.notify();
        }
    }

    fn focus_changes_list(
        &mut self,
        _: &FocusChanges,
        window: &mut Window,
        cx: &mut Context<Self>,
    ) {
        self.select_first_entry_if_none(cx);

        cx.focus_self(window);
        cx.notify();
    }

    fn get_selected_entry(&self) -> Option<&GitListEntry> {
        self.selected_entry.and_then(|i| self.entries.get(i))
    }

    fn open_diff(&mut self, _: &menu::Confirm, window: &mut Window, cx: &mut Context<Self>) {
        maybe!({
            let entry = self.entries.get(self.selected_entry?)?.status_entry()?;
            let workspace = self.workspace.upgrade()?;
            let git_repo = self.active_repository.as_ref()?;

            if let Some(project_diff) = workspace.read(cx).active_item_as::<ProjectDiff>(cx) {
                if let Some(project_path) = project_diff.read(cx).active_path(cx) {
                    if Some(&entry.repo_path)
                        == git_repo
                            .read(cx)
                            .project_path_to_repo_path(&project_path, cx)
                            .as_ref()
                    {
                        project_diff.focus_handle(cx).focus(window);
                        project_diff.update(cx, |project_diff, cx| project_diff.autoscroll(cx));
                        return None;
                    }
                }
            };

            self.workspace
                .update(cx, |workspace, cx| {
                    ProjectDiff::deploy_at(workspace, Some(entry.clone()), window, cx);
                })
                .ok();
            self.focus_handle.focus(window);

            Some(())
        });
    }

    fn open_file(
        &mut self,
        _: &menu::SecondaryConfirm,
        window: &mut Window,
        cx: &mut Context<Self>,
    ) {
        maybe!({
            let entry = self.entries.get(self.selected_entry?)?.status_entry()?;
            let active_repo = self.active_repository.as_ref()?;
            let path = active_repo
                .read(cx)
                .repo_path_to_project_path(&entry.repo_path, cx)?;
            if entry.status.is_deleted() {
                return None;
            }

            self.workspace
                .update(cx, |workspace, cx| {
                    workspace
                        .open_path_preview(path, None, false, false, true, window, cx)
                        .detach_and_prompt_err("Failed to open file", window, cx, |e, _, _| {
                            Some(format!("{e}"))
                        });
                })
                .ok()
        });
    }

    fn revert_selected(
        &mut self,
        action: &git::RestoreFile,
        window: &mut Window,
        cx: &mut Context<Self>,
    ) {
        maybe!({
            let list_entry = self.entries.get(self.selected_entry?)?.clone();
            let entry = list_entry.status_entry()?.to_owned();
            let skip_prompt = action.skip_prompt || entry.status.is_created();

            let prompt = if skip_prompt {
                Task::ready(Ok(0))
            } else {
                let prompt = window.prompt(
                    PromptLevel::Warning,
                    &format!(
                        "Are you sure you want to restore {}?",
                        entry
                            .repo_path
                            .file_name()
                            .unwrap_or(entry.repo_path.as_os_str())
                            .to_string_lossy()
                    ),
                    None,
                    &["Restore", "Cancel"],
                    cx,
                );
                cx.background_spawn(prompt)
            };

            let this = cx.weak_entity();
            window
                .spawn(cx, async move |cx| {
                    if prompt.await? != 0 {
                        return anyhow::Ok(());
                    }

                    this.update_in(cx, |this, window, cx| {
                        this.revert_entry(&entry, window, cx);
                    })?;

                    Ok(())
                })
                .detach();
            Some(())
        });
    }

    fn revert_entry(
        &mut self,
        entry: &GitStatusEntry,
        window: &mut Window,
        cx: &mut Context<Self>,
    ) {
        maybe!({
            let active_repo = self.active_repository.clone()?;
            let path = active_repo
                .read(cx)
                .repo_path_to_project_path(&entry.repo_path, cx)?;
            let workspace = self.workspace.clone();

            if entry.status.staging().has_staged() {
                self.change_file_stage(false, vec![entry.clone()], cx);
            }
            let filename = path.path.file_name()?.to_string_lossy();

            if !entry.status.is_created() {
                self.perform_checkout(vec![entry.clone()], cx);
            } else {
                let prompt = prompt(&format!("Trash {}?", filename), None, window, cx);
                cx.spawn_in(window, async move |_, cx| {
                    match prompt.await? {
                        TrashCancel::Trash => {}
                        TrashCancel::Cancel => return Ok(()),
                    }
                    let task = workspace.update(cx, |workspace, cx| {
                        workspace
                            .project()
                            .update(cx, |project, cx| project.delete_file(path, true, cx))
                    })?;
                    if let Some(task) = task {
                        task.await?;
                    }
                    Ok(())
                })
                .detach_and_prompt_err(
                    "Failed to trash file",
                    window,
                    cx,
                    |e, _, _| Some(format!("{e}")),
                );
            }
            Some(())
        });
    }

    fn perform_checkout(&mut self, entries: Vec<GitStatusEntry>, cx: &mut Context<Self>) {
        let workspace = self.workspace.clone();
        let Some(active_repository) = self.active_repository.clone() else {
            return;
        };

        let op_id = self.pending.iter().map(|p| p.op_id).max().unwrap_or(0) + 1;
        self.pending.push(PendingOperation {
            op_id,
            target_status: TargetStatus::Reverted,
            entries: entries.clone(),
            finished: false,
        });
        self.update_visible_entries(cx);
        let task = cx.spawn(async move |_, cx| {
            let tasks: Vec<_> = workspace.update(cx, |workspace, cx| {
                workspace.project().update(cx, |project, cx| {
                    entries
                        .iter()
                        .filter_map(|entry| {
                            let path = active_repository
                                .read(cx)
                                .repo_path_to_project_path(&entry.repo_path, cx)?;
                            Some(project.open_buffer(path, cx))
                        })
                        .collect()
                })
            })?;

            let buffers = futures::future::join_all(tasks).await;

            active_repository
                .update(cx, |repo, cx| {
                    repo.checkout_files(
                        "HEAD",
                        entries
                            .into_iter()
                            .map(|entries| entries.repo_path)
                            .collect(),
                        cx,
                    )
                })?
                .await??;

            let tasks: Vec<_> = cx.update(|cx| {
                buffers
                    .iter()
                    .filter_map(|buffer| {
                        buffer.as_ref().ok()?.update(cx, |buffer, cx| {
                            buffer.is_dirty().then(|| buffer.reload(cx))
                        })
                    })
                    .collect()
            })?;

            futures::future::join_all(tasks).await;

            Ok(())
        });

        cx.spawn(async move |this, cx| {
            let result = task.await;

            this.update(cx, |this, cx| {
                for pending in this.pending.iter_mut() {
                    if pending.op_id == op_id {
                        pending.finished = true;
                        if result.is_err() {
                            pending.target_status = TargetStatus::Unchanged;
                            this.update_visible_entries(cx);
                        }
                        break;
                    }
                }
                result
                    .map_err(|e| {
                        this.show_error_toast("checkout", e, cx);
                    })
                    .ok();
            })
            .ok();
        })
        .detach();
    }

    fn restore_tracked_files(
        &mut self,
        _: &RestoreTrackedFiles,
        window: &mut Window,
        cx: &mut Context<Self>,
    ) {
        let entries = self
            .entries
            .iter()
            .filter_map(|entry| entry.status_entry().cloned())
            .filter(|status_entry| !status_entry.status.is_created())
            .collect::<Vec<_>>();

        match entries.len() {
            0 => return,
            1 => return self.revert_entry(&entries[0], window, cx),
            _ => {}
        }
        let mut details = entries
            .iter()
            .filter_map(|entry| entry.repo_path.0.file_name())
            .map(|filename| filename.to_string_lossy())
            .take(5)
            .join("\n");
        if entries.len() > 5 {
            details.push_str(&format!("\nand {} more…", entries.len() - 5))
        }

        #[derive(strum::EnumIter, strum::VariantNames)]
        #[strum(serialize_all = "title_case")]
        enum RestoreCancel {
            RestoreTrackedFiles,
            Cancel,
        }
        let prompt = prompt(
            "Discard changes to these files?",
            Some(&details),
            window,
            cx,
        );
        cx.spawn(async move |this, cx| match prompt.await {
            Ok(RestoreCancel::RestoreTrackedFiles) => {
                this.update(cx, |this, cx| {
                    this.perform_checkout(entries, cx);
                })
                .ok();
            }
            _ => {
                return;
            }
        })
        .detach();
    }

    fn clean_all(&mut self, _: &TrashUntrackedFiles, window: &mut Window, cx: &mut Context<Self>) {
        let workspace = self.workspace.clone();
        let Some(active_repo) = self.active_repository.clone() else {
            return;
        };
        let to_delete = self
            .entries
            .iter()
            .filter_map(|entry| entry.status_entry())
            .filter(|status_entry| status_entry.status.is_created())
            .cloned()
            .collect::<Vec<_>>();

        match to_delete.len() {
            0 => return,
            1 => return self.revert_entry(&to_delete[0], window, cx),
            _ => {}
        };

        let mut details = to_delete
            .iter()
            .map(|entry| {
                entry
                    .repo_path
                    .0
                    .file_name()
                    .map(|f| f.to_string_lossy())
                    .unwrap_or_default()
            })
            .take(5)
            .join("\n");

        if to_delete.len() > 5 {
            details.push_str(&format!("\nand {} more…", to_delete.len() - 5))
        }

        let prompt = prompt("Trash these files?", Some(&details), window, cx);
        cx.spawn_in(window, async move |this, cx| {
            match prompt.await? {
                TrashCancel::Trash => {}
                TrashCancel::Cancel => return Ok(()),
            }
            let tasks = workspace.update(cx, |workspace, cx| {
                to_delete
                    .iter()
                    .filter_map(|entry| {
                        workspace.project().update(cx, |project, cx| {
                            let project_path = active_repo
                                .read(cx)
                                .repo_path_to_project_path(&entry.repo_path, cx)?;
                            project.delete_file(project_path, true, cx)
                        })
                    })
                    .collect::<Vec<_>>()
            })?;
            let to_unstage = to_delete
                .into_iter()
                .filter(|entry| !entry.status.staging().is_fully_unstaged())
                .collect();
            this.update(cx, |this, cx| this.change_file_stage(false, to_unstage, cx))?;
            for task in tasks {
                task.await?;
            }
            Ok(())
        })
        .detach_and_prompt_err("Failed to trash files", window, cx, |e, _, _| {
            Some(format!("{e}"))
        });
    }

    pub fn stage_all(&mut self, _: &StageAll, _window: &mut Window, cx: &mut Context<Self>) {
        let entries = self
            .entries
            .iter()
            .filter_map(|entry| entry.status_entry())
            .filter(|status_entry| status_entry.staging.has_unstaged())
            .cloned()
            .collect::<Vec<_>>();
        self.change_file_stage(true, entries, cx);
    }

    pub fn unstage_all(&mut self, _: &UnstageAll, _window: &mut Window, cx: &mut Context<Self>) {
        let entries = self
            .entries
            .iter()
            .filter_map(|entry| entry.status_entry())
            .filter(|status_entry| status_entry.staging.has_staged())
            .cloned()
            .collect::<Vec<_>>();
        self.change_file_stage(false, entries, cx);
    }

    fn toggle_staged_for_entry(
        &mut self,
        entry: &GitListEntry,
        _window: &mut Window,
        cx: &mut Context<Self>,
    ) {
        let Some(active_repository) = self.active_repository.as_ref() else {
            return;
        };
        let (stage, repo_paths) = match entry {
            GitListEntry::GitStatusEntry(status_entry) => {
                if status_entry.status.staging().is_fully_staged() {
                    (false, vec![status_entry.clone()])
                } else {
                    (true, vec![status_entry.clone()])
                }
            }
            GitListEntry::Header(section) => {
                let goal_staged_state = !self.header_state(section.header).selected();
                let repository = active_repository.read(cx);
                let entries = self
                    .entries
                    .iter()
                    .filter_map(|entry| entry.status_entry())
                    .filter(|status_entry| {
                        section.contains(&status_entry, repository)
                            && status_entry.staging.as_bool() != Some(goal_staged_state)
                    })
                    .map(|status_entry| status_entry.clone())
                    .collect::<Vec<_>>();

                (goal_staged_state, entries)
            }
        };
        self.change_file_stage(stage, repo_paths, cx);
    }

    fn change_file_stage(
        &mut self,
        stage: bool,
        entries: Vec<GitStatusEntry>,
        cx: &mut Context<Self>,
    ) {
        let Some(active_repository) = self.active_repository.clone() else {
            return;
        };
        let op_id = self.pending.iter().map(|p| p.op_id).max().unwrap_or(0) + 1;
        self.pending.push(PendingOperation {
            op_id,
            target_status: if stage {
                TargetStatus::Staged
            } else {
                TargetStatus::Unstaged
            },
            entries: entries.clone(),
            finished: false,
        });
        let repository = active_repository.read(cx);
        self.update_counts(repository);
        cx.notify();

        cx.spawn({
            async move |this, cx| {
                let result = cx
                    .update(|cx| {
                        if stage {
                            active_repository.update(cx, |repo, cx| {
                                let repo_paths = entries
                                    .iter()
                                    .map(|entry| entry.repo_path.clone())
                                    .collect();
                                repo.stage_entries(repo_paths, cx)
                            })
                        } else {
                            active_repository.update(cx, |repo, cx| {
                                let repo_paths = entries
                                    .iter()
                                    .map(|entry| entry.repo_path.clone())
                                    .collect();
                                repo.unstage_entries(repo_paths, cx)
                            })
                        }
                    })?
                    .await;

                this.update(cx, |this, cx| {
                    for pending in this.pending.iter_mut() {
                        if pending.op_id == op_id {
                            pending.finished = true
                        }
                    }
                    result
                        .map_err(|e| {
                            this.show_error_toast(if stage { "add" } else { "reset" }, e, cx);
                        })
                        .ok();
                    cx.notify();
                })
            }
        })
        .detach();
    }

    pub fn total_staged_count(&self) -> usize {
        self.tracked_staged_count + self.new_staged_count + self.conflicted_staged_count
    }

    pub fn commit_message_buffer(&self, cx: &App) -> Entity<Buffer> {
        self.commit_editor
            .read(cx)
            .buffer()
            .read(cx)
            .as_singleton()
            .unwrap()
            .clone()
    }

    fn toggle_staged_for_selected(
        &mut self,
        _: &git::ToggleStaged,
        window: &mut Window,
        cx: &mut Context<Self>,
    ) {
        if let Some(selected_entry) = self.get_selected_entry().cloned() {
            self.toggle_staged_for_entry(&selected_entry, window, cx);
        }
    }

    fn stage_selected(&mut self, _: &git::StageFile, _window: &mut Window, cx: &mut Context<Self>) {
        let Some(selected_entry) = self.get_selected_entry() else {
            return;
        };
        let Some(status_entry) = selected_entry.status_entry() else {
            return;
        };
        if status_entry.staging != StageStatus::Staged {
            self.change_file_stage(true, vec![status_entry.clone()], cx);
        }
    }

    fn unstage_selected(
        &mut self,
        _: &git::UnstageFile,
        _window: &mut Window,
        cx: &mut Context<Self>,
    ) {
        let Some(selected_entry) = self.get_selected_entry() else {
            return;
        };
        let Some(status_entry) = selected_entry.status_entry() else {
            return;
        };
        if status_entry.staging != StageStatus::Unstaged {
            self.change_file_stage(false, vec![status_entry.clone()], cx);
        }
    }

    fn commit(&mut self, _: &git::Commit, window: &mut Window, cx: &mut Context<Self>) {
        if self.amend_pending {
            return;
        }
        if self
            .commit_editor
            .focus_handle(cx)
            .contains_focused(window, cx)
        {
            telemetry::event!("Git Committed", source = "Git Panel");
            self.commit_changes(CommitOptions { amend: false }, window, cx)
        } else {
            cx.propagate();
        }
    }

    fn amend(&mut self, _: &git::Amend, window: &mut Window, cx: &mut Context<Self>) {
        if self
            .commit_editor
            .focus_handle(cx)
            .contains_focused(window, cx)
        {
            if self
                .active_repository
                .as_ref()
                .and_then(|repo| repo.read(cx).head_commit.as_ref())
                .is_some()
            {
                if !self.amend_pending {
                    self.set_amend_pending(true, cx);
                    self.load_last_commit_message_if_empty(cx);
                } else {
                    telemetry::event!("Git Amended", source = "Git Panel");
                    self.set_amend_pending(false, cx);
                    self.commit_changes(CommitOptions { amend: true }, window, cx);
                }
            }
        } else {
            cx.propagate();
        }
    }

    pub fn load_last_commit_message_if_empty(&mut self, cx: &mut Context<Self>) {
        if !self.commit_editor.read(cx).is_empty(cx) {
            return;
        }
        let Some(active_repository) = self.active_repository.as_ref() else {
            return;
        };
        let Some(recent_sha) = active_repository
            .read(cx)
            .head_commit
            .as_ref()
            .map(|commit| commit.sha.to_string())
        else {
            return;
        };
        let detail_task = self.load_commit_details(recent_sha, cx);
        cx.spawn(async move |this, cx| {
            if let Ok(message) = detail_task.await.map(|detail| detail.message) {
                this.update(cx, |this, cx| {
                    this.commit_message_buffer(cx).update(cx, |buffer, cx| {
                        let start = buffer.anchor_before(0);
                        let end = buffer.anchor_after(buffer.len());
                        buffer.edit([(start..end, message)], None, cx);
                    });
                })
                .log_err();
            }
        })
        .detach();
    }

    fn cancel(&mut self, _: &git::Cancel, _: &mut Window, cx: &mut Context<Self>) {
        if self.amend_pending {
            self.set_amend_pending(false, cx);
        }
    }

    fn custom_or_suggested_commit_message(
        &self,
        window: &mut Window,
        cx: &mut Context<Self>,
    ) -> Option<String> {
        let git_commit_language = self.commit_editor.read(cx).language_at(0, cx);
        let message = self.commit_editor.read(cx).text(cx);
        if message.is_empty() {
            return self
                .suggest_commit_message(cx)
                .filter(|message| !message.trim().is_empty());
        } else if message.trim().is_empty() {
            return None;
        }
        let buffer = cx.new(|cx| {
            let mut buffer = Buffer::local(message, cx);
            buffer.set_language(git_commit_language, cx);
            buffer
        });
        let editor = cx.new(|cx| Editor::for_buffer(buffer, None, window, cx));
        let wrapped_message = editor.update(cx, |editor, cx| {
            editor.select_all(&Default::default(), window, cx);
            editor.rewrap(&Default::default(), window, cx);
            editor.text(cx)
        });
        if wrapped_message.trim().is_empty() {
            return None;
        }
        Some(wrapped_message)
    }

    fn has_commit_message(&self, cx: &mut Context<Self>) -> bool {
        let text = self.commit_editor.read(cx).text(cx);
        if !text.trim().is_empty() {
            return true;
        } else if text.is_empty() {
            return self
                .suggest_commit_message(cx)
                .is_some_and(|text| !text.trim().is_empty());
        } else {
            return false;
        }
    }

    pub(crate) fn commit_changes(
        &mut self,
        options: CommitOptions,
        window: &mut Window,
        cx: &mut Context<Self>,
    ) {
        let Some(active_repository) = self.active_repository.clone() else {
            return;
        };
        let error_spawn = |message, window: &mut Window, cx: &mut App| {
            let prompt = window.prompt(PromptLevel::Warning, message, None, &["Ok"], cx);
            cx.spawn(async move |_| {
                prompt.await.ok();
            })
            .detach();
        };

        if self.has_unstaged_conflicts() {
            error_spawn(
                "There are still conflicts. You must stage these before committing",
                window,
                cx,
            );
            return;
        }

        let commit_message = self.custom_or_suggested_commit_message(window, cx);

        let Some(mut message) = commit_message else {
            self.commit_editor.read(cx).focus_handle(cx).focus(window);
            return;
        };

        if self.add_coauthors {
            self.fill_co_authors(&mut message, cx);
        }

        let task = if self.has_staged_changes() {
            // Repository serializes all git operations, so we can just send a commit immediately
            let commit_task = active_repository.update(cx, |repo, cx| {
                repo.commit(message.into(), None, options, cx)
            });
            cx.background_spawn(async move { commit_task.await? })
        } else {
            let changed_files = self
                .entries
                .iter()
                .filter_map(|entry| entry.status_entry())
                .filter(|status_entry| !status_entry.status.is_created())
                .map(|status_entry| status_entry.repo_path.clone())
                .collect::<Vec<_>>();

            if changed_files.is_empty() {
                error_spawn("No changes to commit", window, cx);
                return;
            }

            let stage_task =
                active_repository.update(cx, |repo, cx| repo.stage_entries(changed_files, cx));
            cx.spawn(async move |_, cx| {
                stage_task.await?;
                let commit_task = active_repository.update(cx, |repo, cx| {
                    repo.commit(message.into(), None, options, cx)
                })?;
                commit_task.await?
            })
        };
        let task = cx.spawn_in(window, async move |this, cx| {
            let result = task.await;
            this.update_in(cx, |this, window, cx| {
                this.pending_commit.take();
                match result {
                    Ok(()) => {
                        this.commit_editor
                            .update(cx, |editor, cx| editor.clear(window, cx));
                    }
                    Err(e) => this.show_error_toast("commit", e, cx),
                }
            })
            .ok();
        });

        self.pending_commit = Some(task);
    }

    fn uncommit(&mut self, window: &mut Window, cx: &mut Context<Self>) {
        let Some(repo) = self.active_repository.clone() else {
            return;
        };
        telemetry::event!("Git Uncommitted");

        let confirmation = self.check_for_pushed_commits(window, cx);
        let prior_head = self.load_commit_details("HEAD".to_string(), cx);

        let task = cx.spawn_in(window, async move |this, cx| {
            let result = maybe!(async {
                if let Ok(true) = confirmation.await {
                    let prior_head = prior_head.await?;

                    repo.update(cx, |repo, cx| {
                        repo.reset("HEAD^".to_string(), ResetMode::Soft, cx)
                    })?
                    .await??;

                    Ok(Some(prior_head))
                } else {
                    Ok(None)
                }
            })
            .await;

            this.update_in(cx, |this, window, cx| {
                this.pending_commit.take();
                match result {
                    Ok(None) => {}
                    Ok(Some(prior_commit)) => {
                        this.commit_editor.update(cx, |editor, cx| {
                            editor.set_text(prior_commit.message, window, cx)
                        });
                    }
                    Err(e) => this.show_error_toast("reset", e, cx),
                }
            })
            .ok();
        });

        self.pending_commit = Some(task);
    }

    fn check_for_pushed_commits(
        &mut self,
        window: &mut Window,
        cx: &mut Context<Self>,
    ) -> impl Future<Output = anyhow::Result<bool>> + use<> {
        let repo = self.active_repository.clone();
        let mut cx = window.to_async(cx);

        async move {
            let repo = repo.context("No active repository")?;

            let pushed_to: Vec<SharedString> = repo
                .update(&mut cx, |repo, _| repo.check_for_pushed_commits())?
                .await??;

            if pushed_to.is_empty() {
                Ok(true)
            } else {
                #[derive(strum::EnumIter, strum::VariantNames)]
                #[strum(serialize_all = "title_case")]
                enum CancelUncommit {
                    Uncommit,
                    Cancel,
                }
                let detail = format!(
                    "This commit was already pushed to {}.",
                    pushed_to.into_iter().join(", ")
                );
                let result = cx
                    .update(|window, cx| prompt("Are you sure?", Some(&detail), window, cx))?
                    .await?;

                match result {
                    CancelUncommit::Cancel => Ok(false),
                    CancelUncommit::Uncommit => Ok(true),
                }
            }
        }
    }

    /// Suggests a commit message based on the changed files and their statuses
    pub fn suggest_commit_message(&self, cx: &App) -> Option<String> {
        if let Some(merge_message) = self
            .active_repository
            .as_ref()
            .and_then(|repo| repo.read(cx).merge.message.as_ref())
        {
            return Some(merge_message.to_string());
        }

        let git_status_entry = if let Some(staged_entry) = &self.single_staged_entry {
            Some(staged_entry)
        } else if let Some(single_tracked_entry) = &self.single_tracked_entry {
            Some(single_tracked_entry)
        } else {
            None
        }?;

        let action_text = if git_status_entry.status.is_deleted() {
            Some("Delete")
        } else if git_status_entry.status.is_created() {
            Some("Create")
        } else if git_status_entry.status.is_modified() {
            Some("Update")
        } else {
            None
        }?;

        let file_name = git_status_entry
            .repo_path
            .file_name()
            .unwrap_or_default()
            .to_string_lossy();

        Some(format!("{} {}", action_text, file_name))
    }

    fn generate_commit_message_action(
        &mut self,
        _: &git::GenerateCommitMessage,
        _window: &mut Window,
        cx: &mut Context<Self>,
    ) {
        self.generate_commit_message(cx);
    }

    /// Generates a commit message using an LLM.
    pub fn generate_commit_message(&mut self, cx: &mut Context<Self>) {
        if !self.can_commit() {
            return;
        }

        let model = match current_language_model(cx) {
            Some(value) => value,
            None => return,
        };

        let Some(repo) = self.active_repository.as_ref() else {
            return;
        };

        telemetry::event!("Git Commit Message Generated");

        let diff = repo.update(cx, |repo, cx| {
            if self.has_staged_changes() {
                repo.diff(DiffType::HeadToIndex, cx)
            } else {
                repo.diff(DiffType::HeadToWorktree, cx)
            }
        });

        let temperature = AgentSettings::temperature_for_model(&model, cx);

        self.generate_commit_message_task = Some(cx.spawn(async move |this, cx| {
             async move {
                let _defer = cx.on_drop(&this, |this, _cx| {
                    this.generate_commit_message_task.take();
                });

                let mut diff_text = match diff.await {
                    Ok(result) => match result {
                        Ok(text) => text,
                        Err(e) => {
                            Self::show_commit_message_error(&this, &e, cx);
                            return anyhow::Ok(());
                        }
                    },
                    Err(e) => {
                        Self::show_commit_message_error(&this, &e, cx);
                        return anyhow::Ok(());
                    }
                };

                const ONE_MB: usize = 1_000_000;
                if diff_text.len() > ONE_MB {
                    diff_text = diff_text.chars().take(ONE_MB).collect()
                }

                let subject = this.update(cx, |this, cx| {
                    this.commit_editor.read(cx).text(cx).lines().next().map(ToOwned::to_owned).unwrap_or_default()
                })?;

                let text_empty = subject.trim().is_empty();

                let content = if text_empty {
                    format!("{PROMPT}\nHere are the changes in this commit:\n{diff_text}")
                } else {
                    format!("{PROMPT}\nHere is the user's subject line:\n{subject}\nHere are the changes in this commit:\n{diff_text}\n")
                };

                const PROMPT: &str = include_str!("commit_message_prompt.txt");

                let request = LanguageModelRequest {
                    thread_id: None,
                    prompt_id: None,
                    intent: Some(CompletionIntent::GenerateGitCommitMessage),
                    mode: None,
                    messages: vec![LanguageModelRequestMessage {
                        role: Role::User,
                        content: vec![content.into()],
                        cache: false,
                    }],
                    tools: Vec::new(),
                    tool_choice: None,
                    stop: Vec::new(),
                    temperature,
                };

                let stream = model.stream_completion_text(request, &cx);
                match stream.await {
                    Ok(mut messages) => {
                        if !text_empty {
                            this.update(cx, |this, cx| {
                                this.commit_message_buffer(cx).update(cx, |buffer, cx| {
                                    let insert_position = buffer.anchor_before(buffer.len());
                                    buffer.edit([(insert_position..insert_position, "\n")], None, cx)
                                });
                            })?;
                        }

                        while let Some(message) = messages.stream.next().await {
                            match message {
                                Ok(text) => {
                                    this.update(cx, |this, cx| {
                                        this.commit_message_buffer(cx).update(cx, |buffer, cx| {
                                            let insert_position = buffer.anchor_before(buffer.len());
                                            buffer.edit([(insert_position..insert_position, text)], None, cx);
                                        });
                                    })?;
                                }
                                Err(e) => {
                                    Self::show_commit_message_error(&this, &e, cx);
                                    break;
                                }
                            }
                        }
                    }
                    Err(e) => {
                        Self::show_commit_message_error(&this, &e, cx);
                    }
                }

                anyhow::Ok(())
            }
            .log_err().await
        }));
    }

    fn get_fetch_options(
        &self,
        window: &mut Window,
        cx: &mut Context<Self>,
    ) -> Task<Option<FetchOptions>> {
        let repo = self.active_repository.clone();
        let workspace = self.workspace.clone();

        cx.spawn_in(window, async move |_, cx| {
            let repo = repo?;
            let remotes = repo
                .update(cx, |repo, _| repo.get_remotes(None))
                .ok()?
                .await
                .ok()?
                .log_err()?;

            let mut remotes: Vec<_> = remotes.into_iter().map(FetchOptions::Remote).collect();
            if remotes.len() > 1 {
                remotes.push(FetchOptions::All);
            }
            let selection = cx
                .update(|window, cx| {
                    picker_prompt::prompt(
                        "Pick which remote to fetch",
                        remotes.iter().map(|r| r.name()).collect(),
                        workspace,
                        window,
                        cx,
                    )
                })
                .ok()?
                .await?;
            remotes.get(selection).cloned()
        })
    }

    pub(crate) fn fetch(
        &mut self,
        is_fetch_all: bool,
        window: &mut Window,
        cx: &mut Context<Self>,
    ) {
        if !self.can_push_and_pull(cx) {
            return;
        }

        let Some(repo) = self.active_repository.clone() else {
            return;
        };
        telemetry::event!("Git Fetched");
        let askpass = self.askpass_delegate("git fetch", window, cx);
        let this = cx.weak_entity();

        let fetch_options = if is_fetch_all {
            Task::ready(Some(FetchOptions::All))
        } else {
            self.get_fetch_options(window, cx)
        };

        window
            .spawn(cx, async move |cx| {
                let Some(fetch_options) = fetch_options.await else {
                    return Ok(());
                };
                let fetch = repo.update(cx, |repo, cx| {
                    repo.fetch(fetch_options.clone(), askpass, cx)
                })?;

                let remote_message = fetch.await?;
                this.update(cx, |this, cx| {
                    let action = match fetch_options {
                        FetchOptions::All => RemoteAction::Fetch(None),
                        FetchOptions::Remote(remote) => RemoteAction::Fetch(Some(remote)),
                    };
                    match remote_message {
                        Ok(remote_message) => this.show_remote_output(action, remote_message, cx),
                        Err(e) => {
                            log::error!("Error while fetching {:?}", e);
                            this.show_error_toast(action.name(), e, cx)
                        }
                    }

                    anyhow::Ok(())
                })
                .ok();
                anyhow::Ok(())
            })
            .detach_and_log_err(cx);
    }

    pub(crate) fn git_init(&mut self, window: &mut Window, cx: &mut Context<Self>) {
        let worktrees = self
            .project
            .read(cx)
            .visible_worktrees(cx)
            .collect::<Vec<_>>();

        let worktree = if worktrees.len() == 1 {
            Task::ready(Some(worktrees.first().unwrap().clone()))
        } else if worktrees.len() == 0 {
            let result = window.prompt(
                PromptLevel::Warning,
                "Unable to initialize a git repository",
                Some("Open a directory first"),
                &["Ok"],
                cx,
            );
            cx.background_executor()
                .spawn(async move {
                    result.await.ok();
                })
                .detach();
            return;
        } else {
            let worktree_directories = worktrees
                .iter()
                .map(|worktree| worktree.read(cx).abs_path())
                .map(|worktree_abs_path| {
                    if let Ok(path) = worktree_abs_path.strip_prefix(util::paths::home_dir()) {
                        Path::new("~")
                            .join(path)
                            .to_string_lossy()
                            .to_string()
                            .into()
                    } else {
                        worktree_abs_path.to_string_lossy().to_string().into()
                    }
                })
                .collect_vec();
            let prompt = picker_prompt::prompt(
                "Where would you like to initialize this git repository?",
                worktree_directories,
                self.workspace.clone(),
                window,
                cx,
            );

            cx.spawn(async move |_, _| prompt.await.map(|ix| worktrees[ix].clone()))
        };

        cx.spawn_in(window, async move |this, cx| {
            let worktree = match worktree.await {
                Some(worktree) => worktree,
                None => {
                    return;
                }
            };

            let Ok(result) = this.update(cx, |this, cx| {
                let fallback_branch_name = GitPanelSettings::get_global(cx)
                    .fallback_branch_name
                    .clone();
                this.project.read(cx).git_init(
                    worktree.read(cx).abs_path(),
                    fallback_branch_name,
                    cx,
                )
            }) else {
                return;
            };

            let result = result.await;

            this.update_in(cx, |this, _, cx| match result {
                Ok(()) => {}
                Err(e) => this.show_error_toast("init", e, cx),
            })
            .ok();
        })
        .detach();
    }

    pub(crate) fn pull(&mut self, window: &mut Window, cx: &mut Context<Self>) {
        if !self.can_push_and_pull(cx) {
            return;
        }
        let Some(repo) = self.active_repository.clone() else {
            return;
        };
        let Some(branch) = repo.read(cx).branch.as_ref() else {
            return;
        };
        telemetry::event!("Git Pulled");
        let branch = branch.clone();
        let remote = self.get_remote(false, window, cx);
        cx.spawn_in(window, async move |this, cx| {
            let remote = match remote.await {
                Ok(Some(remote)) => remote,
                Ok(None) => {
                    return Ok(());
                }
                Err(e) => {
                    log::error!("Failed to get current remote: {}", e);
                    this.update(cx, |this, cx| this.show_error_toast("pull", e, cx))
                        .ok();
                    return Ok(());
                }
            };

            let askpass = this.update_in(cx, |this, window, cx| {
                this.askpass_delegate(format!("git pull {}", remote.name), window, cx)
            })?;

            let pull = repo.update(cx, |repo, cx| {
                repo.pull(
                    branch.name().to_owned().into(),
                    remote.name.clone(),
                    askpass,
                    cx,
                )
            })?;

            let remote_message = pull.await?;

            let action = RemoteAction::Pull(remote);
            this.update(cx, |this, cx| match remote_message {
                Ok(remote_message) => this.show_remote_output(action, remote_message, cx),
                Err(e) => {
                    log::error!("Error while pulling {:?}", e);
                    this.show_error_toast(action.name(), e, cx)
                }
            })
            .ok();

            anyhow::Ok(())
        })
        .detach_and_log_err(cx);
    }

    pub(crate) fn push(
        &mut self,
        force_push: bool,
        select_remote: bool,
        window: &mut Window,
        cx: &mut Context<Self>,
    ) {
        if !self.can_push_and_pull(cx) {
            return;
        }
        let Some(repo) = self.active_repository.clone() else {
            return;
        };
        let Some(branch) = repo.read(cx).branch.as_ref() else {
            return;
        };
        telemetry::event!("Git Pushed");
        let branch = branch.clone();

        let options = if force_push {
            Some(PushOptions::Force)
        } else {
            match branch.upstream {
                Some(Upstream {
                    tracking: UpstreamTracking::Gone,
                    ..
                })
                | None => Some(PushOptions::SetUpstream),
                _ => None,
            }
        };
        let remote = self.get_remote(select_remote, window, cx);

        cx.spawn_in(window, async move |this, cx| {
            let remote = match remote.await {
                Ok(Some(remote)) => remote,
                Ok(None) => {
                    return Ok(());
                }
                Err(e) => {
                    log::error!("Failed to get current remote: {}", e);
                    this.update(cx, |this, cx| this.show_error_toast("push", e, cx))
                        .ok();
                    return Ok(());
                }
            };

            let askpass_delegate = this.update_in(cx, |this, window, cx| {
                this.askpass_delegate(format!("git push {}", remote.name), window, cx)
            })?;

            let push = repo.update(cx, |repo, cx| {
                repo.push(
                    branch.name().to_owned().into(),
                    remote.name.clone(),
                    options,
                    askpass_delegate,
                    cx,
                )
            })?;

            let remote_output = push.await?;

            let action = RemoteAction::Push(branch.name().to_owned().into(), remote);
            this.update(cx, |this, cx| match remote_output {
                Ok(remote_message) => this.show_remote_output(action, remote_message, cx),
                Err(e) => {
                    log::error!("Error while pushing {:?}", e);
                    this.show_error_toast(action.name(), e, cx)
                }
            })?;

            anyhow::Ok(())
        })
        .detach_and_log_err(cx);
    }

    fn askpass_delegate(
        &self,
        operation: impl Into<SharedString>,
        window: &mut Window,
        cx: &mut Context<Self>,
    ) -> AskPassDelegate {
        let this = cx.weak_entity();
        let operation = operation.into();
        let window = window.window_handle();
        AskPassDelegate::new(&mut cx.to_async(), move |prompt, tx, cx| {
            window
                .update(cx, |_, window, cx| {
                    this.update(cx, |this, cx| {
                        this.workspace.update(cx, |workspace, cx| {
                            workspace.toggle_modal(window, cx, |window, cx| {
                                AskPassModal::new(operation.clone(), prompt.into(), tx, window, cx)
                            });
                        })
                    })
                })
                .ok();
        })
    }

    fn can_push_and_pull(&self, cx: &App) -> bool {
        !self.project.read(cx).is_via_collab()
    }

    fn get_remote(
        &mut self,
        always_select: bool,
        window: &mut Window,
        cx: &mut Context<Self>,
    ) -> impl Future<Output = anyhow::Result<Option<Remote>>> + use<> {
        let repo = self.active_repository.clone();
        let workspace = self.workspace.clone();
        let mut cx = window.to_async(cx);

        async move {
            let repo = repo.context("No active repository")?;
            let current_remotes: Vec<Remote> = repo
                .update(&mut cx, |repo, _| {
                    let current_branch = if always_select {
                        None
                    } else {
                        let current_branch = repo.branch.as_ref().context("No active branch")?;
                        Some(current_branch.name().to_string())
                    };
                    anyhow::Ok(repo.get_remotes(current_branch))
                })??
                .await??;

            let current_remotes: Vec<_> = current_remotes
                .into_iter()
                .map(|remotes| remotes.name)
                .collect();
            let selection = cx
                .update(|window, cx| {
                    picker_prompt::prompt(
                        "Pick which remote to push to",
                        current_remotes.clone(),
                        workspace,
                        window,
                        cx,
                    )
                })?
                .await;

            Ok(selection.map(|selection| Remote {
                name: current_remotes[selection].clone(),
            }))
        }
    }

    fn potential_co_authors(&self, cx: &App) -> Vec<(String, String)> {
        let mut new_co_authors = Vec::new();
        let project = self.project.read(cx);

        let Some(room) = self
            .workspace
            .upgrade()
            .and_then(|workspace| workspace.read(cx).active_call()?.read(cx).room().cloned())
        else {
            return Vec::default();
        };

        let room = room.read(cx);

        for (peer_id, collaborator) in project.collaborators() {
            if collaborator.is_host {
                continue;
            }

            let Some(participant) = room.remote_participant_for_peer_id(*peer_id) else {
                continue;
            };
            if participant.can_write() && participant.user.email.is_some() {
                let email = participant.user.email.clone().unwrap();

                new_co_authors.push((
                    participant
                        .user
                        .name
                        .clone()
                        .unwrap_or_else(|| participant.user.github_login.clone()),
                    email,
                ))
            }
        }
        if !project.is_local() && !project.is_read_only(cx) {
            if let Some(user) = room.local_participant_user(cx) {
                if let Some(email) = user.email.clone() {
                    new_co_authors.push((
                        user.name
                            .clone()
                            .unwrap_or_else(|| user.github_login.clone()),
                        email.clone(),
                    ))
                }
            }
        }
        new_co_authors
    }

    fn toggle_fill_co_authors(
        &mut self,
        _: &ToggleFillCoAuthors,
        _: &mut Window,
        cx: &mut Context<Self>,
    ) {
        self.add_coauthors = !self.add_coauthors;
        cx.notify();
    }

    fn fill_co_authors(&mut self, message: &mut String, cx: &mut Context<Self>) {
        const CO_AUTHOR_PREFIX: &str = "Co-authored-by: ";

        let existing_text = message.to_ascii_lowercase();
        let lowercase_co_author_prefix = CO_AUTHOR_PREFIX.to_lowercase();
        let mut ends_with_co_authors = false;
        let existing_co_authors = existing_text
            .lines()
            .filter_map(|line| {
                let line = line.trim();
                if line.starts_with(&lowercase_co_author_prefix) {
                    ends_with_co_authors = true;
                    Some(line)
                } else {
                    ends_with_co_authors = false;
                    None
                }
            })
            .collect::<HashSet<_>>();

        let new_co_authors = self
            .potential_co_authors(cx)
            .into_iter()
            .filter(|(_, email)| {
                !existing_co_authors
                    .iter()
                    .any(|existing| existing.contains(email.as_str()))
            })
            .collect::<Vec<_>>();

        if new_co_authors.is_empty() {
            return;
        }

        if !ends_with_co_authors {
            message.push('\n');
        }
        for (name, email) in new_co_authors {
            message.push('\n');
            message.push_str(CO_AUTHOR_PREFIX);
            message.push_str(&name);
            message.push_str(" <");
            message.push_str(&email);
            message.push('>');
        }
        message.push('\n');
    }

    fn schedule_update(
        &mut self,
        clear_pending: bool,
        window: &mut Window,
        cx: &mut Context<Self>,
    ) {
        let handle = cx.entity().downgrade();
        self.reopen_commit_buffer(window, cx);
        self.update_visible_entries_task = cx.spawn_in(window, async move |_, cx| {
            cx.background_executor().timer(UPDATE_DEBOUNCE).await;
            if let Some(git_panel) = handle.upgrade() {
                git_panel
                    .update_in(cx, |git_panel, window, cx| {
                        if clear_pending {
                            git_panel.clear_pending();
                        }
                        git_panel.update_visible_entries(cx);
                        git_panel.update_scrollbar_properties(window, cx);
                    })
                    .ok();
            }
        });
    }

    fn reopen_commit_buffer(&mut self, window: &mut Window, cx: &mut Context<Self>) {
        let Some(active_repo) = self.active_repository.as_ref() else {
            return;
        };
        let load_buffer = active_repo.update(cx, |active_repo, cx| {
            let project = self.project.read(cx);
            active_repo.open_commit_buffer(
                Some(project.languages().clone()),
                project.buffer_store().clone(),
                cx,
            )
        });

        cx.spawn_in(window, async move |git_panel, cx| {
            let buffer = load_buffer.await?;
            git_panel.update_in(cx, |git_panel, window, cx| {
                if git_panel
                    .commit_editor
                    .read(cx)
                    .buffer()
                    .read(cx)
                    .as_singleton()
                    .as_ref()
                    != Some(&buffer)
                {
                    git_panel.commit_editor = cx.new(|cx| {
                        commit_message_editor(
                            buffer,
                            git_panel.suggest_commit_message(cx).map(SharedString::from),
                            git_panel.project.clone(),
                            true,
                            window,
                            cx,
                        )
                    });
                }
            })
        })
        .detach_and_log_err(cx);
    }

    fn clear_pending(&mut self) {
        self.pending.retain(|v| !v.finished)
    }

    fn update_visible_entries(&mut self, cx: &mut Context<Self>) {
        self.entries.clear();
        self.single_staged_entry.take();
        self.single_tracked_entry.take();
        self.conflicted_count = 0;
        self.conflicted_staged_count = 0;
        self.new_count = 0;
        self.tracked_count = 0;
        self.new_staged_count = 0;
        self.tracked_staged_count = 0;
        self.entry_count = 0;

        let sort_by_path = GitPanelSettings::get_global(cx).sort_by_path;

        let mut changed_entries = Vec::new();
        let mut new_entries = Vec::new();
        let mut conflict_entries = Vec::new();
        let mut last_staged = None;
        let mut staged_count = 0;
        let mut max_width_item: Option<(RepoPath, usize)> = None;

        let Some(repo) = self.active_repository.as_ref() else {
            // Just clear entries if no repository is active.
            cx.notify();
            return;
        };

        let repo = repo.read(cx);

        for entry in repo.cached_status() {
            let is_conflict = repo.had_conflict_on_last_merge_head_change(&entry.repo_path);
            let is_new = entry.status.is_created();
            let staging = entry.status.staging();

            if self.pending.iter().any(|pending| {
                pending.target_status == TargetStatus::Reverted
                    && !pending.finished
                    && pending
                        .entries
                        .iter()
                        .any(|pending| pending.repo_path == entry.repo_path)
            }) {
                continue;
            }

            let abs_path = repo.work_directory_abs_path.join(&entry.repo_path.0);
            let entry = GitStatusEntry {
                repo_path: entry.repo_path.clone(),
                abs_path,
                status: entry.status,
                staging,
            };

            if staging.has_staged() {
                staged_count += 1;
                last_staged = Some(entry.clone());
            }

            let width_estimate = Self::item_width_estimate(
                entry.parent_dir().map(|s| s.len()).unwrap_or(0),
                entry.display_name().len(),
            );

            match max_width_item.as_mut() {
                Some((repo_path, estimate)) => {
                    if width_estimate > *estimate {
                        *repo_path = entry.repo_path.clone();
                        *estimate = width_estimate;
                    }
                }
                None => max_width_item = Some((entry.repo_path.clone(), width_estimate)),
            }

            if sort_by_path {
                changed_entries.push(entry);
            } else if is_conflict {
                conflict_entries.push(entry);
            } else if is_new {
                new_entries.push(entry);
            } else {
                changed_entries.push(entry);
            }
        }

        let mut pending_staged_count = 0;
        let mut last_pending_staged = None;
        let mut pending_status_for_last_staged = None;
        for pending in self.pending.iter() {
            if pending.target_status == TargetStatus::Staged {
                pending_staged_count += pending.entries.len();
                last_pending_staged = pending.entries.iter().next().cloned();
            }
            if let Some(last_staged) = &last_staged {
                if pending
                    .entries
                    .iter()
                    .any(|entry| entry.repo_path == last_staged.repo_path)
                {
                    pending_status_for_last_staged = Some(pending.target_status);
                }
            }
        }

        if conflict_entries.len() == 0 && staged_count == 1 && pending_staged_count == 0 {
            match pending_status_for_last_staged {
                Some(TargetStatus::Staged) | None => {
                    self.single_staged_entry = last_staged;
                }
                _ => {}
            }
        } else if conflict_entries.len() == 0 && pending_staged_count == 1 {
            self.single_staged_entry = last_pending_staged;
        }

        if conflict_entries.len() == 0 && changed_entries.len() == 1 {
            self.single_tracked_entry = changed_entries.first().cloned();
        }

        if conflict_entries.len() > 0 {
            self.entries.push(GitListEntry::Header(GitHeaderEntry {
                header: Section::Conflict,
            }));
            self.entries.extend(
                conflict_entries
                    .into_iter()
                    .map(GitListEntry::GitStatusEntry),
            );
        }

        if changed_entries.len() > 0 {
            if !sort_by_path {
                self.entries.push(GitListEntry::Header(GitHeaderEntry {
                    header: Section::Tracked,
                }));
            }
            self.entries.extend(
                changed_entries
                    .into_iter()
                    .map(GitListEntry::GitStatusEntry),
            );
        }
        if new_entries.len() > 0 {
            self.entries.push(GitListEntry::Header(GitHeaderEntry {
                header: Section::New,
            }));
            self.entries
                .extend(new_entries.into_iter().map(GitListEntry::GitStatusEntry));
        }

        if let Some((repo_path, _)) = max_width_item {
            self.max_width_item_index = self.entries.iter().position(|entry| match entry {
                GitListEntry::GitStatusEntry(git_status_entry) => {
                    git_status_entry.repo_path == repo_path
                }
                GitListEntry::Header(_) => false,
            });
        }

        self.update_counts(repo);

        self.select_first_entry_if_none(cx);

        let suggested_commit_message = self.suggest_commit_message(cx);
        let placeholder_text = suggested_commit_message.unwrap_or("Enter commit message".into());

        self.commit_editor.update(cx, |editor, cx| {
            editor.set_placeholder_text(Arc::from(placeholder_text), cx)
        });

        cx.notify();
    }

    fn header_state(&self, header_type: Section) -> ToggleState {
        let (staged_count, count) = match header_type {
            Section::New => (self.new_staged_count, self.new_count),
            Section::Tracked => (self.tracked_staged_count, self.tracked_count),
            Section::Conflict => (self.conflicted_staged_count, self.conflicted_count),
        };
        if staged_count == 0 {
            ToggleState::Unselected
        } else if count == staged_count {
            ToggleState::Selected
        } else {
            ToggleState::Indeterminate
        }
    }

    fn update_counts(&mut self, repo: &Repository) {
        self.show_placeholders = false;
        self.conflicted_count = 0;
        self.conflicted_staged_count = 0;
        self.new_count = 0;
        self.tracked_count = 0;
        self.new_staged_count = 0;
        self.tracked_staged_count = 0;
        self.entry_count = 0;
        for entry in &self.entries {
            let Some(status_entry) = entry.status_entry() else {
                continue;
            };
            self.entry_count += 1;
            if repo.had_conflict_on_last_merge_head_change(&status_entry.repo_path) {
                self.conflicted_count += 1;
                if self.entry_staging(status_entry).has_staged() {
                    self.conflicted_staged_count += 1;
                }
            } else if status_entry.status.is_created() {
                self.new_count += 1;
                if self.entry_staging(status_entry).has_staged() {
                    self.new_staged_count += 1;
                }
            } else {
                self.tracked_count += 1;
                if self.entry_staging(status_entry).has_staged() {
                    self.tracked_staged_count += 1;
                }
            }
        }
    }

    fn entry_staging(&self, entry: &GitStatusEntry) -> StageStatus {
        for pending in self.pending.iter().rev() {
            if pending
                .entries
                .iter()
                .any(|pending_entry| pending_entry.repo_path == entry.repo_path)
            {
                match pending.target_status {
                    TargetStatus::Staged => return StageStatus::Staged,
                    TargetStatus::Unstaged => return StageStatus::Unstaged,
                    TargetStatus::Reverted => continue,
                    TargetStatus::Unchanged => continue,
                }
            }
        }
        entry.staging
    }

    pub(crate) fn has_staged_changes(&self) -> bool {
        self.tracked_staged_count > 0
            || self.new_staged_count > 0
            || self.conflicted_staged_count > 0
    }

    pub(crate) fn has_unstaged_changes(&self) -> bool {
        self.tracked_count > self.tracked_staged_count
            || self.new_count > self.new_staged_count
            || self.conflicted_count > self.conflicted_staged_count
    }

    fn has_tracked_changes(&self) -> bool {
        self.tracked_count > 0
    }

    pub fn has_unstaged_conflicts(&self) -> bool {
        self.conflicted_count > 0 && self.conflicted_count != self.conflicted_staged_count
    }

    fn show_error_toast(&self, action: impl Into<SharedString>, e: anyhow::Error, cx: &mut App) {
        let action = action.into();
        let Some(workspace) = self.workspace.upgrade() else {
            return;
        };

        let message = e.to_string().trim().to_string();
        if message
            .matches(git::repository::REMOTE_CANCELLED_BY_USER)
            .next()
            .is_some()
        {
            return; // Hide the cancelled by user message
        } else {
            workspace.update(cx, |workspace, cx| {
                let workspace_weak = cx.weak_entity();
                let toast = StatusToast::new(format!("git {} failed", action), cx, |this, _cx| {
                    this.icon(ToastIcon::new(IconName::XCircle).color(Color::Error))
                        .action("View Log", move |window, cx| {
                            let message = message.clone();
                            let action = action.clone();
                            workspace_weak
                                .update(cx, move |workspace, cx| {
                                    Self::open_output(action, workspace, &message, window, cx)
                                })
                                .ok();
                        })
                });
                workspace.toggle_status_toast(toast, cx)
            });
        }
    }

    fn show_commit_message_error<E>(weak_this: &WeakEntity<Self>, err: &E, cx: &mut AsyncApp)
    where
        E: std::fmt::Debug + std::fmt::Display,
    {
        if let Ok(Some(workspace)) = weak_this.update(cx, |this, _cx| this.workspace.upgrade()) {
            let _ = workspace.update(cx, |workspace, cx| {
                struct CommitMessageError;
                let notification_id = NotificationId::unique::<CommitMessageError>();
                workspace.show_notification(notification_id, cx, |cx| {
                    cx.new(|cx| {
                        ErrorMessagePrompt::new(
                            format!("Failed to generate commit message: {err}"),
                            cx,
                        )
                    })
                });
            });
        }
    }

    fn show_remote_output(&self, action: RemoteAction, info: RemoteCommandOutput, cx: &mut App) {
        let Some(workspace) = self.workspace.upgrade() else {
            return;
        };

        workspace.update(cx, |workspace, cx| {
            let SuccessMessage { message, style } = remote_output::format_output(&action, info);
            let workspace_weak = cx.weak_entity();
            let operation = action.name();

            let status_toast = StatusToast::new(message, cx, move |this, _cx| {
                use remote_output::SuccessStyle::*;
                match style {
                    Toast { .. } => this,
                    ToastWithLog { output } => this
                        .icon(ToastIcon::new(IconName::GitBranchSmall).color(Color::Muted))
                        .action("View Log", move |window, cx| {
                            let output = output.clone();
                            let output =
                                format!("stdout:\n{}\nstderr:\n{}", output.stdout, output.stderr);
                            workspace_weak
                                .update(cx, move |workspace, cx| {
                                    Self::open_output(operation, workspace, &output, window, cx)
                                })
                                .ok();
                        }),
                    PushPrLink { link } => this
                        .icon(ToastIcon::new(IconName::GitBranchSmall).color(Color::Muted))
                        .action("Open Pull Request", move |_, cx| cx.open_url(&link)),
                }
            });
            workspace.toggle_status_toast(status_toast, cx)
        });
    }

    fn open_output(
        operation: impl Into<SharedString>,
        workspace: &mut Workspace,
        output: &str,
        window: &mut Window,
        cx: &mut Context<Workspace>,
    ) {
        let operation = operation.into();
        let buffer = cx.new(|cx| Buffer::local(output, cx));
        buffer.update(cx, |buffer, cx| {
            buffer.set_capability(language::Capability::ReadOnly, cx);
        });
        let editor = cx.new(|cx| {
            let mut editor = Editor::for_buffer(buffer, None, window, cx);
            editor.buffer().update(cx, |buffer, cx| {
                buffer.set_title(format!("Output from git {operation}"), cx);
            });
            editor.set_read_only(true);
            editor
        });

        workspace.add_item_to_center(Box::new(editor), window, cx);
    }

    pub fn can_commit(&self) -> bool {
        (self.has_staged_changes() || self.has_tracked_changes()) && !self.has_unstaged_conflicts()
    }

    pub fn can_stage_all(&self) -> bool {
        self.has_unstaged_changes()
    }

    pub fn can_unstage_all(&self) -> bool {
        self.has_staged_changes()
    }

    // eventually we'll need to take depth into account here
    // if we add a tree view
    fn item_width_estimate(path: usize, file_name: usize) -> usize {
        path + file_name
    }

    fn render_overflow_menu(&self, id: impl Into<ElementId>) -> impl IntoElement {
        let focus_handle = self.focus_handle.clone();
        let has_tracked_changes = self.has_tracked_changes();
        let has_staged_changes = self.has_staged_changes();
        let has_unstaged_changes = self.has_unstaged_changes();
        let has_new_changes = self.new_count > 0;

        PopoverMenu::new(id.into())
            .trigger(
                IconButton::new("overflow-menu-trigger", IconName::EllipsisVertical)
                    .icon_size(IconSize::Small)
                    .icon_color(Color::Muted),
            )
            .menu(move |window, cx| {
                Some(git_panel_context_menu(
                    focus_handle.clone(),
                    GitMenuState {
                        has_tracked_changes,
                        has_staged_changes,
                        has_unstaged_changes,
                        has_new_changes,
                    },
                    window,
                    cx,
                ))
            })
            .anchor(Corner::TopRight)
    }

    pub(crate) fn render_generate_commit_message_button(
        &self,
        cx: &Context<Self>,
    ) -> Option<AnyElement> {
        current_language_model(cx).is_some().then(|| {
            if self.generate_commit_message_task.is_some() {
                return h_flex()
                    .gap_1()
                    .child(
                        Icon::new(IconName::ArrowCircle)
                            .size(IconSize::XSmall)
                            .color(Color::Info)
                            .with_animation(
                                "arrow-circle",
                                Animation::new(Duration::from_secs(2)).repeat(),
                                |icon, delta| {
                                    icon.transform(Transformation::rotate(percentage(delta)))
                                },
                            ),
                    )
                    .child(
                        Label::new("Generating Commit...")
                            .size(LabelSize::Small)
                            .color(Color::Muted),
                    )
                    .into_any_element();
            }

            let can_commit = self.can_commit();
            let editor_focus_handle = self.commit_editor.focus_handle(cx);
            IconButton::new("generate-commit-message", IconName::AiEdit)
                .shape(ui::IconButtonShape::Square)
                .icon_color(Color::Muted)
                .tooltip(move |window, cx| {
                    if can_commit {
                        Tooltip::for_action_in(
                            "Generate Commit Message",
                            &git::GenerateCommitMessage,
                            &editor_focus_handle,
                            window,
                            cx,
                        )
                    } else {
                        Tooltip::simple("No changes to commit", cx)
                    }
                })
                .disabled(!can_commit)
                .on_click(cx.listener(move |this, _event, _window, cx| {
                    this.generate_commit_message(cx);
                }))
                .into_any_element()
        })
    }

    pub(crate) fn render_co_authors(&self, cx: &Context<Self>) -> Option<AnyElement> {
        let potential_co_authors = self.potential_co_authors(cx);

        let (tooltip_label, icon) = if self.add_coauthors {
            ("Remove co-authored-by", IconName::Person)
        } else {
            ("Add co-authored-by", IconName::UserCheck)
        };

        if potential_co_authors.is_empty() {
            None
        } else {
            Some(
                IconButton::new("co-authors", icon)
                    .shape(ui::IconButtonShape::Square)
                    .icon_color(Color::Disabled)
                    .selected_icon_color(Color::Selected)
                    .toggle_state(self.add_coauthors)
                    .tooltip(move |_, cx| {
                        let title = format!(
                            "{}:{}{}",
                            tooltip_label,
                            if potential_co_authors.len() == 1 {
                                ""
                            } else {
                                "\n"
                            },
                            potential_co_authors
                                .iter()
                                .map(|(name, email)| format!(" {} <{}>", name, email))
                                .join("\n")
                        );
                        Tooltip::simple(title, cx)
                    })
                    .on_click(cx.listener(|this, _, _, cx| {
                        this.add_coauthors = !this.add_coauthors;
                        cx.notify();
                    }))
                    .into_any_element(),
            )
        }
    }

    fn render_git_commit_menu(
        &self,
        id: impl Into<ElementId>,
        keybinding_target: Option<FocusHandle>,
    ) -> impl IntoElement {
        PopoverMenu::new(id.into())
            .trigger(
                ui::ButtonLike::new_rounded_right("commit-split-button-right")
                    .layer(ui::ElevationIndex::ModalSurface)
                    .size(ui::ButtonSize::None)
                    .child(
                        div()
                            .px_1()
                            .child(Icon::new(IconName::ChevronDownSmall).size(IconSize::XSmall)),
                    ),
            )
            .menu(move |window, cx| {
                Some(ContextMenu::build(window, cx, |context_menu, _, _| {
                    context_menu
                        .when_some(keybinding_target.clone(), |el, keybinding_target| {
                            el.context(keybinding_target.clone())
                        })
                        .action("Amend", Amend.boxed_clone())
                }))
            })
            .anchor(Corner::TopRight)
    }

    pub fn configure_commit_button(&self, cx: &mut Context<Self>) -> (bool, &'static str) {
        if self.has_unstaged_conflicts() {
            (false, "You must resolve conflicts before committing")
        } else if !self.has_staged_changes() && !self.has_tracked_changes() {
            (false, "No changes to commit")
        } else if self.pending_commit.is_some() {
            (false, "Commit in progress")
        } else if !self.has_commit_message(cx) {
            (false, "No commit message")
        } else if !self.has_write_access(cx) {
            (false, "You do not have write access to this project")
        } else {
            (true, self.commit_button_title())
        }
    }

    pub fn commit_button_title(&self) -> &'static str {
        if self.amend_pending {
            if self.has_staged_changes() {
                "Amend"
            } else {
                "Amend Tracked"
            }
        } else {
            if self.has_staged_changes() {
                "Commit"
            } else {
                "Commit Tracked"
            }
        }
    }

    fn expand_commit_editor(
        &mut self,
        _: &git::ExpandCommitEditor,
        window: &mut Window,
        cx: &mut Context<Self>,
    ) {
        let workspace = self.workspace.clone();
        window.defer(cx, move |window, cx| {
            workspace
                .update(cx, |workspace, cx| {
                    CommitModal::toggle(workspace, None, window, cx)
                })
                .ok();
        })
    }

    fn render_panel_header(
        &self,
        window: &mut Window,
        cx: &mut Context<Self>,
    ) -> Option<impl IntoElement> {
        self.active_repository.as_ref()?;

        let text;
        let action;
        let tooltip;
        if self.total_staged_count() == self.entry_count && self.entry_count > 0 {
            text = "Unstage All";
            action = git::UnstageAll.boxed_clone();
            tooltip = "git reset";
        } else {
            text = "Stage All";
            action = git::StageAll.boxed_clone();
            tooltip = "git add --all ."
        }

        let change_string = match self.entry_count {
            0 => "No Changes".to_string(),
            1 => "1 Change".to_string(),
            _ => format!("{} Changes", self.entry_count),
        };

        Some(
            self.panel_header_container(window, cx)
                .px_2()
                .child(
                    panel_button(change_string)
                        .color(Color::Muted)
                        .tooltip(Tooltip::for_action_title_in(
                            "Open Diff",
                            &Diff,
                            &self.focus_handle,
                        ))
                        .on_click(|_, _, cx| {
                            cx.defer(|cx| {
                                cx.dispatch_action(&Diff);
                            })
                        }),
                )
                .child(div().flex_grow()) // spacer
                .child(self.render_overflow_menu("overflow_menu"))
                .child(div().w_2()) // another spacer
                .child(
                    panel_filled_button(text)
                        .tooltip(Tooltip::for_action_title_in(
                            tooltip,
                            action.as_ref(),
                            &self.focus_handle,
                        ))
                        .disabled(self.entry_count == 0)
                        .on_click(move |_, _, cx| {
                            let action = action.boxed_clone();
                            cx.defer(move |cx| {
                                cx.dispatch_action(action.as_ref());
                            })
                        }),
                ),
        )
    }

    pub(crate) fn render_remote_button(&self, cx: &mut Context<Self>) -> Option<AnyElement> {
        let branch = self.active_repository.as_ref()?.read(cx).branch.clone();
        if !self.can_push_and_pull(cx) {
            return None;
        }
        Some(
            h_flex()
                .gap_1()
                .flex_shrink_0()
                .when_some(branch, |this, branch| {
                    let focus_handle = Some(self.focus_handle(cx));

                    this.children(render_remote_button(
                        "remote-button",
                        &branch,
                        focus_handle,
                        true,
                    ))
                })
                .into_any_element(),
        )
    }

    pub fn render_footer(
        &self,
        window: &mut Window,
        cx: &mut Context<Self>,
    ) -> Option<impl IntoElement> {
        let active_repository = self.active_repository.clone()?;
        let panel_editor_style = panel_editor_style(true, window, cx);

        let enable_coauthors = self.render_co_authors(cx);

        let editor_focus_handle = self.commit_editor.focus_handle(cx);
        let expand_tooltip_focus_handle = editor_focus_handle.clone();

        let branch = active_repository.read(cx).branch.clone();
        let head_commit = active_repository.read(cx).head_commit.clone();

        let footer_size = px(32.);
        let gap = px(9.0);
        let max_height = panel_editor_style
            .text
            .line_height_in_pixels(window.rem_size())
            * MAX_PANEL_EDITOR_LINES
            + gap;

        let git_panel = cx.entity().clone();
        let display_name = SharedString::from(Arc::from(
            active_repository
                .read(cx)
                .display_name()
                .trim_end_matches("/"),
        ));
        let editor_is_long = self.commit_editor.update(cx, |editor, cx| {
            editor.max_point(cx).row().0 >= MAX_PANEL_EDITOR_LINES as u32
        });
        let has_previous_commit = head_commit.is_some();

        let footer = v_flex()
            .child(PanelRepoFooter::new(
                display_name,
                branch,
                head_commit,
                Some(git_panel.clone()),
            ))
            .child(
                panel_editor_container(window, cx)
                    .id("commit-editor-container")
                    .relative()
                    .w_full()
                    .h(max_height + footer_size)
                    .border_t_1()
                    .border_color(cx.theme().colors().border_variant)
                    .cursor_text()
                    .on_click(cx.listener(move |this, _: &ClickEvent, window, cx| {
                        window.focus(&this.commit_editor.focus_handle(cx));
                    }))
                    .child(
                        h_flex()
                            .id("commit-footer")
                            .border_t_1()
                            .when(editor_is_long, |el| {
                                el.border_color(cx.theme().colors().border_variant)
                            })
                            .absolute()
                            .bottom_0()
                            .left_0()
                            .w_full()
                            .px_2()
                            .h(footer_size)
                            .flex_none()
                            .justify_between()
                            .child(
                                self.render_generate_commit_message_button(cx)
                                    .unwrap_or_else(|| div().into_any_element()),
                            )
                            .child(
                                h_flex()
                                    .gap_0p5()
                                    .children(enable_coauthors)
                                    .child(self.render_commit_button(has_previous_commit, cx)),
                            ),
                    )
                    .child(
                        div()
                            .pr_2p5()
                            .on_action(|&editor::actions::MoveUp, _, cx| {
                                cx.stop_propagation();
                            })
                            .on_action(|&editor::actions::MoveDown, _, cx| {
                                cx.stop_propagation();
                            })
                            .child(EditorElement::new(&self.commit_editor, panel_editor_style)),
                    )
                    .child(
                        h_flex()
                            .absolute()
                            .top_2()
                            .right_2()
                            .opacity(0.5)
                            .hover(|this| this.opacity(1.0))
                            .child(
                                panel_icon_button("expand-commit-editor", IconName::Maximize)
                                    .icon_size(IconSize::Small)
                                    .size(ui::ButtonSize::Default)
                                    .tooltip(move |window, cx| {
                                        Tooltip::for_action_in(
                                            "Open Commit Modal",
                                            &git::ExpandCommitEditor,
                                            &expand_tooltip_focus_handle,
                                            window,
                                            cx,
                                        )
                                    })
                                    .on_click(cx.listener({
                                        move |_, _, window, cx| {
                                            window.dispatch_action(
                                                git::ExpandCommitEditor.boxed_clone(),
                                                cx,
                                            )
                                        }
                                    })),
                            ),
                    ),
            );

        Some(footer)
    }

    fn render_commit_button(
        &self,
        has_previous_commit: bool,
        cx: &mut Context<Self>,
    ) -> impl IntoElement {
        let (can_commit, tooltip) = self.configure_commit_button(cx);
        let title = self.commit_button_title();
        let commit_tooltip_focus_handle = self.commit_editor.focus_handle(cx);
        div()
            .id("commit-wrapper")
            .on_hover(cx.listener(move |this, hovered, _, cx| {
                this.show_placeholders =
                    *hovered && !this.has_staged_changes() && !this.has_unstaged_conflicts();
                cx.notify()
            }))
            .when(self.amend_pending, {
                |this| {
                    this.h_flex()
                        .gap_1()
                        .child(
                            panel_filled_button("Cancel")
                                .tooltip({
                                    let handle = commit_tooltip_focus_handle.clone();
                                    move |window, cx| {
                                        Tooltip::for_action_in(
                                            "Cancel amend",
                                            &git::Cancel,
                                            &handle,
                                            window,
                                            cx,
                                        )
                                    }
                                })
                                .on_click(move |_, window, cx| {
                                    window.dispatch_action(Box::new(git::Cancel), cx);
                                }),
                        )
                        .child(
                            panel_filled_button(title)
                                .tooltip({
                                    let handle = commit_tooltip_focus_handle.clone();
                                    move |window, cx| {
                                        if can_commit {
                                            Tooltip::for_action_in(
                                                tooltip, &Amend, &handle, window, cx,
                                            )
                                        } else {
                                            Tooltip::simple(tooltip, cx)
                                        }
                                    }
                                })
                                .disabled(!can_commit || self.modal_open)
                                .on_click({
                                    let git_panel = cx.weak_entity();
                                    move |_, window, cx| {
                                        telemetry::event!("Git Amended", source = "Git Panel");
                                        git_panel
                                            .update(cx, |git_panel, cx| {
                                                git_panel.set_amend_pending(false, cx);
                                                git_panel.commit_changes(
                                                    CommitOptions { amend: true },
                                                    window,
                                                    cx,
                                                );
                                            })
                                            .ok();
                                    }
                                }),
                        )
                }
            })
            .when(!self.amend_pending, |this| {
                this.when(has_previous_commit, |this| {
                    this.child(SplitButton::new(
                        ui::ButtonLike::new_rounded_left(ElementId::Name(
                            format!("split-button-left-{}", title).into(),
                        ))
                        .layer(ui::ElevationIndex::ModalSurface)
                        .size(ui::ButtonSize::Compact)
                        .child(
                            div()
                                .child(Label::new(title).size(LabelSize::Small))
                                .mr_0p5(),
                        )
                        .on_click({
                            let git_panel = cx.weak_entity();
                            move |_, window, cx| {
                                telemetry::event!("Git Committed", source = "Git Panel");
                                git_panel
                                    .update(cx, |git_panel, cx| {
                                        git_panel.commit_changes(
                                            CommitOptions { amend: false },
                                            window,
                                            cx,
                                        );
                                    })
                                    .ok();
                            }
                        })
                        .disabled(!can_commit || self.modal_open)
                        .tooltip({
                            let handle = commit_tooltip_focus_handle.clone();
                            move |window, cx| {
                                if can_commit {
                                    Tooltip::with_meta_in(
                                        tooltip,
                                        Some(&git::Commit),
                                        "git commit",
                                        &handle.clone(),
                                        window,
                                        cx,
                                    )
                                } else {
                                    Tooltip::simple(tooltip, cx)
                                }
                            }
                        }),
                        self.render_git_commit_menu(
                            ElementId::Name(format!("split-button-right-{}", title).into()),
                            Some(commit_tooltip_focus_handle.clone()),
                        )
                        .into_any_element(),
                    ))
                })
                .when(!has_previous_commit, |this| {
                    this.child(
                        panel_filled_button(title)
                            .tooltip(move |window, cx| {
                                if can_commit {
                                    Tooltip::with_meta_in(
                                        tooltip,
                                        Some(&git::Commit),
                                        "git commit",
                                        &commit_tooltip_focus_handle,
                                        window,
                                        cx,
                                    )
                                } else {
                                    Tooltip::simple(tooltip, cx)
                                }
                            })
                            .disabled(!can_commit || self.modal_open)
                            .on_click({
                                let git_panel = cx.weak_entity();
                                move |_, window, cx| {
                                    telemetry::event!("Git Committed", source = "Git Panel");
                                    git_panel
                                        .update(cx, |git_panel, cx| {
                                            git_panel.commit_changes(
                                                CommitOptions { amend: false },
                                                window,
                                                cx,
                                            );
                                        })
                                        .ok();
                                }
                            }),
                    )
                })
            })
    }

    fn render_pending_amend(&self, cx: &mut Context<Self>) -> impl IntoElement {
        div()
            .py_2()
            .px(px(8.))
            .border_color(cx.theme().colors().border)
            .child(
                Label::new(
                    "This will update your most recent commit. Cancel to make a new one instead.",
                )
                .size(LabelSize::Small),
            )
    }

    fn render_previous_commit(&self, cx: &mut Context<Self>) -> Option<impl IntoElement> {
        let active_repository = self.active_repository.as_ref()?;
        let branch = active_repository.read(cx).branch.as_ref()?;
        let commit = branch.most_recent_commit.as_ref()?.clone();
        let workspace = self.workspace.clone();

        let this = cx.entity();
        Some(
            h_flex()
                .items_center()
                .py_2()
                .px(px(8.))
                .border_color(cx.theme().colors().border)
                .gap_1p5()
                .child(
                    div()
                        .flex_grow()
                        .overflow_hidden()
                        .items_center()
                        .max_w(relative(0.85))
                        .h_full()
                        .child(
                            Label::new(commit.subject.clone())
                                .size(LabelSize::Small)
                                .truncate(),
                        )
                        .id("commit-msg-hover")
                        .on_click({
                            let commit = commit.clone();
                            let repo = active_repository.downgrade();
                            move |_, window, cx| {
                                CommitView::open(
                                    commit.clone(),
                                    repo.clone(),
                                    workspace.clone().clone(),
                                    window,
                                    cx,
                                );
                            }
                        })
                        .hoverable_tooltip({
                            let repo = active_repository.clone();
                            move |window, cx| {
                                GitPanelMessageTooltip::new(
                                    this.clone(),
                                    commit.sha.clone(),
                                    repo.clone(),
                                    window,
                                    cx,
                                )
                                .into()
                            }
                        }),
                )
                .child(div().flex_1())
                .when(commit.has_parent, |this| {
                    let has_unstaged = self.has_unstaged_changes();
                    this.child(
                        panel_icon_button("undo", IconName::Undo)
                            .icon_size(IconSize::Small)
                            .icon_color(Color::Muted)
                            .tooltip(move |window, cx| {
                                Tooltip::with_meta(
                                    "Uncommit",
                                    Some(&git::Uncommit),
                                    if has_unstaged {
                                        "git reset HEAD^ --soft"
                                    } else {
                                        "git reset HEAD^"
                                    },
                                    window,
                                    cx,
                                )
                            })
                            .on_click(cx.listener(|this, _, window, cx| this.uncommit(window, cx))),
                    )
                }),
        )
    }

    fn render_empty_state(&self, cx: &mut Context<Self>) -> impl IntoElement {
        h_flex()
            .h_full()
            .flex_grow()
            .justify_center()
            .items_center()
            .child(
                v_flex()
                    .gap_2()
                    .child(h_flex().w_full().justify_around().child(
                        if self.active_repository.is_some() {
                            "No changes to commit"
                        } else {
                            "No Git repositories"
                        },
                    ))
                    .children({
                        let worktree_count = self.project.read(cx).visible_worktrees(cx).count();
                        (worktree_count > 0 && self.active_repository.is_none()).then(|| {
                            h_flex().w_full().justify_around().child(
                                panel_filled_button("Initialize Repository")
                                    .tooltip(Tooltip::for_action_title_in(
                                        "git init",
                                        &git::Init,
                                        &self.focus_handle,
                                    ))
                                    .on_click(move |_, _, cx| {
                                        cx.defer(move |cx| {
                                            cx.dispatch_action(&git::Init);
                                        })
                                    }),
                            )
                        })
                    })
                    .text_ui_sm(cx)
                    .mx_auto()
                    .text_color(Color::Placeholder.color(cx)),
            )
    }

    fn render_vertical_scrollbar(
        &self,
        show_horizontal_scrollbar_container: bool,
        cx: &mut Context<Self>,
    ) -> impl IntoElement {
        div()
            .id("git-panel-vertical-scroll")
            .occlude()
            .flex_none()
            .h_full()
            .cursor_default()
            .absolute()
            .right_0()
            .top_0()
            .bottom_0()
            .w(px(12.))
            .when(show_horizontal_scrollbar_container, |this| {
                this.pb_neg_3p5()
            })
            .on_mouse_move(cx.listener(|_, _, _, cx| {
                cx.notify();
                cx.stop_propagation()
            }))
            .on_hover(|_, _, cx| {
                cx.stop_propagation();
            })
            .on_any_mouse_down(|_, _, cx| {
                cx.stop_propagation();
            })
            .on_mouse_up(
                MouseButton::Left,
                cx.listener(|this, _, window, cx| {
                    if !this.vertical_scrollbar.state.is_dragging()
                        && !this.focus_handle.contains_focused(window, cx)
                    {
                        this.vertical_scrollbar.hide(window, cx);
                        cx.notify();
                    }

                    cx.stop_propagation();
                }),
            )
            .on_scroll_wheel(cx.listener(|_, _, _, cx| {
                cx.notify();
            }))
            .children(Scrollbar::vertical(
                // percentage as f32..end_offset as f32,
                self.vertical_scrollbar.state.clone(),
            ))
    }

    /// Renders the horizontal scrollbar.
    ///
    /// The right offset is used to determine how far to the right the
    /// scrollbar should extend to, useful for ensuring it doesn't collide
    /// with the vertical scrollbar when visible.
    fn render_horizontal_scrollbar(
        &self,
        right_offset: Pixels,
        cx: &mut Context<Self>,
    ) -> impl IntoElement {
        div()
            .id("git-panel-horizontal-scroll")
            .occlude()
            .flex_none()
            .w_full()
            .cursor_default()
            .absolute()
            .bottom_neg_px()
            .left_0()
            .right_0()
            .pr(right_offset)
            .on_mouse_move(cx.listener(|_, _, _, cx| {
                cx.notify();
                cx.stop_propagation()
            }))
            .on_hover(|_, _, cx| {
                cx.stop_propagation();
            })
            .on_any_mouse_down(|_, _, cx| {
                cx.stop_propagation();
            })
            .on_mouse_up(
                MouseButton::Left,
                cx.listener(|this, _, window, cx| {
                    if !this.horizontal_scrollbar.state.is_dragging()
                        && !this.focus_handle.contains_focused(window, cx)
                    {
                        this.horizontal_scrollbar.hide(window, cx);
                        cx.notify();
                    }

                    cx.stop_propagation();
                }),
            )
            .on_scroll_wheel(cx.listener(|_, _, _, cx| {
                cx.notify();
            }))
            .children(Scrollbar::horizontal(
                // percentage as f32..end_offset as f32,
                self.horizontal_scrollbar.state.clone(),
            ))
    }

    fn render_buffer_header_controls(
        &self,
        entity: &Entity<Self>,
        file: &Arc<dyn File>,
        _: &Window,
        cx: &App,
    ) -> Option<AnyElement> {
        let repo = self.active_repository.as_ref()?.read(cx);
        let project_path = (file.worktree_id(cx), file.path()).into();
        let repo_path = repo.project_path_to_repo_path(&project_path, cx)?;
        let ix = self.entry_by_path(&repo_path, cx)?;
        let entry = self.entries.get(ix)?;

        let entry_staging = self.entry_staging(entry.status_entry()?);

        let checkbox = Checkbox::new("stage-file", entry_staging.as_bool().into())
            .disabled(!self.has_write_access(cx))
            .fill()
            .elevation(ElevationIndex::Surface)
            .on_click({
                let entry = entry.clone();
                let git_panel = entity.downgrade();
                move |_, window, cx| {
                    git_panel
                        .update(cx, |this, cx| {
                            this.toggle_staged_for_entry(&entry, window, cx);
                            cx.stop_propagation();
                        })
                        .ok();
                }
            });
        Some(
            h_flex()
                .id("start-slot")
                .text_lg()
                .child(checkbox)
                .on_mouse_down(MouseButton::Left, |_, _, cx| {
                    // prevent the list item active state triggering when toggling checkbox
                    cx.stop_propagation();
                })
                .into_any_element(),
        )
    }

    fn render_entries(
        &self,
        has_write_access: bool,
        _: &Window,
        cx: &mut Context<Self>,
    ) -> impl IntoElement {
        let entry_count = self.entries.len();

        let scroll_track_size = px(16.);

        let h_scroll_offset = if self.vertical_scrollbar.show_scrollbar {
            // magic number
            px(3.)
        } else {
            px(0.)
        };

        v_flex()
            .flex_1()
            .size_full()
            .overflow_hidden()
            .relative()
            // Show a border on the top and bottom of the container when
            // the vertical scrollbar container is visible so we don't have a
            // floating left border in the panel.
            .when(self.vertical_scrollbar.show_track, |this| {
                this.border_t_1()
                    .border_b_1()
                    .border_color(cx.theme().colors().border)
            })
            .child(
                h_flex()
                    .flex_1()
                    .size_full()
                    .relative()
                    .overflow_hidden()
                    .child(
                        uniform_list(cx.entity().clone(), "entries", entry_count, {
                            move |this, range, window, cx| {
                                let mut items = Vec::with_capacity(range.end - range.start);

                                for ix in range {
                                    match &this.entries.get(ix) {
                                        Some(GitListEntry::GitStatusEntry(entry)) => {
                                            items.push(this.render_entry(
                                                ix,
                                                entry,
                                                has_write_access,
                                                window,
                                                cx,
                                            ));
                                        }
                                        Some(GitListEntry::Header(header)) => {
                                            items.push(this.render_list_header(
                                                ix,
                                                header,
                                                has_write_access,
                                                window,
                                                cx,
                                            ));
                                        }
                                        None => {}
                                    }
                                }

                                items
                            }
                        })
                        .when(
                            !self.horizontal_scrollbar.show_track
                                && self.horizontal_scrollbar.show_scrollbar,
                            |this| {
                                // when not showing the horizontal scrollbar track, make sure we don't
                                // obscure the last entry
                                this.pb(scroll_track_size)
                            },
                        )
                        .size_full()
                        .flex_grow()
                        .with_sizing_behavior(ListSizingBehavior::Auto)
                        .with_horizontal_sizing_behavior(
                            ListHorizontalSizingBehavior::Unconstrained,
                        )
                        .with_width_from_item(self.max_width_item_index)
                        .track_scroll(self.scroll_handle.clone()),
                    )
                    .on_mouse_down(
                        MouseButton::Right,
                        cx.listener(move |this, event: &MouseDownEvent, window, cx| {
                            this.deploy_panel_context_menu(event.position, window, cx)
                        }),
                    )
                    .when(self.vertical_scrollbar.show_track, |this| {
                        this.child(
                            v_flex()
                                .h_full()
                                .flex_none()
                                .w(scroll_track_size)
                                .bg(cx.theme().colors().panel_background)
                                .child(
                                    div()
                                        .size_full()
                                        .flex_1()
                                        .border_l_1()
                                        .border_color(cx.theme().colors().border),
                                ),
                        )
                    })
                    .when(self.vertical_scrollbar.show_scrollbar, |this| {
                        this.child(
                            self.render_vertical_scrollbar(
                                self.horizontal_scrollbar.show_track,
                                cx,
                            ),
                        )
                    }),
            )
            .when(self.horizontal_scrollbar.show_track, |this| {
                this.child(
                    h_flex()
                        .w_full()
                        .h(scroll_track_size)
                        .flex_none()
                        .relative()
                        .child(
                            div()
                                .w_full()
                                .flex_1()
                                // for some reason the horizontal scrollbar is 1px
                                // taller than the vertical scrollbar??
                                .h(scroll_track_size - px(1.))
                                .bg(cx.theme().colors().panel_background)
                                .border_t_1()
                                .border_color(cx.theme().colors().border),
                        )
                        .when(self.vertical_scrollbar.show_track, |this| {
                            this.child(
                                div()
                                    .flex_none()
                                    // -1px prevents a missing pixel between the two container borders
                                    .w(scroll_track_size - px(1.))
                                    .h_full(),
                            )
                            .child(
                                // HACK: Fill the missing 1px 🥲
                                div()
                                    .absolute()
                                    .right(scroll_track_size - px(1.))
                                    .bottom(scroll_track_size - px(1.))
                                    .size_px()
                                    .bg(cx.theme().colors().border),
                            )
                        }),
                )
            })
            .when(self.horizontal_scrollbar.show_scrollbar, |this| {
                this.child(self.render_horizontal_scrollbar(h_scroll_offset, cx))
            })
    }

    fn entry_label(&self, label: impl Into<SharedString>, color: Color) -> Label {
        Label::new(label.into()).color(color).single_line()
    }

    fn list_item_height(&self) -> Rems {
        rems(1.75)
    }

    fn render_list_header(
        &self,
        ix: usize,
        header: &GitHeaderEntry,
        _: bool,
        _: &Window,
        _: &Context<Self>,
    ) -> AnyElement {
        let id: ElementId = ElementId::Name(format!("header_{}", ix).into());

        h_flex()
            .id(id)
            .h(self.list_item_height())
            .w_full()
            .items_end()
            .px(rems(0.75)) // ~12px
            .pb(rems(0.3125)) // ~ 5px
            .child(
                Label::new(header.title())
                    .color(Color::Muted)
                    .size(LabelSize::Small)
                    .line_height_style(LineHeightStyle::UiLabel)
                    .single_line(),
            )
            .into_any_element()
    }

    pub fn load_commit_details(
        &self,
        sha: String,
        cx: &mut Context<Self>,
    ) -> Task<anyhow::Result<CommitDetails>> {
        let Some(repo) = self.active_repository.clone() else {
            return Task::ready(Err(anyhow::anyhow!("no active repo")));
        };
        repo.update(cx, |repo, cx| {
            let show = repo.show(sha);
            cx.spawn(async move |_, _| show.await?)
        })
    }

    fn deploy_entry_context_menu(
        &mut self,
        position: Point<Pixels>,
        ix: usize,
        window: &mut Window,
        cx: &mut Context<Self>,
    ) {
        let Some(entry) = self.entries.get(ix).and_then(|e| e.status_entry()) else {
            return;
        };
        let stage_title = if entry.status.staging().is_fully_staged() {
            "Unstage File"
        } else {
            "Stage File"
        };
        let restore_title = if entry.status.is_created() {
            "Trash File"
        } else {
            "Restore File"
        };
        let context_menu = ContextMenu::build(window, cx, |context_menu, _, _| {
            context_menu
                .context(self.focus_handle.clone())
                .action(stage_title, ToggleStaged.boxed_clone())
                .action(restore_title, git::RestoreFile::default().boxed_clone())
                .separator()
                .action("Open Diff", Confirm.boxed_clone())
                .action("Open File", SecondaryConfirm.boxed_clone())
        });
        self.selected_entry = Some(ix);
        self.set_context_menu(context_menu, position, window, cx);
    }

    fn deploy_panel_context_menu(
        &mut self,
        position: Point<Pixels>,
        window: &mut Window,
        cx: &mut Context<Self>,
    ) {
        let context_menu = git_panel_context_menu(
            self.focus_handle.clone(),
            GitMenuState {
                has_tracked_changes: self.has_tracked_changes(),
                has_staged_changes: self.has_staged_changes(),
                has_unstaged_changes: self.has_unstaged_changes(),
                has_new_changes: self.new_count > 0,
            },
            window,
            cx,
        );
        self.set_context_menu(context_menu, position, window, cx);
    }

    fn set_context_menu(
        &mut self,
        context_menu: Entity<ContextMenu>,
        position: Point<Pixels>,
        window: &Window,
        cx: &mut Context<Self>,
    ) {
        let subscription = cx.subscribe_in(
            &context_menu,
            window,
            |this, _, _: &DismissEvent, window, cx| {
                if this.context_menu.as_ref().is_some_and(|context_menu| {
                    context_menu.0.focus_handle(cx).contains_focused(window, cx)
                }) {
                    cx.focus_self(window);
                }
                this.context_menu.take();
                cx.notify();
            },
        );
        self.context_menu = Some((context_menu, position, subscription));
        cx.notify();
    }

    fn render_entry(
        &self,
        ix: usize,
        entry: &GitStatusEntry,
        has_write_access: bool,
        window: &Window,
        cx: &Context<Self>,
    ) -> AnyElement {
        let display_name = entry.display_name();

        let selected = self.selected_entry == Some(ix);
        let marked = self.marked_entries.contains(&ix);
        let status_style = GitPanelSettings::get_global(cx).status_style;
        let status = entry.status;
        let modifiers = self.current_modifiers;
        let shift_held = modifiers.shift;

        let has_conflict = status.is_conflicted();
        let is_modified = status.is_modified();
        let is_deleted = status.is_deleted();

        let label_color = if status_style == StatusStyle::LabelColor {
            if has_conflict {
                Color::VersionControlConflict
            } else if is_modified {
                Color::VersionControlModified
            } else if is_deleted {
                // We don't want a bunch of red labels in the list
                Color::Disabled
            } else {
                Color::VersionControlAdded
            }
        } else {
            Color::Default
        };

        let path_color = if status.is_deleted() {
            Color::Disabled
        } else {
            Color::Muted
        };

        let id: ElementId = ElementId::Name(format!("entry_{}_{}", display_name, ix).into());
        let checkbox_wrapper_id: ElementId =
            ElementId::Name(format!("entry_{}_{}_checkbox_wrapper", display_name, ix).into());
        let checkbox_id: ElementId =
            ElementId::Name(format!("entry_{}_{}_checkbox", display_name, ix).into());

        let entry_staging = self.entry_staging(entry);
        let mut is_staged: ToggleState = self.entry_staging(entry).as_bool().into();
        if self.show_placeholders && !self.has_staged_changes() && !entry.status.is_created() {
            is_staged = ToggleState::Selected;
        }

        let handle = cx.weak_entity();

        let selected_bg_alpha = 0.08;
        let marked_bg_alpha = 0.12;
        let state_opacity_step = 0.04;

        let base_bg = match (selected, marked) {
            (true, true) => cx
                .theme()
                .status()
                .info
                .alpha(selected_bg_alpha + marked_bg_alpha),
            (true, false) => cx.theme().status().info.alpha(selected_bg_alpha),
            (false, true) => cx.theme().status().info.alpha(marked_bg_alpha),
            _ => cx.theme().colors().ghost_element_background,
        };

        let hover_bg = if selected {
            cx.theme()
                .status()
                .info
                .alpha(selected_bg_alpha + state_opacity_step)
        } else {
            cx.theme().colors().ghost_element_hover
        };

        let active_bg = if selected {
            cx.theme()
                .status()
                .info
                .alpha(selected_bg_alpha + state_opacity_step * 2.0)
        } else {
            cx.theme().colors().ghost_element_active
        };

        h_flex()
            .id(id)
            .h(self.list_item_height())
            .w_full()
            .items_center()
            .border_1()
            .when(selected && self.focus_handle.is_focused(window), |el| {
                el.border_color(cx.theme().colors().border_focused)
            })
            .px(rems(0.75)) // ~12px
            .overflow_hidden()
            .flex_none()
            .gap_1p5()
            .bg(base_bg)
            .hover(|this| this.bg(hover_bg))
            .active(|this| this.bg(active_bg))
            .on_click({
                cx.listener(move |this, event: &ClickEvent, window, cx| {
                    this.selected_entry = Some(ix);
                    cx.notify();
                    if event.modifiers().secondary() {
                        this.open_file(&Default::default(), window, cx)
                    } else {
                        this.open_diff(&Default::default(), window, cx);
                        this.focus_handle.focus(window);
                    }
                })
            })
            .on_mouse_down(
                MouseButton::Right,
                move |event: &MouseDownEvent, window, cx| {
                    // why isn't this happening automatically? we are passing MouseButton::Right to `on_mouse_down`?
                    if event.button != MouseButton::Right {
                        return;
                    }

                    let Some(this) = handle.upgrade() else {
                        return;
                    };
                    this.update(cx, |this, cx| {
                        this.deploy_entry_context_menu(event.position, ix, window, cx);
                    });
                    cx.stop_propagation();
                },
            )
            // .on_secondary_mouse_down(cx.listener(
            //     move |this, event: &MouseDownEvent, window, cx| {
            //         this.deploy_entry_context_menu(event.position, ix, window, cx);
            //         cx.stop_propagation();
            //     },
            // ))
            .child(
                div()
                    .id(checkbox_wrapper_id)
                    .flex_none()
                    .occlude()
                    .cursor_pointer()
                    .child(
                        Checkbox::new(checkbox_id, is_staged)
                            .disabled(!has_write_access)
                            .fill()
                            .elevation(ElevationIndex::Surface)
                            .on_click({
                                let entry = entry.clone();
                                cx.listener(move |this, _, window, cx| {
                                    if !has_write_access {
                                        return;
                                    }
                                    this.toggle_staged_for_entry(
                                        &GitListEntry::GitStatusEntry(entry.clone()),
                                        window,
                                        cx,
                                    );
                                    cx.stop_propagation();
                                })
                            })
                            .tooltip(move |window, cx| {
                                let is_staged = entry_staging.is_fully_staged();

                                let action = if is_staged { "Unstage" } else { "Stage" };
                                let tooltip_name = if shift_held {
                                    format!("{} section", action)
                                } else {
                                    action.to_string()
                                };

                                let meta = if shift_held {
                                    format!(
                                        "Release shift to {} single entry",
                                        action.to_lowercase()
                                    )
                                } else {
                                    format!("Shift click to {} section", action.to_lowercase())
                                };

                                Tooltip::with_meta(
                                    tooltip_name,
                                    Some(&ToggleStaged),
                                    meta,
                                    window,
                                    cx,
                                )
                            }),
                    ),
            )
            .child(git_status_icon(status))
            .child(
                h_flex()
                    .items_center()
                    .flex_1()
                    // .overflow_hidden()
                    .when_some(entry.parent_dir(), |this, parent| {
                        if !parent.is_empty() {
                            this.child(
                                self.entry_label(format!("{}/", parent), path_color)
                                    .when(status.is_deleted(), |this| this.strikethrough()),
                            )
                        } else {
                            this
                        }
                    })
                    .child(
                        self.entry_label(display_name.clone(), label_color)
                            .when(status.is_deleted(), |this| this.strikethrough()),
                    ),
            )
            .into_any_element()
    }

    fn has_write_access(&self, cx: &App) -> bool {
        !self.project.read(cx).is_read_only(cx)
    }

    pub fn amend_pending(&self) -> bool {
        self.amend_pending
    }

    pub fn set_amend_pending(&mut self, value: bool, cx: &mut Context<Self>) {
        self.amend_pending = value;
        cx.notify();
    }

    pub async fn load(
        workspace: WeakEntity<Workspace>,
        mut cx: AsyncWindowContext,
    ) -> anyhow::Result<Entity<Self>> {
        let serialized_panel = cx
            .background_spawn(async move { KEY_VALUE_STORE.read_kvp(&GIT_PANEL_KEY) })
            .await
            .context("loading git panel")
            .log_err()
            .flatten()
            .and_then(|panel| serde_json::from_str::<SerializedGitPanel>(&panel).log_err());

        workspace.update_in(&mut cx, |workspace, window, cx| {
            let panel = GitPanel::new(workspace, window, cx);

            if let Some(serialized_panel) = serialized_panel {
                panel.update(cx, |panel, cx| {
                    panel.width = serialized_panel.width;
                    cx.notify();
                })
            }

            panel
        })
    }
}

fn current_language_model(cx: &Context<'_, GitPanel>) -> Option<Arc<dyn LanguageModel>> {
    agent_settings::AgentSettings::get_global(cx)
        .enabled
        .then(|| {
            let ConfiguredModel { provider, model } =
                LanguageModelRegistry::read_global(cx).commit_message_model()?;

            provider.is_authenticated(cx).then(|| model)
        })
        .flatten()
}

impl Render for GitPanel {
    fn render(&mut self, window: &mut Window, cx: &mut Context<Self>) -> impl IntoElement {
        let project = self.project.read(cx);
        let has_entries = self.entries.len() > 0;
        let room = self
            .workspace
            .upgrade()
            .and_then(|workspace| workspace.read(cx).active_call()?.read(cx).room().cloned());

        let has_write_access = self.has_write_access(cx);

        let has_co_authors = room.map_or(false, |room| {
            room.read(cx)
                .remote_participants()
                .values()
                .any(|remote_participant| remote_participant.can_write())
        });

        v_flex()
            .id("git_panel")
            .key_context(self.dispatch_context(window, cx))
            .track_focus(&self.focus_handle)
            .on_modifiers_changed(cx.listener(Self::handle_modifiers_changed))
            .when(has_write_access && !project.is_read_only(cx), |this| {
                this.on_action(cx.listener(Self::toggle_staged_for_selected))
                    .on_action(cx.listener(GitPanel::commit))
                    .on_action(cx.listener(GitPanel::amend))
                    .on_action(cx.listener(GitPanel::cancel))
                    .on_action(cx.listener(Self::stage_all))
                    .on_action(cx.listener(Self::unstage_all))
                    .on_action(cx.listener(Self::stage_selected))
                    .on_action(cx.listener(Self::unstage_selected))
                    .on_action(cx.listener(Self::restore_tracked_files))
                    .on_action(cx.listener(Self::revert_selected))
                    .on_action(cx.listener(Self::clean_all))
                    .on_action(cx.listener(Self::generate_commit_message_action))
            })
            .on_action(cx.listener(Self::select_first))
            .on_action(cx.listener(Self::select_next))
            .on_action(cx.listener(Self::select_previous))
            .on_action(cx.listener(Self::select_last))
            .on_action(cx.listener(Self::close_panel))
            .on_action(cx.listener(Self::open_diff))
            .on_action(cx.listener(Self::open_file))
            .on_action(cx.listener(Self::focus_changes_list))
            .on_action(cx.listener(Self::focus_editor))
            .on_action(cx.listener(Self::expand_commit_editor))
            .when(has_write_access && has_co_authors, |git_panel| {
                git_panel.on_action(cx.listener(Self::toggle_fill_co_authors))
            })
            .on_hover(cx.listener(move |this, hovered, window, cx| {
                if *hovered {
                    this.horizontal_scrollbar.show(cx);
                    this.vertical_scrollbar.show(cx);
                    cx.notify();
                } else if !this.focus_handle.contains_focused(window, cx) {
                    this.hide_scrollbars(window, cx);
                }
            }))
            .size_full()
            .overflow_hidden()
            .bg(cx.theme().colors().panel_background)
            .child(
                v_flex()
                    .size_full()
                    .children(self.render_panel_header(window, cx))
                    .map(|this| {
                        if has_entries {
                            this.child(self.render_entries(has_write_access, window, cx))
                        } else {
                            this.child(self.render_empty_state(cx).into_any_element())
                        }
                    })
                    .children(self.render_footer(window, cx))
                    .when(self.amend_pending, |this| {
                        this.child(self.render_pending_amend(cx))
                    })
                    .when(!self.amend_pending, |this| {
                        this.children(self.render_previous_commit(cx))
                    })
                    .into_any_element(),
            )
            .children(self.context_menu.as_ref().map(|(menu, position, _)| {
                deferred(
                    anchored()
                        .position(*position)
                        .anchor(Corner::TopLeft)
                        .child(menu.clone()),
                )
                .with_priority(1)
            }))
    }
}

impl Focusable for GitPanel {
    fn focus_handle(&self, cx: &App) -> gpui::FocusHandle {
        if self.entries.is_empty() {
            self.commit_editor.focus_handle(cx)
        } else {
            self.focus_handle.clone()
        }
    }
}

impl EventEmitter<Event> for GitPanel {}

impl EventEmitter<PanelEvent> for GitPanel {}

pub(crate) struct GitPanelAddon {
    pub(crate) workspace: WeakEntity<Workspace>,
}

impl editor::Addon for GitPanelAddon {
    fn to_any(&self) -> &dyn std::any::Any {
        self
    }

    fn render_buffer_header_controls(
        &self,
        excerpt_info: &ExcerptInfo,
        window: &Window,
        cx: &App,
    ) -> Option<AnyElement> {
        let file = excerpt_info.buffer.file()?;
        let git_panel = self.workspace.upgrade()?.read(cx).panel::<GitPanel>(cx)?;

        git_panel
            .read(cx)
            .render_buffer_header_controls(&git_panel, &file, window, cx)
    }
}

impl Panel for GitPanel {
    fn persistent_name() -> &'static str {
        "GitPanel"
    }

    fn position(&self, _: &Window, cx: &App) -> DockPosition {
        GitPanelSettings::get_global(cx).dock
    }

    fn position_is_valid(&self, position: DockPosition) -> bool {
        matches!(position, DockPosition::Left | DockPosition::Right)
    }

    fn set_position(&mut self, position: DockPosition, _: &mut Window, cx: &mut Context<Self>) {
        settings::update_settings_file::<GitPanelSettings>(
            self.fs.clone(),
            cx,
            move |settings, _| settings.dock = Some(position),
        );
    }

    fn size(&self, _: &Window, cx: &App) -> Pixels {
        self.width
            .unwrap_or_else(|| GitPanelSettings::get_global(cx).default_width)
    }

    fn set_size(&mut self, size: Option<Pixels>, _: &mut Window, cx: &mut Context<Self>) {
        self.width = size;
        self.serialize(cx);
        cx.notify();
    }

    fn icon(&self, _: &Window, cx: &App) -> Option<ui::IconName> {
        Some(ui::IconName::GitBranchSmall).filter(|_| GitPanelSettings::get_global(cx).button)
    }

    fn icon_tooltip(&self, _window: &Window, _cx: &App) -> Option<&'static str> {
        Some("Git Panel")
    }

    fn toggle_action(&self) -> Box<dyn Action> {
        Box::new(ToggleFocus)
    }

    fn activation_priority(&self) -> u32 {
        2
    }
}

impl PanelHeader for GitPanel {}

struct GitPanelMessageTooltip {
    commit_tooltip: Option<Entity<CommitTooltip>>,
}

impl GitPanelMessageTooltip {
    fn new(
        git_panel: Entity<GitPanel>,
        sha: SharedString,
        repository: Entity<Repository>,
        window: &mut Window,
        cx: &mut App,
    ) -> Entity<Self> {
        cx.new(|cx| {
            cx.spawn_in(window, async move |this, cx| {
                let (details, workspace) = git_panel.update(cx, |git_panel, cx| {
                    (
                        git_panel.load_commit_details(sha.to_string(), cx),
                        git_panel.workspace.clone(),
                    )
                })?;
                let details = details.await?;

                let commit_details = crate::commit_tooltip::CommitDetails {
                    sha: details.sha.clone(),
                    author_name: details.author_name.clone(),
                    author_email: details.author_email.clone(),
                    commit_time: OffsetDateTime::from_unix_timestamp(details.commit_timestamp)?,
                    message: Some(ParsedCommitMessage {
                        message: details.message.clone(),
                        ..Default::default()
                    }),
                };

                this.update(cx, |this: &mut GitPanelMessageTooltip, cx| {
                    this.commit_tooltip = Some(cx.new(move |cx| {
                        CommitTooltip::new(commit_details, repository, workspace, cx)
                    }));
                    cx.notify();
                })
            })
            .detach();

            Self {
                commit_tooltip: None,
            }
        })
    }
}

impl Render for GitPanelMessageTooltip {
    fn render(&mut self, _window: &mut Window, _cx: &mut Context<Self>) -> impl IntoElement {
        if let Some(commit_tooltip) = &self.commit_tooltip {
            commit_tooltip.clone().into_any_element()
        } else {
            gpui::Empty.into_any_element()
        }
    }
}

#[derive(IntoElement, RegisterComponent)]
pub struct PanelRepoFooter {
    active_repository: SharedString,
    branch: Option<Branch>,
    head_commit: Option<CommitDetails>,

    // Getting a GitPanel in previews will be difficult.
    //
    // For now just take an option here, and we won't bind handlers to buttons in previews.
    git_panel: Option<Entity<GitPanel>>,
}

impl PanelRepoFooter {
    pub fn new(
        active_repository: SharedString,
        branch: Option<Branch>,
        head_commit: Option<CommitDetails>,
        git_panel: Option<Entity<GitPanel>>,
    ) -> Self {
        Self {
            active_repository,
            branch,
            head_commit,
            git_panel,
        }
    }

    pub fn new_preview(active_repository: SharedString, branch: Option<Branch>) -> Self {
        Self {
            active_repository,
            branch,
            head_commit: None,
            git_panel: None,
        }
    }
}

impl RenderOnce for PanelRepoFooter {
    fn render(self, _window: &mut Window, cx: &mut App) -> impl IntoElement {
        let project = self
            .git_panel
            .as_ref()
            .map(|panel| panel.read(cx).project.clone());

        let repo = self
            .git_panel
            .as_ref()
            .and_then(|panel| panel.read(cx).active_repository.clone());

        let single_repo = project
            .as_ref()
            .map(|project| project.read(cx).git_store().read(cx).repositories().len() == 1)
            .unwrap_or(true);

        const MAX_BRANCH_LEN: usize = 16;
        const MAX_REPO_LEN: usize = 16;
        const LABEL_CHARACTER_BUDGET: usize = MAX_BRANCH_LEN + MAX_REPO_LEN;
        const MAX_SHORT_SHA_LEN: usize = 8;

        let branch_name = self
            .branch
            .as_ref()
            .map(|branch| branch.name().to_owned())
            .or_else(|| {
                self.head_commit.as_ref().map(|commit| {
                    commit
                        .sha
                        .chars()
                        .take(MAX_SHORT_SHA_LEN)
                        .collect::<String>()
                })
            })
            .unwrap_or_else(|| " (no branch)".to_owned());
        let show_separator = self.branch.is_some() || self.head_commit.is_some();

        let active_repo_name = self.active_repository.clone();

        let branch_actual_len = branch_name.len();
        let repo_actual_len = active_repo_name.len();

        // ideally, show the whole branch and repo names but
        // when we can't, use a budget to allocate space between the two
        let (repo_display_len, branch_display_len) = if branch_actual_len + repo_actual_len
            <= LABEL_CHARACTER_BUDGET
        {
            (repo_actual_len, branch_actual_len)
        } else {
            if branch_actual_len <= MAX_BRANCH_LEN {
                let repo_space = (LABEL_CHARACTER_BUDGET - branch_actual_len).min(MAX_REPO_LEN);
                (repo_space, branch_actual_len)
            } else if repo_actual_len <= MAX_REPO_LEN {
                let branch_space = (LABEL_CHARACTER_BUDGET - repo_actual_len).min(MAX_BRANCH_LEN);
                (repo_actual_len, branch_space)
            } else {
                (MAX_REPO_LEN, MAX_BRANCH_LEN)
            }
        };

        let truncated_repo_name = if repo_actual_len <= repo_display_len {
            active_repo_name.to_string()
        } else {
            util::truncate_and_trailoff(active_repo_name.trim_ascii(), repo_display_len)
        };

        let truncated_branch_name = if branch_actual_len <= branch_display_len {
            branch_name.to_string()
        } else {
            util::truncate_and_trailoff(branch_name.trim_ascii(), branch_display_len)
        };

        let repo_selector_trigger = Button::new("repo-selector", truncated_repo_name)
            .style(ButtonStyle::Transparent)
            .size(ButtonSize::None)
            .label_size(LabelSize::Small)
            .color(Color::Muted);

        let repo_selector = PopoverMenu::new("repository-switcher")
            .menu({
                let project = project.clone();
                move |window, cx| {
                    let project = project.clone()?;
                    Some(cx.new(|cx| RepositorySelector::new(project, rems(16.), window, cx)))
                }
            })
            .trigger_with_tooltip(
                repo_selector_trigger.disabled(single_repo).truncate(true),
                Tooltip::text("Switch active repository"),
            )
            .anchor(Corner::BottomLeft)
            .into_any_element();

        let branch_selector_button = Button::new("branch-selector", truncated_branch_name)
            .style(ButtonStyle::Transparent)
            .size(ButtonSize::None)
            .label_size(LabelSize::Small)
            .truncate(true)
            .tooltip(Tooltip::for_action_title(
                "Switch Branch",
                &zed_actions::git::Switch,
            ))
            .on_click(|_, window, cx| {
                window.dispatch_action(zed_actions::git::Switch.boxed_clone(), cx);
            });

        let branch_selector = PopoverMenu::new("popover-button")
            .menu(move |window, cx| Some(branch_picker::popover(repo.clone(), window, cx)))
            .trigger_with_tooltip(
                branch_selector_button,
                Tooltip::for_action_title("Switch Branch", &zed_actions::git::Switch),
            )
            .anchor(Corner::BottomLeft)
            .offset(gpui::Point {
                x: px(0.0),
                y: px(-2.0),
            });

        h_flex()
            .w_full()
            .px_2()
            .h(px(36.))
            .items_center()
            .justify_between()
            .gap_1()
            .child(
                h_flex()
                    .flex_1()
                    .overflow_hidden()
                    .items_center()
                    .child(
                        div().child(
                            Icon::new(IconName::GitBranchSmall)
                                .size(IconSize::Small)
                                .color(if single_repo {
                                    Color::Disabled
                                } else {
                                    Color::Muted
                                }),
                        ),
                    )
                    .child(repo_selector)
                    .when(show_separator, |this| {
                        this.child(
                            div()
                                .text_color(cx.theme().colors().text_muted)
                                .text_sm()
                                .child("/"),
                        )
                    })
                    .child(branch_selector),
            )
            .children(if let Some(git_panel) = self.git_panel {
                git_panel.update(cx, |git_panel, cx| git_panel.render_remote_button(cx))
            } else {
                None
            })
    }
}

impl Component for PanelRepoFooter {
    fn scope() -> ComponentScope {
        ComponentScope::VersionControl
    }

    fn preview(_window: &mut Window, _cx: &mut App) -> Option<AnyElement> {
        let unknown_upstream = None;
        let no_remote_upstream = Some(UpstreamTracking::Gone);
        let ahead_of_upstream = Some(
            UpstreamTrackingStatus {
                ahead: 2,
                behind: 0,
            }
            .into(),
        );
        let behind_upstream = Some(
            UpstreamTrackingStatus {
                ahead: 0,
                behind: 2,
            }
            .into(),
        );
        let ahead_and_behind_upstream = Some(
            UpstreamTrackingStatus {
                ahead: 3,
                behind: 1,
            }
            .into(),
        );

        let not_ahead_or_behind_upstream = Some(
            UpstreamTrackingStatus {
                ahead: 0,
                behind: 0,
            }
            .into(),
        );

        fn branch(upstream: Option<UpstreamTracking>) -> Branch {
            Branch {
                is_head: true,
                ref_name: "some-branch".into(),
                upstream: upstream.map(|tracking| Upstream {
                    ref_name: "origin/some-branch".into(),
                    tracking,
                }),
                most_recent_commit: Some(CommitSummary {
                    sha: "abc123".into(),
                    subject: "Modify stuff".into(),
                    commit_timestamp: 1710932954,
                    has_parent: true,
                }),
            }
        }

        fn custom(branch_name: &str, upstream: Option<UpstreamTracking>) -> Branch {
            Branch {
                is_head: true,
                ref_name: branch_name.to_string().into(),
                upstream: upstream.map(|tracking| Upstream {
                    ref_name: format!("zed/{}", branch_name).into(),
                    tracking,
                }),
                most_recent_commit: Some(CommitSummary {
                    sha: "abc123".into(),
                    subject: "Modify stuff".into(),
                    commit_timestamp: 1710932954,
                    has_parent: true,
                }),
            }
        }

        fn active_repository(id: usize) -> SharedString {
            format!("repo-{}", id).into()
        }

        let example_width = px(340.);
        Some(
            v_flex()
                .gap_6()
                .w_full()
                .flex_none()
                .children(vec![
                    example_group_with_title(
                        "Action Button States",
                        vec![
                            single_example(
                                "No Branch",
                                div()
                                    .w(example_width)
                                    .overflow_hidden()
                                    .child(PanelRepoFooter::new_preview(
                                        active_repository(1).clone(),
                                        None,
                                    ))
                                    .into_any_element(),
                            ),
                            single_example(
                                "Remote status unknown",
                                div()
                                    .w(example_width)
                                    .overflow_hidden()
                                    .child(PanelRepoFooter::new_preview(
                                        active_repository(2).clone(),
                                        Some(branch(unknown_upstream)),
                                    ))
                                    .into_any_element(),
                            ),
                            single_example(
                                "No Remote Upstream",
                                div()
                                    .w(example_width)
                                    .overflow_hidden()
                                    .child(PanelRepoFooter::new_preview(
                                        active_repository(3).clone(),
                                        Some(branch(no_remote_upstream)),
                                    ))
                                    .into_any_element(),
                            ),
                            single_example(
                                "Not Ahead or Behind",
                                div()
                                    .w(example_width)
                                    .overflow_hidden()
                                    .child(PanelRepoFooter::new_preview(
                                        active_repository(4).clone(),
                                        Some(branch(not_ahead_or_behind_upstream)),
                                    ))
                                    .into_any_element(),
                            ),
                            single_example(
                                "Behind remote",
                                div()
                                    .w(example_width)
                                    .overflow_hidden()
                                    .child(PanelRepoFooter::new_preview(
                                        active_repository(5).clone(),
                                        Some(branch(behind_upstream)),
                                    ))
                                    .into_any_element(),
                            ),
                            single_example(
                                "Ahead of remote",
                                div()
                                    .w(example_width)
                                    .overflow_hidden()
                                    .child(PanelRepoFooter::new_preview(
                                        active_repository(6).clone(),
                                        Some(branch(ahead_of_upstream)),
                                    ))
                                    .into_any_element(),
                            ),
                            single_example(
                                "Ahead and behind remote",
                                div()
                                    .w(example_width)
                                    .overflow_hidden()
                                    .child(PanelRepoFooter::new_preview(
                                        active_repository(7).clone(),
                                        Some(branch(ahead_and_behind_upstream)),
                                    ))
                                    .into_any_element(),
                            ),
                        ],
                    )
                    .grow()
                    .vertical(),
                ])
                .children(vec![
                    example_group_with_title(
                        "Labels",
                        vec![
                            single_example(
                                "Short Branch & Repo",
                                div()
                                    .w(example_width)
                                    .overflow_hidden()
                                    .child(PanelRepoFooter::new_preview(
                                        SharedString::from("zed"),
                                        Some(custom("main", behind_upstream)),
                                    ))
                                    .into_any_element(),
                            ),
                            single_example(
                                "Long Branch",
                                div()
                                    .w(example_width)
                                    .overflow_hidden()
                                    .child(PanelRepoFooter::new_preview(
                                        SharedString::from("zed"),
                                        Some(custom(
                                            "redesign-and-update-git-ui-list-entry-style",
                                            behind_upstream,
                                        )),
                                    ))
                                    .into_any_element(),
                            ),
                            single_example(
                                "Long Repo",
                                div()
                                    .w(example_width)
                                    .overflow_hidden()
                                    .child(PanelRepoFooter::new_preview(
                                        SharedString::from("zed-industries-community-examples"),
                                        Some(custom("gpui", ahead_of_upstream)),
                                    ))
                                    .into_any_element(),
                            ),
                            single_example(
                                "Long Repo & Branch",
                                div()
                                    .w(example_width)
                                    .overflow_hidden()
                                    .child(PanelRepoFooter::new_preview(
                                        SharedString::from("zed-industries-community-examples"),
                                        Some(custom(
                                            "redesign-and-update-git-ui-list-entry-style",
                                            behind_upstream,
                                        )),
                                    ))
                                    .into_any_element(),
                            ),
                            single_example(
                                "Uppercase Repo",
                                div()
                                    .w(example_width)
                                    .overflow_hidden()
                                    .child(PanelRepoFooter::new_preview(
                                        SharedString::from("LICENSES"),
                                        Some(custom("main", ahead_of_upstream)),
                                    ))
                                    .into_any_element(),
                            ),
                            single_example(
                                "Uppercase Branch",
                                div()
                                    .w(example_width)
                                    .overflow_hidden()
                                    .child(PanelRepoFooter::new_preview(
                                        SharedString::from("zed"),
                                        Some(custom("update-README", behind_upstream)),
                                    ))
                                    .into_any_element(),
                            ),
                        ],
                    )
                    .grow()
                    .vertical(),
                ])
                .into_any_element(),
        )
    }
}

#[cfg(test)]
mod tests {
    use git::status::StatusCode;
    use gpui::{TestAppContext, VisualTestContext};
    use project::{FakeFs, WorktreeSettings};
    use serde_json::json;
    use settings::SettingsStore;
    use theme::LoadThemes;
    use util::path;

    use super::*;

    fn init_test(cx: &mut gpui::TestAppContext) {
        zlog::init_test();

        cx.update(|cx| {
            let settings_store = SettingsStore::test(cx);
            cx.set_global(settings_store);
            AgentSettings::register(cx);
            WorktreeSettings::register(cx);
            workspace::init_settings(cx);
            theme::init(LoadThemes::JustBase, cx);
            language::init(cx);
            editor::init(cx);
            Project::init_settings(cx);
            crate::init(cx);
        });
    }

    #[gpui::test]
    async fn test_entry_worktree_paths(cx: &mut TestAppContext) {
        init_test(cx);
        let fs = FakeFs::new(cx.background_executor.clone());
        fs.insert_tree(
            "/root",
            json!({
                "zed": {
                    ".git": {},
                    "crates": {
                        "gpui": {
                            "gpui.rs": "fn main() {}"
                        },
                        "util": {
                            "util.rs": "fn do_it() {}"
                        }
                    }
                },
            }),
        )
        .await;

        fs.set_status_for_repo(
            Path::new(path!("/root/zed/.git")),
            &[
                (
                    Path::new("crates/gpui/gpui.rs"),
                    StatusCode::Modified.worktree(),
                ),
                (
                    Path::new("crates/util/util.rs"),
                    StatusCode::Modified.worktree(),
                ),
            ],
        );

        let project =
            Project::test(fs.clone(), [path!("/root/zed/crates/gpui").as_ref()], cx).await;
        let workspace =
            cx.add_window(|window, cx| Workspace::test_new(project.clone(), window, cx));
        let cx = &mut VisualTestContext::from_window(*workspace, cx);

        cx.read(|cx| {
            project
                .read(cx)
                .worktrees(cx)
                .nth(0)
                .unwrap()
                .read(cx)
                .as_local()
                .unwrap()
                .scan_complete()
        })
        .await;

        cx.executor().run_until_parked();

        let panel = workspace.update(cx, GitPanel::new).unwrap();

        let handle = cx.update_window_entity(&panel, |panel, _, _| {
            std::mem::replace(&mut panel.update_visible_entries_task, Task::ready(()))
        });
        cx.executor().advance_clock(2 * UPDATE_DEBOUNCE);
        handle.await;

        let entries = panel.read_with(cx, |panel, _| panel.entries.clone());
        pretty_assertions::assert_eq!(
            entries,
            [
                GitListEntry::Header(GitHeaderEntry {
                    header: Section::Tracked
                }),
                GitListEntry::GitStatusEntry(GitStatusEntry {
                    abs_path: path!("/root/zed/crates/gpui/gpui.rs").into(),
                    repo_path: "crates/gpui/gpui.rs".into(),
                    status: StatusCode::Modified.worktree(),
                    staging: StageStatus::Unstaged,
                }),
                GitListEntry::GitStatusEntry(GitStatusEntry {
                    abs_path: path!("/root/zed/crates/util/util.rs").into(),
                    repo_path: "crates/util/util.rs".into(),
                    status: StatusCode::Modified.worktree(),
                    staging: StageStatus::Unstaged,
                },),
            ],
        );

        // TODO(cole) restore this once repository deduplication is implemented properly.
        //cx.update_window_entity(&panel, |panel, window, cx| {
        //    panel.select_last(&Default::default(), window, cx);
        //    assert_eq!(panel.selected_entry, Some(2));
        //    panel.open_diff(&Default::default(), window, cx);
        //});
        //cx.run_until_parked();

        //let worktree_roots = workspace.update(cx, |workspace, cx| {
        //    workspace
        //        .worktrees(cx)
        //        .map(|worktree| worktree.read(cx).abs_path())
        //        .collect::<Vec<_>>()
        //});
        //pretty_assertions::assert_eq!(
        //    worktree_roots,
        //    vec![
        //        Path::new(path!("/root/zed/crates/gpui")).into(),
        //        Path::new(path!("/root/zed/crates/util/util.rs")).into(),
        //    ]
        //);

        //project.update(cx, |project, cx| {
        //    let git_store = project.git_store().read(cx);
        //    // The repo that comes from the single-file worktree can't be selected through the UI.
        //    let filtered_entries = filtered_repository_entries(git_store, cx)
        //        .iter()
        //        .map(|repo| repo.read(cx).worktree_abs_path.clone())
        //        .collect::<Vec<_>>();
        //    assert_eq!(
        //        filtered_entries,
        //        [Path::new(path!("/root/zed/crates/gpui")).into()]
        //    );
        //    // But we can select it artificially here.
        //    let repo_from_single_file_worktree = git_store
        //        .repositories()
        //        .values()
        //        .find(|repo| {
        //            repo.read(cx).worktree_abs_path.as_ref()
        //                == Path::new(path!("/root/zed/crates/util/util.rs"))
        //        })
        //        .unwrap()
        //        .clone();

        //    // Paths still make sense when we somehow activate a repo that comes from a single-file worktree.
        //    repo_from_single_file_worktree.update(cx, |repo, cx| repo.set_as_active_repository(cx));
        //});

        let handle = cx.update_window_entity(&panel, |panel, _, _| {
            std::mem::replace(&mut panel.update_visible_entries_task, Task::ready(()))
        });
        cx.executor().advance_clock(2 * UPDATE_DEBOUNCE);
        handle.await;
        let entries = panel.read_with(cx, |panel, _| panel.entries.clone());
        pretty_assertions::assert_eq!(
            entries,
            [
                GitListEntry::Header(GitHeaderEntry {
                    header: Section::Tracked
                }),
                GitListEntry::GitStatusEntry(GitStatusEntry {
                    abs_path: path!("/root/zed/crates/gpui/gpui.rs").into(),
                    repo_path: "crates/gpui/gpui.rs".into(),
                    status: StatusCode::Modified.worktree(),
                    staging: StageStatus::Unstaged,
                }),
                GitListEntry::GitStatusEntry(GitStatusEntry {
                    abs_path: path!("/root/zed/crates/util/util.rs").into(),
                    repo_path: "crates/util/util.rs".into(),
                    status: StatusCode::Modified.worktree(),
                    staging: StageStatus::Unstaged,
                },),
            ],
        );
    }
}<|MERGE_RESOLUTION|>--- conflicted
+++ resolved
@@ -27,20 +27,12 @@
 use git::{Amend, ToggleStaged, repository::RepoPath, status::FileStatus};
 use git::{ExpandCommitEditor, RestoreTrackedFiles, StageAll, TrashUntrackedFiles, UnstageAll};
 use gpui::{
-<<<<<<< HEAD
-    Action, Animation, AnimationExt as _, AsyncApp, Axis, ClickEvent, Corner, DismissEvent, Entity,
-    EventEmitter, FocusHandle, Focusable, KeyContext, ListHorizontalSizingBehavior,
-    ListSizingBehavior, Modifiers, ModifiersChangedEvent, MouseButton, MouseDownEvent, Point,
-    PromptLevel, ScrollStrategy, Subscription, Task, Transformation, UniformListScrollHandle,
-    WeakEntity, actions, anchored, deferred, percentage, uniform_list,
-=======
-    Action, Animation, AnimationExt as _, AsyncWindowContext, Axis, ClickEvent, Corner,
+    Action, Animation, AnimationExt as _, AsyncApp, AsyncWindowContext, Axis, ClickEvent, Corner,
     DismissEvent, Entity, EventEmitter, FocusHandle, Focusable, KeyContext,
     ListHorizontalSizingBehavior, ListSizingBehavior, Modifiers, ModifiersChangedEvent,
     MouseButton, MouseDownEvent, Point, PromptLevel, ScrollStrategy, Subscription, Task,
     Transformation, UniformListScrollHandle, WeakEntity, actions, anchored, deferred, percentage,
     uniform_list,
->>>>>>> 8332e60c
 };
 use itertools::Itertools;
 use language::{Buffer, File};
