use crate::git_panel_settings::StatusStyle;
use crate::project_diff::Diff;
use crate::repository_selector::RepositorySelectorPopoverMenu;
use crate::{
    git_panel_settings::GitPanelSettings, git_status_icon, repository_selector::RepositorySelector,
};
use crate::{project_diff, ProjectDiff};
use collections::HashMap;
use db::kvp::KEY_VALUE_STORE;
use editor::commit_tooltip::CommitTooltip;
use editor::{
    scroll::ScrollbarAutoHide, Editor, EditorElement, EditorMode, EditorSettings, MultiBuffer,
    ShowScrollbar,
};
use git::repository::{CommitDetails, ResetMode};
use git::{repository::RepoPath, status::FileStatus, Commit, ToggleStaged};
use git::{RestoreTrackedFiles, StageAll, TrashUntrackedFiles, UnstageAll};
use gpui::*;
use itertools::Itertools;
use language::{Buffer, File};
use menu::{Confirm, SecondaryConfirm, SelectFirst, SelectLast, SelectNext, SelectPrev};
use multi_buffer::ExcerptInfo;
use panel::{panel_editor_container, panel_editor_style, panel_filled_button, PanelHeader};
use project::{
    git::{GitEvent, Repository},
    Fs, Project, ProjectPath,
};
use serde::{Deserialize, Serialize};
use settings::Settings as _;
use std::{collections::HashSet, path::PathBuf, sync::Arc, time::Duration, usize};
use strum::{IntoEnumIterator, VariantNames};
use time::OffsetDateTime;
use ui::{
    prelude::*, ButtonLike, Checkbox, ContextMenu, Divider, DividerColor, ElevationIndex, ListItem,
    ListItemSpacing, Scrollbar, ScrollbarState, Tooltip,
};
use util::{maybe, ResultExt, TryFutureExt};
use workspace::{
    dock::{DockPosition, Panel, PanelEvent},
    notifications::{DetachAndPromptErr, NotificationId},
    Toast, Workspace,
};

actions!(
    git_panel,
    [
        Close,
        ToggleFocus,
        OpenMenu,
        FocusEditor,
        FocusChanges,
        ToggleFillCoAuthors,
    ]
);

fn prompt<T>(msg: &str, detail: Option<&str>, window: &mut Window, cx: &mut App) -> Task<Result<T>>
where
    T: IntoEnumIterator + VariantNames + 'static,
{
    let rx = window.prompt(PromptLevel::Info, msg, detail, &T::VARIANTS, cx);
    cx.spawn(|_| async move { Ok(T::iter().nth(rx.await?).unwrap()) })
}

#[derive(strum::EnumIter, strum::VariantNames)]
#[strum(serialize_all = "title_case")]
enum TrashCancel {
    Trash,
    Cancel,
}

const GIT_PANEL_KEY: &str = "GitPanel";

const UPDATE_DEBOUNCE: Duration = Duration::from_millis(50);

pub fn init(cx: &mut App) {
    cx.observe_new(
        |workspace: &mut Workspace, _window, _cx: &mut Context<Workspace>| {
            workspace.register_action(|workspace, _: &ToggleFocus, window, cx| {
                workspace.toggle_panel_focus::<GitPanel>(window, cx);
            });

            // workspace.register_action(|workspace, _: &Commit, window, cx| {
            //     workspace.open_panel::<GitPanel>(window, cx);
            //     if let Some(git_panel) = workspace.panel::<GitPanel>(cx) {
            //         git_panel
            //             .read(cx)
            //             .commit_editor
            //             .focus_handle(cx)
            //             .focus(window);
            //     }
            // });
        },
    )
    .detach();
}

#[derive(Debug, Clone)]
pub enum Event {
    Focus,
}

#[derive(Serialize, Deserialize)]
struct SerializedGitPanel {
    width: Option<Pixels>,
}

#[derive(Debug, PartialEq, Eq, Clone, Copy)]
enum Section {
    Conflict,
    Tracked,
    New,
}

#[derive(Debug, PartialEq, Eq, Clone)]
struct GitHeaderEntry {
    header: Section,
}

impl GitHeaderEntry {
    pub fn contains(&self, status_entry: &GitStatusEntry, repo: &Repository) -> bool {
        let this = &self.header;
        let status = status_entry.status;
        match this {
            Section::Conflict => repo.has_conflict(&status_entry.repo_path),
            Section::Tracked => !status.is_created(),
            Section::New => status.is_created(),
        }
    }
    pub fn title(&self) -> &'static str {
        match self.header {
            Section::Conflict => "Conflicts",
            Section::Tracked => "Tracked",
            Section::New => "Untracked",
        }
    }
}

#[derive(Debug, PartialEq, Eq, Clone)]
enum GitListEntry {
    GitStatusEntry(GitStatusEntry),
    Header(GitHeaderEntry),
}

impl GitListEntry {
    fn status_entry(&self) -> Option<&GitStatusEntry> {
        match self {
            GitListEntry::GitStatusEntry(entry) => Some(entry),
            _ => None,
        }
    }
}

#[derive(Debug, PartialEq, Eq, Clone)]
pub struct GitStatusEntry {
    pub(crate) depth: usize,
    pub(crate) display_name: String,
    pub(crate) repo_path: RepoPath,
    pub(crate) status: FileStatus,
    pub(crate) is_staged: Option<bool>,
}

#[derive(Clone, Copy, Debug, PartialEq, Eq)]
enum TargetStatus {
    Staged,
    Unstaged,
    Reverted,
    Unchanged,
}

struct PendingOperation {
    finished: bool,
    target_status: TargetStatus,
    repo_paths: HashSet<RepoPath>,
    op_id: usize,
}

pub struct GitPanel {
    pub(crate) active_repository: Option<Entity<Repository>>,
    commit_editor: Entity<Editor>,
    conflicted_count: usize,
    conflicted_staged_count: usize,
    current_modifiers: Modifiers,
    add_coauthors: bool,
    entries: Vec<GitListEntry>,
    entries_by_path: collections::HashMap<RepoPath, usize>,
    focus_handle: FocusHandle,
    fs: Arc<dyn Fs>,
    hide_scrollbar_task: Option<Task<()>>,
    new_count: usize,
    new_staged_count: usize,
    pending: Vec<PendingOperation>,
    pending_commit: Option<Task<()>>,
    pending_serialization: Task<Option<()>>,
    pub(crate) project: Entity<Project>,
    repository_selector: Entity<RepositorySelector>,
    scroll_handle: UniformListScrollHandle,
    scrollbar_state: ScrollbarState,
    selected_entry: Option<usize>,
    show_scrollbar: bool,
    tracked_count: usize,
    tracked_staged_count: usize,
    update_visible_entries_task: Task<()>,
    width: Option<Pixels>,
    workspace: WeakEntity<Workspace>,
    context_menu: Option<(Entity<ContextMenu>, Point<Pixels>, Subscription)>,
    modal_open: bool,
}

pub(crate) fn commit_message_editor(
    commit_message_buffer: Entity<Buffer>,
    project: Entity<Project>,
    in_panel: bool,
    window: &mut Window,
    cx: &mut Context<'_, Editor>,
) -> Editor {
    let buffer = cx.new(|cx| MultiBuffer::singleton(commit_message_buffer, cx));
    let max_lines = if in_panel { 6 } else { 18 };
    let mut commit_editor = Editor::new(
        EditorMode::AutoHeight { max_lines },
        buffer,
        None,
        false,
        window,
        cx,
    );
    commit_editor.set_collaboration_hub(Box::new(project));
    commit_editor.set_use_autoclose(false);
    commit_editor.set_show_gutter(false, cx);
    commit_editor.set_show_wrap_guides(false, cx);
    commit_editor.set_show_indent_guides(false, cx);
    commit_editor.set_placeholder_text("Enter commit message", cx);
    commit_editor
}

impl GitPanel {
    pub fn new(
        workspace: &mut Workspace,
        window: &mut Window,
        cx: &mut Context<Workspace>,
    ) -> Entity<Self> {
        let fs = workspace.app_state().fs.clone();
        let project = workspace.project().clone();
        let git_store = project.read(cx).git_store().clone();
        let active_repository = project.read(cx).active_repository(cx);
        let workspace = cx.entity().downgrade();

        cx.new(|cx| {
            let focus_handle = cx.focus_handle();
            cx.on_focus(&focus_handle, window, Self::focus_in).detach();
            cx.on_focus_out(&focus_handle, window, |this, _, window, cx| {
                this.hide_scrollbar(window, cx);
            })
            .detach();

            // just to let us render a placeholder editor.
            // Once the active git repo is set, this buffer will be replaced.
            let temporary_buffer = cx.new(|cx| Buffer::local("", cx));
            let commit_editor = cx.new(|cx| {
                commit_message_editor(temporary_buffer, project.clone(), true, window, cx)
            });
            commit_editor.update(cx, |editor, cx| {
                editor.clear(window, cx);
            });

            let scroll_handle = UniformListScrollHandle::new();

            cx.subscribe_in(
                &git_store,
                window,
                move |this, git_store, event, window, cx| match event {
                    GitEvent::FileSystemUpdated => {
                        this.schedule_update(false, window, cx);
                    }
                    GitEvent::ActiveRepositoryChanged | GitEvent::GitStateUpdated => {
                        this.active_repository = git_store.read(cx).active_repository();
                        this.schedule_update(true, window, cx);
                    }
                },
            )
            .detach();

            let scrollbar_state =
                ScrollbarState::new(scroll_handle.clone()).parent_entity(&cx.entity());

            let repository_selector =
                cx.new(|cx| RepositorySelector::new(project.clone(), window, cx));

            let mut git_panel = Self {
                active_repository,
                commit_editor,
                conflicted_count: 0,
                conflicted_staged_count: 0,
                current_modifiers: window.modifiers(),
                add_coauthors: true,
                entries: Vec::new(),
                entries_by_path: HashMap::default(),
                focus_handle: cx.focus_handle(),
                fs,
                hide_scrollbar_task: None,
                new_count: 0,
                new_staged_count: 0,
                pending: Vec::new(),
                pending_commit: None,
                pending_serialization: Task::ready(None),
                project,
                repository_selector,
                scroll_handle,
                scrollbar_state,
                selected_entry: None,
                show_scrollbar: false,
                tracked_count: 0,
                tracked_staged_count: 0,
                update_visible_entries_task: Task::ready(()),
                width: Some(px(360.)),
                context_menu: None,
                workspace,
                modal_open: false,
            };
            git_panel.schedule_update(false, window, cx);
            git_panel.show_scrollbar = git_panel.should_show_scrollbar(cx);
            git_panel
        })
    }

    pub fn select_entry_by_path(
        &mut self,
        path: ProjectPath,
        _: &mut Window,
        cx: &mut Context<Self>,
    ) {
        let Some(git_repo) = self.active_repository.as_ref() else {
            return;
        };
        let Some(repo_path) = git_repo.read(cx).project_path_to_repo_path(&path) else {
            return;
        };
        let Some(ix) = self.entries_by_path.get(&repo_path) else {
            return;
        };
        self.selected_entry = Some(*ix);
        cx.notify();
    }

    fn serialize(&mut self, cx: &mut Context<Self>) {
        let width = self.width;
        self.pending_serialization = cx.background_spawn(
            async move {
                KEY_VALUE_STORE
                    .write_kvp(
                        GIT_PANEL_KEY.into(),
                        serde_json::to_string(&SerializedGitPanel { width })?,
                    )
                    .await?;
                anyhow::Ok(())
            }
            .log_err(),
        );
    }

    pub(crate) fn set_modal_open(&mut self, open: bool, cx: &mut Context<Self>) {
        self.modal_open = open;
        cx.notify();
    }

    fn dispatch_context(&self, window: &mut Window, cx: &Context<Self>) -> KeyContext {
        let mut dispatch_context = KeyContext::new_with_defaults();
        dispatch_context.add("GitPanel");

        if self.is_focused(window, cx) {
            dispatch_context.add("menu");
            dispatch_context.add("ChangesList");
        }

        if self.commit_editor.read(cx).is_focused(window) {
            dispatch_context.add("CommitEditor");
        }

        dispatch_context
    }

    fn is_focused(&self, window: &Window, cx: &Context<Self>) -> bool {
        window
            .focused(cx)
            .map_or(false, |focused| self.focus_handle == focused)
    }

    fn close_panel(&mut self, _: &Close, _window: &mut Window, cx: &mut Context<Self>) {
        cx.emit(PanelEvent::Close);
    }

    fn focus_in(&mut self, window: &mut Window, cx: &mut Context<Self>) {
        if !self.focus_handle.contains_focused(window, cx) {
            cx.emit(Event::Focus);
        }
    }

    fn show_scrollbar(&self, cx: &mut Context<Self>) -> ShowScrollbar {
        GitPanelSettings::get_global(cx)
            .scrollbar
            .show
            .unwrap_or_else(|| EditorSettings::get_global(cx).scrollbar.show)
    }

    fn should_show_scrollbar(&self, cx: &mut Context<Self>) -> bool {
        let show = self.show_scrollbar(cx);
        match show {
            ShowScrollbar::Auto => true,
            ShowScrollbar::System => true,
            ShowScrollbar::Always => true,
            ShowScrollbar::Never => false,
        }
    }

    fn should_autohide_scrollbar(&self, cx: &mut Context<Self>) -> bool {
        let show = self.show_scrollbar(cx);
        match show {
            ShowScrollbar::Auto => true,
            ShowScrollbar::System => cx
                .try_global::<ScrollbarAutoHide>()
                .map_or_else(|| cx.should_auto_hide_scrollbars(), |autohide| autohide.0),
            ShowScrollbar::Always => false,
            ShowScrollbar::Never => true,
        }
    }

    fn hide_scrollbar(&mut self, window: &mut Window, cx: &mut Context<Self>) {
        const SCROLLBAR_SHOW_INTERVAL: Duration = Duration::from_secs(1);
        if !self.should_autohide_scrollbar(cx) {
            return;
        }
        self.hide_scrollbar_task = Some(cx.spawn_in(window, |panel, mut cx| async move {
            cx.background_executor()
                .timer(SCROLLBAR_SHOW_INTERVAL)
                .await;
            panel
                .update(&mut cx, |panel, cx| {
                    panel.show_scrollbar = false;
                    cx.notify();
                })
                .log_err();
        }))
    }

    fn handle_modifiers_changed(
        &mut self,
        event: &ModifiersChangedEvent,
        _: &mut Window,
        cx: &mut Context<Self>,
    ) {
        self.current_modifiers = event.modifiers;
        cx.notify();
    }

    fn calculate_depth_and_difference(
        repo_path: &RepoPath,
        visible_entries: &HashSet<RepoPath>,
    ) -> (usize, usize) {
        let ancestors = repo_path.ancestors().skip(1);
        for ancestor in ancestors {
            if let Some(parent_entry) = visible_entries.get(ancestor) {
                let entry_component_count = repo_path.components().count();
                let parent_component_count = parent_entry.components().count();

                let difference = entry_component_count - parent_component_count;

                let parent_depth = parent_entry
                    .ancestors()
                    .skip(1) // Skip the parent itself
                    .filter(|ancestor| visible_entries.contains(*ancestor))
                    .count();

                return (parent_depth + 1, difference);
            }
        }

        (0, 0)
    }

    fn scroll_to_selected_entry(&mut self, cx: &mut Context<Self>) {
        if let Some(selected_entry) = self.selected_entry {
            self.scroll_handle
                .scroll_to_item(selected_entry, ScrollStrategy::Center);
        }

        cx.notify();
    }

    fn select_first(&mut self, _: &SelectFirst, _window: &mut Window, cx: &mut Context<Self>) {
        if self.entries.first().is_some() {
            self.selected_entry = Some(1);
            self.scroll_to_selected_entry(cx);
        }
    }

    fn select_prev(&mut self, _: &SelectPrev, _window: &mut Window, cx: &mut Context<Self>) {
        let item_count = self.entries.len();
        if item_count == 0 {
            return;
        }

        if let Some(selected_entry) = self.selected_entry {
            let new_selected_entry = if selected_entry > 0 {
                selected_entry - 1
            } else {
                selected_entry
            };

            if matches!(
                self.entries.get(new_selected_entry),
                Some(GitListEntry::Header(..))
            ) {
                if new_selected_entry > 0 {
                    self.selected_entry = Some(new_selected_entry - 1)
                }
            } else {
                self.selected_entry = Some(new_selected_entry);
            }

            self.scroll_to_selected_entry(cx);
        }

        cx.notify();
    }

    fn select_next(&mut self, _: &SelectNext, _window: &mut Window, cx: &mut Context<Self>) {
        let item_count = self.entries.len();
        if item_count == 0 {
            return;
        }

        if let Some(selected_entry) = self.selected_entry {
            let new_selected_entry = if selected_entry < item_count - 1 {
                selected_entry + 1
            } else {
                selected_entry
            };
            if matches!(
                self.entries.get(new_selected_entry),
                Some(GitListEntry::Header(..))
            ) {
                self.selected_entry = Some(new_selected_entry + 1);
            } else {
                self.selected_entry = Some(new_selected_entry);
            }

            self.scroll_to_selected_entry(cx);
        }

        cx.notify();
    }

    fn select_last(&mut self, _: &SelectLast, _window: &mut Window, cx: &mut Context<Self>) {
        if self.entries.last().is_some() {
            self.selected_entry = Some(self.entries.len() - 1);
            self.scroll_to_selected_entry(cx);
        }
    }

    fn focus_editor(&mut self, _: &FocusEditor, window: &mut Window, cx: &mut Context<Self>) {
        self.commit_editor.update(cx, |editor, cx| {
            window.focus(&editor.focus_handle(cx));
        });
        cx.notify();
    }

    fn select_first_entry_if_none(&mut self, cx: &mut Context<Self>) {
        let have_entries = self
            .active_repository
            .as_ref()
            .map_or(false, |active_repository| {
                active_repository.read(cx).entry_count() > 0
            });
        if have_entries && self.selected_entry.is_none() {
            self.selected_entry = Some(1);
            self.scroll_to_selected_entry(cx);
            cx.notify();
        }
    }

    fn focus_changes_list(
        &mut self,
        _: &FocusChanges,
        window: &mut Window,
        cx: &mut Context<Self>,
    ) {
        self.select_first_entry_if_none(cx);

        cx.focus_self(window);
        cx.notify();
    }

    fn get_selected_entry(&self) -> Option<&GitListEntry> {
        self.selected_entry.and_then(|i| self.entries.get(i))
    }

    fn open_diff(&mut self, _: &menu::Confirm, window: &mut Window, cx: &mut Context<Self>) {
        maybe!({
            let entry = self.entries.get(self.selected_entry?)?.status_entry()?;

            self.workspace
                .update(cx, |workspace, cx| {
                    ProjectDiff::deploy_at(workspace, Some(entry.clone()), window, cx);
                })
                .ok()
        });
    }

    fn open_file(
        &mut self,
        _: &menu::SecondaryConfirm,
        window: &mut Window,
        cx: &mut Context<Self>,
    ) {
        maybe!({
            let entry = self.entries.get(self.selected_entry?)?.status_entry()?;
            let active_repo = self.active_repository.as_ref()?;
            let path = active_repo
                .read(cx)
                .repo_path_to_project_path(&entry.repo_path)?;
            if entry.status.is_deleted() {
                return None;
            }

            self.workspace
                .update(cx, |workspace, cx| {
                    workspace
                        .open_path_preview(path, None, false, false, window, cx)
                        .detach_and_prompt_err("Failed to open file", window, cx, |e, _, _| {
                            Some(format!("{e}"))
                        });
                })
                .ok()
        });
    }

    fn revert_selected(
        &mut self,
        _: &git::RestoreFile,
        window: &mut Window,
        cx: &mut Context<Self>,
    ) {
        maybe!({
            let list_entry = self.entries.get(self.selected_entry?)?.clone();
            let entry = list_entry.status_entry()?;
            self.revert_entry(&entry, window, cx);
            Some(())
        });
    }

    fn revert_entry(
        &mut self,
        entry: &GitStatusEntry,
        window: &mut Window,
        cx: &mut Context<Self>,
    ) {
        maybe!({
            let active_repo = self.active_repository.clone()?;
            let path = active_repo
                .read(cx)
                .repo_path_to_project_path(&entry.repo_path)?;
            let workspace = self.workspace.clone();

            if entry.status.is_staged() != Some(false) {
                self.perform_stage(false, vec![entry.repo_path.clone()], cx);
            }
            let filename = path.path.file_name()?.to_string_lossy();

            if !entry.status.is_created() {
                self.perform_checkout(vec![entry.repo_path.clone()], cx);
            } else {
                let prompt = prompt(&format!("Trash {}?", filename), None, window, cx);
                cx.spawn_in(window, |_, mut cx| async move {
                    match prompt.await? {
                        TrashCancel::Trash => {}
                        TrashCancel::Cancel => return Ok(()),
                    }
                    let task = workspace.update(&mut cx, |workspace, cx| {
                        workspace
                            .project()
                            .update(cx, |project, cx| project.delete_file(path, true, cx))
                    })?;
                    if let Some(task) = task {
                        task.await?;
                    }
                    Ok(())
                })
                .detach_and_prompt_err(
                    "Failed to trash file",
                    window,
                    cx,
                    |e, _, _| Some(format!("{e}")),
                );
            }
            Some(())
        });
    }

    fn perform_checkout(&mut self, repo_paths: Vec<RepoPath>, cx: &mut Context<Self>) {
        let workspace = self.workspace.clone();
        let Some(active_repository) = self.active_repository.clone() else {
            return;
        };

        let op_id = self.pending.iter().map(|p| p.op_id).max().unwrap_or(0) + 1;
        self.pending.push(PendingOperation {
            op_id,
            target_status: TargetStatus::Reverted,
            repo_paths: repo_paths.iter().cloned().collect(),
            finished: false,
        });
        self.update_visible_entries(cx);
        let task = cx.spawn(|_, mut cx| async move {
            let tasks: Vec<_> = workspace.update(&mut cx, |workspace, cx| {
                workspace.project().update(cx, |project, cx| {
                    repo_paths
                        .iter()
                        .filter_map(|repo_path| {
                            let path = active_repository
                                .read(cx)
                                .repo_path_to_project_path(&repo_path)?;
                            Some(project.open_buffer(path, cx))
                        })
                        .collect()
                })
            })?;

            let buffers = futures::future::join_all(tasks).await;

            active_repository
                .update(&mut cx, |repo, _| repo.checkout_files("HEAD", repo_paths))?
                .await??;

            let tasks: Vec<_> = cx.update(|cx| {
                buffers
                    .iter()
                    .filter_map(|buffer| {
                        buffer.as_ref().ok()?.update(cx, |buffer, cx| {
                            buffer.is_dirty().then(|| buffer.reload(cx))
                        })
                    })
                    .collect()
            })?;

            futures::future::join_all(tasks).await;

            Ok(())
        });

        cx.spawn(|this, mut cx| async move {
            let result = task.await;

            this.update(&mut cx, |this, cx| {
                for pending in this.pending.iter_mut() {
                    if pending.op_id == op_id {
                        pending.finished = true;
                        if result.is_err() {
                            pending.target_status = TargetStatus::Unchanged;
                            this.update_visible_entries(cx);
                        }
                        break;
                    }
                }
                result
                    .map_err(|e| {
                        this.show_err_toast(e, cx);
                    })
                    .ok();
            })
            .ok();
        })
        .detach();
    }

    fn discard_tracked_changes(
        &mut self,
        _: &RestoreTrackedFiles,
        window: &mut Window,
        cx: &mut Context<Self>,
    ) {
        let entries = self
            .entries
            .iter()
            .filter_map(|entry| entry.status_entry().cloned())
            .filter(|status_entry| !status_entry.status.is_created())
            .collect::<Vec<_>>();

        match entries.len() {
            0 => return,
            1 => return self.revert_entry(&entries[0], window, cx),
            _ => {}
        }
        let details = entries
            .iter()
            .filter_map(|entry| entry.repo_path.0.file_name())
            .map(|filename| filename.to_string_lossy())
            .join("\n");

        #[derive(strum::EnumIter, strum::VariantNames)]
        #[strum(serialize_all = "title_case")]
        enum DiscardCancel {
            DiscardTrackedChanges,
            Cancel,
        }
        let prompt = prompt(
            "Discard changes to these files?",
            Some(&details),
            window,
            cx,
        );
        cx.spawn(|this, mut cx| async move {
            match prompt.await {
                Ok(DiscardCancel::DiscardTrackedChanges) => {
                    this.update(&mut cx, |this, cx| {
                        let repo_paths = entries.into_iter().map(|entry| entry.repo_path).collect();
                        this.perform_checkout(repo_paths, cx);
                    })
                    .ok();
                }
                _ => {
                    return;
                }
            }
        })
        .detach();
    }

    fn clean_all(&mut self, _: &TrashUntrackedFiles, window: &mut Window, cx: &mut Context<Self>) {
        let workspace = self.workspace.clone();
        let Some(active_repo) = self.active_repository.clone() else {
            return;
        };
        let to_delete = self
            .entries
            .iter()
            .filter_map(|entry| entry.status_entry())
            .filter(|status_entry| status_entry.status.is_created())
            .cloned()
            .collect::<Vec<_>>();

        match to_delete.len() {
            0 => return,
            1 => return self.revert_entry(&to_delete[0], window, cx),
            _ => {}
        };

        let details = to_delete
            .iter()
            .map(|entry| {
                entry
                    .repo_path
                    .0
                    .file_name()
                    .map(|f| f.to_string_lossy())
                    .unwrap_or_default()
            })
            .join("\n");

        let prompt = prompt("Trash these files?", Some(&details), window, cx);
        cx.spawn_in(window, |this, mut cx| async move {
            match prompt.await? {
                TrashCancel::Trash => {}
                TrashCancel::Cancel => return Ok(()),
            }
            let tasks = workspace.update(&mut cx, |workspace, cx| {
                to_delete
                    .iter()
                    .filter_map(|entry| {
                        workspace.project().update(cx, |project, cx| {
                            let project_path = active_repo
                                .read(cx)
                                .repo_path_to_project_path(&entry.repo_path)?;
                            project.delete_file(project_path, true, cx)
                        })
                    })
                    .collect::<Vec<_>>()
            })?;
            let to_unstage = to_delete
                .into_iter()
                .filter_map(|entry| {
                    if entry.status.is_staged() != Some(false) {
                        Some(entry.repo_path.clone())
                    } else {
                        None
                    }
                })
                .collect();
            this.update(&mut cx, |this, cx| {
                this.perform_stage(false, to_unstage, cx)
            })?;
            for task in tasks {
                task.await?;
            }
            Ok(())
        })
        .detach_and_prompt_err("Failed to trash files", window, cx, |e, _, _| {
            Some(format!("{e}"))
        });
    }

    fn stage_all(&mut self, _: &StageAll, _window: &mut Window, cx: &mut Context<Self>) {
        let repo_paths = self
            .entries
            .iter()
            .filter_map(|entry| entry.status_entry())
            .filter(|status_entry| status_entry.is_staged != Some(true))
            .map(|status_entry| status_entry.repo_path.clone())
            .collect::<Vec<_>>();
        self.perform_stage(true, repo_paths, cx);
    }

    fn unstage_all(&mut self, _: &UnstageAll, _window: &mut Window, cx: &mut Context<Self>) {
        let repo_paths = self
            .entries
            .iter()
            .filter_map(|entry| entry.status_entry())
            .filter(|status_entry| status_entry.is_staged != Some(false))
            .map(|status_entry| status_entry.repo_path.clone())
            .collect::<Vec<_>>();
        self.perform_stage(false, repo_paths, cx);
    }

    fn toggle_staged_for_entry(
        &mut self,
        entry: &GitListEntry,
        _window: &mut Window,
        cx: &mut Context<Self>,
    ) {
        let Some(active_repository) = self.active_repository.as_ref() else {
            return;
        };
        let (stage, repo_paths) = match entry {
            GitListEntry::GitStatusEntry(status_entry) => {
                if status_entry.status.is_staged().unwrap_or(false) {
                    (false, vec![status_entry.repo_path.clone()])
                } else {
                    (true, vec![status_entry.repo_path.clone()])
                }
            }
            GitListEntry::Header(section) => {
                let goal_staged_state = !self.header_state(section.header).selected();
                let repository = active_repository.read(cx);
                let entries = self
                    .entries
                    .iter()
                    .filter_map(|entry| entry.status_entry())
                    .filter(|status_entry| {
                        section.contains(&status_entry, repository)
                            && status_entry.is_staged != Some(goal_staged_state)
                    })
                    .map(|status_entry| status_entry.repo_path.clone())
                    .collect::<Vec<_>>();

                (goal_staged_state, entries)
            }
        };
        self.perform_stage(stage, repo_paths, cx);
    }

    fn perform_stage(&mut self, stage: bool, repo_paths: Vec<RepoPath>, cx: &mut Context<Self>) {
        let Some(active_repository) = self.active_repository.clone() else {
            return;
        };
        let op_id = self.pending.iter().map(|p| p.op_id).max().unwrap_or(0) + 1;
        self.pending.push(PendingOperation {
            op_id,
            target_status: if stage {
                TargetStatus::Staged
            } else {
                TargetStatus::Unstaged
            },
            repo_paths: repo_paths.iter().cloned().collect(),
            finished: false,
        });
        let repo_paths = repo_paths.clone();
        let repository = active_repository.read(cx);
        self.update_counts(repository);
        cx.notify();

        cx.spawn({
            |this, mut cx| async move {
                let result = cx
                    .update(|cx| {
                        if stage {
                            active_repository
                                .update(cx, |repo, cx| repo.stage_entries(repo_paths.clone(), cx))
                        } else {
                            active_repository
                                .update(cx, |repo, cx| repo.unstage_entries(repo_paths.clone(), cx))
                        }
                    })?
                    .await;

                this.update(&mut cx, |this, cx| {
                    for pending in this.pending.iter_mut() {
                        if pending.op_id == op_id {
                            pending.finished = true
                        }
                    }
                    result
                        .map_err(|e| {
                            this.show_err_toast(e, cx);
                        })
                        .ok();
                    cx.notify();
                })
            }
        })
        .detach();
    }

    pub fn commit_message_buffer(&self, cx: &App) -> Entity<Buffer> {
        self.commit_editor
            .read(cx)
            .buffer()
            .read(cx)
            .as_singleton()
            .unwrap()
            .clone()
    }

    fn toggle_staged_for_selected(
        &mut self,
        _: &git::ToggleStaged,
        window: &mut Window,
        cx: &mut Context<Self>,
    ) {
        if let Some(selected_entry) = self.get_selected_entry().cloned() {
            self.toggle_staged_for_entry(&selected_entry, window, cx);
        }
    }

    /// Commit all staged changes
    fn commit(&mut self, _: &git::Commit, window: &mut Window, cx: &mut Context<Self>) {
        let editor = self.commit_editor.read(cx);
        if editor.is_empty(cx) {
            if !editor.focus_handle(cx).contains_focused(window, cx) {
                editor.focus_handle(cx).focus(window);
                return;
            }
        }

        self.commit_changes(window, cx)
    }

    pub(crate) fn commit_changes(&mut self, window: &mut Window, cx: &mut Context<Self>) {
        let Some(active_repository) = self.active_repository.clone() else {
            return;
        };
        let error_spawn = |message, window: &mut Window, cx: &mut App| {
            let prompt = window.prompt(PromptLevel::Warning, message, None, &["Ok"], cx);
            cx.spawn(|_| async move {
                prompt.await.ok();
            })
            .detach();
        };

        if self.has_unstaged_conflicts() {
            error_spawn(
                "There are still conflicts. You must stage these before committing",
                window,
                cx,
            );
            return;
        }

        let mut message = self.commit_editor.read(cx).text(cx);
        if message.trim().is_empty() {
            self.commit_editor.read(cx).focus_handle(cx).focus(window);
            return;
        }
        if self.add_coauthors {
            self.fill_co_authors(&mut message, cx);
        }

        let task = if self.has_staged_changes() {
            // Repository serializes all git operations, so we can just send a commit immediately
            let commit_task = active_repository.read(cx).commit(message.into(), None);
            cx.background_spawn(async move { commit_task.await? })
        } else {
            let changed_files = self
                .entries
                .iter()
                .filter_map(|entry| entry.status_entry())
                .filter(|status_entry| !status_entry.status.is_created())
                .map(|status_entry| status_entry.repo_path.clone())
                .collect::<Vec<_>>();

            if changed_files.is_empty() {
                error_spawn("No changes to commit", window, cx);
                return;
            }

            let stage_task =
                active_repository.update(cx, |repo, cx| repo.stage_entries(changed_files, cx));
            cx.spawn(|_, mut cx| async move {
                stage_task.await?;
                let commit_task = active_repository
                    .update(&mut cx, |repo, _| repo.commit(message.into(), None))?;
                commit_task.await?
            })
        };
        let task = cx.spawn_in(window, |this, mut cx| async move {
            let result = task.await;
            this.update_in(&mut cx, |this, window, cx| {
                this.pending_commit.take();
                match result {
                    Ok(()) => {
                        this.commit_editor
                            .update(cx, |editor, cx| editor.clear(window, cx));
                    }
                    Err(e) => this.show_err_toast(e, cx),
                }
            })
            .ok();
        });

        self.pending_commit = Some(task);
    }

    fn uncommit(&mut self, window: &mut Window, cx: &mut Context<Self>) {
        let Some(repo) = self.active_repository.clone() else {
            return;
        };
        let prior_head = self.load_commit_details("HEAD", cx);

        let task = cx.spawn(|_, mut cx| async move {
            let prior_head = prior_head.await?;

            repo.update(&mut cx, |repo, _| repo.reset("HEAD^", ResetMode::Soft))?
                .await??;

            Ok(prior_head)
        });

        let task = cx.spawn_in(window, |this, mut cx| async move {
            let result = task.await;
            this.update_in(&mut cx, |this, window, cx| {
                this.pending_commit.take();
                match result {
                    Ok(prior_commit) => {
                        this.commit_editor.update(cx, |editor, cx| {
                            editor.set_text(prior_commit.message, window, cx)
                        });
                    }
                    Err(e) => this.show_err_toast(e, cx),
                }
            })
            .ok();
        });

        self.pending_commit = Some(task);
    }

    fn potential_co_authors(&self, cx: &App) -> Vec<(String, String)> {
        let mut new_co_authors = Vec::new();
        let project = self.project.read(cx);

        let Some(room) = self
            .workspace
            .upgrade()
            .and_then(|workspace| workspace.read(cx).active_call()?.read(cx).room().cloned())
        else {
            return Vec::default();
        };

        let room = room.read(cx);

        for (peer_id, collaborator) in project.collaborators() {
            if collaborator.is_host {
                continue;
            }

            let Some(participant) = room.remote_participant_for_peer_id(*peer_id) else {
                continue;
            };
            if participant.can_write() && participant.user.email.is_some() {
                let email = participant.user.email.clone().unwrap();

                new_co_authors.push((
                    participant
                        .user
                        .name
                        .clone()
                        .unwrap_or_else(|| participant.user.github_login.clone()),
                    email,
                ))
            }
        }
        if !project.is_local() && !project.is_read_only(cx) {
            if let Some(user) = room.local_participant_user(cx) {
                if let Some(email) = user.email.clone() {
                    new_co_authors.push((
                        user.name
                            .clone()
                            .unwrap_or_else(|| user.github_login.clone()),
                        email.clone(),
                    ))
                }
            }
        }
        new_co_authors
    }

    fn toggle_fill_co_authors(
        &mut self,
        _: &ToggleFillCoAuthors,
        _: &mut Window,
        cx: &mut Context<Self>,
    ) {
        self.add_coauthors = !self.add_coauthors;
        cx.notify();
    }

    fn fill_co_authors(&mut self, message: &mut String, cx: &mut Context<Self>) {
        const CO_AUTHOR_PREFIX: &str = "Co-authored-by: ";

        let existing_text = message.to_ascii_lowercase();
        let lowercase_co_author_prefix = CO_AUTHOR_PREFIX.to_lowercase();
        let mut ends_with_co_authors = false;
        let existing_co_authors = existing_text
            .lines()
            .filter_map(|line| {
                let line = line.trim();
                if line.starts_with(&lowercase_co_author_prefix) {
                    ends_with_co_authors = true;
                    Some(line)
                } else {
                    ends_with_co_authors = false;
                    None
                }
            })
            .collect::<HashSet<_>>();

        let new_co_authors = self
            .potential_co_authors(cx)
            .into_iter()
            .filter(|(_, email)| {
                !existing_co_authors
                    .iter()
                    .any(|existing| existing.contains(email.as_str()))
            })
            .collect::<Vec<_>>();

        if new_co_authors.is_empty() {
            return;
        }

        if !ends_with_co_authors {
            message.push('\n');
        }
        for (name, email) in new_co_authors {
            message.push('\n');
            message.push_str(CO_AUTHOR_PREFIX);
            message.push_str(&name);
            message.push_str(" <");
            message.push_str(&email);
            message.push('>');
        }
        message.push('\n');
    }

    fn schedule_update(
        &mut self,
        clear_pending: bool,
        window: &mut Window,
        cx: &mut Context<Self>,
    ) {
        let handle = cx.entity().downgrade();
        self.reopen_commit_buffer(window, cx);
        self.update_visible_entries_task = cx.spawn_in(window, |_, mut cx| async move {
            cx.background_executor().timer(UPDATE_DEBOUNCE).await;
            if let Some(git_panel) = handle.upgrade() {
                git_panel
                    .update_in(&mut cx, |git_panel, _, cx| {
                        if clear_pending {
                            git_panel.clear_pending();
                        }
                        git_panel.update_visible_entries(cx);
                    })
                    .ok();
            }
        });
    }

    fn reopen_commit_buffer(&mut self, window: &mut Window, cx: &mut Context<Self>) {
        let Some(active_repo) = self.active_repository.as_ref() else {
            return;
        };
        let load_buffer = active_repo.update(cx, |active_repo, cx| {
            let project = self.project.read(cx);
            active_repo.open_commit_buffer(
                Some(project.languages().clone()),
                project.buffer_store().clone(),
                cx,
            )
        });

        cx.spawn_in(window, |git_panel, mut cx| async move {
            let buffer = load_buffer.await?;
            git_panel.update_in(&mut cx, |git_panel, window, cx| {
                if git_panel
                    .commit_editor
                    .read(cx)
                    .buffer()
                    .read(cx)
                    .as_singleton()
                    .as_ref()
                    != Some(&buffer)
                {
                    git_panel.commit_editor = cx.new(|cx| {
                        commit_message_editor(buffer, git_panel.project.clone(), true, window, cx)
                    });
                }
            })
        })
        .detach_and_log_err(cx);
    }

    fn clear_pending(&mut self) {
        self.pending.retain(|v| !v.finished)
    }

    fn update_visible_entries(&mut self, cx: &mut Context<Self>) {
        self.entries.clear();
        self.entries_by_path.clear();
        let mut changed_entries = Vec::new();
        let mut new_entries = Vec::new();
        let mut conflict_entries = Vec::new();

        let Some(repo) = self.active_repository.as_ref() else {
            // Just clear entries if no repository is active.
            cx.notify();
            return;
        };

        // First pass - collect all paths
        let repo = repo.read(cx);
        let path_set = HashSet::from_iter(repo.status().map(|entry| entry.repo_path));

        // Second pass - create entries with proper depth calculation
        for entry in repo.status() {
            let (depth, difference) =
                Self::calculate_depth_and_difference(&entry.repo_path, &path_set);

            let is_conflict = repo.has_conflict(&entry.repo_path);
            let is_new = entry.status.is_created();
            let is_staged = entry.status.is_staged();

            if self.pending.iter().any(|pending| {
                pending.target_status == TargetStatus::Reverted
                    && !pending.finished
                    && pending.repo_paths.contains(&entry.repo_path)
            }) {
                continue;
            }

            let display_name = if difference > 1 {
                // Show partial path for deeply nested files
                entry
                    .repo_path
                    .as_ref()
                    .iter()
                    .skip(entry.repo_path.components().count() - difference)
                    .collect::<PathBuf>()
                    .to_string_lossy()
                    .into_owned()
            } else {
                // Just show filename
                entry
                    .repo_path
                    .file_name()
                    .map(|name| name.to_string_lossy().into_owned())
                    .unwrap_or_default()
            };

            let entry = GitStatusEntry {
                depth,
                display_name,
                repo_path: entry.repo_path.clone(),
                status: entry.status,
                is_staged,
            };

            if is_conflict {
                conflict_entries.push(entry);
            } else if is_new {
                new_entries.push(entry);
            } else {
                changed_entries.push(entry);
            }
        }

        // Sort entries by path to maintain consistent order
        conflict_entries.sort_by(|a, b| a.repo_path.cmp(&b.repo_path));
        changed_entries.sort_by(|a, b| a.repo_path.cmp(&b.repo_path));
        new_entries.sort_by(|a, b| a.repo_path.cmp(&b.repo_path));

        if conflict_entries.len() > 0 {
            self.entries.push(GitListEntry::Header(GitHeaderEntry {
                header: Section::Conflict,
            }));
            self.entries.extend(
                conflict_entries
                    .into_iter()
                    .map(GitListEntry::GitStatusEntry),
            );
        }

        if changed_entries.len() > 0 {
            self.entries.push(GitListEntry::Header(GitHeaderEntry {
                header: Section::Tracked,
            }));
            self.entries.extend(
                changed_entries
                    .into_iter()
                    .map(GitListEntry::GitStatusEntry),
            );
        }
        if new_entries.len() > 0 {
            self.entries.push(GitListEntry::Header(GitHeaderEntry {
                header: Section::New,
            }));
            self.entries
                .extend(new_entries.into_iter().map(GitListEntry::GitStatusEntry));
        }

        for (ix, entry) in self.entries.iter().enumerate() {
            if let Some(status_entry) = entry.status_entry() {
                self.entries_by_path
                    .insert(status_entry.repo_path.clone(), ix);
            }
        }
        self.update_counts(repo);

        self.select_first_entry_if_none(cx);

        cx.notify();
    }

    fn header_state(&self, header_type: Section) -> ToggleState {
        let (staged_count, count) = match header_type {
            Section::New => (self.new_staged_count, self.new_count),
            Section::Tracked => (self.tracked_staged_count, self.tracked_count),
            Section::Conflict => (self.conflicted_staged_count, self.conflicted_count),
        };
        if staged_count == 0 {
            ToggleState::Unselected
        } else if count == staged_count {
            ToggleState::Selected
        } else {
            ToggleState::Indeterminate
        }
    }

    fn update_counts(&mut self, repo: &Repository) {
        self.conflicted_count = 0;
        self.conflicted_staged_count = 0;
        self.new_count = 0;
        self.tracked_count = 0;
        self.new_staged_count = 0;
        self.tracked_staged_count = 0;
        for entry in &self.entries {
            let Some(status_entry) = entry.status_entry() else {
                continue;
            };
            if repo.has_conflict(&status_entry.repo_path) {
                self.conflicted_count += 1;
                if self.entry_is_staged(status_entry) != Some(false) {
                    self.conflicted_staged_count += 1;
                }
            } else if status_entry.status.is_created() {
                self.new_count += 1;
                if self.entry_is_staged(status_entry) != Some(false) {
                    self.new_staged_count += 1;
                }
            } else {
                self.tracked_count += 1;
                if self.entry_is_staged(status_entry) != Some(false) {
                    self.tracked_staged_count += 1;
                }
            }
        }
    }

    fn entry_is_staged(&self, entry: &GitStatusEntry) -> Option<bool> {
        for pending in self.pending.iter().rev() {
            if pending.repo_paths.contains(&entry.repo_path) {
                match pending.target_status {
                    TargetStatus::Staged => return Some(true),
                    TargetStatus::Unstaged => return Some(false),
                    TargetStatus::Reverted => continue,
                    TargetStatus::Unchanged => continue,
                }
            }
        }
        entry.is_staged
    }

    pub(crate) fn has_staged_changes(&self) -> bool {
        self.tracked_staged_count > 0
            || self.new_staged_count > 0
            || self.conflicted_staged_count > 0
    }

    pub(crate) fn has_unstaged_changes(&self) -> bool {
        self.tracked_count > self.tracked_staged_count
            || self.new_count > self.new_staged_count
            || self.conflicted_count > self.conflicted_staged_count
    }

    fn has_conflicts(&self) -> bool {
        self.conflicted_count > 0
    }

    fn has_tracked_changes(&self) -> bool {
        self.tracked_count > 0
    }

    pub fn has_unstaged_conflicts(&self) -> bool {
        self.conflicted_count > 0 && self.conflicted_count != self.conflicted_staged_count
    }

    fn show_err_toast(&self, e: anyhow::Error, cx: &mut App) {
        let Some(workspace) = self.workspace.upgrade() else {
            return;
        };
        let notif_id = NotificationId::Named("git-operation-error".into());

        let message = e.to_string();
        workspace.update(cx, |workspace, cx| {
            let toast = Toast::new(notif_id, message).on_click("Open Zed Log", |window, cx| {
                window.dispatch_action(workspace::OpenLog.boxed_clone(), cx);
            });
            workspace.show_toast(toast, cx);
        });
    }

    pub fn panel_button(
        &self,
        id: impl Into<SharedString>,
        label: impl Into<SharedString>,
    ) -> Button {
        let id = id.into().clone();
        let label = label.into().clone();

        Button::new(id, label)
            .label_size(LabelSize::Small)
            .layer(ElevationIndex::ElevatedSurface)
            .size(ButtonSize::Compact)
            .style(ButtonStyle::Filled)
    }

    pub fn indent_size(&self, window: &Window, cx: &mut Context<Self>) -> Pixels {
        Checkbox::container_size(cx).to_pixels(window.rem_size())
    }

    pub fn render_divider(&self, _cx: &mut Context<Self>) -> impl IntoElement {
        h_flex()
            .items_center()
            .h(px(8.))
            .child(Divider::horizontal_dashed().color(DividerColor::Border))
    }

    pub fn render_panel_header(
        &self,
        window: &mut Window,
        cx: &mut Context<Self>,
    ) -> Option<impl IntoElement> {
        let all_repositories = self
            .project
            .read(cx)
            .git_store()
            .read(cx)
            .all_repositories();

        let has_repo_above = all_repositories.iter().any(|repo| {
            repo.read(cx)
                .repository_entry
                .work_directory
                .is_above_project()
        });

        let has_visible_repo = all_repositories.len() > 0 || has_repo_above;

        if has_visible_repo {
            Some(
                self.panel_header_container(window, cx)
                    .child(
                        Label::new("Repository")
                            .size(LabelSize::Small)
                            .color(Color::Muted),
                    )
                    .child(self.render_repository_selector(cx))
                    .child(div().flex_grow())
                    .child(
                        Button::new("diff", "+/-")
                            .tooltip(Tooltip::for_action_title("Open diff", &Diff))
                            .on_click(|_, _, cx| {
                                cx.defer(|cx| {
                                    cx.dispatch_action(&Diff);
                                })
                            }),
                    ),
            )
        } else {
            None
        }
    }

    pub fn render_repository_selector(&self, cx: &mut Context<Self>) -> impl IntoElement {
        let active_repository = self.project.read(cx).active_repository(cx);
        let repository_display_name = active_repository
            .as_ref()
            .map(|repo| repo.read(cx).display_name(self.project.read(cx), cx))
            .unwrap_or_default();

        RepositorySelectorPopoverMenu::new(
            self.repository_selector.clone(),
            ButtonLike::new("active-repository")
                .style(ButtonStyle::Subtle)
                .child(Label::new(repository_display_name).size(LabelSize::Small)),
            Tooltip::text("Select a repository"),
        )
    }

    pub fn can_commit(&self) -> bool {
        (self.has_staged_changes() || self.has_tracked_changes()) && !self.has_unstaged_conflicts()
    }

    pub fn can_stage_all(&self) -> bool {
        self.has_unstaged_changes()
    }

    pub fn can_unstage_all(&self) -> bool {
        self.has_staged_changes()
    }

    pub(crate) fn render_co_authors(&self, cx: &Context<Self>) -> Option<AnyElement> {
        let potential_co_authors = self.potential_co_authors(cx);
        if potential_co_authors.is_empty() {
            None
        } else {
            Some(
                IconButton::new("co-authors", IconName::Person)
                    .icon_color(Color::Disabled)
                    .selected_icon_color(Color::Selected)
                    .toggle_state(self.add_coauthors)
                    .tooltip(move |_, cx| {
                        let title = format!(
                            "Add co-authored-by:{}{}",
                            if potential_co_authors.len() == 1 {
                                ""
                            } else {
                                "\n"
                            },
                            potential_co_authors
                                .iter()
                                .map(|(name, email)| format!(" {} <{}>", name, email))
                                .join("\n")
                        );
                        Tooltip::simple(title, cx)
                    })
                    .on_click(cx.listener(|this, _, _, cx| {
                        this.add_coauthors = !this.add_coauthors;
                        cx.notify();
                    }))
                    .into_any_element(),
            )
        }
    }

    pub fn render_commit_editor(
        &self,
        window: &mut Window,
        cx: &mut Context<Self>,
    ) -> impl IntoElement {
        let editor = self.commit_editor.clone();
        let can_commit = self.can_commit()
            && self.pending_commit.is_none()
            && !editor.read(cx).is_empty(cx)
            && self.has_write_access(cx);
        let panel_editor_style = panel_editor_style(true, window, cx);
        let enable_coauthors = self.render_co_authors(cx);

        let editor_focus_handle = editor.read(cx).focus_handle(cx).clone();

        let focus_handle_1 = self.focus_handle(cx).clone();
        let tooltip = if self.has_staged_changes() {
            "Commit staged changes"
        } else {
            "Commit changes to tracked files"
        };
        let title = if self.has_staged_changes() {
            "Commit"
        } else {
            "Commit All"
        };

        let commit_button = panel_filled_button(title)
            .tooltip(move |window, cx| {
                let focus_handle = focus_handle_1.clone();
                Tooltip::for_action_in(tooltip, &Commit, &focus_handle, window, cx)
            })
            .disabled(!can_commit)
            .on_click({
                cx.listener(move |this, _: &ClickEvent, window, cx| this.commit_changes(window, cx))
            });

        let branch = self
            .active_repository
            .as_ref()
            .and_then(|repo| repo.read(cx).branch().map(|b| b.name.clone()))
            .unwrap_or_else(|| "<no branch>".into());

        let branch_selector = Button::new("branch-selector", branch)
            .color(Color::Muted)
            .style(ButtonStyle::Subtle)
            .icon(IconName::GitBranch)
            .icon_size(IconSize::Small)
            .icon_color(Color::Muted)
            .size(ButtonSize::Compact)
            .icon_position(IconPosition::Start)
            .tooltip(Tooltip::for_action_title(
                "Switch Branch",
                &zed_actions::git::Branch,
            ))
            .on_click(cx.listener(|_, _, window, cx| {
                window.dispatch_action(zed_actions::git::Branch.boxed_clone(), cx);
            }))
            .style(ButtonStyle::Transparent);

        let footer_size = px(32.);
        let gap = px(16.0);

        let max_height = window.line_height() * 6. + gap + footer_size;

        panel_editor_container(window, cx)
            .id("commit-editor-container")
            .relative()
            .h(max_height)
            .w_full()
            .border_t_1()
            .border_color(cx.theme().colors().border)
            .bg(cx.theme().colors().editor_background)
            .cursor_text()
            .on_click(cx.listener(move |_, _: &ClickEvent, window, _cx| {
                window.focus(&editor_focus_handle);
            }))
            .when(!self.modal_open, |el| {
                el.child(EditorElement::new(&self.commit_editor, panel_editor_style))
                    .child(
                        h_flex()
                            .absolute()
                            .bottom_0()
                            .left_2()
                            .h(footer_size)
                            .flex_none()
                            .child(branch_selector),
                    )
                    .child(
                        h_flex()
                            .absolute()
                            .bottom_0()
                            .right_2()
                            .h(footer_size)
                            .flex_none()
                            .children(enable_coauthors)
                            .child(commit_button),
                    )
            })
    }

    fn render_previous_commit(&self, cx: &mut Context<Self>) -> Option<impl IntoElement> {
        let active_repository = self.active_repository.as_ref()?;
        let branch = active_repository.read(cx).branch()?;
        let commit = branch.most_recent_commit.as_ref()?.clone();

        if branch.upstream.as_ref().is_some_and(|upstream| {
            if let Some(tracking) = &upstream.tracking {
                tracking.ahead == 0
            } else {
                true
            }
        }) {
            return None;
        }
        let tooltip = if self.has_staged_changes() {
            "git reset HEAD^ --soft"
        } else {
            "git reset HEAD^"
        };

        let this = cx.entity();
        Some(
            h_flex()
                .items_center()
                .py_1p5()
                .px(px(8.))
                .bg(cx.theme().colors().background)
                .border_t_1()
                .border_color(cx.theme().colors().border)
                .gap_1p5()
                .child(
                    div()
                        .flex_grow()
                        .overflow_hidden()
                        .max_w(relative(0.6))
                        .h_full()
                        .child(
                            Label::new(commit.subject.clone())
                                .size(LabelSize::Small)
                                .text_ellipsis(),
                        )
                        .id("commit-msg-hover")
                        .hoverable_tooltip(move |window, cx| {
                            GitPanelMessageTooltip::new(
                                this.clone(),
                                commit.sha.clone(),
                                window,
                                cx,
                            )
                            .into()
                        }),
                )
                .child(div().flex_1())
                .child(
                    panel_filled_button("Uncommit")
                        .icon(IconName::Undo)
                        .icon_size(IconSize::Small)
                        .icon_color(Color::Muted)
                        .icon_position(IconPosition::Start)
                        .tooltip(Tooltip::for_action_title(tooltip, &git::Uncommit))
                        .on_click(cx.listener(|this, _, window, cx| this.uncommit(window, cx))),
                ),
        )
    }

    fn render_empty_state(&self, cx: &mut Context<Self>) -> impl IntoElement {
        h_flex()
            .h_full()
            .flex_grow()
            .justify_center()
            .items_center()
            .child(
                v_flex()
                    .gap_3()
                    .child(if self.active_repository.is_some() {
                        "No changes to commit"
                    } else {
                        "No Git repositories"
                    })
                    .text_ui_sm(cx)
                    .mx_auto()
                    .text_color(Color::Placeholder.color(cx)),
            )
    }

    fn render_scrollbar(&self, cx: &mut Context<Self>) -> Option<Stateful<Div>> {
        let scroll_bar_style = self.show_scrollbar(cx);
        let show_container = matches!(scroll_bar_style, ShowScrollbar::Always);

        if !self.should_show_scrollbar(cx)
            || !(self.show_scrollbar || self.scrollbar_state.is_dragging())
        {
            return None;
        }

        Some(
            div()
                .id("git-panel-vertical-scroll")
                .occlude()
                .flex_none()
                .h_full()
                .cursor_default()
                .when(show_container, |this| this.pl_1().px_1p5())
                .when(!show_container, |this| {
                    this.absolute().right_1().top_1().bottom_1().w(px(12.))
                })
                .on_mouse_move(cx.listener(|_, _, _, cx| {
                    cx.notify();
                    cx.stop_propagation()
                }))
                .on_hover(|_, _, cx| {
                    cx.stop_propagation();
                })
                .on_any_mouse_down(|_, _, cx| {
                    cx.stop_propagation();
                })
                .on_mouse_up(
                    MouseButton::Left,
                    cx.listener(|this, _, window, cx| {
                        if !this.scrollbar_state.is_dragging()
                            && !this.focus_handle.contains_focused(window, cx)
                        {
                            this.hide_scrollbar(window, cx);
                            cx.notify();
                        }

                        cx.stop_propagation();
                    }),
                )
                .on_scroll_wheel(cx.listener(|_, _, _, cx| {
                    cx.notify();
                }))
                .children(Scrollbar::vertical(
                    // percentage as f32..end_offset as f32,
                    self.scrollbar_state.clone(),
                )),
        )
    }

    pub fn render_buffer_header_controls(
        &self,
        entity: &Entity<Self>,
        file: &Arc<dyn File>,
        _: &Window,
        cx: &App,
    ) -> Option<AnyElement> {
        let repo = self.active_repository.as_ref()?.read(cx);
        let repo_path = repo.worktree_id_path_to_repo_path(file.worktree_id(cx), file.path())?;
        let ix = self.entries_by_path.get(&repo_path)?;
        let entry = self.entries.get(*ix)?;

        let is_staged = self.entry_is_staged(entry.status_entry()?);

        let checkbox = Checkbox::new("stage-file", is_staged.into())
            .disabled(!self.has_write_access(cx))
            .fill()
            .elevation(ElevationIndex::Surface)
            .on_click({
                let entry = entry.clone();
                let git_panel = entity.downgrade();
                move |_, window, cx| {
                    git_panel
                        .update(cx, |this, cx| {
                            this.toggle_staged_for_entry(&entry, window, cx);
                            cx.stop_propagation();
                        })
                        .ok();
                }
            });
        Some(
            h_flex()
                .id("start-slot")
                .text_lg()
                .child(checkbox)
                .on_mouse_down(MouseButton::Left, |_, _, cx| {
                    // prevent the list item active state triggering when toggling checkbox
                    cx.stop_propagation();
                })
                .into_any_element(),
        )
    }

    fn render_entries(
        &self,
        has_write_access: bool,
        _: &Window,
        cx: &mut Context<Self>,
    ) -> impl IntoElement {
        let entry_count = self.entries.len();

        v_flex()
            .size_full()
            .flex_grow()
            .overflow_hidden()
            .child(
                uniform_list(cx.entity().clone(), "entries", entry_count, {
                    move |this, range, window, cx| {
                        let mut items = Vec::with_capacity(range.end - range.start);

                        for ix in range {
                            match &this.entries.get(ix) {
                                Some(GitListEntry::GitStatusEntry(entry)) => {
                                    items.push(this.render_entry(
                                        ix,
                                        entry,
                                        has_write_access,
                                        window,
                                        cx,
                                    ));
                                }
                                Some(GitListEntry::Header(header)) => {
                                    items.push(this.render_list_header(
                                        ix,
                                        header,
                                        has_write_access,
                                        window,
                                        cx,
                                    ));
                                }
                                None => {}
                            }
                        }

                        items
                    }
                })
                .size_full()
                .with_sizing_behavior(ListSizingBehavior::Infer)
                .with_horizontal_sizing_behavior(ListHorizontalSizingBehavior::Unconstrained)
                .track_scroll(self.scroll_handle.clone()),
            )
            .on_mouse_down(
                MouseButton::Right,
                cx.listener(move |this, event: &MouseDownEvent, window, cx| {
                    this.deploy_panel_context_menu(event.position, window, cx)
                }),
            )
            .children(self.render_scrollbar(cx))
    }

    fn entry_label(&self, label: impl Into<SharedString>, color: Color) -> Label {
        Label::new(label.into()).color(color).single_line()
    }

    fn render_list_header(
        &self,
        ix: usize,
        header: &GitHeaderEntry,
        _: bool,
        _: &Window,
        _: &Context<Self>,
    ) -> AnyElement {
        div()
            .w_full()
            .child(
                ListItem::new(ix)
                    .spacing(ListItemSpacing::Sparse)
                    .disabled(true)
                    .child(
                        Label::new(header.title())
                            .color(Color::Muted)
                            .size(LabelSize::Small)
                            .single_line(),
                    ),
            )
            .into_any_element()
    }

    fn load_commit_details(
        &self,
        sha: &str,
        cx: &mut Context<Self>,
    ) -> Task<Result<CommitDetails>> {
        let Some(repo) = self.active_repository.clone() else {
            return Task::ready(Err(anyhow::anyhow!("no active repo")));
        };
        repo.update(cx, |repo, cx| repo.show(sha, cx))
    }

    fn deploy_entry_context_menu(
        &mut self,
        position: Point<Pixels>,
        ix: usize,
        window: &mut Window,
        cx: &mut Context<Self>,
    ) {
        let Some(entry) = self.entries.get(ix).and_then(|e| e.status_entry()) else {
            return;
        };
        let stage_title = if entry.status.is_staged() == Some(true) {
            "Unstage File"
        } else {
            "Stage File"
        };
        let revert_title = if entry.status.is_deleted() {
            "Restore file"
        } else if entry.status.is_created() {
            "Trash file"
        } else {
            "Discard changes"
        };
        let context_menu = ContextMenu::build(window, cx, |context_menu, _, _| {
            context_menu
<<<<<<< HEAD
                .action(stage_title, ToggleStaged.boxed_clone())
                .action(revert_title, editor::actions::RevertFile.boxed_clone())
=======
                .action("Stage File", ToggleStaged.boxed_clone())
                .action(revert_title, git::RestoreFile.boxed_clone())
>>>>>>> ad4163b9
                .separator()
                .action("Open Diff", Confirm.boxed_clone())
                .action("Open File", SecondaryConfirm.boxed_clone())
        });
        self.selected_entry = Some(ix);
        self.set_context_menu(context_menu, position, window, cx);
    }

    fn deploy_panel_context_menu(
        &mut self,
        position: Point<Pixels>,
        window: &mut Window,
        cx: &mut Context<Self>,
    ) {
        let context_menu = ContextMenu::build(window, cx, |context_menu, _, _| {
            context_menu
                .action("Stage All", StageAll.boxed_clone())
                .action("Unstage All", UnstageAll.boxed_clone())
                .action("Open Diff", project_diff::Diff.boxed_clone())
                .separator()
                .action("Discard Tracked Changes", RestoreTrackedFiles.boxed_clone())
                .action("Trash Untracked Files", TrashUntrackedFiles.boxed_clone())
        });
        self.set_context_menu(context_menu, position, window, cx);
    }

    fn set_context_menu(
        &mut self,
        context_menu: Entity<ContextMenu>,
        position: Point<Pixels>,
        window: &Window,
        cx: &mut Context<Self>,
    ) {
        let subscription = cx.subscribe_in(
            &context_menu,
            window,
            |this, _, _: &DismissEvent, window, cx| {
                if this.context_menu.as_ref().is_some_and(|context_menu| {
                    context_menu.0.focus_handle(cx).contains_focused(window, cx)
                }) {
                    cx.focus_self(window);
                }
                this.context_menu.take();
                cx.notify();
            },
        );
        self.context_menu = Some((context_menu, position, subscription));
        cx.notify();
    }

    fn render_entry(
        &self,
        ix: usize,
        entry: &GitStatusEntry,
        has_write_access: bool,
        window: &Window,
        cx: &Context<Self>,
    ) -> AnyElement {
        let display_name = entry
            .repo_path
            .file_name()
            .map(|name| name.to_string_lossy().into_owned())
            .unwrap_or_else(|| entry.repo_path.to_string_lossy().into_owned());

        let repo_path = entry.repo_path.clone();
        let selected = self.selected_entry == Some(ix);
        let status_style = GitPanelSettings::get_global(cx).status_style;
        let status = entry.status;
        let has_conflict = status.is_conflicted();
        let is_modified = status.is_modified();
        let is_deleted = status.is_deleted();

        let label_color = if status_style == StatusStyle::LabelColor {
            if has_conflict {
                Color::Conflict
            } else if is_modified {
                Color::Modified
            } else if is_deleted {
                // We don't want a bunch of red labels in the list
                Color::Disabled
            } else {
                Color::Created
            }
        } else {
            Color::Default
        };

        let path_color = if status.is_deleted() {
            Color::Disabled
        } else {
            Color::Muted
        };

        let id: ElementId = ElementId::Name(format!("entry_{}", display_name).into());

        let mut is_staged: ToggleState = self.entry_is_staged(entry).into();

        if !self.has_staged_changes() && !self.has_conflicts() && !entry.status.is_created() {
            is_staged = ToggleState::Selected;
        }

        let checkbox = Checkbox::new(id, is_staged)
            .disabled(!has_write_access)
            .fill()
            .placeholder(!self.has_staged_changes() && !self.has_conflicts())
            .elevation(ElevationIndex::Surface)
            .on_click({
                let entry = entry.clone();
                cx.listener(move |this, _, window, cx| {
                    this.toggle_staged_for_entry(
                        &GitListEntry::GitStatusEntry(entry.clone()),
                        window,
                        cx,
                    );
                    cx.stop_propagation();
                })
            });

        let start_slot = h_flex()
            .id(("start-slot", ix))
            .gap(DynamicSpacing::Base04.rems(cx))
            .child(checkbox)
            .tooltip(|window, cx| Tooltip::for_action("Stage File", &ToggleStaged, window, cx))
            .child(git_status_icon(status, cx))
            .on_mouse_down(MouseButton::Left, |_, _, cx| {
                // prevent the list item active state triggering when toggling checkbox
                cx.stop_propagation();
            });

        div()
            .w_full()
            .child(
                ListItem::new(ix)
                    .spacing(ListItemSpacing::Sparse)
                    .start_slot(start_slot)
                    .toggle_state(selected)
                    .focused(selected && self.focus_handle(cx).is_focused(window))
                    .disabled(!has_write_access)
                    .on_click({
                        cx.listener(move |this, event: &ClickEvent, window, cx| {
                            this.selected_entry = Some(ix);
                            cx.notify();
                            if event.modifiers().secondary() {
                                this.open_file(&Default::default(), window, cx)
                            } else {
                                this.open_diff(&Default::default(), window, cx);
                            }
                        })
                    })
                    .on_secondary_mouse_down(cx.listener(
                        move |this, event: &MouseDownEvent, window, cx| {
                            this.deploy_entry_context_menu(event.position, ix, window, cx);
                            cx.stop_propagation();
                        },
                    ))
                    .child(
                        h_flex()
                            .when_some(repo_path.parent(), |this, parent| {
                                let parent_str = parent.to_string_lossy();
                                if !parent_str.is_empty() {
                                    this.child(
                                        self.entry_label(format!("{}/", parent_str), path_color)
                                            .when(status.is_deleted(), |this| this.strikethrough()),
                                    )
                                } else {
                                    this
                                }
                            })
                            .child(
                                self.entry_label(display_name.clone(), label_color)
                                    .when(status.is_deleted(), |this| this.strikethrough()),
                            ),
                    ),
            )
            .into_any_element()
    }

    fn has_write_access(&self, cx: &App) -> bool {
        !self.project.read(cx).is_read_only(cx)
    }
}

impl Render for GitPanel {
    fn render(&mut self, window: &mut Window, cx: &mut Context<Self>) -> impl IntoElement {
        let project = self.project.read(cx);
        let has_entries = self.entries.len() > 0;
        let room = self
            .workspace
            .upgrade()
            .and_then(|workspace| workspace.read(cx).active_call()?.read(cx).room().cloned());

        let has_write_access = self.has_write_access(cx);

        let has_co_authors = room.map_or(false, |room| {
            room.read(cx)
                .remote_participants()
                .values()
                .any(|remote_participant| remote_participant.can_write())
        });

        v_flex()
            .id("git_panel")
            .key_context(self.dispatch_context(window, cx))
            .track_focus(&self.focus_handle)
            .on_modifiers_changed(cx.listener(Self::handle_modifiers_changed))
            .when(has_write_access && !project.is_read_only(cx), |this| {
                this.on_action(cx.listener(|this, &ToggleStaged, window, cx| {
                    this.toggle_staged_for_selected(&ToggleStaged, window, cx)
                }))
                .on_action(cx.listener(GitPanel::commit))
            })
            .on_action(cx.listener(Self::select_first))
            .on_action(cx.listener(Self::select_next))
            .on_action(cx.listener(Self::select_prev))
            .on_action(cx.listener(Self::select_last))
            .on_action(cx.listener(Self::close_panel))
            .on_action(cx.listener(Self::open_diff))
            .on_action(cx.listener(Self::open_file))
            .on_action(cx.listener(Self::revert_selected))
            .on_action(cx.listener(Self::focus_changes_list))
            .on_action(cx.listener(Self::focus_editor))
            .on_action(cx.listener(Self::toggle_staged_for_selected))
            .on_action(cx.listener(Self::stage_all))
            .on_action(cx.listener(Self::unstage_all))
            .on_action(cx.listener(Self::discard_tracked_changes))
            .on_action(cx.listener(Self::clean_all))
            .when(has_write_access && has_co_authors, |git_panel| {
                git_panel.on_action(cx.listener(Self::toggle_fill_co_authors))
            })
            // .on_action(cx.listener(|this, &OpenSelected, cx| this.open_selected(&OpenSelected, cx)))
            .on_hover(cx.listener(|this, hovered, window, cx| {
                if *hovered {
                    this.show_scrollbar = true;
                    this.hide_scrollbar_task.take();
                    cx.notify();
                } else if !this.focus_handle.contains_focused(window, cx) {
                    this.hide_scrollbar(window, cx);
                }
            }))
            .size_full()
            .overflow_hidden()
            .bg(ElevationIndex::Surface.bg(cx))
            .child(if has_entries {
                v_flex()
                    .size_full()
                    .children(self.render_panel_header(window, cx))
                    .child(self.render_entries(has_write_access, window, cx))
                    .children(self.render_previous_commit(cx))
                    .child(self.render_commit_editor(window, cx))
                    .into_any_element()
            } else {
                self.render_empty_state(cx).into_any_element()
            })
            .children(self.context_menu.as_ref().map(|(menu, position, _)| {
                deferred(
                    anchored()
                        .position(*position)
                        .anchor(gpui::Corner::TopLeft)
                        .child(menu.clone()),
                )
                .with_priority(1)
            }))
    }
}

impl Focusable for GitPanel {
    fn focus_handle(&self, _: &App) -> gpui::FocusHandle {
        self.focus_handle.clone()
    }
}

impl EventEmitter<Event> for GitPanel {}

impl EventEmitter<PanelEvent> for GitPanel {}

pub(crate) struct GitPanelAddon {
    pub(crate) workspace: WeakEntity<Workspace>,
}

impl editor::Addon for GitPanelAddon {
    fn to_any(&self) -> &dyn std::any::Any {
        self
    }

    fn render_buffer_header_controls(
        &self,
        excerpt_info: &ExcerptInfo,
        window: &Window,
        cx: &App,
    ) -> Option<AnyElement> {
        let file = excerpt_info.buffer.file()?;
        let git_panel = self.workspace.upgrade()?.read(cx).panel::<GitPanel>(cx)?;

        git_panel
            .read(cx)
            .render_buffer_header_controls(&git_panel, &file, window, cx)
    }
}

impl Panel for GitPanel {
    fn persistent_name() -> &'static str {
        "GitPanel"
    }

    fn position(&self, _: &Window, cx: &App) -> DockPosition {
        GitPanelSettings::get_global(cx).dock
    }

    fn position_is_valid(&self, position: DockPosition) -> bool {
        matches!(position, DockPosition::Left | DockPosition::Right)
    }

    fn set_position(&mut self, position: DockPosition, _: &mut Window, cx: &mut Context<Self>) {
        settings::update_settings_file::<GitPanelSettings>(
            self.fs.clone(),
            cx,
            move |settings, _| settings.dock = Some(position),
        );
    }

    fn size(&self, _: &Window, cx: &App) -> Pixels {
        self.width
            .unwrap_or_else(|| GitPanelSettings::get_global(cx).default_width)
    }

    fn set_size(&mut self, size: Option<Pixels>, _: &mut Window, cx: &mut Context<Self>) {
        self.width = size;
        self.serialize(cx);
        cx.notify();
    }

    fn icon(&self, _: &Window, cx: &App) -> Option<ui::IconName> {
        Some(ui::IconName::GitBranch).filter(|_| GitPanelSettings::get_global(cx).button)
    }

    fn icon_tooltip(&self, _window: &Window, _cx: &App) -> Option<&'static str> {
        Some("Git Panel")
    }

    fn toggle_action(&self) -> Box<dyn Action> {
        Box::new(ToggleFocus)
    }

    fn activation_priority(&self) -> u32 {
        2
    }
}

impl PanelHeader for GitPanel {}

struct GitPanelMessageTooltip {
    commit_tooltip: Option<Entity<CommitTooltip>>,
}

impl GitPanelMessageTooltip {
    fn new(
        git_panel: Entity<GitPanel>,
        sha: SharedString,
        window: &mut Window,
        cx: &mut App,
    ) -> Entity<Self> {
        cx.new(|cx| {
            cx.spawn_in(window, |this, mut cx| async move {
                let details = git_panel
                    .update(&mut cx, |git_panel, cx| {
                        git_panel.load_commit_details(&sha, cx)
                    })?
                    .await?;

                let commit_details = editor::commit_tooltip::CommitDetails {
                    sha: details.sha.clone(),
                    committer_name: details.committer_name.clone(),
                    committer_email: details.committer_email.clone(),
                    commit_time: OffsetDateTime::from_unix_timestamp(details.commit_timestamp)?,
                    message: Some(editor::commit_tooltip::ParsedCommitMessage {
                        message: details.message.clone(),
                        ..Default::default()
                    }),
                };

                this.update_in(&mut cx, |this: &mut GitPanelMessageTooltip, window, cx| {
                    this.commit_tooltip =
                        Some(cx.new(move |cx| CommitTooltip::new(commit_details, window, cx)));
                    cx.notify();
                })
            })
            .detach();

            Self {
                commit_tooltip: None,
            }
        })
    }
}

impl Render for GitPanelMessageTooltip {
    fn render(&mut self, _window: &mut Window, _cx: &mut Context<'_, Self>) -> impl IntoElement {
        if let Some(commit_tooltip) = &self.commit_tooltip {
            commit_tooltip.clone().into_any_element()
        } else {
            gpui::Empty.into_any_element()
        }
    }
}<|MERGE_RESOLUTION|>--- conflicted
+++ resolved
@@ -2073,13 +2073,8 @@
         };
         let context_menu = ContextMenu::build(window, cx, |context_menu, _, _| {
             context_menu
-<<<<<<< HEAD
                 .action(stage_title, ToggleStaged.boxed_clone())
-                .action(revert_title, editor::actions::RevertFile.boxed_clone())
-=======
-                .action("Stage File", ToggleStaged.boxed_clone())
                 .action(revert_title, git::RestoreFile.boxed_clone())
->>>>>>> ad4163b9
                 .separator()
                 .action("Open Diff", Confirm.boxed_clone())
                 .action("Open File", SecondaryConfirm.boxed_clone())
