use gpui::{
    AnyElement, App, DismissEvent, Entity, EventEmitter, FocusHandle, Focusable, Subscription,
    Task, WeakEntity,
};
use itertools::Itertools;
use picker::{Picker, PickerDelegate};
use project::{
    git::{GitStore, Repository},
    Project,
};
use std::sync::Arc;
use ui::{prelude::*, ListItem, ListItemSpacing};

pub struct RepositorySelector {
    picker: Entity<Picker<RepositorySelectorDelegate>>,
    /// The task used to update the picker's matches when there is a change to
    /// the repository list.
    update_matches_task: Option<Task<()>>,
    _subscriptions: Vec<Subscription>,
}

impl RepositorySelector {
<<<<<<< HEAD
    pub fn new(project: Entity<Project>, window: &mut Window, cx: &mut Context<Self>) -> Self {
        let git_store = project.read(cx).git_store().clone();
        let repository_entries = git_store.update(cx, |git_store, cx| {
            deduplicated_repository_entries(git_store, cx)
        });
        let filtered_repositories = repository_entries.clone();
=======
    pub fn new(
        project_handle: Entity<Project>,
        window: &mut Window,
        cx: &mut Context<Self>,
    ) -> Self {
        let project = project_handle.read(cx);
        let git_store = project.git_store().clone();
        let all_repositories = git_store.read(cx).all_repositories();
        let filtered_repositories = all_repositories.clone();

        let widest_item_ix = all_repositories.iter().position_max_by(|a, b| {
            a.read(cx)
                .display_name(project, cx)
                .len()
                .cmp(&b.read(cx).display_name(project, cx).len())
        });
>>>>>>> ca4d8fc9

        let delegate = RepositorySelectorDelegate {
            project: project_handle.downgrade(),
            repository_selector: cx.entity().downgrade(),
<<<<<<< HEAD
            repository_entries,
=======
            repository_entries: all_repositories.clone(),
>>>>>>> ca4d8fc9
            filtered_repositories,
            selected_index: 0,
        };

        let picker = cx.new(|cx| {
            Picker::nonsearchable_uniform_list(delegate, window, cx)
                .widest_item(widest_item_ix)
                .max_height(Some(rems(20.).into()))
        });

        let _subscriptions =
            vec![cx.subscribe_in(&git_store, window, Self::handle_project_git_event)];

        RepositorySelector {
            picker,
            update_matches_task: None,
            _subscriptions,
        }
    }

    fn handle_project_git_event(
        &mut self,
        git_store: &Entity<GitStore>,
        _event: &project::git::GitEvent,
        window: &mut Window,
        cx: &mut Context<Self>,
    ) {
        // TODO handle events individually
        let task = self.picker.update(cx, |this, cx| {
            let query = this.query(cx);
            this.delegate.repository_entries = git_store.update(cx, |git_store, cx| {
                deduplicated_repository_entries(git_store, cx)
            });
            this.delegate.update_matches(query, window, cx)
        });
        self.update_matches_task = Some(task);
    }
}

fn deduplicated_repository_entries(git_store: &GitStore, cx: &App) -> Vec<Entity<Repository>> {
    let mut repository_entries = git_store.all_repositories();
    repository_entries.sort_by_key(|repo| {
        let repo = repo.read(cx);
        (
            repo.dot_git_abs_path.clone(),
            repo.worktree_abs_path.clone(),
        )
    });
    repository_entries.dedup_by_key(|repo| repo.read(cx).dot_git_abs_path.clone());
    repository_entries
}

impl EventEmitter<DismissEvent> for RepositorySelector {}

impl Focusable for RepositorySelector {
    fn focus_handle(&self, cx: &App) -> FocusHandle {
        self.picker.focus_handle(cx)
    }
}

impl Render for RepositorySelector {
    fn render(&mut self, _window: &mut Window, _cx: &mut Context<Self>) -> impl IntoElement {
        self.picker.clone()
    }
}

pub struct RepositorySelectorDelegate {
    project: WeakEntity<Project>,
    repository_selector: WeakEntity<RepositorySelector>,
    repository_entries: Vec<Entity<Repository>>,
    filtered_repositories: Vec<Entity<Repository>>,
    selected_index: usize,
}

impl RepositorySelectorDelegate {
    pub fn update_repository_entries(&mut self, all_repositories: Vec<Entity<Repository>>) {
        self.repository_entries = all_repositories.clone();
        self.filtered_repositories = all_repositories;
        self.selected_index = 0;
    }
}

impl PickerDelegate for RepositorySelectorDelegate {
    type ListItem = ListItem;

    fn match_count(&self) -> usize {
        self.filtered_repositories.len()
    }

    fn selected_index(&self) -> usize {
        self.selected_index
    }

    fn set_selected_index(
        &mut self,
        ix: usize,
        _window: &mut Window,
        cx: &mut Context<Picker<Self>>,
    ) {
        self.selected_index = ix.min(self.filtered_repositories.len().saturating_sub(1));
        cx.notify();
    }

    fn placeholder_text(&self, _window: &mut Window, _cx: &mut App) -> Arc<str> {
        "Select a repository...".into()
    }

    fn update_matches(
        &mut self,
        query: String,
        window: &mut Window,
        cx: &mut Context<Picker<Self>>,
    ) -> Task<()> {
        let all_repositories = self.repository_entries.clone();

        cx.spawn_in(window, |this, mut cx| async move {
            let filtered_repositories = cx
                .background_spawn(async move {
                    if query.is_empty() {
                        all_repositories
                    } else {
                        all_repositories
                            .into_iter()
                            .filter(|_repo_info| {
                                // TODO: Implement repository filtering logic
                                true
                            })
                            .collect()
                    }
                })
                .await;

            this.update_in(&mut cx, |this, window, cx| {
                this.delegate.filtered_repositories = filtered_repositories;
                this.delegate.set_selected_index(0, window, cx);
                cx.notify();
            })
            .ok();
        })
    }

    fn confirm(&mut self, _secondary: bool, window: &mut Window, cx: &mut Context<Picker<Self>>) {
        let Some(selected_repo) = self.filtered_repositories.get(self.selected_index) else {
            return;
        };
        selected_repo.update(cx, |selected_repo, cx| selected_repo.activate(cx));
        self.dismissed(window, cx);
    }

    fn dismissed(&mut self, _window: &mut Window, cx: &mut Context<Picker<Self>>) {
        self.repository_selector
            .update(cx, |_this, cx| cx.emit(DismissEvent))
            .ok();
    }

    fn render_header(
        &self,
        _window: &mut Window,
        _cx: &mut Context<Picker<Self>>,
    ) -> Option<AnyElement> {
        // TODO: Implement header rendering if needed
        None
    }

    fn render_match(
        &self,
        ix: usize,
        selected: bool,
        _window: &mut Window,
        cx: &mut Context<Picker<Self>>,
    ) -> Option<Self::ListItem> {
        let project = self.project.upgrade()?;
        let repo_info = self.filtered_repositories.get(ix)?;
        let display_name = repo_info.read(cx).display_name(project.read(cx), cx);
        Some(
            ListItem::new(ix)
                .inset(true)
                .spacing(ListItemSpacing::Sparse)
                .toggle_state(selected)
                .child(Label::new(display_name)),
        )
    }
}<|MERGE_RESOLUTION|>--- conflicted
+++ resolved
@@ -20,14 +20,6 @@
 }
 
 impl RepositorySelector {
-<<<<<<< HEAD
-    pub fn new(project: Entity<Project>, window: &mut Window, cx: &mut Context<Self>) -> Self {
-        let git_store = project.read(cx).git_store().clone();
-        let repository_entries = git_store.update(cx, |git_store, cx| {
-            deduplicated_repository_entries(git_store, cx)
-        });
-        let filtered_repositories = repository_entries.clone();
-=======
     pub fn new(
         project_handle: Entity<Project>,
         window: &mut Window,
@@ -35,8 +27,10 @@
     ) -> Self {
         let project = project_handle.read(cx);
         let git_store = project.git_store().clone();
-        let all_repositories = git_store.read(cx).all_repositories();
-        let filtered_repositories = all_repositories.clone();
+        let repository_entries = git_store.update(cx, |git_store, cx| {
+            deduplicated_repository_entries(git_store, cx)
+        });
+        let filtered_repositories = repository_entries.clone();
 
         let widest_item_ix = all_repositories.iter().position_max_by(|a, b| {
             a.read(cx)
@@ -44,16 +38,11 @@
                 .len()
                 .cmp(&b.read(cx).display_name(project, cx).len())
         });
->>>>>>> ca4d8fc9
 
         let delegate = RepositorySelectorDelegate {
             project: project_handle.downgrade(),
             repository_selector: cx.entity().downgrade(),
-<<<<<<< HEAD
             repository_entries,
-=======
-            repository_entries: all_repositories.clone(),
->>>>>>> ca4d8fc9
             filtered_repositories,
             selected_index: 0,
         };
