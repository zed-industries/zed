--- conflicted
+++ resolved
@@ -1,10 +1,5 @@
 use gpui::{
-<<<<<<< HEAD
     AnyElement, App, DismissEvent, Entity, EventEmitter, FocusHandle, Focusable, Task, WeakEntity,
-=======
-    AnyElement, App, DismissEvent, Entity, EventEmitter, FocusHandle, Focusable, Subscription,
-    Task, WeakEntity,
->>>>>>> d3c68650
 };
 use itertools::Itertools;
 use picker::{Picker, PickerDelegate};
@@ -48,34 +43,7 @@
                 .max_height(Some(rems(20.).into()))
         });
 
-<<<<<<< HEAD
         RepositorySelector { picker }
-=======
-        let _subscriptions =
-            vec![cx.subscribe_in(&git_store, window, Self::handle_project_git_event)];
-
-        RepositorySelector {
-            picker,
-            update_matches_task: None,
-            _subscriptions,
-        }
-    }
-
-    fn handle_project_git_event(
-        &mut self,
-        git_store: &Entity<GitStore>,
-        _event: &project::git::GitEvent,
-        window: &mut Window,
-        cx: &mut Context<Self>,
-    ) {
-        // TODO handle events individually
-        let task = self.picker.update(cx, |this, cx| {
-            let query = this.query(cx);
-            this.delegate.repository_entries = git_store.read(cx).all_repositories();
-            this.delegate.update_matches(query, window, cx)
-        });
-        self.update_matches_task = Some(task);
->>>>>>> d3c68650
     }
 }
 
