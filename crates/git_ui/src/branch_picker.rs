--- conflicted
+++ resolved
@@ -1880,16 +1880,12 @@
 
         branch_list
             .update_in(cx, |branch_list, window, cx| {
-<<<<<<< HEAD
                 window.focus(&branch_list.picker_focus_handle, cx);
-=======
-                window.focus(&branch_list.picker_focus_handle);
                 assert!(
                     branch_list.picker_focus_handle.is_focused(window),
                     "Branch picker should be focused when selecting an entry"
                 );
 
->>>>>>> 1705a7ce
                 branch_list.picker.update(cx, |picker, cx| {
                     picker
                         .delegate
@@ -1902,7 +1898,7 @@
 
         branch_list.update_in(cx, |branch_list, window, cx| {
             // Re-focus the picker since workspace initialization during run_until_parked
-            window.focus(&branch_list.picker_focus_handle);
+            window.focus(&branch_list.picker_focus_handle, cx);
 
             branch_list.picker.update(cx, |picker, cx| {
                 let last_match = picker.delegate.matches.last().unwrap();
