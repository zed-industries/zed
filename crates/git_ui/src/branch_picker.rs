use anyhow::Context as _;
use fuzzy::StringMatchCandidate;

use collections::HashSet;
use git::repository::Branch;
use gpui::{
    App, Context, DismissEvent, Entity, EventEmitter, FocusHandle, Focusable, InteractiveElement,
    IntoElement, Modifiers, ModifiersChangedEvent, ParentElement, Render, SharedString, Styled,
    Subscription, Task, Window, rems,
};
use picker::{Picker, PickerDelegate, PickerEditorPosition};
use project::git_store::Repository;
use std::sync::Arc;
use time::OffsetDateTime;
use time_format::format_local_timestamp;
use ui::{HighlightedLabel, ListItem, ListItemSpacing, prelude::*};
use util::ResultExt;
use workspace::notifications::DetachAndPromptErr;
use workspace::{ModalView, Workspace};

pub fn register(workspace: &mut Workspace) {
    workspace.register_action(open);
    workspace.register_action(switch);
    workspace.register_action(checkout_branch);
}

pub fn checkout_branch(
    workspace: &mut Workspace,
    _: &zed_actions::git::CheckoutBranch,
    window: &mut Window,
    cx: &mut Context<Workspace>,
) {
    open(workspace, &zed_actions::git::Branch, window, cx);
}

pub fn switch(
    workspace: &mut Workspace,
    _: &zed_actions::git::Switch,
    window: &mut Window,
    cx: &mut Context<Workspace>,
) {
    open(workspace, &zed_actions::git::Branch, window, cx);
}

pub fn open(
    workspace: &mut Workspace,
    _: &zed_actions::git::Branch,
    window: &mut Window,
    cx: &mut Context<Workspace>,
) {
    let repository = workspace.project().read(cx).active_repository(cx).clone();
    let style = BranchListStyle::Modal;
    workspace.toggle_modal(window, cx, |window, cx| {
        BranchList::new(repository, style, rems(34.), window, cx)
    })
}

pub fn popover(
    repository: Option<Entity<Repository>>,
    window: &mut Window,
    cx: &mut App,
) -> Entity<BranchList> {
    cx.new(|cx| {
        let list = BranchList::new(repository, BranchListStyle::Popover, rems(20.), window, cx);
        list.focus_handle(cx).focus(window);
        list
    })
}

#[derive(Debug, Clone, Copy, PartialEq, Eq, Hash)]
enum BranchListStyle {
    Modal,
    Popover,
}

pub struct BranchList {
    width: Rems,
    pub picker: Entity<Picker<BranchListDelegate>>,
    _subscription: Subscription,
}

impl BranchList {
    fn new(
        repository: Option<Entity<Repository>>,
        style: BranchListStyle,
        width: Rems,
        window: &mut Window,
        cx: &mut Context<Self>,
    ) -> Self {
        let all_branches_request = repository
            .clone()
            .map(|repository| repository.update(cx, |repository, _| repository.branches()));

        cx.spawn_in(window, async move |this, cx| {
            let mut all_branches = all_branches_request
                .context("No active repository")?
                .await??;

            let all_branches = cx
                .background_spawn(async move {
                    let remote_upstreams: HashSet<_> = all_branches
                        .iter()
                        .filter_map(|branch| {
                            branch
                                .upstream
                                .as_ref()
                                .filter(|upstream| upstream.is_remote())
                                .map(|upstream| upstream.ref_name.clone())
                        })
                        .collect();

                    all_branches.retain(|branch| !remote_upstreams.contains(&branch.ref_name));

                    all_branches.sort_by_key(|branch| {
                        branch
                            .most_recent_commit
                            .as_ref()
                            .map(|commit| 0 - commit.commit_timestamp)
                    });

                    all_branches
                })
                .await;

            this.update_in(cx, |this, window, cx| {
                this.picker.update(cx, |picker, cx| {
                    picker.delegate.all_branches = Some(all_branches);
                    picker.refresh(window, cx);
                })
            })?;

            anyhow::Ok(())
        })
        .detach_and_log_err(cx);

        let delegate = BranchListDelegate::new(repository.clone(), style);
        let picker = cx.new(|cx| Picker::uniform_list(delegate, window, cx));

        let _subscription = cx.subscribe(&picker, |_, _, _, cx| {
            cx.emit(DismissEvent);
        });

        Self {
            picker,
            width,
            _subscription,
        }
    }

    fn handle_modifiers_changed(
        &mut self,
        ev: &ModifiersChangedEvent,
        _: &mut Window,
        cx: &mut Context<Self>,
    ) {
        self.picker
            .update(cx, |picker, _| picker.delegate.modifiers = ev.modifiers)
    }
}
impl ModalView for BranchList {}
impl EventEmitter<DismissEvent> for BranchList {}

impl Focusable for BranchList {
    fn focus_handle(&self, cx: &App) -> FocusHandle {
        self.picker.focus_handle(cx)
    }
}

impl Render for BranchList {
    fn render(&mut self, _: &mut Window, cx: &mut Context<Self>) -> impl IntoElement {
        v_flex()
            .w(self.width)
            .on_modifiers_changed(cx.listener(Self::handle_modifiers_changed))
            .child(self.picker.clone())
            .on_mouse_down_out({
                cx.listener(move |this, _, window, cx| {
                    this.picker.update(cx, |this, cx| {
                        this.cancel(&Default::default(), window, cx);
                    })
                })
            })
    }
}

#[derive(Debug, Clone)]
struct BranchEntry {
    branch: Branch,
    positions: Vec<usize>,
    is_new: bool,
}

pub struct BranchListDelegate {
    matches: Vec<BranchEntry>,
    all_branches: Option<Vec<Branch>>,
    repo: Option<Entity<Repository>>,
    style: BranchListStyle,
    selected_index: usize,
    last_query: String,
    modifiers: Modifiers,
}

impl BranchListDelegate {
    fn new(repo: Option<Entity<Repository>>, style: BranchListStyle) -> Self {
        Self {
            matches: vec![],
            repo,
            style,
            all_branches: None,
            selected_index: 0,
            last_query: Default::default(),
            modifiers: Default::default(),
        }
    }

    fn create_branch(
        &self,
        new_branch_name: SharedString,
        window: &mut Window,
        cx: &mut Context<Picker<Self>>,
    ) {
        let Some(repo) = self.repo.clone() else {
            return;
        };
        let new_branch_name = new_branch_name.to_string().replace(' ', "-");
        cx.spawn(async move |_, cx| {
<<<<<<< HEAD
            cx.update(|cx| repo.read(cx).create_branch(new_branch_name.clone()))?
                .await??;
            cx.update(|cx| repo.read(cx).change_branch(new_branch_name))?
                .await??;
=======
            repo.update(cx, |repo, _| {
                repo.create_branch(new_branch_name.to_string())
            })?
            .await??;
            repo.update(cx, |repo, _| {
                repo.change_branch(new_branch_name.to_string())
            })?
            .await??;

>>>>>>> 8faeb343
            Ok(())
        })
        .detach_and_prompt_err("Failed to create branch", window, cx, |e, _, _| {
            Some(e.to_string())
        });
        cx.emit(DismissEvent);
    }
}

impl PickerDelegate for BranchListDelegate {
    type ListItem = ListItem;

    fn placeholder_text(&self, _window: &mut Window, _cx: &mut App) -> Arc<str> {
        "Select branch...".into()
    }

    fn editor_position(&self) -> PickerEditorPosition {
        match self.style {
            BranchListStyle::Modal => PickerEditorPosition::Start,
            BranchListStyle::Popover => PickerEditorPosition::End,
        }
    }

    fn match_count(&self) -> usize {
        self.matches.len()
    }

    fn selected_index(&self) -> usize {
        self.selected_index
    }

    fn set_selected_index(
        &mut self,
        ix: usize,
        _window: &mut Window,
        _: &mut Context<Picker<Self>>,
    ) {
        self.selected_index = ix;
    }

    fn update_matches(
        &mut self,
        query: String,
        window: &mut Window,
        cx: &mut Context<Picker<Self>>,
    ) -> Task<()> {
        let Some(all_branches) = self.all_branches.clone() else {
            return Task::ready(());
        };

        const RECENT_BRANCHES_COUNT: usize = 10;
        cx.spawn_in(window, async move |picker, cx| {
            let mut matches: Vec<BranchEntry> = if query.is_empty() {
                all_branches
                    .into_iter()
                    .filter(|branch| !branch.is_remote())
                    .take(RECENT_BRANCHES_COUNT)
                    .map(|branch| BranchEntry {
                        branch,
                        positions: Vec::new(),
                        is_new: false,
                    })
                    .collect()
            } else {
                let candidates = all_branches
                    .iter()
                    .enumerate()
                    .map(|(ix, branch)| StringMatchCandidate::new(ix, branch.name()))
                    .collect::<Vec<StringMatchCandidate>>();
                fuzzy::match_strings(
                    &candidates,
                    &query,
                    true,
                    10000,
                    &Default::default(),
                    cx.background_executor().clone(),
                )
                .await
                .into_iter()
                .map(|candidate| BranchEntry {
                    branch: all_branches[candidate.candidate_id].clone(),
                    positions: candidate.positions,
                    is_new: false,
                })
                .collect()
            };
            picker
                .update(cx, |picker, _| {
                    #[allow(clippy::nonminimal_bool)]
                    if !query.is_empty()
                        && !matches
                            .first()
                            .is_some_and(|entry| entry.branch.name() == query)
                    {
                        let branch_name = query.replace(' ', "-");
                        matches.push(BranchEntry {
                            branch: Branch {
<<<<<<< HEAD
                                name: branch_name.into(),
=======
                                ref_name: format!("refs/heads/{query}").into(),
>>>>>>> 8faeb343
                                is_head: false,
                                upstream: None,
                                most_recent_commit: None,
                            },
                            positions: Vec::new(),
                            is_new: true,
                        })
                    }
                    let delegate = &mut picker.delegate;
                    delegate.matches = matches;
                    if delegate.matches.is_empty() {
                        delegate.selected_index = 0;
                    } else {
                        delegate.selected_index =
                            core::cmp::min(delegate.selected_index, delegate.matches.len() - 1);
                    }
                    delegate.last_query = query;
                })
                .log_err();
        })
    }

    fn confirm(&mut self, _secondary: bool, window: &mut Window, cx: &mut Context<Picker<Self>>) {
        let Some(entry) = self.matches.get(self.selected_index()) else {
            return;
        };
        if entry.is_new {
            self.create_branch(entry.branch.name().to_owned().into(), window, cx);
            return;
        }

        let current_branch = self.repo.as_ref().map(|repo| {
            repo.read_with(cx, |repo, _| {
                repo.branch.as_ref().map(|branch| branch.ref_name.clone())
            })
        });

        if current_branch
            .flatten()
            .is_some_and(|current_branch| current_branch == entry.branch.ref_name)
        {
            cx.emit(DismissEvent);
            return;
        }

        cx.spawn_in(window, {
            let branch = entry.branch.clone();
            async move |picker, cx| {
                let branch_change_task = picker.update(cx, |this, cx| {
                    let repo = this
                        .delegate
                        .repo
                        .as_ref()
                        .context("No active repository")?
                        .clone();

                    let mut cx = cx.to_async();

                    anyhow::Ok(async move {
                        repo.update(&mut cx, |repo, _| {
                            repo.change_branch(branch.name().to_string())
                        })?
                        .await?
                    })
                })??;

                branch_change_task.await?;

                picker.update(cx, |_, cx| {
                    cx.emit(DismissEvent);

                    anyhow::Ok(())
                })
            }
        })
        .detach_and_prompt_err("Failed to change branch", window, cx, |_, _, _| None);
    }

    fn dismissed(&mut self, _: &mut Window, cx: &mut Context<Picker<Self>>) {
        cx.emit(DismissEvent);
    }

    fn render_header(&self, _: &mut Window, _cx: &mut Context<Picker<Self>>) -> Option<AnyElement> {
        None
    }

    fn render_match(
        &self,
        ix: usize,
        selected: bool,
        _window: &mut Window,
        cx: &mut Context<Picker<Self>>,
    ) -> Option<Self::ListItem> {
        let entry = &self.matches[ix];

        let (commit_time, subject) = entry
            .branch
            .most_recent_commit
            .as_ref()
            .map(|commit| {
                let subject = commit.subject.clone();
                let commit_time = OffsetDateTime::from_unix_timestamp(commit.commit_timestamp)
                    .unwrap_or_else(|_| OffsetDateTime::now_utc());
                let formatted_time = format_local_timestamp(
                    commit_time,
                    OffsetDateTime::now_utc(),
                    time_format::TimestampFormat::Relative,
                );
                (Some(formatted_time), Some(subject))
            })
            .unwrap_or_else(|| (None, None));

        Some(
            ListItem::new(SharedString::from(format!("vcs-menu-{ix}")))
                .inset(true)
                .spacing(match self.style {
                    BranchListStyle::Modal => ListItemSpacing::default(),
                    BranchListStyle::Popover => ListItemSpacing::ExtraDense,
                })
                .spacing(ListItemSpacing::Sparse)
                .toggle_state(selected)
                .child(
                    v_flex()
                        .w_full()
                        .child(
                            h_flex()
                                .w_full()
                                .flex_shrink()
                                .overflow_x_hidden()
                                .gap_2()
                                .justify_between()
                                .child(div().flex_shrink().overflow_x_hidden().child(
                                    if entry.is_new {
                                        Label::new(format!(
                                            "Create branch \"{}\"…",
                                            entry.branch.name()
                                        ))
                                        .single_line()
                                        .into_any_element()
                                    } else {
                                        HighlightedLabel::new(
                                            entry.branch.name().to_owned(),
                                            entry.positions.clone(),
                                        )
                                        .truncate()
                                        .into_any_element()
                                    },
                                ))
                                .when_some(commit_time, |el, commit_time| {
                                    el.child(
                                        Label::new(commit_time)
                                            .size(LabelSize::Small)
                                            .color(Color::Muted)
                                            .into_element(),
                                    )
                                }),
                        )
                        .when(self.style == BranchListStyle::Modal, |el| {
                            el.child(div().max_w_96().child({
                                let message = if entry.is_new {
                                    if let Some(current_branch) =
                                        self.repo.as_ref().and_then(|repo| {
                                            repo.read(cx).branch.as_ref().map(|b| b.name())
                                        })
                                    {
                                        format!("based off {}", current_branch)
                                    } else {
                                        "based off the current branch".to_string()
                                    }
                                } else {
                                    subject.unwrap_or("no commits found".into()).to_string()
                                };
                                Label::new(message)
                                    .size(LabelSize::Small)
                                    .truncate()
                                    .color(Color::Muted)
                            }))
                        }),
                ),
        )
    }

    fn no_matches_text(&self, _window: &mut Window, _cx: &mut App) -> Option<SharedString> {
        None
    }
}<|MERGE_RESOLUTION|>--- conflicted
+++ resolved
@@ -223,12 +223,6 @@
         };
         let new_branch_name = new_branch_name.to_string().replace(' ', "-");
         cx.spawn(async move |_, cx| {
-<<<<<<< HEAD
-            cx.update(|cx| repo.read(cx).create_branch(new_branch_name.clone()))?
-                .await??;
-            cx.update(|cx| repo.read(cx).change_branch(new_branch_name))?
-                .await??;
-=======
             repo.update(cx, |repo, _| {
                 repo.create_branch(new_branch_name.to_string())
             })?
@@ -238,7 +232,6 @@
             })?
             .await??;
 
->>>>>>> 8faeb343
             Ok(())
         })
         .detach_and_prompt_err("Failed to create branch", window, cx, |e, _, _| {
@@ -333,14 +326,10 @@
                             .first()
                             .is_some_and(|entry| entry.branch.name() == query)
                     {
-                        let branch_name = query.replace(' ', "-");
+                        let query = query.replace(' ', "-");
                         matches.push(BranchEntry {
                             branch: Branch {
-<<<<<<< HEAD
-                                name: branch_name.into(),
-=======
                                 ref_name: format!("refs/heads/{query}").into(),
->>>>>>> 8faeb343
                                 is_head: false,
                                 upstream: None,
                                 most_recent_commit: None,
