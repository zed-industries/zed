[package]
name = "git_ui"
version = "0.1.0"
edition.workspace = true
publish.workspace = true
license = "GPL-3.0-or-later"

[lints]
workspace = true

[lib]
name = "git_ui"
path = "src/git_ui.rs"

[dependencies]
anyhow.workspace = true
collections.workspace = true
db.workspace = true
editor.workspace = true
feature_flags.workspace = true
futures.workspace = true
git.workspace = true
gpui.workspace = true
language.workspace = true
<<<<<<< HEAD
multi_buffer.workspace = true
=======
>>>>>>> a8741dc3
menu.workspace = true
postage.workspace = true
project.workspace = true
rpc.workspace = true
schemars.workspace = true
serde.workspace = true
serde_derive.workspace = true
serde_json.workspace = true
settings.workspace = true
theme.workspace = true
ui.workspace = true
util.workspace = true
workspace.workspace = true
picker.workspace = true

[target.'cfg(windows)'.dependencies]
windows.workspace = true

[features]
default = []<|MERGE_RESOLUTION|>--- conflicted
+++ resolved
@@ -22,10 +22,7 @@
 git.workspace = true
 gpui.workspace = true
 language.workspace = true
-<<<<<<< HEAD
 multi_buffer.workspace = true
-=======
->>>>>>> a8741dc3
 menu.workspace = true
 postage.workspace = true
 project.workspace = true
