mod since_v0_0_1;
mod since_v0_0_4;
mod since_v0_0_6;
mod since_v0_1_0;
mod since_v0_2_0;
use indexed_docs::IndexedDocsDatabase;
use release_channel::ReleaseChannel;
use since_v0_2_0 as latest;

use super::{wasm_engine, WasmState};
use anyhow::{anyhow, Context, Result};
use language::{LanguageServerName, LspAdapterDelegate};
use semantic_version::SemanticVersion;
use std::{ops::RangeInclusive, sync::Arc};
use wasmtime::{
    component::{Component, Linker, Resource},
    Store,
};

#[cfg(test)]
pub use latest::CodeLabelSpanLiteral;
pub use latest::{
    zed::extension::lsp::{Completion, CompletionKind, InsertTextFormat, Symbol, SymbolKind},
    zed::extension::slash_command::{SlashCommandArgumentCompletion, SlashCommandOutput},
    CodeLabel, CodeLabelSpan, Command, Range, SlashCommand,
};
pub use since_v0_0_4::LanguageServerConfig;

pub fn new_linker(
    f: impl Fn(&mut Linker<WasmState>, fn(&mut WasmState) -> &mut WasmState) -> Result<()>,
) -> Linker<WasmState> {
    let mut linker = Linker::new(&wasm_engine());
    wasmtime_wasi::add_to_linker_async(&mut linker).unwrap();
    f(&mut linker, wasi_view).unwrap();
    linker
}

fn wasi_view(state: &mut WasmState) -> &mut WasmState {
    state
}

/// Returns whether the given Wasm API version is supported by the Wasm host.
pub fn is_supported_wasm_api_version(
    release_channel: ReleaseChannel,
    version: SemanticVersion,
) -> bool {
    wasm_api_version_range(release_channel).contains(&version)
}

/// Returns the Wasm API version range that is supported by the Wasm host.
#[inline(always)]
pub fn wasm_api_version_range(release_channel: ReleaseChannel) -> RangeInclusive<SemanticVersion> {
    // Note: The release channel can be used to stage a new version of the extension API.
    let _ = release_channel;

    let max_version = match release_channel {
        ReleaseChannel::Dev | ReleaseChannel::Nightly => latest::MAX_VERSION,
        ReleaseChannel::Stable | ReleaseChannel::Preview => since_v0_1_0::MAX_VERSION,
    };

    since_v0_0_1::MIN_VERSION..=max_version
}

pub enum Extension {
    V020(since_v0_2_0::Extension),
    V010(since_v0_1_0::Extension),
    V006(since_v0_0_6::Extension),
    V004(since_v0_0_4::Extension),
    V001(since_v0_0_1::Extension),
}

impl Extension {
    pub async fn instantiate_async(
        store: &mut Store<WasmState>,
        release_channel: ReleaseChannel,
        version: SemanticVersion,
        component: &Component,
    ) -> Result<Self> {
        // Note: The release channel can be used to stage a new version of the extension API.
        let _ = release_channel;

<<<<<<< HEAD
        if version >= latest::MIN_VERSION {
            let extension =
                latest::Extension::instantiate_async(store, component, latest::linker())
                    .await
                    .context("failed to instantiate wasm extension")?;
            Ok(Self::V010(extension))
=======
        let allow_latest_version = match release_channel {
            ReleaseChannel::Dev | ReleaseChannel::Nightly => true,
            ReleaseChannel::Stable | ReleaseChannel::Preview => false,
        };

        if allow_latest_version && version >= latest::MIN_VERSION {
            let (extension, instance) =
                latest::Extension::instantiate_async(store, component, latest::linker())
                    .await
                    .context("failed to instantiate wasm extension")?;
            Ok((Self::V020(extension), instance))
        } else if version >= since_v0_1_0::MIN_VERSION {
            let (extension, instance) = since_v0_1_0::Extension::instantiate_async(
                store,
                component,
                since_v0_1_0::linker(),
            )
            .await
            .context("failed to instantiate wasm extension")?;
            Ok((Self::V010(extension), instance))
>>>>>>> 93a3e8bc
        } else if version >= since_v0_0_6::MIN_VERSION {
            let extension = since_v0_0_6::Extension::instantiate_async(
                store,
                component,
                since_v0_0_6::linker(),
            )
            .await
            .context("failed to instantiate wasm extension")?;
            Ok(Self::V006(extension))
        } else if version >= since_v0_0_4::MIN_VERSION {
            let extension = since_v0_0_4::Extension::instantiate_async(
                store,
                component,
                since_v0_0_4::linker(),
            )
            .await
            .context("failed to instantiate wasm extension")?;
            Ok(Self::V004(extension))
        } else {
            let extension = since_v0_0_1::Extension::instantiate_async(
                store,
                component,
                since_v0_0_1::linker(),
            )
            .await
            .context("failed to instantiate wasm extension")?;
            Ok(Self::V001(extension))
        }
    }

    pub async fn call_init_extension(&self, store: &mut Store<WasmState>) -> Result<()> {
        match self {
            Extension::V020(ext) => ext.call_init_extension(store).await,
            Extension::V010(ext) => ext.call_init_extension(store).await,
            Extension::V006(ext) => ext.call_init_extension(store).await,
            Extension::V004(ext) => ext.call_init_extension(store).await,
            Extension::V001(ext) => ext.call_init_extension(store).await,
        }
    }

    pub async fn call_language_server_command(
        &self,
        store: &mut Store<WasmState>,
        language_server_id: &LanguageServerName,
        config: &LanguageServerConfig,
        resource: Resource<Arc<dyn LspAdapterDelegate>>,
    ) -> Result<Result<Command, String>> {
        match self {
            Extension::V020(ext) => {
                ext.call_language_server_command(store, &language_server_id.0, resource)
                    .await
            }
            Extension::V010(ext) => Ok(ext
                .call_language_server_command(store, &language_server_id.0, resource)
                .await?
                .map(|command| command.into())),
            Extension::V006(ext) => Ok(ext
                .call_language_server_command(store, &language_server_id.0, resource)
                .await?
                .map(|command| command.into())),
            Extension::V004(ext) => Ok(ext
                .call_language_server_command(store, config, resource)
                .await?
                .map(|command| command.into())),
            Extension::V001(ext) => Ok(ext
                .call_language_server_command(store, &config.clone().into(), resource)
                .await?
                .map(|command| command.into())),
        }
    }

    pub async fn call_language_server_initialization_options(
        &self,
        store: &mut Store<WasmState>,
        language_server_id: &LanguageServerName,
        config: &LanguageServerConfig,
        resource: Resource<Arc<dyn LspAdapterDelegate>>,
    ) -> Result<Result<Option<String>, String>> {
        match self {
            Extension::V020(ext) => {
                ext.call_language_server_initialization_options(
                    store,
                    &language_server_id.0,
                    resource,
                )
                .await
            }
            Extension::V010(ext) => {
                ext.call_language_server_initialization_options(
                    store,
                    &language_server_id.0,
                    resource,
                )
                .await
            }
            Extension::V006(ext) => {
                ext.call_language_server_initialization_options(
                    store,
                    &language_server_id.0,
                    resource,
                )
                .await
            }
            Extension::V004(ext) => {
                ext.call_language_server_initialization_options(store, config, resource)
                    .await
            }
            Extension::V001(ext) => {
                ext.call_language_server_initialization_options(
                    store,
                    &config.clone().into(),
                    resource,
                )
                .await
            }
        }
    }

    pub async fn call_language_server_workspace_configuration(
        &self,
        store: &mut Store<WasmState>,
        language_server_id: &LanguageServerName,
        resource: Resource<Arc<dyn LspAdapterDelegate>>,
    ) -> Result<Result<Option<String>, String>> {
        match self {
            Extension::V020(ext) => {
                ext.call_language_server_workspace_configuration(
                    store,
                    &language_server_id.0,
                    resource,
                )
                .await
            }
            Extension::V010(ext) => {
                ext.call_language_server_workspace_configuration(
                    store,
                    &language_server_id.0,
                    resource,
                )
                .await
            }
            Extension::V006(ext) => {
                ext.call_language_server_workspace_configuration(
                    store,
                    &language_server_id.0,
                    resource,
                )
                .await
            }
            Extension::V004(_) | Extension::V001(_) => Ok(Ok(None)),
        }
    }

    pub async fn call_labels_for_completions(
        &self,
        store: &mut Store<WasmState>,
        language_server_id: &LanguageServerName,
        completions: Vec<latest::Completion>,
    ) -> Result<Result<Vec<Option<CodeLabel>>, String>> {
        match self {
            Extension::V020(ext) => {
                ext.call_labels_for_completions(store, &language_server_id.0, &completions)
                    .await
            }
            Extension::V010(ext) => Ok(ext
                .call_labels_for_completions(store, &language_server_id.0, &completions)
                .await?
                .map(|labels| {
                    labels
                        .into_iter()
                        .map(|label| label.map(Into::into))
                        .collect()
                })),
            Extension::V006(ext) => Ok(ext
                .call_labels_for_completions(store, &language_server_id.0, &completions)
                .await?
                .map(|labels| {
                    labels
                        .into_iter()
                        .map(|label| label.map(Into::into))
                        .collect()
                })),
            Extension::V001(_) | Extension::V004(_) => Ok(Ok(Vec::new())),
        }
    }

    pub async fn call_labels_for_symbols(
        &self,
        store: &mut Store<WasmState>,
        language_server_id: &LanguageServerName,
        symbols: Vec<latest::Symbol>,
    ) -> Result<Result<Vec<Option<CodeLabel>>, String>> {
        match self {
            Extension::V020(ext) => {
                ext.call_labels_for_symbols(store, &language_server_id.0, &symbols)
                    .await
            }
            Extension::V010(ext) => Ok(ext
                .call_labels_for_symbols(store, &language_server_id.0, &symbols)
                .await?
                .map(|labels| {
                    labels
                        .into_iter()
                        .map(|label| label.map(Into::into))
                        .collect()
                })),
            Extension::V006(ext) => Ok(ext
                .call_labels_for_symbols(store, &language_server_id.0, &symbols)
                .await?
                .map(|labels| {
                    labels
                        .into_iter()
                        .map(|label| label.map(Into::into))
                        .collect()
                })),
            Extension::V001(_) | Extension::V004(_) => Ok(Ok(Vec::new())),
        }
    }

    pub async fn call_complete_slash_command_argument(
        &self,
        store: &mut Store<WasmState>,
        command: &SlashCommand,
        arguments: &[String],
    ) -> Result<Result<Vec<SlashCommandArgumentCompletion>, String>> {
        match self {
            Extension::V020(ext) => {
                ext.call_complete_slash_command_argument(store, command, arguments)
                    .await
            }
            Extension::V010(ext) => {
                ext.call_complete_slash_command_argument(store, command, arguments)
                    .await
            }
            Extension::V001(_) | Extension::V004(_) | Extension::V006(_) => Ok(Ok(Vec::new())),
        }
    }

    pub async fn call_run_slash_command(
        &self,
        store: &mut Store<WasmState>,
        command: &SlashCommand,
        arguments: &[String],
        resource: Option<Resource<Arc<dyn LspAdapterDelegate>>>,
    ) -> Result<Result<SlashCommandOutput, String>> {
        match self {
            Extension::V020(ext) => {
                ext.call_run_slash_command(store, command, arguments, resource)
                    .await
            }
            Extension::V010(ext) => {
                ext.call_run_slash_command(store, command, arguments, resource)
                    .await
            }
            Extension::V001(_) | Extension::V004(_) | Extension::V006(_) => {
                Err(anyhow!("`run_slash_command` not available prior to v0.1.0"))
            }
        }
    }

    pub async fn call_suggest_docs_packages(
        &self,
        store: &mut Store<WasmState>,
        provider: &str,
    ) -> Result<Result<Vec<String>, String>> {
        match self {
            Extension::V020(ext) => ext.call_suggest_docs_packages(store, provider).await,
            Extension::V010(ext) => ext.call_suggest_docs_packages(store, provider).await,
            Extension::V001(_) | Extension::V004(_) | Extension::V006(_) => Err(anyhow!(
                "`suggest_docs_packages` not available prior to v0.1.0"
            )),
        }
    }

    pub async fn call_index_docs(
        &self,
        store: &mut Store<WasmState>,
        provider: &str,
        package_name: &str,
        database: Resource<Arc<IndexedDocsDatabase>>,
    ) -> Result<Result<(), String>> {
        match self {
            Extension::V020(ext) => {
                ext.call_index_docs(store, provider, package_name, database)
                    .await
            }
            Extension::V010(ext) => {
                ext.call_index_docs(store, provider, package_name, database)
                    .await
            }
            Extension::V001(_) | Extension::V004(_) | Extension::V006(_) => {
                Err(anyhow!("`index_docs` not available prior to v0.1.0"))
            }
        }
    }
}

trait ToWasmtimeResult<T> {
    fn to_wasmtime_result(self) -> wasmtime::Result<Result<T, String>>;
}

impl<T> ToWasmtimeResult<T> for Result<T> {
    fn to_wasmtime_result(self) -> wasmtime::Result<Result<T, String>> {
        Ok(self.map_err(|error| error.to_string()))
    }
}<|MERGE_RESOLUTION|>--- conflicted
+++ resolved
@@ -77,37 +77,26 @@
         component: &Component,
     ) -> Result<Self> {
         // Note: The release channel can be used to stage a new version of the extension API.
-        let _ = release_channel;
-
-<<<<<<< HEAD
-        if version >= latest::MIN_VERSION {
-            let extension =
-                latest::Extension::instantiate_async(store, component, latest::linker())
-                    .await
-                    .context("failed to instantiate wasm extension")?;
-            Ok(Self::V010(extension))
-=======
         let allow_latest_version = match release_channel {
             ReleaseChannel::Dev | ReleaseChannel::Nightly => true,
             ReleaseChannel::Stable | ReleaseChannel::Preview => false,
         };
 
         if allow_latest_version && version >= latest::MIN_VERSION {
-            let (extension, instance) =
+            let extension =
                 latest::Extension::instantiate_async(store, component, latest::linker())
                     .await
                     .context("failed to instantiate wasm extension")?;
-            Ok((Self::V020(extension), instance))
+            Ok(Self::V020(extension))
         } else if version >= since_v0_1_0::MIN_VERSION {
-            let (extension, instance) = since_v0_1_0::Extension::instantiate_async(
+            let extension = since_v0_1_0::Extension::instantiate_async(
                 store,
                 component,
                 since_v0_1_0::linker(),
             )
             .await
             .context("failed to instantiate wasm extension")?;
-            Ok((Self::V010(extension), instance))
->>>>>>> 93a3e8bc
+            Ok(Self::V010(extension))
         } else if version >= since_v0_0_6::MIN_VERSION {
             let extension = since_v0_0_6::Extension::instantiate_async(
                 store,
