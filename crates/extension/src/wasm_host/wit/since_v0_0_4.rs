<<<<<<< HEAD
use super::latest;
=======
use crate::wasm_host::wit::ToWasmtimeResult;
>>>>>>> a1cb6772
use crate::wasm_host::WasmState;
use anyhow::Result;
use async_trait::async_trait;
use language::LspAdapterDelegate;
use semantic_version::SemanticVersion;
use std::sync::{Arc, OnceLock};
use util::maybe;
use wasmtime::component::{Linker, Resource};

pub const MIN_VERSION: SemanticVersion = SemanticVersion::new(0, 0, 4);

wasmtime::component::bindgen!({
    async: true,
    path: "../extension_api/wit/since_v0.0.4",
    with: {
         "worktree": ExtensionWorktree,
    },
});

pub type ExtensionWorktree = Arc<dyn LspAdapterDelegate>;

pub fn linker() -> &'static Linker<WasmState> {
    static LINKER: OnceLock<Linker<WasmState>> = OnceLock::new();
    LINKER.get_or_init(|| super::new_linker(Extension::add_to_linker))
}

impl From<latest::Os> for Os {
    fn from(value: latest::Os) -> Self {
        match value {
            latest::Os::Mac => Os::Mac,
            latest::Os::Linux => Os::Linux,
            latest::Os::Windows => Os::Windows,
        }
    }
}

impl From<latest::Architecture> for Architecture {
    fn from(value: latest::Architecture) -> Self {
        match value {
            latest::Architecture::Aarch64 => Self::Aarch64,
            latest::Architecture::X86 => Self::X86,
            latest::Architecture::X8664 => Self::X8664,
        }
    }
}

impl From<latest::GithubRelease> for GithubRelease {
    fn from(value: latest::GithubRelease) -> Self {
        Self {
            version: value.version,
            assets: value.assets.into_iter().map(|asset| asset.into()).collect(),
        }
    }
}

impl From<latest::GithubReleaseAsset> for GithubReleaseAsset {
    fn from(value: latest::GithubReleaseAsset) -> Self {
        Self {
            name: value.name,
            download_url: value.download_url,
        }
    }
}

impl From<GithubReleaseOptions> for latest::GithubReleaseOptions {
    fn from(value: GithubReleaseOptions) -> Self {
        Self {
            require_assets: value.require_assets,
            pre_release: value.pre_release,
        }
    }
}

impl From<DownloadedFileType> for latest::DownloadedFileType {
    fn from(value: DownloadedFileType) -> Self {
        match value {
            DownloadedFileType::Gzip => latest::DownloadedFileType::Gzip,
            DownloadedFileType::GzipTar => latest::DownloadedFileType::GzipTar,
            DownloadedFileType::Zip => latest::DownloadedFileType::Zip,
            DownloadedFileType::Uncompressed => latest::DownloadedFileType::Uncompressed,
        }
    }
}

impl From<LanguageServerInstallationStatus> for latest::LanguageServerInstallationStatus {
    fn from(value: LanguageServerInstallationStatus) -> Self {
        match value {
            LanguageServerInstallationStatus::None => {
                latest::LanguageServerInstallationStatus::None
            }
            LanguageServerInstallationStatus::Downloading => {
                latest::LanguageServerInstallationStatus::Downloading
            }
            LanguageServerInstallationStatus::CheckingForUpdate => {
                latest::LanguageServerInstallationStatus::CheckingForUpdate
            }
            LanguageServerInstallationStatus::Failed(error) => {
                latest::LanguageServerInstallationStatus::Failed(error)
            }
        }
    }
}

impl From<Command> for latest::Command {
    fn from(value: Command) -> Self {
        Self {
            command: value.command,
            args: value.args,
            env: value.env,
        }
    }
}

#[async_trait]
impl HostWorktree for WasmState {
    async fn read_text_file(
        &mut self,
        delegate: Resource<Arc<dyn LspAdapterDelegate>>,
        path: String,
    ) -> wasmtime::Result<Result<String, String>> {
        let delegate = self.table.get(&delegate)?;
        Ok(delegate
            .read_text_file(path.into())
            .await
            .map_err(|error| error.to_string()))
    }

    async fn shell_env(
        &mut self,
        delegate: Resource<Arc<dyn LspAdapterDelegate>>,
    ) -> wasmtime::Result<EnvVars> {
        let delegate = self.table.get(&delegate)?;
        Ok(delegate.shell_env().await.into_iter().collect())
    }

    async fn which(
        &mut self,
        delegate: Resource<Arc<dyn LspAdapterDelegate>>,
        binary_name: String,
    ) -> wasmtime::Result<Option<String>> {
        let delegate = self.table.get(&delegate)?;
        Ok(delegate
            .which(binary_name.as_ref())
            .await
            .map(|path| path.to_string_lossy().to_string()))
    }

    fn drop(&mut self, _worktree: Resource<Worktree>) -> Result<()> {
        // we only ever hand out borrows of worktrees
        Ok(())
    }
}

#[async_trait]
impl ExtensionImports for WasmState {
    async fn node_binary_path(&mut self) -> wasmtime::Result<Result<String, String>> {
        self.host
            .node_runtime
            .binary_path()
            .await
            .map(|path| path.to_string_lossy().to_string())
            .to_wasmtime_result()
    }

    async fn npm_package_latest_version(
        &mut self,
        package_name: String,
    ) -> wasmtime::Result<Result<String, String>> {
        self.host
            .node_runtime
            .npm_package_latest_version(&package_name)
            .await
            .to_wasmtime_result()
    }

    async fn npm_package_installed_version(
        &mut self,
        package_name: String,
    ) -> wasmtime::Result<Result<Option<String>, String>> {
        self.host
            .node_runtime
            .npm_package_installed_version(&self.work_dir(), &package_name)
            .await
            .to_wasmtime_result()
    }

    async fn npm_install_package(
        &mut self,
        package_name: String,
        version: String,
    ) -> wasmtime::Result<Result<(), String>> {
        self.host
            .node_runtime
            .npm_install_packages(&self.work_dir(), &[(&package_name, &version)])
            .await
            .to_wasmtime_result()
    }

    async fn latest_github_release(
        &mut self,
        repo: String,
        options: GithubReleaseOptions,
    ) -> wasmtime::Result<Result<GithubRelease, String>> {
        maybe!(async {
            let release = util::github::latest_github_release(
                &repo,
                options.require_assets,
                options.pre_release,
                self.host.http_client.clone(),
            )
            .await?;
            Ok(GithubRelease {
                version: release.tag_name,
                assets: release
                    .assets
                    .into_iter()
                    .map(|asset| GithubReleaseAsset {
                        name: asset.name,
                        download_url: asset.browser_download_url,
                    })
                    .collect(),
            })
        })
        .await
        .to_wasmtime_result()
    }

    async fn current_platform(&mut self) -> Result<(Os, Architecture)> {
        latest::ExtensionImports::current_platform(self)
            .await
            .map(|(os, arch)| (os.into(), arch.into()))
    }

    async fn set_language_server_installation_status(
        &mut self,
        server_name: String,
        status: LanguageServerInstallationStatus,
    ) -> wasmtime::Result<()> {
        latest::ExtensionImports::set_language_server_installation_status(
            self,
            server_name,
            status.into(),
        )
        .await
    }

    async fn download_file(
        &mut self,
        url: String,
        path: String,
        file_type: DownloadedFileType,
    ) -> wasmtime::Result<Result<(), String>> {
<<<<<<< HEAD
        latest::ExtensionImports::download_file(self, url, path, file_type.into()).await
    }

    async fn make_file_executable(&mut self, path: String) -> wasmtime::Result<Result<(), String>> {
        latest::ExtensionImports::make_file_executable(self, path).await
=======
        maybe!(async {
            let path = PathBuf::from(path);
            let extension_work_dir = self.host.work_dir.join(self.manifest.id.as_ref());

            self.host.fs.create_dir(&extension_work_dir).await?;

            let destination_path = self
                .host
                .writeable_path_from_extension(&self.manifest.id, &path)?;

            let mut response = self
                .host
                .http_client
                .get(&url, Default::default(), true)
                .await
                .map_err(|err| anyhow!("error downloading release: {}", err))?;

            if !response.status().is_success() {
                Err(anyhow!(
                    "download failed with status {}",
                    response.status().to_string()
                ))?;
            }
            let body = BufReader::new(response.body_mut());

            match file_type {
                DownloadedFileType::Uncompressed => {
                    futures::pin_mut!(body);
                    self.host
                        .fs
                        .create_file_with(&destination_path, body)
                        .await?;
                }
                DownloadedFileType::Gzip => {
                    let body = GzipDecoder::new(body);
                    futures::pin_mut!(body);
                    self.host
                        .fs
                        .create_file_with(&destination_path, body)
                        .await?;
                }
                DownloadedFileType::GzipTar => {
                    let body = GzipDecoder::new(body);
                    futures::pin_mut!(body);
                    self.host
                        .fs
                        .extract_tar_file(&destination_path, Archive::new(body))
                        .await?;
                }
                DownloadedFileType::Zip => {
                    let file_name = destination_path
                        .file_name()
                        .ok_or_else(|| anyhow!("invalid download path"))?
                        .to_string_lossy();
                    let zip_filename = format!("{file_name}.zip");
                    let mut zip_path = destination_path.clone();
                    zip_path.set_file_name(zip_filename);

                    futures::pin_mut!(body);
                    self.host.fs.create_file_with(&zip_path, body).await?;

                    let unzip_status = std::process::Command::new("unzip")
                        .current_dir(&extension_work_dir)
                        .arg(&zip_path)
                        .output()?
                        .status;
                    if !unzip_status.success() {
                        Err(anyhow!("failed to unzip {} archive", path.display()))?;
                    }
                }
            }

            Ok(())
        })
        .await
        .to_wasmtime_result()
    }

    async fn make_file_executable(&mut self, path: String) -> wasmtime::Result<Result<(), String>> {
        #[allow(unused)]
        let path = self
            .host
            .writeable_path_from_extension(&self.manifest.id, Path::new(&path))?;

        #[cfg(unix)]
        {
            use std::fs::{self, Permissions};
            use std::os::unix::fs::PermissionsExt;

            return fs::set_permissions(&path, Permissions::from_mode(0o755))
                .map_err(|error| anyhow!("failed to set permissions for path {path:?}: {error}"))
                .to_wasmtime_result();
        }

        #[cfg(not(unix))]
        Ok(Ok(()))
>>>>>>> a1cb6772
    }
}<|MERGE_RESOLUTION|>--- conflicted
+++ resolved
@@ -1,8 +1,5 @@
-<<<<<<< HEAD
 use super::latest;
-=======
 use crate::wasm_host::wit::ToWasmtimeResult;
->>>>>>> a1cb6772
 use crate::wasm_host::WasmState;
 use anyhow::Result;
 use async_trait::async_trait;
@@ -255,109 +252,10 @@
         path: String,
         file_type: DownloadedFileType,
     ) -> wasmtime::Result<Result<(), String>> {
-<<<<<<< HEAD
         latest::ExtensionImports::download_file(self, url, path, file_type.into()).await
     }
 
     async fn make_file_executable(&mut self, path: String) -> wasmtime::Result<Result<(), String>> {
         latest::ExtensionImports::make_file_executable(self, path).await
-=======
-        maybe!(async {
-            let path = PathBuf::from(path);
-            let extension_work_dir = self.host.work_dir.join(self.manifest.id.as_ref());
-
-            self.host.fs.create_dir(&extension_work_dir).await?;
-
-            let destination_path = self
-                .host
-                .writeable_path_from_extension(&self.manifest.id, &path)?;
-
-            let mut response = self
-                .host
-                .http_client
-                .get(&url, Default::default(), true)
-                .await
-                .map_err(|err| anyhow!("error downloading release: {}", err))?;
-
-            if !response.status().is_success() {
-                Err(anyhow!(
-                    "download failed with status {}",
-                    response.status().to_string()
-                ))?;
-            }
-            let body = BufReader::new(response.body_mut());
-
-            match file_type {
-                DownloadedFileType::Uncompressed => {
-                    futures::pin_mut!(body);
-                    self.host
-                        .fs
-                        .create_file_with(&destination_path, body)
-                        .await?;
-                }
-                DownloadedFileType::Gzip => {
-                    let body = GzipDecoder::new(body);
-                    futures::pin_mut!(body);
-                    self.host
-                        .fs
-                        .create_file_with(&destination_path, body)
-                        .await?;
-                }
-                DownloadedFileType::GzipTar => {
-                    let body = GzipDecoder::new(body);
-                    futures::pin_mut!(body);
-                    self.host
-                        .fs
-                        .extract_tar_file(&destination_path, Archive::new(body))
-                        .await?;
-                }
-                DownloadedFileType::Zip => {
-                    let file_name = destination_path
-                        .file_name()
-                        .ok_or_else(|| anyhow!("invalid download path"))?
-                        .to_string_lossy();
-                    let zip_filename = format!("{file_name}.zip");
-                    let mut zip_path = destination_path.clone();
-                    zip_path.set_file_name(zip_filename);
-
-                    futures::pin_mut!(body);
-                    self.host.fs.create_file_with(&zip_path, body).await?;
-
-                    let unzip_status = std::process::Command::new("unzip")
-                        .current_dir(&extension_work_dir)
-                        .arg(&zip_path)
-                        .output()?
-                        .status;
-                    if !unzip_status.success() {
-                        Err(anyhow!("failed to unzip {} archive", path.display()))?;
-                    }
-                }
-            }
-
-            Ok(())
-        })
-        .await
-        .to_wasmtime_result()
-    }
-
-    async fn make_file_executable(&mut self, path: String) -> wasmtime::Result<Result<(), String>> {
-        #[allow(unused)]
-        let path = self
-            .host
-            .writeable_path_from_extension(&self.manifest.id, Path::new(&path))?;
-
-        #[cfg(unix)]
-        {
-            use std::fs::{self, Permissions};
-            use std::os::unix::fs::PermissionsExt;
-
-            return fs::set_permissions(&path, Permissions::from_mode(0o755))
-                .map_err(|error| anyhow!("failed to set permissions for path {path:?}: {error}"))
-                .to_wasmtime_result();
-        }
-
-        #[cfg(not(unix))]
-        Ok(Ok(()))
->>>>>>> a1cb6772
     }
 }