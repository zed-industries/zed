--- conflicted
+++ resolved
@@ -883,7 +883,6 @@
         extension_dir: PathBuf,
         index: &mut ExtensionIndex,
     ) -> Result<()> {
-<<<<<<< HEAD
         let mut extension_manifest =
             Self::load_extension_manifest(fs.clone(), &extension_dir).await?;
         let extension_id = extension_manifest.id.clone();
@@ -895,62 +894,6 @@
             .await?
             .ok_or_else(|| anyhow!("directory does not exist"))?
             .is_symlink;
-=======
-        let extension_name = extension_dir
-            .file_name()
-            .and_then(OsStr::to_str)
-            .ok_or_else(|| anyhow!("invalid extension name"))?;
-
-        let mut extension_manifest_path = extension_dir.join("extension.json");
-        let mut extension_manifest;
-        if fs.is_file(&extension_manifest_path).await {
-            let manifest_content = fs
-                .load(&extension_manifest_path)
-                .await
-                .with_context(|| format!("failed to load {extension_name} extension.json"))?;
-            let manifest_json = serde_json::from_str::<OldExtensionManifest>(&manifest_content)
-                .with_context(|| {
-                    format!("invalid extension.json for extension {extension_name}")
-                })?;
-
-            extension_manifest = ExtensionManifest {
-                id: extension_name.into(),
-                name: manifest_json.name,
-                version: manifest_json.version,
-                description: manifest_json.description,
-                repository: manifest_json.repository,
-                authors: manifest_json.authors,
-                lib: Default::default(),
-                themes: {
-                    let mut themes = manifest_json.themes.into_values().collect::<Vec<_>>();
-                    themes.sort();
-                    themes.dedup();
-                    themes
-                },
-                languages: {
-                    let mut languages = manifest_json.languages.into_values().collect::<Vec<_>>();
-                    languages.sort();
-                    languages.dedup();
-                    languages
-                },
-                grammars: manifest_json
-                    .grammars
-                    .into_keys()
-                    .map(|grammar_name| (grammar_name, Default::default()))
-                    .collect(),
-                language_servers: Default::default(),
-            };
-        } else {
-            extension_manifest_path.set_extension("toml");
-            let manifest_content = fs
-                .load(&extension_manifest_path)
-                .await
-                .with_context(|| format!("failed to load {extension_name} extension.toml"))?;
-            extension_manifest = ::toml::from_str(&manifest_content).with_context(|| {
-                format!("invalid extension.json for extension {extension_name}")
-            })?;
-        };
->>>>>>> effc317a
 
         if let Ok(mut language_paths) = fs.read_dir(&extension_dir.join("languages")).await {
             while let Some(language_path) = language_paths.next().await {
