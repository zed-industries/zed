mod extension_lsp_adapter;
mod wasm_host;

#[cfg(test)]
mod extension_store_test;

use anyhow::{anyhow, bail, Context as _, Result};
use async_compression::futures::bufread::GzipDecoder;
use async_tar::Archive;
use collections::{BTreeMap, HashSet};
use fs::{Fs, RemoveOptions};
use futures::{channel::mpsc::unbounded, io::BufReader, AsyncReadExt as _, StreamExt as _};
use gpui::{actions, AppContext, Context, Global, Model, ModelContext, Task};
use language::{
    LanguageConfig, LanguageMatcher, LanguageQueries, LanguageRegistry, LanguageServerName,
    QUERY_FILENAME_PREFIXES,
};
use node_runtime::NodeRuntime;
use serde::{Deserialize, Serialize};
use std::{
    cmp::Ordering,
    ffi::OsStr,
    path::{self, Path, PathBuf},
    sync::Arc,
    time::Duration,
};
use theme::{ThemeRegistry, ThemeSettings};
use util::{
    http::{AsyncBody, HttpClient, HttpClientWithUrl},
    paths::EXTENSIONS_DIR,
    ResultExt, TryFutureExt,
};
use wasm_host::{WasmExtension, WasmHost};

use crate::{extension_lsp_adapter::ExtensionLspAdapter, wasm_host::wit};

#[derive(Deserialize)]
pub struct ExtensionsApiResponse {
    pub data: Vec<ExtensionApiResponse>,
}

#[derive(Clone, Deserialize)]
pub struct ExtensionApiResponse {
    pub id: Arc<str>,
    pub name: String,
    pub version: Arc<str>,
    pub description: Option<String>,
    pub authors: Vec<String>,
    pub repository: String,
    pub download_count: usize,
}

/// This is the old version of the extension manifest, from when it was `extension.json`.
#[derive(Clone, PartialEq, Eq, Debug, Deserialize, Serialize)]
pub struct OldExtensionManifest {
    pub name: String,
    pub version: Arc<str>,

    #[serde(default)]
    pub description: Option<String>,
    #[serde(default)]
    pub repository: Option<String>,
    #[serde(default)]
    pub authors: Vec<String>,

    #[serde(default)]
    pub themes: BTreeMap<Arc<str>, PathBuf>,
    #[serde(default)]
    pub languages: BTreeMap<Arc<str>, PathBuf>,
    #[serde(default)]
    pub grammars: BTreeMap<Arc<str>, PathBuf>,
}

#[derive(Clone, PartialEq, Eq, Debug, Deserialize, Serialize)]
pub struct ExtensionManifest {
    pub id: Arc<str>,
    pub name: String,
    pub version: Arc<str>,

    #[serde(default)]
    pub description: Option<String>,
    #[serde(default)]
    pub repository: Option<String>,
    #[serde(default)]
    pub authors: Vec<String>,
    #[serde(default)]
    pub lib: LibManifestEntry,

    #[serde(default)]
    pub themes: Vec<PathBuf>,
    #[serde(default)]
    pub languages: Vec<PathBuf>,
    #[serde(default)]
    pub grammars: BTreeMap<Arc<str>, GrammarManifestEntry>,
    #[serde(default)]
    pub language_servers: BTreeMap<LanguageServerName, LanguageServerManifestEntry>,
}

#[derive(Clone, Default, PartialEq, Eq, Debug, Deserialize, Serialize)]
pub struct LibManifestEntry {
    path: Option<PathBuf>,
}

#[derive(Clone, Default, PartialEq, Eq, Debug, Deserialize, Serialize)]
pub struct GrammarManifestEntry {
    repository: String,
    #[serde(alias = "commit")]
    rev: String,
}

#[derive(Clone, PartialEq, Eq, Debug, Deserialize, Serialize)]
pub struct LanguageServerManifestEntry {
    language: Arc<str>,
}

#[derive(Clone)]
pub enum ExtensionStatus {
    NotInstalled,
    Installing,
    Upgrading,
    Installed(Arc<str>),
    Removing,
}

impl ExtensionStatus {
    pub fn is_installing(&self) -> bool {
        matches!(self, Self::Installing)
    }

    pub fn is_upgrading(&self) -> bool {
        matches!(self, Self::Upgrading)
    }

    pub fn is_removing(&self) -> bool {
        matches!(self, Self::Removing)
    }
}

pub struct ExtensionStore {
    extension_index: ExtensionIndex,
    fs: Arc<dyn Fs>,
    http_client: Arc<HttpClientWithUrl>,
    extensions_dir: PathBuf,
    extensions_being_installed: HashSet<Arc<str>>,
    extensions_being_uninstalled: HashSet<Arc<str>>,
    manifest_path: PathBuf,
    language_registry: Arc<LanguageRegistry>,
    theme_registry: Arc<ThemeRegistry>,
    modified_extensions: HashSet<Arc<str>>,
    wasm_host: Arc<WasmHost>,
    wasm_extensions: Vec<(Arc<ExtensionManifest>, WasmExtension)>,
    reload_task: Option<Task<Option<()>>>,
    needs_reload: bool,
    _watch_extensions_dir: [Task<()>; 2],
}

struct GlobalExtensionStore(Model<ExtensionStore>);

impl Global for GlobalExtensionStore {}

#[derive(Debug, Deserialize, Serialize, Default, PartialEq, Eq)]
pub struct ExtensionIndex {
    pub extensions: BTreeMap<Arc<str>, Arc<ExtensionManifest>>,
    pub themes: BTreeMap<Arc<str>, ExtensionIndexEntry>,
    pub languages: BTreeMap<Arc<str>, ExtensionIndexLanguageEntry>,
}

#[derive(Clone, PartialEq, Eq, PartialOrd, Ord, Debug, Deserialize, Serialize)]
pub struct ExtensionIndexEntry {
    extension: Arc<str>,
    path: PathBuf,
}

#[derive(Clone, PartialEq, Eq, PartialOrd, Ord, Debug, Deserialize, Serialize)]
pub struct ExtensionIndexLanguageEntry {
    extension: Arc<str>,
    path: PathBuf,
    matcher: LanguageMatcher,
    grammar: Option<Arc<str>>,
}

actions!(zed, [ReloadExtensions]);

pub fn init(
    fs: Arc<fs::RealFs>,
    http_client: Arc<HttpClientWithUrl>,
    node_runtime: Arc<dyn NodeRuntime>,
    language_registry: Arc<LanguageRegistry>,
    theme_registry: Arc<ThemeRegistry>,
    cx: &mut AppContext,
) {
    let store = cx.new_model(move |cx| {
        ExtensionStore::new(
            EXTENSIONS_DIR.clone(),
            fs,
            http_client,
            node_runtime,
            language_registry,
            theme_registry,
            cx,
        )
    });

    cx.on_action(|_: &ReloadExtensions, cx| {
        let store = cx.global::<GlobalExtensionStore>().0.clone();
        store.update(cx, |store, cx| store.reload(cx))
    });

    cx.set_global(GlobalExtensionStore(store));
}

impl ExtensionStore {
    pub fn global(cx: &AppContext) -> Model<Self> {
        cx.global::<GlobalExtensionStore>().0.clone()
    }

    pub fn new(
        extensions_dir: PathBuf,
        fs: Arc<dyn Fs>,
        http_client: Arc<HttpClientWithUrl>,
        node_runtime: Arc<dyn NodeRuntime>,
        language_registry: Arc<LanguageRegistry>,
        theme_registry: Arc<ThemeRegistry>,
        cx: &mut ModelContext<Self>,
    ) -> Self {
        let mut this = Self {
            extension_index: Default::default(),
            extensions_dir: extensions_dir.join("installed"),
            manifest_path: extensions_dir.join("manifest.json"),
            extensions_being_installed: Default::default(),
            extensions_being_uninstalled: Default::default(),
            reload_task: None,
            wasm_host: WasmHost::new(
                fs.clone(),
                http_client.clone(),
                node_runtime,
                language_registry.clone(),
                extensions_dir.join("work"),
            ),
            wasm_extensions: Vec::new(),
            needs_reload: false,
            modified_extensions: Default::default(),
            fs,
            http_client,
            language_registry,
            theme_registry,
            _watch_extensions_dir: [Task::ready(()), Task::ready(())],
        };
        this._watch_extensions_dir = this.watch_extensions_dir(cx);
        this.load(cx);
        this
    }

    pub fn load(&mut self, cx: &mut ModelContext<Self>) {
        let (manifest_content, manifest_metadata, extensions_metadata) =
            cx.background_executor().block(async {
                futures::join!(
                    self.fs.load(&self.manifest_path),
                    self.fs.metadata(&self.manifest_path),
                    self.fs.metadata(&self.extensions_dir),
                )
            });

        if let Some(manifest_content) = manifest_content.log_err() {
            if let Some(manifest) = serde_json::from_str(&manifest_content).log_err() {
                // TODO: don't detach
                self.extensions_updated(manifest, cx).detach();
            }
        }

        let should_reload = if let (Ok(Some(manifest_metadata)), Ok(Some(extensions_metadata))) =
            (manifest_metadata, extensions_metadata)
        {
            extensions_metadata.mtime > manifest_metadata.mtime
        } else {
            true
        };

        if should_reload {
            self.reload(cx)
        }
    }

    pub fn extensions_dir(&self) -> PathBuf {
        self.extensions_dir.clone()
    }

    pub fn extension_status(&self, extension_id: &str) -> ExtensionStatus {
        let is_uninstalling = self.extensions_being_uninstalled.contains(extension_id);
        if is_uninstalling {
            return ExtensionStatus::Removing;
        }

        let installed_version = self
            .extension_index
            .extensions
            .get(extension_id)
            .map(|manifest| manifest.version.clone());
        let is_installing = self.extensions_being_installed.contains(extension_id);
        match (installed_version, is_installing) {
            (Some(_), true) => ExtensionStatus::Upgrading,
            (Some(version), false) => ExtensionStatus::Installed(version),
            (None, true) => ExtensionStatus::Installing,
            (None, false) => ExtensionStatus::NotInstalled,
        }
    }

    pub fn fetch_extensions(
        &self,
        search: Option<&str>,
        cx: &mut ModelContext<Self>,
    ) -> Task<Result<Vec<ExtensionApiResponse>>> {
        let url = self.http_client.build_zed_api_url(&format!(
            "/extensions{query}",
            query = search
                .map(|search| format!("?filter={search}"))
                .unwrap_or_default()
        ));
        let http_client = self.http_client.clone();
        cx.spawn(move |_, _| async move {
            let mut response = http_client.get(&url, AsyncBody::empty(), true).await?;

            let mut body = Vec::new();
            response
                .body_mut()
                .read_to_end(&mut body)
                .await
                .context("error reading extensions")?;

            if response.status().is_client_error() {
                let text = String::from_utf8_lossy(body.as_slice());
                bail!(
                    "status error {}, response: {text:?}",
                    response.status().as_u16()
                );
            }

            let response: ExtensionsApiResponse = serde_json::from_slice(&body)?;

            Ok(response.data)
        })
    }

    pub fn install_extension(
        &mut self,
        extension_id: Arc<str>,
        version: Arc<str>,
        cx: &mut ModelContext<Self>,
    ) {
        log::info!("installing extension {extension_id} {version}");
        let url = self
            .http_client
            .build_zed_api_url(&format!("/extensions/{extension_id}/{version}/download"));

        let extensions_dir = self.extensions_dir();
        let http_client = self.http_client.clone();

        self.extensions_being_installed.insert(extension_id.clone());

        cx.spawn(move |this, mut cx| async move {
            let mut response = http_client
                .get(&url, Default::default(), true)
                .await
                .map_err(|err| anyhow!("error downloading extension: {}", err))?;
            let decompressed_bytes = GzipDecoder::new(BufReader::new(response.body_mut()));
            let archive = Archive::new(decompressed_bytes);
            archive
                .unpack(extensions_dir.join(extension_id.as_ref()))
                .await?;

            this.update(&mut cx, |this, cx| {
                this.extensions_being_installed
                    .remove(extension_id.as_ref());
                this.reload(cx)
            })
        })
        .detach_and_log_err(cx);
    }

    pub fn uninstall_extension(&mut self, extension_id: Arc<str>, cx: &mut ModelContext<Self>) {
        let extensions_dir = self.extensions_dir();
        let fs = self.fs.clone();

        self.extensions_being_uninstalled
            .insert(extension_id.clone());

        cx.spawn(move |this, mut cx| async move {
            fs.remove_dir(
                &extensions_dir.join(extension_id.as_ref()),
                RemoveOptions {
                    recursive: true,
                    ignore_if_not_exists: true,
                },
            )
            .await?;

            this.update(&mut cx, |this, cx| {
                this.extensions_being_uninstalled
                    .remove(extension_id.as_ref());
                this.reload(cx)
            })
        })
        .detach_and_log_err(cx)
    }

    /// Updates the set of installed extensions.
    ///
    /// First, this unloads any themes, languages, or grammars that are
    /// no longer in the manifest, or whose files have changed on disk.
    /// Then it loads any themes, languages, or grammars that are newly
    /// added to the manifest, or whose files have changed on disk.
    fn extensions_updated(
        &mut self,
        new_index: ExtensionIndex,
        cx: &mut ModelContext<Self>,
    ) -> Task<Result<()>> {
        fn diff<'a, T, I1, I2>(
            old_keys: I1,
            new_keys: I2,
            modified_keys: &HashSet<Arc<str>>,
        ) -> (Vec<Arc<str>>, Vec<Arc<str>>)
        where
            T: PartialEq,
            I1: Iterator<Item = (&'a Arc<str>, T)>,
            I2: Iterator<Item = (&'a Arc<str>, T)>,
        {
            let mut removed_keys = Vec::default();
            let mut added_keys = Vec::default();
            let mut old_keys = old_keys.peekable();
            let mut new_keys = new_keys.peekable();
            loop {
                match (old_keys.peek(), new_keys.peek()) {
                    (None, None) => return (removed_keys, added_keys),
                    (None, Some(_)) => {
                        added_keys.push(new_keys.next().unwrap().0.clone());
                    }
                    (Some(_), None) => {
                        removed_keys.push(old_keys.next().unwrap().0.clone());
                    }
                    (Some((old_key, _)), Some((new_key, _))) => match old_key.cmp(&new_key) {
                        Ordering::Equal => {
                            let (old_key, old_value) = old_keys.next().unwrap();
                            let (new_key, new_value) = new_keys.next().unwrap();
                            if old_value != new_value || modified_keys.contains(old_key) {
                                removed_keys.push(old_key.clone());
                                added_keys.push(new_key.clone());
                            }
                        }
                        Ordering::Less => {
                            removed_keys.push(old_keys.next().unwrap().0.clone());
                        }
                        Ordering::Greater => {
                            added_keys.push(new_keys.next().unwrap().0.clone());
                        }
                    },
                }
            }
        }

        let old_index = &self.extension_index;
        let (extensions_to_unload, extensions_to_load) = diff(
            old_index.extensions.iter(),
            new_index.extensions.iter(),
            &self.modified_extensions,
        );
        self.modified_extensions.clear();

        let themes_to_remove = old_index
            .themes
            .iter()
            .filter_map(|(name, entry)| {
                if extensions_to_unload.contains(&entry.extension) {
                    Some(name.clone().into())
                } else {
                    None
                }
            })
            .collect::<Vec<_>>();
        let languages_to_remove = old_index
            .languages
            .iter()
            .filter_map(|(name, entry)| {
                if extensions_to_unload.contains(&entry.extension) {
                    Some(name.clone())
                } else {
                    None
                }
            })
            .collect::<Vec<_>>();
        let empty = Default::default();
        let grammars_to_remove = extensions_to_unload
            .iter()
            .flat_map(|extension_id| {
                old_index
                    .extensions
                    .get(extension_id)
                    .map_or(&empty, |extension| &extension.grammars)
                    .keys()
                    .cloned()
            })
            .collect::<Vec<_>>();

        self.wasm_extensions
            .retain(|(extension, _)| !extensions_to_unload.contains(&extension.id));

        for extension_id in &extensions_to_unload {
            if let Some(extension) = old_index.extensions.get(extension_id) {
                for (language_server_name, config) in extension.language_servers.iter() {
                    self.language_registry
                        .remove_lsp_adapter(config.language.as_ref(), language_server_name);
                }
            }
        }

        self.theme_registry.remove_user_themes(&themes_to_remove);
        self.language_registry
            .remove_languages(&languages_to_remove, &grammars_to_remove);

        let languages_to_add = new_index
            .languages
            .iter()
            .filter(|(_, entry)| extensions_to_load.contains(&entry.extension))
            .collect::<Vec<_>>();
        let mut grammars_to_add = Vec::new();
        let mut themes_to_add = Vec::new();
        for extension_id in &extensions_to_load {
            let Some(extension) = new_index.extensions.get(extension_id) else {
                continue;
            };

            grammars_to_add.extend(extension.grammars.keys().map(|grammar_name| {
                let mut grammar_path = self.extensions_dir.clone();
                grammar_path.extend([extension_id.as_ref(), "grammars"]);
                grammar_path.push(grammar_name.as_ref());
                grammar_path.set_extension("wasm");
                (grammar_name.clone(), grammar_path)
            }));
            themes_to_add.extend(extension.themes.iter().map(|theme_path| {
                let mut path = self.extensions_dir.clone();
                path.extend([Path::new(extension_id.as_ref()), theme_path.as_path()]);
                path
            }));
        }

        self.language_registry
            .register_wasm_grammars(grammars_to_add);

        for (language_name, language) in languages_to_add {
            let mut language_path = self.extensions_dir.clone();
            language_path.extend([
                Path::new(language.extension.as_ref()),
                language.path.as_path(),
            ]);
            self.language_registry.register_language(
                language_name.clone(),
                language.grammar.clone(),
                language.matcher.clone(),
<<<<<<< HEAD
                vec![],
                None,
=======
>>>>>>> 53829837
                move || {
                    let config = std::fs::read_to_string(language_path.join("config.toml"))?;
                    let config: LanguageConfig = ::toml::from_str(&config)?;
                    let queries = load_plugin_queries(&language_path);
                    Ok((config, queries))
                },
            );
        }

        let fs = self.fs.clone();
        let wasm_host = self.wasm_host.clone();
        let root_dir = self.extensions_dir.clone();
        let theme_registry = self.theme_registry.clone();
        let extension_manifests = extensions_to_load
            .iter()
            .filter_map(|name| new_index.extensions.get(name).cloned())
            .collect::<Vec<_>>();

        self.extension_index = new_index;
        cx.notify();

        cx.spawn(|this, mut cx| async move {
            cx.background_executor()
                .spawn({
                    let fs = fs.clone();
                    async move {
                        for theme_path in &themes_to_add {
                            theme_registry
                                .load_user_theme(&theme_path, fs.clone())
                                .await
                                .log_err();
                        }
                    }
                })
                .await;

            let mut wasm_extensions = Vec::new();
            for extension_manifest in extension_manifests {
                let Some(wasm_path) = &extension_manifest.lib.path else {
                    continue;
                };

                let mut path = root_dir.clone();
                path.extend([
                    Path::new(extension_manifest.id.as_ref()),
                    wasm_path.as_path(),
                ]);
                let mut wasm_file = fs
                    .open_sync(&path)
                    .await
                    .context("failed to open wasm file")?;
                let mut wasm_bytes = Vec::new();
                wasm_file
                    .read_to_end(&mut wasm_bytes)
                    .context("failed to read wasm")?;
                let wasm_extension = wasm_host
                    .load_extension(
                        wasm_bytes,
                        extension_manifest.clone(),
                        cx.background_executor().clone(),
                    )
                    .await
                    .context("failed to load wasm extension")?;
                wasm_extensions.push((extension_manifest.clone(), wasm_extension));
            }

            this.update(&mut cx, |this, cx| {
                for (manifest, wasm_extension) in &wasm_extensions {
                    for (language_server_name, language_server_config) in &manifest.language_servers
                    {
                        this.language_registry.register_lsp_adapter(
                            language_server_config.language.clone(),
                            Arc::new(ExtensionLspAdapter {
                                extension: wasm_extension.clone(),
                                work_dir: this.wasm_host.work_dir.join(manifest.id.as_ref()),
                                config: wit::LanguageServerConfig {
                                    name: language_server_name.0.to_string(),
                                    language_name: language_server_config.language.to_string(),
                                },
                            }),
                        );
                    }
                }
                this.wasm_extensions.extend(wasm_extensions);
                ThemeSettings::reload_current_theme(cx)
            })
            .ok();
            Ok(())
        })
    }

    fn watch_extensions_dir(&self, cx: &mut ModelContext<Self>) -> [Task<()>; 2] {
        let fs = self.fs.clone();
        let extensions_dir = self.extensions_dir.clone();
        let (changed_extensions_tx, mut changed_extensions_rx) = unbounded();

        let events_task = cx.background_executor().spawn(async move {
            let mut events = fs.watch(&extensions_dir, Duration::from_millis(250)).await;
            while let Some(events) = events.next().await {
                for event in events {
                    let Ok(event_path) = event.path.strip_prefix(&extensions_dir) else {
                        continue;
                    };

                    if let Some(path::Component::Normal(extension_dir_name)) =
                        event_path.components().next()
                    {
                        if let Some(extension_id) = extension_dir_name.to_str() {
                            changed_extensions_tx
                                .unbounded_send(Arc::from(extension_id))
                                .ok();
                        }
                    }
                }
            }
        });

        let reload_task = cx.spawn(|this, mut cx| async move {
            while let Some(changed_extension_id) = changed_extensions_rx.next().await {
                if this
                    .update(&mut cx, |this, cx| {
                        this.modified_extensions.insert(changed_extension_id);
                        this.reload(cx);
                    })
                    .is_err()
                {
                    break;
                }
            }
        });

        [events_task, reload_task]
    }

    fn reload(&mut self, cx: &mut ModelContext<Self>) {
        if self.reload_task.is_some() {
            self.needs_reload = true;
            return;
        }

        let fs = self.fs.clone();
        let work_dir = self.wasm_host.work_dir.clone();
        let extensions_dir = self.extensions_dir.clone();
        let manifest_path = self.manifest_path.clone();
        self.needs_reload = false;
        self.reload_task = Some(cx.spawn(|this, mut cx| {
            async move {
                let extension_index = cx
                    .background_executor()
                    .spawn(async move {
                        let mut index = ExtensionIndex::default();

                        fs.create_dir(&work_dir).await.log_err();
                        fs.create_dir(&extensions_dir).await.log_err();

                        let extension_paths = fs.read_dir(&extensions_dir).await;
                        if let Ok(mut extension_paths) = extension_paths {
                            while let Some(extension_dir) = extension_paths.next().await {
                                let Ok(extension_dir) = extension_dir else {
                                    continue;
                                };
                                Self::add_extension_to_index(fs.clone(), extension_dir, &mut index)
                                    .await
                                    .log_err();
                            }
                        }

                        if let Ok(index_json) = serde_json::to_string_pretty(&index) {
                            fs.save(
                                &manifest_path,
                                &index_json.as_str().into(),
                                Default::default(),
                            )
                            .await
                            .context("failed to save extension manifest")
                            .log_err();
                        }

                        index
                    })
                    .await;

                if let Ok(task) = this.update(&mut cx, |this, cx| {
                    this.extensions_updated(extension_index, cx)
                }) {
                    task.await.log_err();
                }

                this.update(&mut cx, |this, cx| {
                    this.reload_task.take();
                    if this.needs_reload {
                        this.reload(cx);
                    }
                })
            }
            .log_err()
        }));
    }

    async fn add_extension_to_index(
        fs: Arc<dyn Fs>,
        extension_dir: PathBuf,
        index: &mut ExtensionIndex,
    ) -> Result<()> {
        let extension_name = extension_dir
            .file_name()
            .and_then(OsStr::to_str)
            .ok_or_else(|| anyhow!("invalid extension name"))?;

        let mut extension_manifest_path = extension_dir.join("extension.json");
        let mut extension_manifest;
        if fs.is_file(&extension_manifest_path).await {
            let manifest_content = fs
                .load(&extension_manifest_path)
                .await
                .with_context(|| format!("failed to load {extension_name} extension.json"))?;
            let manifest_json = serde_json::from_str::<OldExtensionManifest>(&manifest_content)
                .with_context(|| {
                    format!("invalid extension.json for extension {extension_name}")
                })?;

            extension_manifest = ExtensionManifest {
                id: extension_name.into(),
                name: manifest_json.name,
                version: manifest_json.version,
                description: manifest_json.description,
                repository: manifest_json.repository,
                authors: manifest_json.authors,
                lib: Default::default(),
                themes: {
                    let mut themes = manifest_json.themes.into_values().collect::<Vec<_>>();
                    themes.sort();
                    themes.dedup();
                    themes
                },
                languages: {
                    let mut languages = manifest_json.languages.into_values().collect::<Vec<_>>();
                    languages.sort();
                    languages.dedup();
                    languages
                },
                grammars: manifest_json
                    .grammars
                    .into_iter()
                    .map(|(grammar_name, _)| (grammar_name, Default::default()))
                    .collect(),
                language_servers: Default::default(),
            };
        } else {
            extension_manifest_path.set_extension("toml");
            let manifest_content = fs
                .load(&extension_manifest_path)
                .await
                .with_context(|| format!("failed to load {extension_name} extension.toml"))?;
            extension_manifest = ::toml::from_str(&manifest_content).with_context(|| {
                format!("invalid extension.json for extension {extension_name}")
            })?;
        };

        if let Ok(mut language_paths) = fs.read_dir(&extension_dir.join("languages")).await {
            while let Some(language_path) = language_paths.next().await {
                let language_path = language_path?;
                let Ok(relative_path) = language_path.strip_prefix(&extension_dir) else {
                    continue;
                };
                let Ok(Some(fs_metadata)) = fs.metadata(&language_path).await else {
                    continue;
                };
                if !fs_metadata.is_dir {
                    continue;
                }
                let config = fs.load(&language_path.join("config.toml")).await?;
                let config = ::toml::from_str::<LanguageConfig>(&config)?;

                let relative_path = relative_path.to_path_buf();
                if !extension_manifest.languages.contains(&relative_path) {
                    extension_manifest.languages.push(relative_path.clone());
                }

                index.languages.insert(
                    config.name.clone(),
                    ExtensionIndexLanguageEntry {
                        extension: extension_name.into(),
                        path: relative_path,
                        matcher: config.matcher,
                        grammar: config.grammar,
                    },
                );
            }
        }

        if let Ok(mut theme_paths) = fs.read_dir(&extension_dir.join("themes")).await {
            while let Some(theme_path) = theme_paths.next().await {
                let theme_path = theme_path?;
                let Ok(relative_path) = theme_path.strip_prefix(&extension_dir) else {
                    continue;
                };

                let Some(theme_family) = ThemeRegistry::read_user_theme(&theme_path, fs.clone())
                    .await
                    .log_err()
                else {
                    continue;
                };

                let relative_path = relative_path.to_path_buf();
                if !extension_manifest.themes.contains(&relative_path) {
                    extension_manifest.themes.push(relative_path.clone());
                }

                for theme in theme_family.themes {
                    index.themes.insert(
                        theme.name.into(),
                        ExtensionIndexEntry {
                            extension: extension_name.into(),
                            path: relative_path.clone(),
                        },
                    );
                }
            }
        }

        let default_extension_wasm_path = extension_dir.join("extension.wasm");
        if fs.is_file(&default_extension_wasm_path).await {
            extension_manifest
                .lib
                .path
                .get_or_insert(default_extension_wasm_path);
        }

        index
            .extensions
            .insert(extension_name.into(), Arc::new(extension_manifest));

        Ok(())
    }
}

fn load_plugin_queries(root_path: &Path) -> LanguageQueries {
    let mut result = LanguageQueries::default();
    if let Some(entries) = std::fs::read_dir(root_path).log_err() {
        for entry in entries {
            let Some(entry) = entry.log_err() else {
                continue;
            };
            let path = entry.path();
            if let Some(remainder) = path.strip_prefix(root_path).ok().and_then(|p| p.to_str()) {
                if !remainder.ends_with(".scm") {
                    continue;
                }
                for (name, query) in QUERY_FILENAME_PREFIXES {
                    if remainder.starts_with(name) {
                        if let Some(contents) = std::fs::read_to_string(&path).log_err() {
                            match query(&mut result) {
                                None => *query(&mut result) = Some(contents.into()),
                                Some(r) => r.to_mut().push_str(contents.as_ref()),
                            }
                        }
                        break;
                    }
                }
            }
        }
    }
    result
}<|MERGE_RESOLUTION|>--- conflicted
+++ resolved
@@ -555,11 +555,7 @@
                 language_name.clone(),
                 language.grammar.clone(),
                 language.matcher.clone(),
-<<<<<<< HEAD
-                vec![],
                 None,
-=======
->>>>>>> 53829837
                 move || {
                     let config = std::fs::read_to_string(language_path.join("config.toml"))?;
                     let config: LanguageConfig = ::toml::from_str(&config)?;
