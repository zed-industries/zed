[package]
name = "extension"
version = "0.1.0"
edition = "2021"
publish = false
license = "GPL-3.0-or-later"

[lints]
workspace = true

[lib]
path = "src/extension.rs"

[dependencies]
anyhow.workspace = true
async-compression.workspace = true
async-tar.workspace = true
collections.workspace = true
fs.workspace = true
futures.workspace = true
http_client.workspace = true
language.workspace = true
log.workspace = true
lsp.workspace = true
<<<<<<< HEAD
node_runtime.workspace = true
one-command.workspace = true
paths.workspace = true
project.workspace = true
release_channel.workspace = true
schemars.workspace = true
=======
>>>>>>> 3b76ba6d
semantic_version.workspace = true
serde.workspace = true
serde_json.workspace = true
toml.workspace = true
wasm-encoder.workspace = true
wasmparser.workspace = true
wit-component.workspace = true<|MERGE_RESOLUTION|>--- conflicted
+++ resolved
@@ -22,15 +22,7 @@
 language.workspace = true
 log.workspace = true
 lsp.workspace = true
-<<<<<<< HEAD
-node_runtime.workspace = true
 one-command.workspace = true
-paths.workspace = true
-project.workspace = true
-release_channel.workspace = true
-schemars.workspace = true
-=======
->>>>>>> 3b76ba6d
 semantic_version.workspace = true
 serde.workspace = true
 serde_json.workspace = true
