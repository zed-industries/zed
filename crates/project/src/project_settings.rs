use anyhow::Context as _;
use collections::HashMap;
use context_server::ContextServerCommand;
use dap::adapters::DebugAdapterName;
use fs::Fs;
use futures::StreamExt as _;
use gpui::{App, AsyncApp, BorrowAppContext, Context, Entity, EventEmitter, Task};
use lsp::LanguageServerName;
use paths::{
    EDITORCONFIG_NAME, local_debug_file_relative_path, local_settings_file_relative_path,
    local_tasks_file_relative_path, local_vscode_launch_file_relative_path,
    local_vscode_tasks_file_relative_path, task_file_name,
};
use rpc::{
    AnyProtoClient, TypedEnvelope,
    proto::{self, FromProto, ToProto},
};
use schemars::JsonSchema;
use serde::{Deserialize, Serialize};
use settings::{
    InvalidSettingsError, LocalSettingsKind, Settings, SettingsLocation, SettingsSources,
    SettingsStore, parse_json_with_comments, watch_config_file,
};
use std::{
    collections::BTreeMap,
    path::{Path, PathBuf},
    sync::Arc,
    time::Duration,
};
use task::{DebugTaskFile, TaskTemplates, VsCodeDebugTaskFile, VsCodeTaskFile};
use util::{ResultExt, serde::default_true};
use worktree::{PathChange, UpdatedEntriesSet, Worktree, WorktreeId};

use crate::{
    task_store::{TaskSettingsLocation, TaskStore},
    worktree_store::{WorktreeStore, WorktreeStoreEvent},
};

#[derive(Debug, Clone, Default, Serialize, Deserialize, JsonSchema)]
pub struct ProjectSettings {
    /// Configuration for language servers.
    ///
    /// The following settings can be overridden for specific language servers:
    /// - initialization_options
    ///
    /// To override settings for a language, add an entry for that language server's
    /// name to the lsp value.
    /// Default: null
    #[serde(default)]
    pub lsp: HashMap<LanguageServerName, LspSettings>,

    /// Common language server settings.
    #[serde(default)]
    pub global_lsp_settings: GlobalLspSettings,

    /// Configuration for Debugger-related features
    #[serde(default)]
    pub dap: HashMap<DebugAdapterName, DapSettings>,

    /// Settings for context servers used for AI-related features.
    #[serde(default)]
    pub context_servers: HashMap<Arc<str>, ContextServerSettings>,

    /// Configuration for Diagnostics-related features.
    #[serde(default)]
    pub diagnostics: DiagnosticsSettings,

    /// Configuration for Git-related features
    #[serde(default)]
    pub git: GitSettings,

    /// Configuration for Node-related features
    #[serde(default)]
    pub node: NodeBinarySettings,

    /// Configuration for how direnv configuration should be loaded
    #[serde(default)]
    pub load_direnv: DirenvSettings,

    /// Configuration for session-related features
    #[serde(default)]
    pub session: SessionSettings,
}

#[derive(Debug, Clone, Default, PartialEq, Serialize, Deserialize, JsonSchema)]
#[serde(rename_all = "snake_case")]
pub struct DapSettings {
    pub binary: Option<String>,
    #[serde(default)]
    pub args: Vec<String>,
}

#[derive(Deserialize, Serialize, Clone, PartialEq, Eq, JsonSchema, Debug)]
#[serde(tag = "source", rename_all = "snake_case")]
pub enum ContextServerSettings {
    Custom {
        /// Whether the context server is enabled.
        #[serde(default = "default_true")]
        enabled: bool,

        #[serde(flatten)]
        command: ContextServerCommand,
    },
    Extension {
        /// Whether the context server is enabled.
        #[serde(default = "default_true")]
        enabled: bool,
        /// The settings for this context server specified by the extension.
        ///
        /// Consult the documentation for the context server to see what settings
        /// are supported.
        settings: serde_json::Value,
    },
}

/// Common language server settings.
#[derive(Debug, Clone, PartialEq, Serialize, Deserialize, JsonSchema)]
pub struct GlobalLspSettings {
    /// Whether to show the LSP servers button in the status bar.
    ///
    /// Default: `true`
    #[serde(default = "default_true")]
    pub button: bool,
}

impl ContextServerSettings {
    pub fn default_extension() -> Self {
        Self::Extension {
            enabled: true,
            settings: serde_json::json!({}),
        }
    }

    pub fn enabled(&self) -> bool {
        match self {
            ContextServerSettings::Custom { enabled, .. } => *enabled,
            ContextServerSettings::Extension { enabled, .. } => *enabled,
        }
    }

    pub fn set_enabled(&mut self, enabled: bool) {
        match self {
            ContextServerSettings::Custom { enabled: e, .. } => *e = enabled,
            ContextServerSettings::Extension { enabled: e, .. } => *e = enabled,
        }
    }
}

#[derive(Debug, Clone, Default, PartialEq, Serialize, Deserialize, JsonSchema)]
pub struct NodeBinarySettings {
    /// The path to the Node binary.
    pub path: Option<String>,
    /// The path to the npm binary Zed should use (defaults to `.path/../npm`).
    pub npm_path: Option<String>,
    /// If enabled, Zed will download its own copy of Node.
    #[serde(default)]
    pub ignore_system_version: bool,
}

#[derive(Clone, Debug, Default, Serialize, Deserialize, JsonSchema)]
#[serde(rename_all = "snake_case")]
pub enum DirenvSettings {
    /// Load direnv configuration through a shell hook
    ShellHook,
    /// Load direnv configuration directly using `direnv export json`
    #[default]
    Direct,
}

#[derive(Clone, Debug, Serialize, Deserialize, JsonSchema)]
#[serde(default)]
pub struct DiagnosticsSettings {
    /// Whether to show the project diagnostics button in the status bar.
    pub button: bool,

    /// Whether or not to include warning diagnostics.
    pub include_warnings: bool,

    /// Settings for using LSP pull diagnostics mechanism in Zed.
    pub lsp_pull_diagnostics: LspPullDiagnosticsSettings,

    /// Settings for showing inline diagnostics.
    pub inline: InlineDiagnosticsSettings,

    /// Configuration, related to Rust language diagnostics.
    pub cargo: Option<CargoDiagnosticsSettings>,
}

impl DiagnosticsSettings {
    pub fn fetch_cargo_diagnostics(&self) -> bool {
        self.cargo.as_ref().map_or(false, |cargo_diagnostics| {
            cargo_diagnostics.fetch_cargo_diagnostics
        })
    }
}

#[derive(Clone, Copy, Debug, Serialize, Deserialize, JsonSchema)]
#[serde(default)]
pub struct LspPullDiagnosticsSettings {
    /// Whether to pull for diagnostics or not.
    ///
    /// Default: true
    #[serde(default = "default_true")]
    pub enabled: bool,
    /// Minimum time to wait before pulling diagnostics from the language server(s).
    /// 0 turns the debounce off.
    ///
    /// Default: 50
    #[serde(default = "default_lsp_diagnostics_pull_debounce_ms")]
    pub debounce_ms: u64,
}

fn default_lsp_diagnostics_pull_debounce_ms() -> u64 {
    50
}

#[derive(Clone, Copy, Debug, Serialize, Deserialize, JsonSchema)]
#[serde(default)]
pub struct InlineDiagnosticsSettings {
    /// Whether or not to show inline diagnostics
    ///
    /// Default: false
    pub enabled: bool,
    /// Whether to only show the inline diagnostics after a delay after the
    /// last editor event.
    ///
    /// Default: 150
    #[serde(default = "default_inline_diagnostics_update_debounce_ms")]
    pub update_debounce_ms: u64,
    /// The amount of padding between the end of the source line and the start
    /// of the inline diagnostic in units of columns.
    ///
    /// Default: 4
    #[serde(default = "default_inline_diagnostics_padding")]
    pub padding: u32,
    /// The minimum column to display inline diagnostics. This setting can be
    /// used to horizontally align inline diagnostics at some position. Lines
    /// longer than this value will still push diagnostics further to the right.
    ///
    /// Default: 0
    pub min_column: u32,

    pub max_severity: Option<DiagnosticSeverity>,
}

fn default_inline_diagnostics_update_debounce_ms() -> u64 {
    150
}

fn default_inline_diagnostics_padding() -> u32 {
    4
}

impl Default for DiagnosticsSettings {
    fn default() -> Self {
        Self {
            button: true,
            include_warnings: true,
            lsp_pull_diagnostics: LspPullDiagnosticsSettings::default(),
            inline: InlineDiagnosticsSettings::default(),
            cargo: None,
        }
    }
}

impl Default for LspPullDiagnosticsSettings {
    fn default() -> Self {
        Self {
            enabled: true,
            debounce_ms: default_lsp_diagnostics_pull_debounce_ms(),
        }
    }
}

impl Default for InlineDiagnosticsSettings {
    fn default() -> Self {
        Self {
            enabled: false,
            update_debounce_ms: default_inline_diagnostics_update_debounce_ms(),
            padding: default_inline_diagnostics_padding(),
            min_column: 0,
            max_severity: None,
        }
    }
}

impl Default for GlobalLspSettings {
    fn default() -> Self {
        Self {
            button: default_true(),
        }
    }
}

#[derive(Clone, Debug, Default, Serialize, Deserialize, JsonSchema)]
pub struct CargoDiagnosticsSettings {
    /// When enabled, Zed disables rust-analyzer's check on save and starts to query
    /// Cargo diagnostics separately.
    ///
    /// Default: false
    #[serde(default)]
    pub fetch_cargo_diagnostics: bool,
}

#[derive(
    Clone, Copy, Debug, Eq, PartialEq, Ord, PartialOrd, Serialize, Deserialize, JsonSchema,
)]
#[serde(rename_all = "snake_case")]
pub enum DiagnosticSeverity {
    // No diagnostics are shown.
    Off,
    Error,
    Warning,
    Info,
    Hint,
}

impl DiagnosticSeverity {
    pub fn into_lsp(self) -> Option<lsp::DiagnosticSeverity> {
        match self {
            DiagnosticSeverity::Off => None,
            DiagnosticSeverity::Error => Some(lsp::DiagnosticSeverity::ERROR),
            DiagnosticSeverity::Warning => Some(lsp::DiagnosticSeverity::WARNING),
            DiagnosticSeverity::Info => Some(lsp::DiagnosticSeverity::INFORMATION),
            DiagnosticSeverity::Hint => Some(lsp::DiagnosticSeverity::HINT),
        }
    }
}

/// Determines the severity of the diagnostic that should be moved to.
#[derive(PartialEq, PartialOrd, Clone, Copy, Debug, Eq, Deserialize, JsonSchema)]
#[serde(rename_all = "snake_case")]
pub enum GoToDiagnosticSeverity {
    /// Errors
    Error = 3,
    /// Warnings
    Warning = 2,
    /// Information
    Information = 1,
    /// Hints
    Hint = 0,
}

impl From<lsp::DiagnosticSeverity> for GoToDiagnosticSeverity {
    fn from(severity: lsp::DiagnosticSeverity) -> Self {
        match severity {
            lsp::DiagnosticSeverity::ERROR => Self::Error,
            lsp::DiagnosticSeverity::WARNING => Self::Warning,
            lsp::DiagnosticSeverity::INFORMATION => Self::Information,
            lsp::DiagnosticSeverity::HINT => Self::Hint,
            _ => Self::Error,
        }
    }
}

impl GoToDiagnosticSeverity {
    pub fn min() -> Self {
        Self::Hint
    }

    pub fn max() -> Self {
        Self::Error
    }
}

/// Allows filtering diagnostics that should be moved to.
#[derive(PartialEq, Clone, Copy, Debug, Deserialize, JsonSchema)]
#[serde(untagged)]
pub enum GoToDiagnosticSeverityFilter {
    /// Move to diagnostics of a specific severity.
    Only(GoToDiagnosticSeverity),

    /// Specify a range of severities to include.
    Range {
        /// Minimum severity to move to. Defaults no "error".
        #[serde(default = "GoToDiagnosticSeverity::min")]
        min: GoToDiagnosticSeverity,
        /// Maximum severity to move to. Defaults to "hint".
        #[serde(default = "GoToDiagnosticSeverity::max")]
        max: GoToDiagnosticSeverity,
    },
}

impl Default for GoToDiagnosticSeverityFilter {
    fn default() -> Self {
        Self::Range {
            min: GoToDiagnosticSeverity::min(),
            max: GoToDiagnosticSeverity::max(),
        }
    }
}

impl GoToDiagnosticSeverityFilter {
    pub fn matches(&self, severity: lsp::DiagnosticSeverity) -> bool {
        let severity: GoToDiagnosticSeverity = severity.into();
        match self {
            Self::Only(target) => *target == severity,
            Self::Range { min, max } => severity >= *min && severity <= *max,
        }
    }
}

#[derive(Copy, Clone, Debug, Default, Serialize, Deserialize, JsonSchema)]
pub struct GitSettings {
    /// Whether or not to show the git gutter.
    ///
    /// Default: tracked_files
    pub git_gutter: Option<GitGutterSetting>,
    /// Sets the debounce threshold (in milliseconds) after which changes are reflected in the git gutter.
    ///
    /// Default: null
    pub gutter_debounce: Option<u64>,
    /// Whether or not to show git blame data inline in
    /// the currently focused line.
    ///
    /// Default: on
    pub inline_blame: Option<InlineBlameSettings>,
    /// How hunks are displayed visually in the editor.
    ///
    /// Default: staged_hollow
    pub hunk_style: Option<GitHunkStyleSetting>,
}

impl GitSettings {
    pub fn inline_blame_enabled(&self) -> bool {
        #[allow(unknown_lints, clippy::manual_unwrap_or_default)]
        match self.inline_blame {
            Some(InlineBlameSettings { enabled, .. }) => enabled,
            _ => false,
        }
    }

    pub fn inline_blame_delay(&self) -> Option<Duration> {
        match self.inline_blame {
            Some(InlineBlameSettings { delay_ms, .. }) if delay_ms > 0 => {
                Some(Duration::from_millis(delay_ms))
            }
            _ => None,
        }
    }

    pub fn show_inline_commit_summary(&self) -> bool {
        match self.inline_blame {
            Some(InlineBlameSettings {
                show_commit_summary,
                ..
            }) => show_commit_summary,
            _ => false,
        }
    }
}

#[derive(Clone, Copy, Debug, Default, Serialize, Deserialize, JsonSchema)]
#[serde(rename_all = "snake_case")]
pub enum GitHunkStyleSetting {
    /// Show unstaged hunks with a filled background and staged hunks hollow.
    #[default]
    StagedHollow,
    /// Show unstaged hunks hollow and staged hunks with a filled background.
    UnstagedHollow,
}

#[derive(Clone, Copy, Debug, Default, Serialize, Deserialize, JsonSchema)]
#[serde(rename_all = "snake_case")]
pub enum GitGutterSetting {
    /// Show git gutter in tracked files.
    #[default]
    TrackedFiles,
    /// Hide git gutter
    Hide,
}

#[derive(Clone, Copy, Debug, Serialize, Deserialize, JsonSchema)]
#[serde(rename_all = "snake_case")]
pub struct InlineBlameSettings {
    /// Whether or not to show git blame data inline in
    /// the currently focused line.
    ///
    /// Default: true
    #[serde(default = "default_true")]
    pub enabled: bool,
    /// Whether to only show the inline blame information
    /// after a delay once the cursor stops moving.
    ///
    /// Default: 0
    #[serde(default)]
    pub delay_ms: u64,
    /// The amount of padding between the end of the source line and the start
    /// of the inline blame in units of columns.
    ///
    /// Default: 7
    #[serde(default = "default_inline_blame_padding")]
    pub padding: u32,
    /// The minimum column number to show the inline blame information at
    ///
    /// Default: 0
    #[serde(default)]
    pub min_column: u32,
    /// Whether to show commit summary as part of the inline blame.
    ///
    /// Default: false
    #[serde(default)]
    pub show_commit_summary: bool,
}

<<<<<<< HEAD
#[derive(Clone, Debug, Default, Serialize, Deserialize, PartialEq, Eq, JsonSchema, Hash)]
=======
fn default_inline_blame_padding() -> u32 {
    7
}

impl Default for InlineBlameSettings {
    fn default() -> Self {
        Self {
            enabled: true,
            delay_ms: 0,
            padding: default_inline_blame_padding(),
            min_column: 0,
            show_commit_summary: false,
        }
    }
}

#[derive(Clone, Debug, Default, Serialize, Deserialize, PartialEq, Eq, JsonSchema)]
>>>>>>> 8d332da4
pub struct BinarySettings {
    pub path: Option<String>,
    pub arguments: Option<Vec<String>>,
    pub env: Option<BTreeMap<String, String>>,
    pub ignore_system_version: Option<bool>,
}

#[derive(Clone, Debug, Serialize, Deserialize, PartialEq, Eq, JsonSchema, Hash)]
#[serde(rename_all = "snake_case")]
pub struct LspSettings {
    pub binary: Option<BinarySettings>,
    pub initialization_options: Option<serde_json::Value>,
    pub settings: Option<serde_json::Value>,
    /// If the server supports sending tasks over LSP extensions,
    /// this setting can be used to enable or disable them in Zed.
    /// Default: true
    #[serde(default = "default_true")]
    pub enable_lsp_tasks: bool,
}

impl Default for LspSettings {
    fn default() -> Self {
        Self {
            binary: None,
            initialization_options: None,
            settings: None,
            enable_lsp_tasks: true,
        }
    }
}

#[derive(Copy, Clone, Debug, Serialize, Deserialize, JsonSchema)]
pub struct SessionSettings {
    /// Whether or not to restore unsaved buffers on restart.
    ///
    /// If this is true, user won't be prompted whether to save/discard
    /// dirty files when closing the application.
    ///
    /// Default: true
    pub restore_unsaved_buffers: bool,
}

impl Default for SessionSettings {
    fn default() -> Self {
        Self {
            restore_unsaved_buffers: true,
        }
    }
}

impl Settings for ProjectSettings {
    const KEY: Option<&'static str> = None;

    type FileContent = Self;

    fn load(sources: SettingsSources<Self::FileContent>, _: &mut App) -> anyhow::Result<Self> {
        sources.json_merge()
    }

    fn import_from_vscode(vscode: &settings::VsCodeSettings, current: &mut Self::FileContent) {
        // this just sets the binary name instead of a full path so it relies on path lookup
        // resolving to the one you want
        vscode.enum_setting(
            "npm.packageManager",
            &mut current.node.npm_path,
            |s| match s {
                v @ ("npm" | "yarn" | "bun" | "pnpm") => Some(v.to_owned()),
                _ => None,
            },
        );

        if let Some(b) = vscode.read_bool("git.blame.editorDecoration.enabled") {
            if let Some(blame) = current.git.inline_blame.as_mut() {
                blame.enabled = b
            } else {
                current.git.inline_blame = Some(InlineBlameSettings {
                    enabled: b,
                    ..Default::default()
                })
            }
        }

        #[derive(Deserialize)]
        struct VsCodeContextServerCommand {
            command: PathBuf,
            args: Option<Vec<String>>,
            env: Option<HashMap<String, String>>,
            // note: we don't support envFile and type
        }
        impl From<VsCodeContextServerCommand> for ContextServerCommand {
            fn from(cmd: VsCodeContextServerCommand) -> Self {
                Self {
                    path: cmd.command,
                    args: cmd.args.unwrap_or_default(),
                    env: cmd.env,
                }
            }
        }
        if let Some(mcp) = vscode.read_value("mcp").and_then(|v| v.as_object()) {
            current
                .context_servers
                .extend(mcp.iter().filter_map(|(k, v)| {
                    Some((
                        k.clone().into(),
                        ContextServerSettings::Custom {
                            enabled: true,
                            command: serde_json::from_value::<VsCodeContextServerCommand>(
                                v.clone(),
                            )
                            .ok()?
                            .into(),
                        },
                    ))
                }));
        }

        // TODO: translate lsp settings for rust-analyzer and other popular ones to old.lsp
    }
}

pub enum SettingsObserverMode {
    Local(Arc<dyn Fs>),
    Remote,
}

#[derive(Clone, Debug, PartialEq)]
pub enum SettingsObserverEvent {
    LocalSettingsUpdated(Result<PathBuf, InvalidSettingsError>),
    LocalTasksUpdated(Result<PathBuf, InvalidSettingsError>),
    LocalDebugScenariosUpdated(Result<PathBuf, InvalidSettingsError>),
}

impl EventEmitter<SettingsObserverEvent> for SettingsObserver {}

pub struct SettingsObserver {
    mode: SettingsObserverMode,
    downstream_client: Option<AnyProtoClient>,
    worktree_store: Entity<WorktreeStore>,
    project_id: u64,
    task_store: Entity<TaskStore>,
    _global_task_config_watcher: Task<()>,
    _global_debug_config_watcher: Task<()>,
}

/// SettingsObserver observers changes to .zed/{settings, task}.json files in local worktrees
/// (or the equivalent protobuf messages from upstream) and updates local settings
/// and sends notifications downstream.
/// In ssh mode it also monitors ~/.config/zed/{settings, task}.json and sends the content
/// upstream.
impl SettingsObserver {
    pub fn init(client: &AnyProtoClient) {
        client.add_entity_message_handler(Self::handle_update_worktree_settings);
    }

    pub fn new_local(
        fs: Arc<dyn Fs>,
        worktree_store: Entity<WorktreeStore>,
        task_store: Entity<TaskStore>,
        cx: &mut Context<Self>,
    ) -> Self {
        cx.subscribe(&worktree_store, Self::on_worktree_store_event)
            .detach();

        Self {
            worktree_store,
            task_store,
            mode: SettingsObserverMode::Local(fs.clone()),
            downstream_client: None,
            project_id: 0,
            _global_task_config_watcher: Self::subscribe_to_global_task_file_changes(
                fs.clone(),
                paths::tasks_file().clone(),
                cx,
            ),
            _global_debug_config_watcher: Self::subscribe_to_global_debug_scenarios_changes(
                fs.clone(),
                paths::debug_scenarios_file().clone(),
                cx,
            ),
        }
    }

    pub fn new_remote(
        fs: Arc<dyn Fs>,
        worktree_store: Entity<WorktreeStore>,
        task_store: Entity<TaskStore>,
        cx: &mut Context<Self>,
    ) -> Self {
        Self {
            worktree_store,
            task_store,
            mode: SettingsObserverMode::Remote,
            downstream_client: None,
            project_id: 0,
            _global_task_config_watcher: Self::subscribe_to_global_task_file_changes(
                fs.clone(),
                paths::tasks_file().clone(),
                cx,
            ),
            _global_debug_config_watcher: Self::subscribe_to_global_debug_scenarios_changes(
                fs.clone(),
                paths::debug_scenarios_file().clone(),
                cx,
            ),
        }
    }

    pub fn shared(
        &mut self,
        project_id: u64,
        downstream_client: AnyProtoClient,
        cx: &mut Context<Self>,
    ) {
        self.project_id = project_id;
        self.downstream_client = Some(downstream_client.clone());

        let store = cx.global::<SettingsStore>();
        for worktree in self.worktree_store.read(cx).worktrees() {
            let worktree_id = worktree.read(cx).id().to_proto();
            for (path, content) in store.local_settings(worktree.read(cx).id()) {
                downstream_client
                    .send(proto::UpdateWorktreeSettings {
                        project_id,
                        worktree_id,
                        path: path.to_proto(),
                        content: Some(content),
                        kind: Some(
                            local_settings_kind_to_proto(LocalSettingsKind::Settings).into(),
                        ),
                    })
                    .log_err();
            }
            for (path, content, _) in store.local_editorconfig_settings(worktree.read(cx).id()) {
                downstream_client
                    .send(proto::UpdateWorktreeSettings {
                        project_id,
                        worktree_id,
                        path: path.to_proto(),
                        content: Some(content),
                        kind: Some(
                            local_settings_kind_to_proto(LocalSettingsKind::Editorconfig).into(),
                        ),
                    })
                    .log_err();
            }
        }
    }

    pub fn unshared(&mut self, _: &mut Context<Self>) {
        self.downstream_client = None;
    }

    async fn handle_update_worktree_settings(
        this: Entity<Self>,
        envelope: TypedEnvelope<proto::UpdateWorktreeSettings>,
        mut cx: AsyncApp,
    ) -> anyhow::Result<()> {
        let kind = match envelope.payload.kind {
            Some(kind) => proto::LocalSettingsKind::from_i32(kind)
                .with_context(|| format!("unknown kind {kind}"))?,
            None => proto::LocalSettingsKind::Settings,
        };
        this.update(&mut cx, |this, cx| {
            let worktree_id = WorktreeId::from_proto(envelope.payload.worktree_id);
            let Some(worktree) = this
                .worktree_store
                .read(cx)
                .worktree_for_id(worktree_id, cx)
            else {
                return;
            };

            this.update_settings(
                worktree,
                [(
                    Arc::<Path>::from_proto(envelope.payload.path.clone()),
                    local_settings_kind_from_proto(kind),
                    envelope.payload.content,
                )],
                cx,
            );
        })?;
        Ok(())
    }

    fn on_worktree_store_event(
        &mut self,
        _: Entity<WorktreeStore>,
        event: &WorktreeStoreEvent,
        cx: &mut Context<Self>,
    ) {
        if let WorktreeStoreEvent::WorktreeAdded(worktree) = event {
            cx.subscribe(worktree, |this, worktree, event, cx| {
                if let worktree::Event::UpdatedEntries(changes) = event {
                    this.update_local_worktree_settings(&worktree, changes, cx)
                }
            })
            .detach()
        }
    }

    fn update_local_worktree_settings(
        &mut self,
        worktree: &Entity<Worktree>,
        changes: &UpdatedEntriesSet,
        cx: &mut Context<Self>,
    ) {
        let SettingsObserverMode::Local(fs) = &self.mode else {
            return;
        };

        let mut settings_contents = Vec::new();
        for (path, _, change) in changes.iter() {
            let (settings_dir, kind) = if path.ends_with(local_settings_file_relative_path()) {
                let settings_dir = Arc::<Path>::from(
                    path.ancestors()
                        .nth(local_settings_file_relative_path().components().count())
                        .unwrap(),
                );
                (settings_dir, LocalSettingsKind::Settings)
            } else if path.ends_with(local_tasks_file_relative_path()) {
                let settings_dir = Arc::<Path>::from(
                    path.ancestors()
                        .nth(
                            local_tasks_file_relative_path()
                                .components()
                                .count()
                                .saturating_sub(1),
                        )
                        .unwrap(),
                );
                (settings_dir, LocalSettingsKind::Tasks)
            } else if path.ends_with(local_vscode_tasks_file_relative_path()) {
                let settings_dir = Arc::<Path>::from(
                    path.ancestors()
                        .nth(
                            local_vscode_tasks_file_relative_path()
                                .components()
                                .count()
                                .saturating_sub(1),
                        )
                        .unwrap(),
                );
                (settings_dir, LocalSettingsKind::Tasks)
            } else if path.ends_with(local_debug_file_relative_path()) {
                let settings_dir = Arc::<Path>::from(
                    path.ancestors()
                        .nth(
                            local_debug_file_relative_path()
                                .components()
                                .count()
                                .saturating_sub(1),
                        )
                        .unwrap(),
                );
                (settings_dir, LocalSettingsKind::Debug)
            } else if path.ends_with(local_vscode_launch_file_relative_path()) {
                let settings_dir = Arc::<Path>::from(
                    path.ancestors()
                        .nth(
                            local_vscode_tasks_file_relative_path()
                                .components()
                                .count()
                                .saturating_sub(1),
                        )
                        .unwrap(),
                );
                (settings_dir, LocalSettingsKind::Debug)
            } else if path.ends_with(EDITORCONFIG_NAME) {
                let Some(settings_dir) = path.parent().map(Arc::from) else {
                    continue;
                };
                (settings_dir, LocalSettingsKind::Editorconfig)
            } else {
                continue;
            };

            let removed = change == &PathChange::Removed;
            let fs = fs.clone();
            let abs_path = match worktree.read(cx).absolutize(path) {
                Ok(abs_path) => abs_path,
                Err(e) => {
                    log::warn!("Cannot absolutize {path:?} received as {change:?} FS change: {e}");
                    continue;
                }
            };
            settings_contents.push(async move {
                (
                    settings_dir,
                    kind,
                    if removed {
                        None
                    } else {
                        Some(
                            async move {
                                let content = fs.load(&abs_path).await?;
                                if abs_path.ends_with(local_vscode_tasks_file_relative_path()) {
                                    let vscode_tasks =
                                        parse_json_with_comments::<VsCodeTaskFile>(&content)
                                            .with_context(|| {
                                                format!("parsing VSCode tasks, file {abs_path:?}")
                                            })?;
                                    let zed_tasks = TaskTemplates::try_from(vscode_tasks)
                                        .with_context(|| {
                                            format!(
                                        "converting VSCode tasks into Zed ones, file {abs_path:?}"
                                    )
                                        })?;
                                    serde_json::to_string(&zed_tasks).with_context(|| {
                                        format!(
                                            "serializing Zed tasks into JSON, file {abs_path:?}"
                                        )
                                    })
                                } else if abs_path.ends_with(local_vscode_launch_file_relative_path()) {
                                    let vscode_tasks =
                                        parse_json_with_comments::<VsCodeDebugTaskFile>(&content)
                                            .with_context(|| {
                                                format!("parsing VSCode debug tasks, file {abs_path:?}")
                                            })?;
                                    let zed_tasks = DebugTaskFile::try_from(vscode_tasks)
                                        .with_context(|| {
                                            format!(
                                        "converting VSCode debug tasks into Zed ones, file {abs_path:?}"
                                    )
                                        })?;
                                    serde_json::to_string(&zed_tasks).with_context(|| {
                                        format!(
                                            "serializing Zed tasks into JSON, file {abs_path:?}"
                                        )
                                    })
                                } else {
                                    Ok(content)
                                }
                            }
                            .await,
                        )
                    },
                )
            });
        }

        if settings_contents.is_empty() {
            return;
        }

        let worktree = worktree.clone();
        cx.spawn(async move |this, cx| {
            let settings_contents: Vec<(Arc<Path>, _, _)> =
                futures::future::join_all(settings_contents).await;
            cx.update(|cx| {
                this.update(cx, |this, cx| {
                    this.update_settings(
                        worktree,
                        settings_contents.into_iter().map(|(path, kind, content)| {
                            (path, kind, content.and_then(|c| c.log_err()))
                        }),
                        cx,
                    )
                })
            })
        })
        .detach();
    }

    fn update_settings(
        &mut self,
        worktree: Entity<Worktree>,
        settings_contents: impl IntoIterator<Item = (Arc<Path>, LocalSettingsKind, Option<String>)>,
        cx: &mut Context<Self>,
    ) {
        let worktree_id = worktree.read(cx).id();
        let remote_worktree_id = worktree.read(cx).id();
        let task_store = self.task_store.clone();

        for (directory, kind, file_content) in settings_contents {
            match kind {
                LocalSettingsKind::Settings | LocalSettingsKind::Editorconfig => cx
                    .update_global::<SettingsStore, _>(|store, cx| {
                        let result = store.set_local_settings(
                            worktree_id,
                            directory.clone(),
                            kind,
                            file_content.as_deref(),
                            cx,
                        );

                        match result {
                            Err(InvalidSettingsError::LocalSettings { path, message }) => {
                                log::error!("Failed to set local settings in {path:?}: {message}");
                                cx.emit(SettingsObserverEvent::LocalSettingsUpdated(Err(
                                    InvalidSettingsError::LocalSettings { path, message },
                                )));
                            }
                            Err(e) => {
                                log::error!("Failed to set local settings: {e}");
                            }
                            Ok(()) => {
                                cx.emit(SettingsObserverEvent::LocalSettingsUpdated(Ok(
                                    directory.join(local_settings_file_relative_path())
                                )));
                            }
                        }
                    }),
                LocalSettingsKind::Tasks => {
                    let result = task_store.update(cx, |task_store, cx| {
                        task_store.update_user_tasks(
                            TaskSettingsLocation::Worktree(SettingsLocation {
                                worktree_id,
                                path: directory.as_ref(),
                            }),
                            file_content.as_deref(),
                            cx,
                        )
                    });

                    match result {
                        Err(InvalidSettingsError::Tasks { path, message }) => {
                            log::error!("Failed to set local tasks in {path:?}: {message:?}");
                            cx.emit(SettingsObserverEvent::LocalTasksUpdated(Err(
                                InvalidSettingsError::Tasks { path, message },
                            )));
                        }
                        Err(e) => {
                            log::error!("Failed to set local tasks: {e}");
                        }
                        Ok(()) => {
                            cx.emit(SettingsObserverEvent::LocalTasksUpdated(Ok(
                                directory.join(task_file_name())
                            )));
                        }
                    }
                }
                LocalSettingsKind::Debug => {
                    let result = task_store.update(cx, |task_store, cx| {
                        task_store.update_user_debug_scenarios(
                            TaskSettingsLocation::Worktree(SettingsLocation {
                                worktree_id,
                                path: directory.as_ref(),
                            }),
                            file_content.as_deref(),
                            cx,
                        )
                    });

                    match result {
                        Err(InvalidSettingsError::Debug { path, message }) => {
                            log::error!(
                                "Failed to set local debug scenarios in {path:?}: {message:?}"
                            );
                            cx.emit(SettingsObserverEvent::LocalTasksUpdated(Err(
                                InvalidSettingsError::Debug { path, message },
                            )));
                        }
                        Err(e) => {
                            log::error!("Failed to set local tasks: {e}");
                        }
                        Ok(()) => {
                            cx.emit(SettingsObserverEvent::LocalTasksUpdated(Ok(
                                directory.join(task_file_name())
                            )));
                        }
                    }
                }
            };

            if let Some(downstream_client) = &self.downstream_client {
                downstream_client
                    .send(proto::UpdateWorktreeSettings {
                        project_id: self.project_id,
                        worktree_id: remote_worktree_id.to_proto(),
                        path: directory.to_proto(),
                        content: file_content,
                        kind: Some(local_settings_kind_to_proto(kind).into()),
                    })
                    .log_err();
            }
        }
    }

    fn subscribe_to_global_task_file_changes(
        fs: Arc<dyn Fs>,
        file_path: PathBuf,
        cx: &mut Context<Self>,
    ) -> Task<()> {
        let mut user_tasks_file_rx =
            watch_config_file(&cx.background_executor(), fs, file_path.clone());
        let user_tasks_content = cx.background_executor().block(user_tasks_file_rx.next());
        let weak_entry = cx.weak_entity();
        cx.spawn(async move |settings_observer, cx| {
            let Ok(task_store) = settings_observer.read_with(cx, |settings_observer, _| {
                settings_observer.task_store.clone()
            }) else {
                return;
            };
            if let Some(user_tasks_content) = user_tasks_content {
                let Ok(()) = task_store.update(cx, |task_store, cx| {
                    task_store
                        .update_user_tasks(
                            TaskSettingsLocation::Global(&file_path),
                            Some(&user_tasks_content),
                            cx,
                        )
                        .log_err();
                }) else {
                    return;
                };
            }
            while let Some(user_tasks_content) = user_tasks_file_rx.next().await {
                let Ok(result) = task_store.update(cx, |task_store, cx| {
                    task_store.update_user_tasks(
                        TaskSettingsLocation::Global(&file_path),
                        Some(&user_tasks_content),
                        cx,
                    )
                }) else {
                    break;
                };

                weak_entry
                    .update(cx, |_, cx| match result {
                        Ok(()) => cx.emit(SettingsObserverEvent::LocalTasksUpdated(Ok(
                            file_path.clone()
                        ))),
                        Err(err) => cx.emit(SettingsObserverEvent::LocalTasksUpdated(Err(
                            InvalidSettingsError::Tasks {
                                path: file_path.clone(),
                                message: err.to_string(),
                            },
                        ))),
                    })
                    .ok();
            }
        })
    }
    fn subscribe_to_global_debug_scenarios_changes(
        fs: Arc<dyn Fs>,
        file_path: PathBuf,
        cx: &mut Context<Self>,
    ) -> Task<()> {
        let mut user_tasks_file_rx =
            watch_config_file(&cx.background_executor(), fs, file_path.clone());
        let user_tasks_content = cx.background_executor().block(user_tasks_file_rx.next());
        let weak_entry = cx.weak_entity();
        cx.spawn(async move |settings_observer, cx| {
            let Ok(task_store) = settings_observer.read_with(cx, |settings_observer, _| {
                settings_observer.task_store.clone()
            }) else {
                return;
            };
            if let Some(user_tasks_content) = user_tasks_content {
                let Ok(()) = task_store.update(cx, |task_store, cx| {
                    task_store
                        .update_user_debug_scenarios(
                            TaskSettingsLocation::Global(&file_path),
                            Some(&user_tasks_content),
                            cx,
                        )
                        .log_err();
                }) else {
                    return;
                };
            }
            while let Some(user_tasks_content) = user_tasks_file_rx.next().await {
                let Ok(result) = task_store.update(cx, |task_store, cx| {
                    task_store.update_user_debug_scenarios(
                        TaskSettingsLocation::Global(&file_path),
                        Some(&user_tasks_content),
                        cx,
                    )
                }) else {
                    break;
                };

                weak_entry
                    .update(cx, |_, cx| match result {
                        Ok(()) => cx.emit(SettingsObserverEvent::LocalDebugScenariosUpdated(Ok(
                            file_path.clone(),
                        ))),
                        Err(err) => cx.emit(SettingsObserverEvent::LocalDebugScenariosUpdated(
                            Err(InvalidSettingsError::Tasks {
                                path: file_path.clone(),
                                message: err.to_string(),
                            }),
                        )),
                    })
                    .ok();
            }
        })
    }
}

pub fn local_settings_kind_from_proto(kind: proto::LocalSettingsKind) -> LocalSettingsKind {
    match kind {
        proto::LocalSettingsKind::Settings => LocalSettingsKind::Settings,
        proto::LocalSettingsKind::Tasks => LocalSettingsKind::Tasks,
        proto::LocalSettingsKind::Editorconfig => LocalSettingsKind::Editorconfig,
        proto::LocalSettingsKind::Debug => LocalSettingsKind::Debug,
    }
}

pub fn local_settings_kind_to_proto(kind: LocalSettingsKind) -> proto::LocalSettingsKind {
    match kind {
        LocalSettingsKind::Settings => proto::LocalSettingsKind::Settings,
        LocalSettingsKind::Tasks => proto::LocalSettingsKind::Tasks,
        LocalSettingsKind::Editorconfig => proto::LocalSettingsKind::Editorconfig,
        LocalSettingsKind::Debug => proto::LocalSettingsKind::Debug,
    }
}<|MERGE_RESOLUTION|>--- conflicted
+++ resolved
@@ -503,9 +503,6 @@
     pub show_commit_summary: bool,
 }
 
-<<<<<<< HEAD
-#[derive(Clone, Debug, Default, Serialize, Deserialize, PartialEq, Eq, JsonSchema, Hash)]
-=======
 fn default_inline_blame_padding() -> u32 {
     7
 }
@@ -522,8 +519,7 @@
     }
 }
 
-#[derive(Clone, Debug, Default, Serialize, Deserialize, PartialEq, Eq, JsonSchema)]
->>>>>>> 8d332da4
+#[derive(Clone, Debug, Default, Serialize, Deserialize, PartialEq, Eq, JsonSchema, Hash)]
 pub struct BinarySettings {
     pub path: Option<String>,
     pub arguments: Option<Vec<String>>,
