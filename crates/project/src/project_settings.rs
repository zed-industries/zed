--- conflicted
+++ resolved
@@ -7,12 +7,8 @@
 use lsp::LanguageServerName;
 use paths::{
     EDITORCONFIG_NAME, local_debug_file_relative_path, local_settings_file_relative_path,
-<<<<<<< HEAD
-    local_tasks_file_relative_path, local_vscode_tasks_file_relative_path, task_file_name,
-=======
     local_tasks_file_relative_path, local_vscode_launch_file_relative_path,
-    local_vscode_tasks_file_relative_path,
->>>>>>> 5e31d86f
+    local_vscode_tasks_file_relative_path, task_file_name,
 };
 use rpc::{
     AnyProtoClient, TypedEnvelope,
@@ -559,11 +555,8 @@
                         )
                         .unwrap(),
                 );
-<<<<<<< HEAD
                 todo!();
                 (settings_dir, LocalSettingsKind::Tasks)
-=======
-                (settings_dir, LocalSettingsKind::Tasks(TaskKind::Debug))
             } else if path.ends_with(local_vscode_launch_file_relative_path()) {
                 let settings_dir = Arc::<Path>::from(
                     path.ancestors()
@@ -575,8 +568,7 @@
                         )
                         .unwrap(),
                 );
-                (settings_dir, LocalSettingsKind::Tasks(TaskKind::Debug))
->>>>>>> 5e31d86f
+                todo!()(settings_dir, LocalSettingsKind::Tasks)
             } else if path.ends_with(EDITORCONFIG_NAME) {
                 let Some(settings_dir) = path.parent().map(Arc::from) else {
                     continue;
