--- conflicted
+++ resolved
@@ -19,12 +19,8 @@
 
 use crate::worktree_store::{WorktreeStore, WorktreeStoreEvent};
 
-<<<<<<< HEAD
-#[derive(Clone, Default, Serialize, Deserialize, JsonSchema)]
+#[derive(Debug, Clone, Default, Serialize, Deserialize, JsonSchema)]
 #[serde(default)]
-=======
-#[derive(Debug, Clone, Default, Serialize, Deserialize, JsonSchema)]
->>>>>>> f374038d
 pub struct ProjectSettings {
     /// Configuration for language servers.
     ///
