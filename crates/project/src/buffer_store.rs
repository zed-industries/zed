use crate::{
    lsp_store::OpenLspBufferHandle,
    search::SearchQuery,
    worktree_store::{WorktreeStore, WorktreeStoreEvent},
    ProjectItem as _, ProjectPath,
};
use ::git::{parse_git_remote_url, BuildPermalinkParams, GitHostingProviderRegistry};
use anyhow::{anyhow, bail, Context as _, Result};
use client::Client;
use collections::{hash_map, HashMap, HashSet};
use fs::Fs;
use futures::{channel::oneshot, future::Shared, Future, FutureExt as _, StreamExt};
use git::{blame::Blame, repository::RepoPath};
use gpui::{
    App, AppContext as _, AsyncApp, Context, Entity, EventEmitter, Subscription, Task, WeakEntity,
};
use language::{
    proto::{
        deserialize_line_ending, deserialize_version, serialize_line_ending, serialize_version,
        split_operations,
    },
    Buffer, BufferEvent, Capability, DiskState, File as _, Language, Operation,
};
use rpc::{
    proto::{self, ToProto},
    AnyProtoClient, ErrorExt as _, TypedEnvelope,
};
use serde::Deserialize;
use smol::channel::Receiver;
use std::{
    io,
    ops::Range,
    path::{Path, PathBuf},
    pin::pin,
    sync::Arc,
    time::Instant,
};
use text::BufferId;
use util::{debug_panic, maybe, ResultExt as _, TryFutureExt};
use worktree::{File, PathChange, ProjectEntryId, Worktree, WorktreeId};

/// A set of open buffers.
pub struct BufferStore {
    state: BufferStoreState,
    #[allow(clippy::type_complexity)]
    loading_buffers: HashMap<ProjectPath, Shared<Task<Result<Entity<Buffer>, Arc<anyhow::Error>>>>>,
    worktree_store: Entity<WorktreeStore>,
    opened_buffers: HashMap<BufferId, OpenBuffer>,
    downstream_client: Option<(AnyProtoClient, u64)>,
    shared_buffers: HashMap<proto::PeerId, HashMap<BufferId, SharedBuffer>>,
}

#[derive(Hash, Eq, PartialEq, Clone)]
struct SharedBuffer {
    buffer: Entity<Buffer>,
    lsp_handle: Option<OpenLspBufferHandle>,
}

<<<<<<< HEAD
#[derive(Default)]
struct BufferDiffState {
    unstaged_diff: Option<WeakEntity<BufferDiff>>,
    uncommitted_diff: Option<WeakEntity<BufferDiff>>,
    recalculate_diff_task: Option<Task<Result<()>>>,
    language: Option<Arc<Language>>,
    language_registry: Option<Arc<LanguageRegistry>>,
    diff_updated_futures: Vec<oneshot::Sender<()>>,

    head_text: Option<Arc<String>>,
    index_text: Option<Arc<String>>,
    head_changed: bool,
    index_changed: bool,
    language_changed: bool,
}

#[derive(Clone, Debug)]
enum DiffBasesChange {
    SetIndex(Option<String>),
    SetHead(Option<String>),
    SetEach {
        index: Option<String>,
        head: Option<String>,
    },
    SetBoth(Option<String>),
}

impl BufferDiffState {
    fn buffer_language_changed(&mut self, buffer: Entity<Buffer>, cx: &mut Context<Self>) {
        self.language = buffer.read(cx).language().cloned();
        self.language_changed = true;
        let _ = self.recalculate_diffs(buffer.read(cx).text_snapshot(), cx);
    }

    fn unstaged_diff(&self) -> Option<Entity<BufferDiff>> {
        self.unstaged_diff.as_ref().and_then(|set| set.upgrade())
    }

    fn uncommitted_diff(&self) -> Option<Entity<BufferDiff>> {
        self.uncommitted_diff.as_ref().and_then(|set| set.upgrade())
    }

    fn handle_base_texts_updated(
        &mut self,
        buffer: text::BufferSnapshot,
        message: proto::UpdateDiffBases,
        cx: &mut Context<Self>,
    ) {
        use proto::update_diff_bases::Mode;

        let Some(mode) = Mode::from_i32(message.mode) else {
            return;
        };

        let diff_bases_change = match mode {
            Mode::HeadOnly => DiffBasesChange::SetHead(message.committed_text),
            Mode::IndexOnly => DiffBasesChange::SetIndex(message.staged_text),
            Mode::IndexMatchesHead => DiffBasesChange::SetBoth(message.committed_text),
            Mode::IndexAndHead => DiffBasesChange::SetEach {
                index: message.staged_text,
                head: message.committed_text,
            },
        };

        let _ = self.diff_bases_changed(buffer, diff_bases_change, cx);
    }

    pub fn wait_for_recalculation(&mut self) -> Option<oneshot::Receiver<()>> {
        if self.diff_updated_futures.is_empty() {
            return None;
        }
        let (tx, rx) = oneshot::channel();
        self.diff_updated_futures.push(tx);
        Some(rx)
    }

    fn diff_bases_changed(
        &mut self,
        buffer: text::BufferSnapshot,
        diff_bases_change: DiffBasesChange,
        cx: &mut Context<Self>,
    ) -> oneshot::Receiver<()> {
        match diff_bases_change {
            DiffBasesChange::SetIndex(index) => {
                self.index_text = index.map(|mut index| {
                    text::LineEnding::normalize(&mut index);
                    Arc::new(index)
                });
                self.index_changed = true;
            }
            DiffBasesChange::SetHead(head) => {
                self.head_text = head.map(|mut head| {
                    text::LineEnding::normalize(&mut head);
                    Arc::new(head)
                });
                self.head_changed = true;
            }
            DiffBasesChange::SetBoth(text) => {
                let text = text.map(|mut text| {
                    text::LineEnding::normalize(&mut text);
                    Arc::new(text)
                });
                self.head_text = text.clone();
                self.index_text = text;
                self.head_changed = true;
                self.index_changed = true;
            }
            DiffBasesChange::SetEach { index, head } => {
                self.index_text = index.map(|mut index| {
                    text::LineEnding::normalize(&mut index);
                    Arc::new(index)
                });
                self.index_changed = true;
                self.head_text = head.map(|mut head| {
                    text::LineEnding::normalize(&mut head);
                    Arc::new(head)
                });
                self.head_changed = true;
            }
        }

        self.recalculate_diffs(buffer, cx)
    }

    fn recalculate_diffs(
        &mut self,
        buffer: text::BufferSnapshot,
        cx: &mut Context<Self>,
    ) -> oneshot::Receiver<()> {
        log::debug!("recalculate diffs");
        let (tx, rx) = oneshot::channel();
        self.diff_updated_futures.push(tx);

        let language = self.language.clone();
        let language_registry = self.language_registry.clone();
        let unstaged_diff = self.unstaged_diff();
        let uncommitted_diff = self.uncommitted_diff();
        let head = self.head_text.clone();
        let index = self.index_text.clone();
        let index_changed = self.index_changed;
        let head_changed = self.head_changed;
        let language_changed = self.language_changed;
        let index_matches_head = match (self.index_text.as_ref(), self.head_text.as_ref()) {
            (Some(index), Some(head)) => Arc::ptr_eq(index, head),
            (None, None) => true,
            _ => false,
        };
        self.recalculate_diff_task = Some(cx.spawn(async move |this, cx| {
            let mut new_unstaged_diff = None;
            if let Some(unstaged_diff) = &unstaged_diff {
                new_unstaged_diff = Some(
                    BufferDiff::update_diff(
                        unstaged_diff.clone(),
                        buffer.clone(),
                        index,
                        index_changed,
                        language_changed,
                        language.clone(),
                        language_registry.clone(),
                        cx,
                    )
                    .await?,
                );
            }

            let mut new_uncommitted_diff = None;
            if let Some(uncommitted_diff) = &uncommitted_diff {
                new_uncommitted_diff = if index_matches_head {
                    new_unstaged_diff.clone()
                } else {
                    Some(
                        BufferDiff::update_diff(
                            uncommitted_diff.clone(),
                            buffer.clone(),
                            head,
                            head_changed,
                            language_changed,
                            language.clone(),
                            language_registry.clone(),
                            cx,
                        )
                        .await?,
                    )
                }
            }

            let unstaged_changed_range = if let Some((unstaged_diff, new_unstaged_diff)) =
                unstaged_diff.as_ref().zip(new_unstaged_diff.clone())
            {
                unstaged_diff.update(cx, |diff, cx| {
                    diff.set_snapshot(&buffer, new_unstaged_diff, language_changed, None, cx)
                })?
            } else {
                None
            };

            if let Some((uncommitted_diff, new_uncommitted_diff)) =
                uncommitted_diff.as_ref().zip(new_uncommitted_diff.clone())
            {
                uncommitted_diff.update(cx, |uncommitted_diff, cx| {
                    uncommitted_diff.set_snapshot(
                        &buffer,
                        new_uncommitted_diff,
                        language_changed,
                        unstaged_changed_range,
                        cx,
                    );
                })?;
            }

            if let Some(this) = this.upgrade() {
                this.update(cx, |this, _| {
                    this.index_changed = false;
                    this.head_changed = false;
                    this.language_changed = false;
                    for tx in this.diff_updated_futures.drain(..) {
                        tx.send(()).ok();
                    }
                })?;
            }

            Ok(())
        }));

        rx
    }
}

=======
>>>>>>> 68a57287
enum BufferStoreState {
    Local(LocalBufferStore),
    Remote(RemoteBufferStore),
}

struct RemoteBufferStore {
    shared_with_me: HashSet<Entity<Buffer>>,
    upstream_client: AnyProtoClient,
    project_id: u64,
    loading_remote_buffers_by_id: HashMap<BufferId, Entity<Buffer>>,
    remote_buffer_listeners:
        HashMap<BufferId, Vec<oneshot::Sender<Result<Entity<Buffer>, anyhow::Error>>>>,
    worktree_store: Entity<WorktreeStore>,
}

struct LocalBufferStore {
    local_buffer_ids_by_path: HashMap<ProjectPath, BufferId>,
    local_buffer_ids_by_entry_id: HashMap<ProjectEntryId, BufferId>,
    worktree_store: Entity<WorktreeStore>,
    _subscription: Subscription,
}

enum OpenBuffer {
    Complete { buffer: WeakEntity<Buffer> },
    Operations(Vec<Operation>),
}

pub enum BufferStoreEvent {
    BufferAdded(Entity<Buffer>),
    BufferOpened {
        buffer: Entity<Buffer>,
        project_path: ProjectPath,
    },
    SharedBufferClosed(proto::PeerId, BufferId),
    BufferDropped(BufferId),
    BufferChangedFilePath {
        buffer: Entity<Buffer>,
        old_file: Option<Arc<dyn language::File>>,
    },
}

#[derive(Default, Debug)]
pub struct ProjectTransaction(pub HashMap<Entity<Buffer>, language::Transaction>);

impl EventEmitter<BufferStoreEvent> for BufferStore {}

impl RemoteBufferStore {
    pub fn wait_for_remote_buffer(
        &mut self,
        id: BufferId,
        cx: &mut Context<BufferStore>,
    ) -> Task<Result<Entity<Buffer>>> {
        let (tx, rx) = oneshot::channel();
        self.remote_buffer_listeners.entry(id).or_default().push(tx);

        cx.spawn(async move |this, cx| {
            if let Some(buffer) = this
                .read_with(cx, |buffer_store, _| buffer_store.get(id))
                .ok()
                .flatten()
            {
                return Ok(buffer);
            }

            cx.background_spawn(async move { rx.await? }).await
        })
    }

    fn save_remote_buffer(
        &self,
        buffer_handle: Entity<Buffer>,
        new_path: Option<proto::ProjectPath>,
        cx: &Context<BufferStore>,
    ) -> Task<Result<()>> {
        let buffer = buffer_handle.read(cx);
        let buffer_id = buffer.remote_id().into();
        let version = buffer.version();
        let rpc = self.upstream_client.clone();
        let project_id = self.project_id;
        cx.spawn(async move |_, cx| {
            let response = rpc
                .request(proto::SaveBuffer {
                    project_id,
                    buffer_id,
                    new_path,
                    version: serialize_version(&version),
                })
                .await?;
            let version = deserialize_version(&response.version);
            let mtime = response.mtime.map(|mtime| mtime.into());

            buffer_handle.update(cx, |buffer, cx| {
                buffer.did_save(version.clone(), mtime, cx);
            })?;

            Ok(())
        })
    }

    pub fn handle_create_buffer_for_peer(
        &mut self,
        envelope: TypedEnvelope<proto::CreateBufferForPeer>,
        replica_id: u16,
        capability: Capability,
        cx: &mut Context<BufferStore>,
    ) -> Result<Option<Entity<Buffer>>> {
        match envelope
            .payload
            .variant
            .ok_or_else(|| anyhow!("missing variant"))?
        {
            proto::create_buffer_for_peer::Variant::State(mut state) => {
                let buffer_id = BufferId::new(state.id)?;

                let buffer_result = maybe!({
                    let mut buffer_file = None;
                    if let Some(file) = state.file.take() {
                        let worktree_id = worktree::WorktreeId::from_proto(file.worktree_id);
                        let worktree = self
                            .worktree_store
                            .read(cx)
                            .worktree_for_id(worktree_id, cx)
                            .ok_or_else(|| {
                                anyhow!("no worktree found for id {}", file.worktree_id)
                            })?;
                        buffer_file = Some(Arc::new(File::from_proto(file, worktree.clone(), cx)?)
                            as Arc<dyn language::File>);
                    }
                    Buffer::from_proto(replica_id, capability, state, buffer_file)
                });

                match buffer_result {
                    Ok(buffer) => {
                        let buffer = cx.new(|_| buffer);
                        self.loading_remote_buffers_by_id.insert(buffer_id, buffer);
                    }
                    Err(error) => {
                        if let Some(listeners) = self.remote_buffer_listeners.remove(&buffer_id) {
                            for listener in listeners {
                                listener.send(Err(anyhow!(error.cloned()))).ok();
                            }
                        }
                    }
                }
            }
            proto::create_buffer_for_peer::Variant::Chunk(chunk) => {
                let buffer_id = BufferId::new(chunk.buffer_id)?;
                let buffer = self
                    .loading_remote_buffers_by_id
                    .get(&buffer_id)
                    .cloned()
                    .ok_or_else(|| {
                        anyhow!(
                            "received chunk for buffer {} without initial state",
                            chunk.buffer_id
                        )
                    })?;

                let result = maybe!({
                    let operations = chunk
                        .operations
                        .into_iter()
                        .map(language::proto::deserialize_operation)
                        .collect::<Result<Vec<_>>>()?;
                    buffer.update(cx, |buffer, cx| buffer.apply_ops(operations, cx));
                    anyhow::Ok(())
                });

                if let Err(error) = result {
                    self.loading_remote_buffers_by_id.remove(&buffer_id);
                    if let Some(listeners) = self.remote_buffer_listeners.remove(&buffer_id) {
                        for listener in listeners {
                            listener.send(Err(error.cloned())).ok();
                        }
                    }
                } else if chunk.is_last {
                    self.loading_remote_buffers_by_id.remove(&buffer_id);
                    if self.upstream_client.is_via_collab() {
                        // retain buffers sent by peers to avoid races.
                        self.shared_with_me.insert(buffer.clone());
                    }

                    if let Some(senders) = self.remote_buffer_listeners.remove(&buffer_id) {
                        for sender in senders {
                            sender.send(Ok(buffer.clone())).ok();
                        }
                    }
                    return Ok(Some(buffer));
                }
            }
        }
        return Ok(None);
    }

    pub fn incomplete_buffer_ids(&self) -> Vec<BufferId> {
        self.loading_remote_buffers_by_id
            .keys()
            .copied()
            .collect::<Vec<_>>()
    }

    pub fn deserialize_project_transaction(
        &self,
        message: proto::ProjectTransaction,
        push_to_history: bool,
        cx: &mut Context<BufferStore>,
    ) -> Task<Result<ProjectTransaction>> {
        cx.spawn(async move |this, cx| {
            let mut project_transaction = ProjectTransaction::default();
            for (buffer_id, transaction) in message.buffer_ids.into_iter().zip(message.transactions)
            {
                let buffer_id = BufferId::new(buffer_id)?;
                let buffer = this
                    .update(cx, |this, cx| this.wait_for_remote_buffer(buffer_id, cx))?
                    .await?;
                let transaction = language::proto::deserialize_transaction(transaction)?;
                project_transaction.0.insert(buffer, transaction);
            }

            for (buffer, transaction) in &project_transaction.0 {
                buffer
                    .update(cx, |buffer, _| {
                        buffer.wait_for_edits(transaction.edit_ids.iter().copied())
                    })?
                    .await?;

                if push_to_history {
                    buffer.update(cx, |buffer, _| {
                        buffer.push_transaction(transaction.clone(), Instant::now());
                    })?;
                }
            }

            Ok(project_transaction)
        })
    }

    fn open_buffer(
        &self,
        path: Arc<Path>,
        worktree: Entity<Worktree>,
        cx: &mut Context<BufferStore>,
    ) -> Task<Result<Entity<Buffer>>> {
        let worktree_id = worktree.read(cx).id().to_proto();
        let project_id = self.project_id;
        let client = self.upstream_client.clone();
        cx.spawn(async move |this, cx| {
            let response = client
                .request(proto::OpenBufferByPath {
                    project_id,
                    worktree_id,
                    path: path.to_proto(),
                })
                .await?;
            let buffer_id = BufferId::new(response.buffer_id)?;

            let buffer = this
                .update(cx, {
                    |this, cx| this.wait_for_remote_buffer(buffer_id, cx)
                })?
                .await?;

            Ok(buffer)
        })
    }

    fn create_buffer(&self, cx: &mut Context<BufferStore>) -> Task<Result<Entity<Buffer>>> {
        let create = self.upstream_client.request(proto::OpenNewBuffer {
            project_id: self.project_id,
        });
        cx.spawn(async move |this, cx| {
            let response = create.await?;
            let buffer_id = BufferId::new(response.buffer_id)?;

            this.update(cx, |this, cx| this.wait_for_remote_buffer(buffer_id, cx))?
                .await
        })
    }

    fn reload_buffers(
        &self,
        buffers: HashSet<Entity<Buffer>>,
        push_to_history: bool,
        cx: &mut Context<BufferStore>,
    ) -> Task<Result<ProjectTransaction>> {
        let request = self.upstream_client.request(proto::ReloadBuffers {
            project_id: self.project_id,
            buffer_ids: buffers
                .iter()
                .map(|buffer| buffer.read(cx).remote_id().to_proto())
                .collect(),
        });

        cx.spawn(async move |this, cx| {
            let response = request
                .await?
                .transaction
                .ok_or_else(|| anyhow!("missing transaction"))?;
            this.update(cx, |this, cx| {
                this.deserialize_project_transaction(response, push_to_history, cx)
            })?
            .await
        })
    }
}

impl LocalBufferStore {
    fn save_local_buffer(
        &self,
        buffer_handle: Entity<Buffer>,
        worktree: Entity<Worktree>,
        path: Arc<Path>,
        mut has_changed_file: bool,
        cx: &mut Context<BufferStore>,
    ) -> Task<Result<()>> {
        let buffer = buffer_handle.read(cx);

        let text = buffer.as_rope().clone();
        let line_ending = buffer.line_ending();
        let version = buffer.version();
        let buffer_id = buffer.remote_id();
        if buffer
            .file()
            .is_some_and(|file| file.disk_state() == DiskState::New)
        {
            has_changed_file = true;
        }

        let save = worktree.update(cx, |worktree, cx| {
            worktree.write_file(path.as_ref(), text, line_ending, cx)
        });

        cx.spawn(async move |this, cx| {
            let new_file = save.await?;
            let mtime = new_file.disk_state().mtime();
            this.update(cx, |this, cx| {
                if let Some((downstream_client, project_id)) = this.downstream_client.clone() {
                    if has_changed_file {
                        downstream_client
                            .send(proto::UpdateBufferFile {
                                project_id,
                                buffer_id: buffer_id.to_proto(),
                                file: Some(language::File::to_proto(&*new_file, cx)),
                            })
                            .log_err();
                    }
                    downstream_client
                        .send(proto::BufferSaved {
                            project_id,
                            buffer_id: buffer_id.to_proto(),
                            version: serialize_version(&version),
                            mtime: mtime.map(|time| time.into()),
                        })
                        .log_err();
                }
            })?;
            buffer_handle.update(cx, |buffer, cx| {
                if has_changed_file {
                    buffer.file_updated(new_file, cx);
                }
                buffer.did_save(version.clone(), mtime, cx);
            })
        })
    }

    fn subscribe_to_worktree(
        &mut self,
        worktree: &Entity<Worktree>,
        cx: &mut Context<BufferStore>,
    ) {
        cx.subscribe(worktree, |this, worktree, event, cx| {
            if worktree.read(cx).is_local() {
                match event {
                    worktree::Event::UpdatedEntries(changes) => {
                        Self::local_worktree_entries_changed(this, &worktree, changes, cx);
                    }
                    _ => {}
                }
            }
        })
        .detach();
    }

    fn local_worktree_entries_changed(
        this: &mut BufferStore,
        worktree_handle: &Entity<Worktree>,
        changes: &[(Arc<Path>, ProjectEntryId, PathChange)],
        cx: &mut Context<BufferStore>,
    ) {
        let snapshot = worktree_handle.read(cx).snapshot();
        for (path, entry_id, _) in changes {
            Self::local_worktree_entry_changed(
                this,
                *entry_id,
                path,
                worktree_handle,
                &snapshot,
                cx,
            );
        }
    }

<<<<<<< HEAD
    fn local_worktree_git_repos_changed(
        this: &mut BufferStore,
        worktree_handle: Entity<Worktree>,
        changed_repos: &UpdatedGitRepositoriesSet,
        cx: &mut Context<BufferStore>,
    ) {
        debug_assert!(worktree_handle.read(cx).is_local());

        let mut diff_state_updates = Vec::new();
        for buffer in this.opened_buffers.values() {
            let OpenBuffer::Complete { buffer, diff_state } = buffer else {
                continue;
            };
            let Some(buffer) = buffer.upgrade() else {
                continue;
            };
            let Some(file) = File::from_dyn(buffer.read(cx).file()) else {
                continue;
            };
            if file.worktree != worktree_handle {
                continue;
            }
            let diff_state = diff_state.read(cx);
            if changed_repos
                .iter()
                .any(|(work_dir, _)| file.path.starts_with(work_dir))
            {
                let has_unstaged_diff = diff_state
                    .unstaged_diff
                    .as_ref()
                    .is_some_and(|diff| diff.is_upgradable());
                let has_uncommitted_diff = diff_state
                    .uncommitted_diff
                    .as_ref()
                    .is_some_and(|set| set.is_upgradable());
                diff_state_updates.push((
                    buffer,
                    file.path.clone(),
                    has_unstaged_diff.then(|| diff_state.index_text.clone()),
                    has_uncommitted_diff.then(|| diff_state.head_text.clone()),
                ));
            }
        }

        if diff_state_updates.is_empty() {
            return;
        }

        cx.spawn(async move |this, cx| {
            let snapshot =
                worktree_handle.update(cx, |tree, _| tree.as_local().unwrap().snapshot())?;
            let diff_bases_changes_by_buffer = cx
                .spawn(async move |cx| {
                    let mut results = Vec::new();
                    for (buffer, path, current_index_text, current_head_text) in diff_state_updates
                    {
                        let Some(local_repo) = snapshot.local_repo_for_path(&path) else {
                            continue;
                        };
                        let Some(relative_path) = local_repo.relativize(&path).ok() else {
                            continue;
                        };
                        let index_text = if current_index_text.is_some() {
                            local_repo
                                .repo()
                                .load_index_text(relative_path.clone(), cx.clone())
                                .await
                        } else {
                            None
                        };
                        let head_text = if current_head_text.is_some() {
                            local_repo
                                .repo()
                                .load_committed_text(relative_path, cx.clone())
                                .await
                        } else {
                            None
                        };

                        // Avoid triggering a diff update if the base text has not changed.
                        if let Some((current_index, current_head)) =
                            current_index_text.as_ref().zip(current_head_text.as_ref())
                        {
                            if current_index.as_deref() == index_text.as_ref()
                                && current_head.as_deref() == head_text.as_ref()
                            {
                                continue;
                            }
                        }

                        let diff_bases_change =
                            match (current_index_text.is_some(), current_head_text.is_some()) {
                                (true, true) => Some(if index_text == head_text {
                                    DiffBasesChange::SetBoth(head_text)
                                } else {
                                    DiffBasesChange::SetEach {
                                        index: index_text,
                                        head: head_text,
                                    }
                                }),
                                (true, false) => Some(DiffBasesChange::SetIndex(index_text)),
                                (false, true) => Some(DiffBasesChange::SetHead(head_text)),
                                (false, false) => None,
                            };

                        results.push((buffer, diff_bases_change))
                    }

                    results
                })
                .await;

            this.update(cx, |this, cx| {
                for (buffer, diff_bases_change) in diff_bases_changes_by_buffer {
                    let Some(OpenBuffer::Complete { diff_state, .. }) =
                        this.opened_buffers.get_mut(&buffer.read(cx).remote_id())
                    else {
                        continue;
                    };
                    let Some(diff_bases_change) = diff_bases_change else {
                        continue;
                    };

                    diff_state.update(cx, |diff_state, cx| {
                        use proto::update_diff_bases::Mode;

                        let buffer = buffer.read(cx);
                        if let Some((client, project_id)) = this.downstream_client.as_ref() {
                            let buffer_id = buffer.remote_id().to_proto();
                            let (staged_text, committed_text, mode) = match diff_bases_change
                                .clone()
                            {
                                DiffBasesChange::SetIndex(index) => (index, None, Mode::IndexOnly),
                                DiffBasesChange::SetHead(head) => (None, head, Mode::HeadOnly),
                                DiffBasesChange::SetEach { index, head } => {
                                    (index, head, Mode::IndexAndHead)
                                }
                                DiffBasesChange::SetBoth(text) => {
                                    (None, text, Mode::IndexMatchesHead)
                                }
                            };
                            let message = proto::UpdateDiffBases {
                                project_id: *project_id,
                                buffer_id,
                                staged_text,
                                committed_text,
                                mode: mode as i32,
                            };

                            client.send(message).log_err();
                        }

                        let _ = diff_state.diff_bases_changed(
                            buffer.text_snapshot(),
                            diff_bases_change,
                            cx,
                        );
                    });
                }
            })
        })
        .detach_and_log_err(cx);
    }

=======
>>>>>>> 68a57287
    fn local_worktree_entry_changed(
        this: &mut BufferStore,
        entry_id: ProjectEntryId,
        path: &Arc<Path>,
        worktree: &Entity<worktree::Worktree>,
        snapshot: &worktree::Snapshot,
        cx: &mut Context<BufferStore>,
    ) -> Option<()> {
        let project_path = ProjectPath {
            worktree_id: snapshot.id(),
            path: path.clone(),
        };

        let buffer_id = {
            let local = this.as_local_mut()?;
            match local.local_buffer_ids_by_entry_id.get(&entry_id) {
                Some(&buffer_id) => buffer_id,
                None => local.local_buffer_ids_by_path.get(&project_path).copied()?,
            }
        };

        let buffer = if let Some(buffer) = this.get(buffer_id) {
            Some(buffer)
        } else {
            this.opened_buffers.remove(&buffer_id);
            None
        };

        let buffer = if let Some(buffer) = buffer {
            buffer
        } else {
            let this = this.as_local_mut()?;
            this.local_buffer_ids_by_path.remove(&project_path);
            this.local_buffer_ids_by_entry_id.remove(&entry_id);
            return None;
        };

        let events = buffer.update(cx, |buffer, cx| {
            let local = this.as_local_mut()?;
            let file = buffer.file()?;
            let old_file = File::from_dyn(Some(file))?;
            if old_file.worktree != *worktree {
                return None;
            }

            let snapshot_entry = old_file
                .entry_id
                .and_then(|entry_id| snapshot.entry_for_id(entry_id))
                .or_else(|| snapshot.entry_for_path(old_file.path.as_ref()));

            let new_file = if let Some(entry) = snapshot_entry {
                File {
                    disk_state: match entry.mtime {
                        Some(mtime) => DiskState::Present { mtime },
                        None => old_file.disk_state,
                    },
                    is_local: true,
                    entry_id: Some(entry.id),
                    path: entry.path.clone(),
                    worktree: worktree.clone(),
                    is_private: entry.is_private,
                }
            } else {
                File {
                    disk_state: DiskState::Deleted,
                    is_local: true,
                    entry_id: old_file.entry_id,
                    path: old_file.path.clone(),
                    worktree: worktree.clone(),
                    is_private: old_file.is_private,
                }
            };

            if new_file == *old_file {
                return None;
            }

            let mut events = Vec::new();
            if new_file.path != old_file.path {
                local.local_buffer_ids_by_path.remove(&ProjectPath {
                    path: old_file.path.clone(),
                    worktree_id: old_file.worktree_id(cx),
                });
                local.local_buffer_ids_by_path.insert(
                    ProjectPath {
                        worktree_id: new_file.worktree_id(cx),
                        path: new_file.path.clone(),
                    },
                    buffer_id,
                );
                events.push(BufferStoreEvent::BufferChangedFilePath {
                    buffer: cx.entity(),
                    old_file: buffer.file().cloned(),
                });
            }

            if new_file.entry_id != old_file.entry_id {
                if let Some(entry_id) = old_file.entry_id {
                    local.local_buffer_ids_by_entry_id.remove(&entry_id);
                }
                if let Some(entry_id) = new_file.entry_id {
                    local
                        .local_buffer_ids_by_entry_id
                        .insert(entry_id, buffer_id);
                }
            }

            if let Some((client, project_id)) = &this.downstream_client {
                client
                    .send(proto::UpdateBufferFile {
                        project_id: *project_id,
                        buffer_id: buffer_id.to_proto(),
                        file: Some(new_file.to_proto(cx)),
                    })
                    .ok();
            }

            buffer.file_updated(Arc::new(new_file), cx);
            Some(events)
        })?;

        for event in events {
            cx.emit(event);
        }

        None
    }

    fn buffer_changed_file(&mut self, buffer: Entity<Buffer>, cx: &mut App) -> Option<()> {
        let file = File::from_dyn(buffer.read(cx).file())?;

        let remote_id = buffer.read(cx).remote_id();
        if let Some(entry_id) = file.entry_id {
            match self.local_buffer_ids_by_entry_id.get(&entry_id) {
                Some(_) => {
                    return None;
                }
                None => {
                    self.local_buffer_ids_by_entry_id
                        .insert(entry_id, remote_id);
                }
            }
        };
        self.local_buffer_ids_by_path.insert(
            ProjectPath {
                worktree_id: file.worktree_id(cx),
                path: file.path.clone(),
            },
            remote_id,
        );

        Some(())
    }

    fn save_buffer(
        &self,
        buffer: Entity<Buffer>,
        cx: &mut Context<BufferStore>,
    ) -> Task<Result<()>> {
        let Some(file) = File::from_dyn(buffer.read(cx).file()) else {
            return Task::ready(Err(anyhow!("buffer doesn't have a file")));
        };
        let worktree = file.worktree.clone();
        self.save_local_buffer(buffer, worktree, file.path.clone(), false, cx)
    }

    fn save_buffer_as(
        &self,
        buffer: Entity<Buffer>,
        path: ProjectPath,
        cx: &mut Context<BufferStore>,
    ) -> Task<Result<()>> {
        let Some(worktree) = self
            .worktree_store
            .read(cx)
            .worktree_for_id(path.worktree_id, cx)
        else {
            return Task::ready(Err(anyhow!("no such worktree")));
        };
        self.save_local_buffer(buffer, worktree, path.path.clone(), true, cx)
    }

    fn open_buffer(
        &self,
        path: Arc<Path>,
        worktree: Entity<Worktree>,
        cx: &mut Context<BufferStore>,
    ) -> Task<Result<Entity<Buffer>>> {
        let load_buffer = worktree.update(cx, |worktree, cx| {
            let load_file = worktree.load_file(path.as_ref(), cx);
            let reservation = cx.reserve_entity();
            let buffer_id = BufferId::from(reservation.entity_id().as_non_zero_u64());
            cx.spawn(async move |_, cx| {
                let loaded = load_file.await?;
                let text_buffer = cx
                    .background_spawn(async move { text::Buffer::new(0, buffer_id, loaded.text) })
                    .await;
                cx.insert_entity(reservation, |_| {
                    Buffer::build(text_buffer, Some(loaded.file), Capability::ReadWrite)
                })
            })
        });

        cx.spawn(async move |this, cx| {
            let buffer = match load_buffer.await {
                Ok(buffer) => Ok(buffer),
                Err(error) if is_not_found_error(&error) => cx.new(|cx| {
                    let buffer_id = BufferId::from(cx.entity_id().as_non_zero_u64());
                    let text_buffer = text::Buffer::new(0, buffer_id, "".into());
                    Buffer::build(
                        text_buffer,
                        Some(Arc::new(File {
                            worktree,
                            path,
                            disk_state: DiskState::New,
                            entry_id: None,
                            is_local: true,
                            is_private: false,
                        })),
                        Capability::ReadWrite,
                    )
                }),
                Err(e) => Err(e),
            }?;
            this.update(cx, |this, cx| {
                this.add_buffer(buffer.clone(), cx)?;
                let buffer_id = buffer.read(cx).remote_id();
                if let Some(file) = File::from_dyn(buffer.read(cx).file()) {
                    let this = this.as_local_mut().unwrap();
                    this.local_buffer_ids_by_path.insert(
                        ProjectPath {
                            worktree_id: file.worktree_id(cx),
                            path: file.path.clone(),
                        },
                        buffer_id,
                    );

                    if let Some(entry_id) = file.entry_id {
                        this.local_buffer_ids_by_entry_id
                            .insert(entry_id, buffer_id);
                    }
                }

                anyhow::Ok(())
            })??;

            Ok(buffer)
        })
    }

    fn create_buffer(&self, cx: &mut Context<BufferStore>) -> Task<Result<Entity<Buffer>>> {
        cx.spawn(async move |buffer_store, cx| {
            let buffer =
                cx.new(|cx| Buffer::local("", cx).with_language(language::PLAIN_TEXT.clone(), cx))?;
            buffer_store.update(cx, |buffer_store, cx| {
                buffer_store.add_buffer(buffer.clone(), cx).log_err();
            })?;
            Ok(buffer)
        })
    }

    fn reload_buffers(
        &self,
        buffers: HashSet<Entity<Buffer>>,
        push_to_history: bool,
        cx: &mut Context<BufferStore>,
    ) -> Task<Result<ProjectTransaction>> {
        cx.spawn(async move |_, cx| {
            let mut project_transaction = ProjectTransaction::default();
            for buffer in buffers {
                let transaction = buffer.update(cx, |buffer, cx| buffer.reload(cx))?.await?;
                buffer.update(cx, |buffer, cx| {
                    if let Some(transaction) = transaction {
                        if !push_to_history {
                            buffer.forget_transaction(transaction.id);
                        }
                        project_transaction.0.insert(cx.entity(), transaction);
                    }
                })?;
            }

            Ok(project_transaction)
        })
    }
}

impl BufferStore {
    pub fn init(client: &AnyProtoClient) {
        client.add_entity_message_handler(Self::handle_buffer_reloaded);
        client.add_entity_message_handler(Self::handle_buffer_saved);
        client.add_entity_message_handler(Self::handle_update_buffer_file);
        client.add_entity_request_handler(Self::handle_save_buffer);
        client.add_entity_request_handler(Self::handle_blame_buffer);
        client.add_entity_request_handler(Self::handle_reload_buffers);
        client.add_entity_request_handler(Self::handle_get_permalink_to_line);
    }

    /// Creates a buffer store, optionally retaining its buffers.
    pub fn local(worktree_store: Entity<WorktreeStore>, cx: &mut Context<Self>) -> Self {
        Self {
            state: BufferStoreState::Local(LocalBufferStore {
                local_buffer_ids_by_path: Default::default(),
                local_buffer_ids_by_entry_id: Default::default(),
                worktree_store: worktree_store.clone(),
                _subscription: cx.subscribe(&worktree_store, |this, _, event, cx| {
                    if let WorktreeStoreEvent::WorktreeAdded(worktree) = event {
                        let this = this.as_local_mut().unwrap();
                        this.subscribe_to_worktree(worktree, cx);
                    }
                }),
            }),
            downstream_client: None,
            opened_buffers: Default::default(),
            shared_buffers: Default::default(),
            loading_buffers: Default::default(),
            worktree_store,
        }
    }

    pub fn remote(
        worktree_store: Entity<WorktreeStore>,
        upstream_client: AnyProtoClient,
        remote_id: u64,
        _cx: &mut Context<Self>,
    ) -> Self {
        Self {
            state: BufferStoreState::Remote(RemoteBufferStore {
                shared_with_me: Default::default(),
                loading_remote_buffers_by_id: Default::default(),
                remote_buffer_listeners: Default::default(),
                project_id: remote_id,
                upstream_client,
                worktree_store: worktree_store.clone(),
            }),
            downstream_client: None,
            opened_buffers: Default::default(),
            loading_buffers: Default::default(),
            shared_buffers: Default::default(),
            worktree_store,
        }
    }

    fn as_local(&self) -> Option<&LocalBufferStore> {
        match &self.state {
            BufferStoreState::Local(state) => Some(state),
            _ => None,
        }
    }

    fn as_local_mut(&mut self) -> Option<&mut LocalBufferStore> {
        match &mut self.state {
            BufferStoreState::Local(state) => Some(state),
            _ => None,
        }
    }

    fn as_remote_mut(&mut self) -> Option<&mut RemoteBufferStore> {
        match &mut self.state {
            BufferStoreState::Remote(state) => Some(state),
            _ => None,
        }
    }

    fn as_remote(&self) -> Option<&RemoteBufferStore> {
        match &self.state {
            BufferStoreState::Remote(state) => Some(state),
            _ => None,
        }
    }

    pub fn open_buffer(
        &mut self,
        project_path: ProjectPath,
        cx: &mut Context<Self>,
    ) -> Task<Result<Entity<Buffer>>> {
        if let Some(buffer) = self.get_by_path(&project_path, cx) {
            cx.emit(BufferStoreEvent::BufferOpened {
                buffer: buffer.clone(),
                project_path,
            });

            return Task::ready(Ok(buffer));
        }

        let task = match self.loading_buffers.entry(project_path.clone()) {
            hash_map::Entry::Occupied(e) => e.get().clone(),
            hash_map::Entry::Vacant(entry) => {
                let path = project_path.path.clone();
                let Some(worktree) = self
                    .worktree_store
                    .read(cx)
                    .worktree_for_id(project_path.worktree_id, cx)
                else {
                    return Task::ready(Err(anyhow!("no such worktree")));
                };
                let load_buffer = match &self.state {
                    BufferStoreState::Local(this) => this.open_buffer(path, worktree, cx),
                    BufferStoreState::Remote(this) => this.open_buffer(path, worktree, cx),
                };

                entry
                    .insert(
                        cx.spawn(async move |this, cx| {
                            let load_result = load_buffer.await;
<<<<<<< HEAD
                            this.update(cx, |this, _cx| {
=======
                            this.update(&mut cx, |this, cx| {
>>>>>>> 68a57287
                                // Record the fact that the buffer is no longer loading.
                                this.loading_buffers.remove(&project_path);

                                let buffer = load_result.map_err(Arc::new)?;
                                cx.emit(BufferStoreEvent::BufferOpened {
                                    buffer: buffer.clone(),
                                    project_path,
                                });

<<<<<<< HEAD
    pub fn open_unstaged_diff(
        &mut self,
        buffer: Entity<Buffer>,
        cx: &mut Context<Self>,
    ) -> Task<Result<Entity<BufferDiff>>> {
        let buffer_id = buffer.read(cx).remote_id();
        if let Some(OpenBuffer::Complete { diff_state, .. }) = self.opened_buffers.get(&buffer_id) {
            if let Some(unstaged_diff) = diff_state
                .read(cx)
                .unstaged_diff
                .as_ref()
                .and_then(|weak| weak.upgrade())
            {
                if let Some(task) =
                    diff_state.update(cx, |diff_state, _| diff_state.wait_for_recalculation())
                {
                    return cx.background_executor().spawn(async move {
                        task.await?;
                        Ok(unstaged_diff)
                    });
                }
                return Task::ready(Ok(unstaged_diff));
            }
        }

        let task = match self.loading_diffs.entry((buffer_id, DiffKind::Unstaged)) {
            hash_map::Entry::Occupied(e) => e.get().clone(),
            hash_map::Entry::Vacant(entry) => {
                let staged_text = match &self.state {
                    BufferStoreState::Local(this) => this.load_staged_text(&buffer, cx),
                    BufferStoreState::Remote(this) => this.open_unstaged_diff(buffer_id, cx),
                };

                entry
                    .insert(
                        cx.spawn(async move |this, cx| {
                            Self::open_diff_internal(
                                this,
                                DiffKind::Unstaged,
                                staged_text.await.map(DiffBasesChange::SetIndex),
                                buffer,
                                cx,
                            )
                            .await
                            .map_err(Arc::new)
=======
                                Ok(buffer)
                            })?
>>>>>>> 68a57287
                        })
                        .shared(),
                    )
                    .clone()
            }
        };

        cx.background_spawn(async move { task.await.map_err(|e| anyhow!("{e}")) })
    }

<<<<<<< HEAD
    pub fn open_uncommitted_diff(
        &mut self,
        buffer: Entity<Buffer>,
        cx: &mut Context<Self>,
    ) -> Task<Result<Entity<BufferDiff>>> {
        let buffer_id = buffer.read(cx).remote_id();

        if let Some(OpenBuffer::Complete { diff_state, .. }) = self.opened_buffers.get(&buffer_id) {
            if let Some(uncommitted_diff) = diff_state
                .read(cx)
                .uncommitted_diff
                .as_ref()
                .and_then(|weak| weak.upgrade())
            {
                if let Some(task) =
                    diff_state.update(cx, |diff_state, _| diff_state.wait_for_recalculation())
                {
                    return cx.background_executor().spawn(async move {
                        task.await?;
                        Ok(uncommitted_diff)
                    });
                }
                return Task::ready(Ok(uncommitted_diff));
            }
        }

        let task = match self.loading_diffs.entry((buffer_id, DiffKind::Uncommitted)) {
            hash_map::Entry::Occupied(e) => e.get().clone(),
            hash_map::Entry::Vacant(entry) => {
                let changes = match &self.state {
                    BufferStoreState::Local(this) => {
                        let committed_text = this.load_committed_text(&buffer, cx);
                        let staged_text = this.load_staged_text(&buffer, cx);
                        cx.background_spawn(async move {
                            let committed_text = committed_text.await?;
                            let staged_text = staged_text.await?;
                            let diff_bases_change = if committed_text == staged_text {
                                DiffBasesChange::SetBoth(committed_text)
                            } else {
                                DiffBasesChange::SetEach {
                                    index: staged_text,
                                    head: committed_text,
                                }
                            };
                            Ok(diff_bases_change)
                        })
                    }
                    BufferStoreState::Remote(this) => this.open_uncommitted_diff(buffer_id, cx),
                };

                entry
                    .insert(
                        cx.spawn(async move |this, cx| {
                            Self::open_diff_internal(
                                this,
                                DiffKind::Uncommitted,
                                changes.await,
                                buffer,
                                cx,
                            )
                            .await
                            .map_err(Arc::new)
                        })
                        .shared(),
                    )
                    .clone()
            }
        };

        cx.background_spawn(async move { task.await.map_err(|e| anyhow!("{e}")) })
    }

    async fn open_diff_internal(
        this: WeakEntity<Self>,
        kind: DiffKind,
        texts: Result<DiffBasesChange>,
        buffer_entity: Entity<Buffer>,
        cx: &mut AsyncApp,
    ) -> Result<Entity<BufferDiff>> {
        let diff_bases_change = match texts {
            Err(e) => {
                this.update(cx, |this, cx| {
                    let buffer = buffer_entity.read(cx);
                    let buffer_id = buffer.remote_id();
                    this.loading_diffs.remove(&(buffer_id, kind));
                })?;
                return Err(e);
            }
            Ok(change) => change,
        };

        this.update(cx, |this, cx| {
            let buffer = buffer_entity.read(cx);
            let buffer_id = buffer.remote_id();
            let language = buffer.language().cloned();
            let language_registry = buffer.language_registry();
            let text_snapshot = buffer.text_snapshot();
            this.loading_diffs.remove(&(buffer_id, kind));

            if let Some(OpenBuffer::Complete { diff_state, .. }) =
                this.opened_buffers.get_mut(&buffer_id)
            {
                let diff = cx.new(|cx| BufferDiff::new(&text_snapshot, cx));
                cx.emit(BufferStoreEvent::BufferDiffAdded(diff.clone()));
                diff_state.update(cx, |diff_state, cx| {
                    diff_state.language = language;
                    diff_state.language_registry = language_registry;

                    match kind {
                        DiffKind::Unstaged => diff_state.unstaged_diff = Some(diff.downgrade()),
                        DiffKind::Uncommitted => {
                            let unstaged_diff = if let Some(diff) = diff_state.unstaged_diff() {
                                diff
                            } else {
                                let unstaged_diff =
                                    cx.new(|cx| BufferDiff::new(&text_snapshot, cx));
                                diff_state.unstaged_diff = Some(unstaged_diff.downgrade());
                                unstaged_diff
                            };

                            diff.update(cx, |diff, _| diff.set_secondary_diff(unstaged_diff));
                            diff_state.uncommitted_diff = Some(diff.downgrade())
                        }
                    };

                    let rx = diff_state.diff_bases_changed(text_snapshot, diff_bases_change, cx);

                    Ok(async move {
                        rx.await.ok();
                        Ok(diff)
                    })
                })
            } else {
                Err(anyhow!("buffer was closed"))
            }
        })??
        .await
=======
    pub(crate) fn worktree_for_buffer(
        &self,
        buffer: &Entity<Buffer>,
        cx: &App,
    ) -> Option<(Entity<Worktree>, Arc<Path>)> {
        let file = buffer.read(cx).file()?;
        let worktree_id = file.worktree_id(cx);
        let path = file.path().clone();
        let worktree = self
            .worktree_store
            .read(cx)
            .worktree_for_id(worktree_id, cx)?;
        Some((worktree, path))
>>>>>>> 68a57287
    }

    pub fn create_buffer(&mut self, cx: &mut Context<Self>) -> Task<Result<Entity<Buffer>>> {
        match &self.state {
            BufferStoreState::Local(this) => this.create_buffer(cx),
            BufferStoreState::Remote(this) => this.create_buffer(cx),
        }
    }

    pub fn save_buffer(
        &mut self,
        buffer: Entity<Buffer>,
        cx: &mut Context<Self>,
    ) -> Task<Result<()>> {
        match &mut self.state {
            BufferStoreState::Local(this) => this.save_buffer(buffer, cx),
            BufferStoreState::Remote(this) => this.save_remote_buffer(buffer.clone(), None, cx),
        }
    }

    pub fn save_buffer_as(
        &mut self,
        buffer: Entity<Buffer>,
        path: ProjectPath,
        cx: &mut Context<Self>,
    ) -> Task<Result<()>> {
        let old_file = buffer.read(cx).file().cloned();
        let task = match &self.state {
            BufferStoreState::Local(this) => this.save_buffer_as(buffer.clone(), path, cx),
            BufferStoreState::Remote(this) => {
                this.save_remote_buffer(buffer.clone(), Some(path.to_proto()), cx)
            }
        };
        cx.spawn(async move |this, cx| {
            task.await?;
            this.update(cx, |_, cx| {
                cx.emit(BufferStoreEvent::BufferChangedFilePath { buffer, old_file });
            })
        })
    }

    pub fn blame_buffer(
        &self,
        buffer: &Entity<Buffer>,
        version: Option<clock::Global>,
        cx: &App,
    ) -> Task<Result<Option<Blame>>> {
        let buffer = buffer.read(cx);
        let Some(file) = File::from_dyn(buffer.file()) else {
            return Task::ready(Err(anyhow!("buffer has no file")));
        };

        match file.worktree.clone().read(cx) {
            Worktree::Local(worktree) => {
                let worktree = worktree.snapshot();
                let blame_params = maybe!({
                    let local_repo = match worktree.local_repo_for_path(&file.path) {
                        Some(repo_for_path) => repo_for_path,
                        None => return Ok(None),
                    };

                    let relative_path = local_repo
                        .relativize(&file.path)
                        .context("failed to relativize buffer path")?;

                    let repo = local_repo.repo().clone();

                    let content = match version {
                        Some(version) => buffer.rope_for_version(&version).clone(),
                        None => buffer.as_rope().clone(),
                    };

                    anyhow::Ok(Some((repo, relative_path, content)))
                });

                cx.spawn(async move |cx| {
                    let Some((repo, relative_path, content)) = blame_params? else {
                        return Ok(None);
                    };
                    repo.blame(relative_path.clone(), content, cx)
                        .await
                        .with_context(|| format!("Failed to blame {:?}", relative_path.0))
                        .map(Some)
                })
            }
            Worktree::Remote(worktree) => {
                let buffer_id = buffer.remote_id();
                let version = buffer.version();
                let project_id = worktree.project_id();
                let client = worktree.client();
                cx.spawn(async move |_| {
                    let response = client
                        .request(proto::BlameBuffer {
                            project_id,
                            buffer_id: buffer_id.into(),
                            version: serialize_version(&version),
                        })
                        .await?;
                    Ok(deserialize_blame_buffer_response(response))
                })
            }
        }
    }

    pub fn get_permalink_to_line(
        &self,
        buffer: &Entity<Buffer>,
        selection: Range<u32>,
        cx: &App,
    ) -> Task<Result<url::Url>> {
        let buffer = buffer.read(cx);
        let Some(file) = File::from_dyn(buffer.file()) else {
            return Task::ready(Err(anyhow!("buffer has no file")));
        };

        match file.worktree.read(cx) {
            Worktree::Local(worktree) => {
                let worktree_path = worktree.abs_path().clone();
                let Some((repo_entry, repo)) =
                    worktree.repository_for_path(file.path()).and_then(|entry| {
                        let repo = worktree.get_local_repo(&entry)?.repo().clone();
                        Some((entry, repo))
                    })
                else {
                    // If we're not in a Git repo, check whether this is a Rust source
                    // file in the Cargo registry (presumably opened with go-to-definition
                    // from a normal Rust file). If so, we can put together a permalink
                    // using crate metadata.
                    if buffer
                        .language()
                        .is_none_or(|lang| lang.name() != "Rust".into())
                    {
                        return Task::ready(Err(anyhow!("no permalink available")));
                    }
                    let file_path = worktree_path.join(file.path());
                    return cx.spawn(async move |cx| {
                        let provider_registry =
                            cx.update(GitHostingProviderRegistry::default_global)?;
                        get_permalink_in_rust_registry_src(provider_registry, file_path, selection)
                            .map_err(|_| anyhow!("no permalink available"))
                    });
                };

                let path = match repo_entry.relativize(file.path()) {
                    Ok(RepoPath(path)) => path,
                    Err(e) => return Task::ready(Err(e)),
                };

                let remote = repo_entry
                    .branch()
                    .and_then(|b| b.upstream.as_ref())
                    .and_then(|b| b.remote_name())
                    .unwrap_or("origin")
                    .to_string();

                cx.spawn(async move |cx| {
                    let origin_url = repo
                        .remote_url(&remote)
                        .ok_or_else(|| anyhow!("remote \"{remote}\" not found"))?;

                    let sha = repo
                        .head_sha()
                        .ok_or_else(|| anyhow!("failed to read HEAD SHA"))?;

                    let provider_registry =
                        cx.update(GitHostingProviderRegistry::default_global)?;

                    let (provider, remote) =
                        parse_git_remote_url(provider_registry, &origin_url)
                            .ok_or_else(|| anyhow!("failed to parse Git remote URL"))?;

                    let path = path
                        .to_str()
                        .ok_or_else(|| anyhow!("failed to convert path to string"))?;

                    Ok(provider.build_permalink(
                        remote,
                        BuildPermalinkParams {
                            sha: &sha,
                            path,
                            selection: Some(selection),
                        },
                    ))
                })
            }
            Worktree::Remote(worktree) => {
                let buffer_id = buffer.remote_id();
                let project_id = worktree.project_id();
                let client = worktree.client();
                cx.spawn(async move |_| {
                    let response = client
                        .request(proto::GetPermalinkToLine {
                            project_id,
                            buffer_id: buffer_id.into(),
                            selection: Some(proto::Range {
                                start: selection.start as u64,
                                end: selection.end as u64,
                            }),
                        })
                        .await?;

                    url::Url::parse(&response.permalink).context("failed to parse permalink")
                })
            }
        }
    }

    fn add_buffer(&mut self, buffer_entity: Entity<Buffer>, cx: &mut Context<Self>) -> Result<()> {
        let buffer = buffer_entity.read(cx);
        let remote_id = buffer.remote_id();
        let is_remote = buffer.replica_id() != 0;
        let open_buffer = OpenBuffer::Complete {
            buffer: buffer_entity.downgrade(),
        };

        let handle = cx.entity().downgrade();
        buffer_entity.update(cx, move |_, cx| {
            cx.on_release(move |buffer, cx| {
                handle
                    .update(cx, |_, cx| {
                        cx.emit(BufferStoreEvent::BufferDropped(buffer.remote_id()))
                    })
                    .ok();
            })
            .detach()
        });

        match self.opened_buffers.entry(remote_id) {
            hash_map::Entry::Vacant(entry) => {
                entry.insert(open_buffer);
            }
            hash_map::Entry::Occupied(mut entry) => {
                if let OpenBuffer::Operations(operations) = entry.get_mut() {
                    buffer_entity.update(cx, |b, cx| b.apply_ops(operations.drain(..), cx));
                } else if entry.get().upgrade().is_some() {
                    if is_remote {
                        return Ok(());
                    } else {
                        debug_panic!("buffer {} was already registered", remote_id);
                        Err(anyhow!("buffer {} was already registered", remote_id))?;
                    }
                }
                entry.insert(open_buffer);
            }
        }

        cx.subscribe(&buffer_entity, Self::on_buffer_event).detach();
        cx.emit(BufferStoreEvent::BufferAdded(buffer_entity));
        Ok(())
    }

    pub fn buffers(&self) -> impl '_ + Iterator<Item = Entity<Buffer>> {
        self.opened_buffers
            .values()
            .filter_map(|buffer| buffer.upgrade())
    }

    pub fn loading_buffers(
        &self,
    ) -> impl Iterator<Item = (&ProjectPath, impl Future<Output = Result<Entity<Buffer>>>)> {
        self.loading_buffers.iter().map(|(path, task)| {
            let task = task.clone();
            (path, async move { task.await.map_err(|e| anyhow!("{e}")) })
        })
    }

    pub fn buffer_id_for_project_path(&self, project_path: &ProjectPath) -> Option<&BufferId> {
        self.as_local()
            .and_then(|state| state.local_buffer_ids_by_path.get(project_path))
    }

    pub fn get_by_path(&self, path: &ProjectPath, cx: &App) -> Option<Entity<Buffer>> {
        self.buffers().find_map(|buffer| {
            let file = File::from_dyn(buffer.read(cx).file())?;
            if file.worktree_id(cx) == path.worktree_id && file.path == path.path {
                Some(buffer)
            } else {
                None
            }
        })
    }

    pub fn get(&self, buffer_id: BufferId) -> Option<Entity<Buffer>> {
        self.opened_buffers.get(&buffer_id)?.upgrade()
    }

    pub fn get_existing(&self, buffer_id: BufferId) -> Result<Entity<Buffer>> {
        self.get(buffer_id)
            .ok_or_else(|| anyhow!("unknown buffer id {}", buffer_id))
    }

    pub fn get_possibly_incomplete(&self, buffer_id: BufferId) -> Option<Entity<Buffer>> {
        self.get(buffer_id).or_else(|| {
            self.as_remote()
                .and_then(|remote| remote.loading_remote_buffers_by_id.get(&buffer_id).cloned())
        })
    }

    pub fn buffer_version_info(&self, cx: &App) -> (Vec<proto::BufferVersion>, Vec<BufferId>) {
        let buffers = self
            .buffers()
            .map(|buffer| {
                let buffer = buffer.read(cx);
                proto::BufferVersion {
                    id: buffer.remote_id().into(),
                    version: language::proto::serialize_version(&buffer.version),
                }
            })
            .collect();
        let incomplete_buffer_ids = self
            .as_remote()
            .map(|remote| remote.incomplete_buffer_ids())
            .unwrap_or_default();
        (buffers, incomplete_buffer_ids)
    }

    pub fn disconnected_from_host(&mut self, cx: &mut App) {
        for open_buffer in self.opened_buffers.values_mut() {
            if let Some(buffer) = open_buffer.upgrade() {
                buffer.update(cx, |buffer, _| buffer.give_up_waiting());
            }
        }

        for buffer in self.buffers() {
            buffer.update(cx, |buffer, cx| {
                buffer.set_capability(Capability::ReadOnly, cx)
            });
        }

        if let Some(remote) = self.as_remote_mut() {
            // Wake up all futures currently waiting on a buffer to get opened,
            // to give them a chance to fail now that we've disconnected.
            remote.remote_buffer_listeners.clear()
        }
    }

    pub fn shared(&mut self, remote_id: u64, downstream_client: AnyProtoClient, _cx: &mut App) {
        self.downstream_client = Some((downstream_client, remote_id));
    }

    pub fn unshared(&mut self, _cx: &mut Context<Self>) {
        self.downstream_client.take();
        self.forget_shared_buffers();
    }

    pub fn discard_incomplete(&mut self) {
        self.opened_buffers
            .retain(|_, buffer| !matches!(buffer, OpenBuffer::Operations(_)));
    }

    pub fn find_search_candidates(
        &mut self,
        query: &SearchQuery,
        mut limit: usize,
        fs: Arc<dyn Fs>,
        cx: &mut Context<Self>,
    ) -> Receiver<Entity<Buffer>> {
        let (tx, rx) = smol::channel::unbounded();
        let mut open_buffers = HashSet::default();
        let mut unnamed_buffers = Vec::new();
        for handle in self.buffers() {
            let buffer = handle.read(cx);
            if let Some(entry_id) = buffer.entry_id(cx) {
                open_buffers.insert(entry_id);
            } else {
                limit = limit.saturating_sub(1);
                unnamed_buffers.push(handle)
            };
        }

        const MAX_CONCURRENT_BUFFER_OPENS: usize = 64;
        let project_paths_rx = self
            .worktree_store
            .update(cx, |worktree_store, cx| {
                worktree_store.find_search_candidates(query.clone(), limit, open_buffers, fs, cx)
            })
            .chunks(MAX_CONCURRENT_BUFFER_OPENS);

        cx.spawn(async move |this, cx| {
            for buffer in unnamed_buffers {
                tx.send(buffer).await.ok();
            }

            let mut project_paths_rx = pin!(project_paths_rx);
            while let Some(project_paths) = project_paths_rx.next().await {
                let buffers = this.update(cx, |this, cx| {
                    project_paths
                        .into_iter()
                        .map(|project_path| this.open_buffer(project_path, cx))
                        .collect::<Vec<_>>()
                })?;
                for buffer_task in buffers {
                    if let Some(buffer) = buffer_task.await.log_err() {
                        if tx.send(buffer).await.is_err() {
                            return anyhow::Ok(());
                        }
                    }
                }
            }
            anyhow::Ok(())
        })
        .detach();
        rx
    }

    fn on_buffer_event(
        &mut self,
        buffer: Entity<Buffer>,
        event: &BufferEvent,
        cx: &mut Context<Self>,
    ) {
        match event {
            BufferEvent::FileHandleChanged => {
                if let Some(local) = self.as_local_mut() {
                    local.buffer_changed_file(buffer, cx);
                }
            }
            BufferEvent::Reloaded => {
                let Some((downstream_client, project_id)) = self.downstream_client.as_ref() else {
                    return;
                };
                let buffer = buffer.read(cx);
                downstream_client
                    .send(proto::BufferReloaded {
                        project_id: *project_id,
                        buffer_id: buffer.remote_id().to_proto(),
                        version: serialize_version(&buffer.version()),
                        mtime: buffer.saved_mtime().map(|t| t.into()),
                        line_ending: serialize_line_ending(buffer.line_ending()) as i32,
                    })
                    .log_err();
            }
            BufferEvent::LanguageChanged => {}
            _ => {}
        }
    }

    pub async fn handle_update_buffer(
        this: Entity<Self>,
        envelope: TypedEnvelope<proto::UpdateBuffer>,
        mut cx: AsyncApp,
    ) -> Result<proto::Ack> {
        let payload = envelope.payload.clone();
        let buffer_id = BufferId::new(payload.buffer_id)?;
        let ops = payload
            .operations
            .into_iter()
            .map(language::proto::deserialize_operation)
            .collect::<Result<Vec<_>, _>>()?;
        this.update(&mut cx, |this, cx| {
            match this.opened_buffers.entry(buffer_id) {
                hash_map::Entry::Occupied(mut e) => match e.get_mut() {
                    OpenBuffer::Operations(operations) => operations.extend_from_slice(&ops),
                    OpenBuffer::Complete { buffer, .. } => {
                        if let Some(buffer) = buffer.upgrade() {
                            buffer.update(cx, |buffer, cx| buffer.apply_ops(ops, cx));
                        }
                    }
                },
                hash_map::Entry::Vacant(e) => {
                    e.insert(OpenBuffer::Operations(ops));
                }
            }
            Ok(proto::Ack {})
        })?
    }

    pub fn register_shared_lsp_handle(
        &mut self,
        peer_id: proto::PeerId,
        buffer_id: BufferId,
        handle: OpenLspBufferHandle,
    ) {
        if let Some(shared_buffers) = self.shared_buffers.get_mut(&peer_id) {
            if let Some(buffer) = shared_buffers.get_mut(&buffer_id) {
                buffer.lsp_handle = Some(handle);
                return;
            }
        }
        debug_panic!("tried to register shared lsp handle, but buffer was not shared")
    }

    pub fn handle_synchronize_buffers(
        &mut self,
        envelope: TypedEnvelope<proto::SynchronizeBuffers>,
        cx: &mut Context<Self>,
        client: Arc<Client>,
    ) -> Result<proto::SynchronizeBuffersResponse> {
        let project_id = envelope.payload.project_id;
        let mut response = proto::SynchronizeBuffersResponse {
            buffers: Default::default(),
        };
        let Some(guest_id) = envelope.original_sender_id else {
            anyhow::bail!("missing original_sender_id on SynchronizeBuffers request");
        };

        self.shared_buffers.entry(guest_id).or_default().clear();
        for buffer in envelope.payload.buffers {
            let buffer_id = BufferId::new(buffer.id)?;
            let remote_version = language::proto::deserialize_version(&buffer.version);
            if let Some(buffer) = self.get(buffer_id) {
                self.shared_buffers
                    .entry(guest_id)
                    .or_default()
                    .entry(buffer_id)
                    .or_insert_with(|| SharedBuffer {
                        buffer: buffer.clone(),
                        lsp_handle: None,
                    });

                let buffer = buffer.read(cx);
                response.buffers.push(proto::BufferVersion {
                    id: buffer_id.into(),
                    version: language::proto::serialize_version(&buffer.version),
                });

                let operations = buffer.serialize_ops(Some(remote_version), cx);
                let client = client.clone();
                if let Some(file) = buffer.file() {
                    client
                        .send(proto::UpdateBufferFile {
                            project_id,
                            buffer_id: buffer_id.into(),
                            file: Some(file.to_proto(cx)),
                        })
                        .log_err();
                }

                // TODO(max): do something
                // client
                //     .send(proto::UpdateStagedText {
                //         project_id,
                //         buffer_id: buffer_id.into(),
                //         diff_base: buffer.diff_base().map(ToString::to_string),
                //     })
                //     .log_err();

                client
                    .send(proto::BufferReloaded {
                        project_id,
                        buffer_id: buffer_id.into(),
                        version: language::proto::serialize_version(buffer.saved_version()),
                        mtime: buffer.saved_mtime().map(|time| time.into()),
                        line_ending: language::proto::serialize_line_ending(buffer.line_ending())
                            as i32,
                    })
                    .log_err();

                cx.background_spawn(
                    async move {
                        let operations = operations.await;
                        for chunk in split_operations(operations) {
                            client
                                .request(proto::UpdateBuffer {
                                    project_id,
                                    buffer_id: buffer_id.into(),
                                    operations: chunk,
                                })
                                .await?;
                        }
                        anyhow::Ok(())
                    }
                    .log_err(),
                )
                .detach();
            }
        }
        Ok(response)
    }

    pub fn handle_create_buffer_for_peer(
        &mut self,
        envelope: TypedEnvelope<proto::CreateBufferForPeer>,
        replica_id: u16,
        capability: Capability,
        cx: &mut Context<Self>,
    ) -> Result<()> {
        let Some(remote) = self.as_remote_mut() else {
            return Err(anyhow!("buffer store is not a remote"));
        };

        if let Some(buffer) =
            remote.handle_create_buffer_for_peer(envelope, replica_id, capability, cx)?
        {
            self.add_buffer(buffer, cx)?;
        }

        Ok(())
    }

    pub async fn handle_update_buffer_file(
        this: Entity<Self>,
        envelope: TypedEnvelope<proto::UpdateBufferFile>,
        mut cx: AsyncApp,
    ) -> Result<()> {
        let buffer_id = envelope.payload.buffer_id;
        let buffer_id = BufferId::new(buffer_id)?;

        this.update(&mut cx, |this, cx| {
            let payload = envelope.payload.clone();
            if let Some(buffer) = this.get_possibly_incomplete(buffer_id) {
                let file = payload.file.ok_or_else(|| anyhow!("invalid file"))?;
                let worktree = this
                    .worktree_store
                    .read(cx)
                    .worktree_for_id(WorktreeId::from_proto(file.worktree_id), cx)
                    .ok_or_else(|| anyhow!("no such worktree"))?;
                let file = File::from_proto(file, worktree, cx)?;
                let old_file = buffer.update(cx, |buffer, cx| {
                    let old_file = buffer.file().cloned();
                    let new_path = file.path.clone();
                    buffer.file_updated(Arc::new(file), cx);
                    if old_file
                        .as_ref()
                        .map_or(true, |old| *old.path() != new_path)
                    {
                        Some(old_file)
                    } else {
                        None
                    }
                });
                if let Some(old_file) = old_file {
                    cx.emit(BufferStoreEvent::BufferChangedFilePath { buffer, old_file });
                }
            }
            if let Some((downstream_client, project_id)) = this.downstream_client.as_ref() {
                downstream_client
                    .send(proto::UpdateBufferFile {
                        project_id: *project_id,
                        buffer_id: buffer_id.into(),
                        file: envelope.payload.file,
                    })
                    .log_err();
            }
            Ok(())
        })?
    }

    pub async fn handle_save_buffer(
        this: Entity<Self>,
        envelope: TypedEnvelope<proto::SaveBuffer>,
        mut cx: AsyncApp,
    ) -> Result<proto::BufferSaved> {
        let buffer_id = BufferId::new(envelope.payload.buffer_id)?;
        let (buffer, project_id) = this.update(&mut cx, |this, _| {
            anyhow::Ok((
                this.get_existing(buffer_id)?,
                this.downstream_client
                    .as_ref()
                    .map(|(_, project_id)| *project_id)
                    .context("project is not shared")?,
            ))
        })??;
        buffer
            .update(&mut cx, |buffer, _| {
                buffer.wait_for_version(deserialize_version(&envelope.payload.version))
            })?
            .await?;
        let buffer_id = buffer.update(&mut cx, |buffer, _| buffer.remote_id())?;

        if let Some(new_path) = envelope.payload.new_path {
            let new_path = ProjectPath::from_proto(new_path);
            this.update(&mut cx, |this, cx| {
                this.save_buffer_as(buffer.clone(), new_path, cx)
            })?
            .await?;
        } else {
            this.update(&mut cx, |this, cx| this.save_buffer(buffer.clone(), cx))?
                .await?;
        }

        buffer.update(&mut cx, |buffer, _| proto::BufferSaved {
            project_id,
            buffer_id: buffer_id.into(),
            version: serialize_version(buffer.saved_version()),
            mtime: buffer.saved_mtime().map(|time| time.into()),
        })
    }

    pub async fn handle_close_buffer(
        this: Entity<Self>,
        envelope: TypedEnvelope<proto::CloseBuffer>,
        mut cx: AsyncApp,
    ) -> Result<()> {
        let peer_id = envelope.sender_id;
        let buffer_id = BufferId::new(envelope.payload.buffer_id)?;
        this.update(&mut cx, |this, cx| {
            if let Some(shared) = this.shared_buffers.get_mut(&peer_id) {
                if shared.remove(&buffer_id).is_some() {
                    cx.emit(BufferStoreEvent::SharedBufferClosed(peer_id, buffer_id));
                    if shared.is_empty() {
                        this.shared_buffers.remove(&peer_id);
                    }
                    return;
                }
            }
            debug_panic!(
                "peer_id {} closed buffer_id {} which was either not open or already closed",
                peer_id,
                buffer_id
            )
        })
    }

    pub async fn handle_buffer_saved(
        this: Entity<Self>,
        envelope: TypedEnvelope<proto::BufferSaved>,
        mut cx: AsyncApp,
    ) -> Result<()> {
        let buffer_id = BufferId::new(envelope.payload.buffer_id)?;
        let version = deserialize_version(&envelope.payload.version);
        let mtime = envelope.payload.mtime.clone().map(|time| time.into());
        this.update(&mut cx, move |this, cx| {
            if let Some(buffer) = this.get_possibly_incomplete(buffer_id) {
                buffer.update(cx, |buffer, cx| {
                    buffer.did_save(version, mtime, cx);
                });
            }

            if let Some((downstream_client, project_id)) = this.downstream_client.as_ref() {
                downstream_client
                    .send(proto::BufferSaved {
                        project_id: *project_id,
                        buffer_id: buffer_id.into(),
                        mtime: envelope.payload.mtime,
                        version: envelope.payload.version,
                    })
                    .log_err();
            }
        })
    }

    pub async fn handle_buffer_reloaded(
        this: Entity<Self>,
        envelope: TypedEnvelope<proto::BufferReloaded>,
        mut cx: AsyncApp,
    ) -> Result<()> {
        let buffer_id = BufferId::new(envelope.payload.buffer_id)?;
        let version = deserialize_version(&envelope.payload.version);
        let mtime = envelope.payload.mtime.clone().map(|time| time.into());
        let line_ending = deserialize_line_ending(
            proto::LineEnding::from_i32(envelope.payload.line_ending)
                .ok_or_else(|| anyhow!("missing line ending"))?,
        );
        this.update(&mut cx, |this, cx| {
            if let Some(buffer) = this.get_possibly_incomplete(buffer_id) {
                buffer.update(cx, |buffer, cx| {
                    buffer.did_reload(version, line_ending, mtime, cx);
                });
            }

            if let Some((downstream_client, project_id)) = this.downstream_client.as_ref() {
                downstream_client
                    .send(proto::BufferReloaded {
                        project_id: *project_id,
                        buffer_id: buffer_id.into(),
                        mtime: envelope.payload.mtime,
                        version: envelope.payload.version,
                        line_ending: envelope.payload.line_ending,
                    })
                    .log_err();
            }
        })
    }

    pub async fn handle_blame_buffer(
        this: Entity<Self>,
        envelope: TypedEnvelope<proto::BlameBuffer>,
        mut cx: AsyncApp,
    ) -> Result<proto::BlameBufferResponse> {
        let buffer_id = BufferId::new(envelope.payload.buffer_id)?;
        let version = deserialize_version(&envelope.payload.version);
        let buffer = this.read_with(&cx, |this, _| this.get_existing(buffer_id))??;
        buffer
            .update(&mut cx, |buffer, _| {
                buffer.wait_for_version(version.clone())
            })?
            .await?;
        let blame = this
            .update(&mut cx, |this, cx| {
                this.blame_buffer(&buffer, Some(version), cx)
            })?
            .await?;
        Ok(serialize_blame_buffer_response(blame))
    }

    pub async fn handle_get_permalink_to_line(
        this: Entity<Self>,
        envelope: TypedEnvelope<proto::GetPermalinkToLine>,
        mut cx: AsyncApp,
    ) -> Result<proto::GetPermalinkToLineResponse> {
        let buffer_id = BufferId::new(envelope.payload.buffer_id)?;
        // let version = deserialize_version(&envelope.payload.version);
        let selection = {
            let proto_selection = envelope
                .payload
                .selection
                .context("no selection to get permalink for defined")?;
            proto_selection.start as u32..proto_selection.end as u32
        };
        let buffer = this.read_with(&cx, |this, _| this.get_existing(buffer_id))??;
        let permalink = this
            .update(&mut cx, |this, cx| {
                this.get_permalink_to_line(&buffer, selection, cx)
            })?
            .await?;
        Ok(proto::GetPermalinkToLineResponse {
            permalink: permalink.to_string(),
        })
    }

    pub fn reload_buffers(
        &self,
        buffers: HashSet<Entity<Buffer>>,
        push_to_history: bool,
        cx: &mut Context<Self>,
    ) -> Task<Result<ProjectTransaction>> {
        if buffers.is_empty() {
            return Task::ready(Ok(ProjectTransaction::default()));
        }
        match &self.state {
            BufferStoreState::Local(this) => this.reload_buffers(buffers, push_to_history, cx),
            BufferStoreState::Remote(this) => this.reload_buffers(buffers, push_to_history, cx),
        }
    }

    async fn handle_reload_buffers(
        this: Entity<Self>,
        envelope: TypedEnvelope<proto::ReloadBuffers>,
        mut cx: AsyncApp,
    ) -> Result<proto::ReloadBuffersResponse> {
        let sender_id = envelope.original_sender_id().unwrap_or_default();
        let reload = this.update(&mut cx, |this, cx| {
            let mut buffers = HashSet::default();
            for buffer_id in &envelope.payload.buffer_ids {
                let buffer_id = BufferId::new(*buffer_id)?;
                buffers.insert(this.get_existing(buffer_id)?);
            }
            Ok::<_, anyhow::Error>(this.reload_buffers(buffers, false, cx))
        })??;

        let project_transaction = reload.await?;
        let project_transaction = this.update(&mut cx, |this, cx| {
            this.serialize_project_transaction_for_peer(project_transaction, sender_id, cx)
        })?;
        Ok(proto::ReloadBuffersResponse {
            transaction: Some(project_transaction),
        })
    }

    pub fn create_buffer_for_peer(
        &mut self,
        buffer: &Entity<Buffer>,
        peer_id: proto::PeerId,
        cx: &mut Context<Self>,
    ) -> Task<Result<()>> {
        let buffer_id = buffer.read(cx).remote_id();
        let shared_buffers = self.shared_buffers.entry(peer_id).or_default();
        if shared_buffers.contains_key(&buffer_id) {
            return Task::ready(Ok(()));
        }
        shared_buffers.insert(
            buffer_id,
            SharedBuffer {
                buffer: buffer.clone(),
                lsp_handle: None,
            },
        );

        let Some((client, project_id)) = self.downstream_client.clone() else {
            return Task::ready(Ok(()));
        };

        cx.spawn(async move |this, cx| {
            let Some(buffer) = this.update(cx, |this, _| this.get(buffer_id))? else {
                return anyhow::Ok(());
            };

            let operations = buffer.update(cx, |b, cx| b.serialize_ops(None, cx))?;
            let operations = operations.await;
            let state = buffer.update(cx, |buffer, cx| buffer.to_proto(cx))?;

            let initial_state = proto::CreateBufferForPeer {
                project_id,
                peer_id: Some(peer_id),
                variant: Some(proto::create_buffer_for_peer::Variant::State(state)),
            };

            if client.send(initial_state).log_err().is_some() {
                let client = client.clone();
                cx.background_spawn(async move {
                    let mut chunks = split_operations(operations).peekable();
                    while let Some(chunk) = chunks.next() {
                        let is_last = chunks.peek().is_none();
                        client.send(proto::CreateBufferForPeer {
                            project_id,
                            peer_id: Some(peer_id),
                            variant: Some(proto::create_buffer_for_peer::Variant::Chunk(
                                proto::BufferChunk {
                                    buffer_id: buffer_id.into(),
                                    operations: chunk,
                                    is_last,
                                },
                            )),
                        })?;
                    }
                    anyhow::Ok(())
                })
                .await
                .log_err();
            }
            Ok(())
        })
    }

    pub fn forget_shared_buffers(&mut self) {
        self.shared_buffers.clear();
    }

    pub fn forget_shared_buffers_for(&mut self, peer_id: &proto::PeerId) {
        self.shared_buffers.remove(peer_id);
    }

    pub fn update_peer_id(&mut self, old_peer_id: &proto::PeerId, new_peer_id: proto::PeerId) {
        if let Some(buffers) = self.shared_buffers.remove(old_peer_id) {
            self.shared_buffers.insert(new_peer_id, buffers);
        }
    }

    pub fn has_shared_buffers(&self) -> bool {
        !self.shared_buffers.is_empty()
    }

    pub fn create_local_buffer(
        &mut self,
        text: &str,
        language: Option<Arc<Language>>,
        cx: &mut Context<Self>,
    ) -> Entity<Buffer> {
        let buffer = cx.new(|cx| {
            Buffer::local(text, cx)
                .with_language(language.unwrap_or_else(|| language::PLAIN_TEXT.clone()), cx)
        });

        self.add_buffer(buffer.clone(), cx).log_err();
        let buffer_id = buffer.read(cx).remote_id();

        let this = self
            .as_local_mut()
            .expect("local-only method called in a non-local context");
        if let Some(file) = File::from_dyn(buffer.read(cx).file()) {
            this.local_buffer_ids_by_path.insert(
                ProjectPath {
                    worktree_id: file.worktree_id(cx),
                    path: file.path.clone(),
                },
                buffer_id,
            );

            if let Some(entry_id) = file.entry_id {
                this.local_buffer_ids_by_entry_id
                    .insert(entry_id, buffer_id);
            }
        }
        buffer
    }

    pub fn deserialize_project_transaction(
        &mut self,
        message: proto::ProjectTransaction,
        push_to_history: bool,
        cx: &mut Context<Self>,
    ) -> Task<Result<ProjectTransaction>> {
        if let Some(this) = self.as_remote_mut() {
            this.deserialize_project_transaction(message, push_to_history, cx)
        } else {
            debug_panic!("not a remote buffer store");
            Task::ready(Err(anyhow!("not a remote buffer store")))
        }
    }

    pub fn wait_for_remote_buffer(
        &mut self,
        id: BufferId,
        cx: &mut Context<BufferStore>,
    ) -> Task<Result<Entity<Buffer>>> {
        if let Some(this) = self.as_remote_mut() {
            this.wait_for_remote_buffer(id, cx)
        } else {
            debug_panic!("not a remote buffer store");
            Task::ready(Err(anyhow!("not a remote buffer store")))
        }
    }

    pub fn serialize_project_transaction_for_peer(
        &mut self,
        project_transaction: ProjectTransaction,
        peer_id: proto::PeerId,
        cx: &mut Context<Self>,
    ) -> proto::ProjectTransaction {
        let mut serialized_transaction = proto::ProjectTransaction {
            buffer_ids: Default::default(),
            transactions: Default::default(),
        };
        for (buffer, transaction) in project_transaction.0 {
            self.create_buffer_for_peer(&buffer, peer_id, cx)
                .detach_and_log_err(cx);
            serialized_transaction
                .buffer_ids
                .push(buffer.read(cx).remote_id().into());
            serialized_transaction
                .transactions
                .push(language::proto::serialize_transaction(&transaction));
        }
        serialized_transaction
    }
}

impl OpenBuffer {
    fn upgrade(&self) -> Option<Entity<Buffer>> {
        match self {
            OpenBuffer::Complete { buffer, .. } => buffer.upgrade(),
            OpenBuffer::Operations(_) => None,
        }
    }
}

fn is_not_found_error(error: &anyhow::Error) -> bool {
    error
        .root_cause()
        .downcast_ref::<io::Error>()
        .is_some_and(|err| err.kind() == io::ErrorKind::NotFound)
}

fn serialize_blame_buffer_response(blame: Option<git::blame::Blame>) -> proto::BlameBufferResponse {
    let Some(blame) = blame else {
        return proto::BlameBufferResponse {
            blame_response: None,
        };
    };

    let entries = blame
        .entries
        .into_iter()
        .map(|entry| proto::BlameEntry {
            sha: entry.sha.as_bytes().into(),
            start_line: entry.range.start,
            end_line: entry.range.end,
            original_line_number: entry.original_line_number,
            author: entry.author.clone(),
            author_mail: entry.author_mail.clone(),
            author_time: entry.author_time,
            author_tz: entry.author_tz.clone(),
            committer: entry.committer_name.clone(),
            committer_mail: entry.committer_email.clone(),
            committer_time: entry.committer_time,
            committer_tz: entry.committer_tz.clone(),
            summary: entry.summary.clone(),
            previous: entry.previous.clone(),
            filename: entry.filename.clone(),
        })
        .collect::<Vec<_>>();

    let messages = blame
        .messages
        .into_iter()
        .map(|(oid, message)| proto::CommitMessage {
            oid: oid.as_bytes().into(),
            message,
        })
        .collect::<Vec<_>>();

    proto::BlameBufferResponse {
        blame_response: Some(proto::blame_buffer_response::BlameResponse {
            entries,
            messages,
            remote_url: blame.remote_url,
        }),
    }
}

fn deserialize_blame_buffer_response(
    response: proto::BlameBufferResponse,
) -> Option<git::blame::Blame> {
    let response = response.blame_response?;
    let entries = response
        .entries
        .into_iter()
        .filter_map(|entry| {
            Some(git::blame::BlameEntry {
                sha: git::Oid::from_bytes(&entry.sha).ok()?,
                range: entry.start_line..entry.end_line,
                original_line_number: entry.original_line_number,
                committer_name: entry.committer,
                committer_time: entry.committer_time,
                committer_tz: entry.committer_tz,
                committer_email: entry.committer_mail,
                author: entry.author,
                author_mail: entry.author_mail,
                author_time: entry.author_time,
                author_tz: entry.author_tz,
                summary: entry.summary,
                previous: entry.previous,
                filename: entry.filename,
            })
        })
        .collect::<Vec<_>>();

    let messages = response
        .messages
        .into_iter()
        .filter_map(|message| Some((git::Oid::from_bytes(&message.oid).ok()?, message.message)))
        .collect::<HashMap<_, _>>();

    Some(Blame {
        entries,
        messages,
        remote_url: response.remote_url,
    })
}

fn get_permalink_in_rust_registry_src(
    provider_registry: Arc<GitHostingProviderRegistry>,
    path: PathBuf,
    selection: Range<u32>,
) -> Result<url::Url> {
    #[derive(Deserialize)]
    struct CargoVcsGit {
        sha1: String,
    }

    #[derive(Deserialize)]
    struct CargoVcsInfo {
        git: CargoVcsGit,
        path_in_vcs: String,
    }

    #[derive(Deserialize)]
    struct CargoPackage {
        repository: String,
    }

    #[derive(Deserialize)]
    struct CargoToml {
        package: CargoPackage,
    }

    let Some((dir, cargo_vcs_info_json)) = path.ancestors().skip(1).find_map(|dir| {
        let json = std::fs::read_to_string(dir.join(".cargo_vcs_info.json")).ok()?;
        Some((dir, json))
    }) else {
        bail!("No .cargo_vcs_info.json found in parent directories")
    };
    let cargo_vcs_info = serde_json::from_str::<CargoVcsInfo>(&cargo_vcs_info_json)?;
    let cargo_toml = std::fs::read_to_string(dir.join("Cargo.toml"))?;
    let manifest = toml::from_str::<CargoToml>(&cargo_toml)?;
    let (provider, remote) = parse_git_remote_url(provider_registry, &manifest.package.repository)
        .ok_or_else(|| anyhow!("Failed to parse package.repository field of manifest"))?;
    let path = PathBuf::from(cargo_vcs_info.path_in_vcs).join(path.strip_prefix(dir).unwrap());
    let permalink = provider.build_permalink(
        remote,
        BuildPermalinkParams {
            sha: &cargo_vcs_info.git.sha1,
            path: &path.to_string_lossy(),
            selection: Some(selection),
        },
    );
    Ok(permalink)
}<|MERGE_RESOLUTION|>--- conflicted
+++ resolved
@@ -56,237 +56,6 @@
     lsp_handle: Option<OpenLspBufferHandle>,
 }
 
-<<<<<<< HEAD
-#[derive(Default)]
-struct BufferDiffState {
-    unstaged_diff: Option<WeakEntity<BufferDiff>>,
-    uncommitted_diff: Option<WeakEntity<BufferDiff>>,
-    recalculate_diff_task: Option<Task<Result<()>>>,
-    language: Option<Arc<Language>>,
-    language_registry: Option<Arc<LanguageRegistry>>,
-    diff_updated_futures: Vec<oneshot::Sender<()>>,
-
-    head_text: Option<Arc<String>>,
-    index_text: Option<Arc<String>>,
-    head_changed: bool,
-    index_changed: bool,
-    language_changed: bool,
-}
-
-#[derive(Clone, Debug)]
-enum DiffBasesChange {
-    SetIndex(Option<String>),
-    SetHead(Option<String>),
-    SetEach {
-        index: Option<String>,
-        head: Option<String>,
-    },
-    SetBoth(Option<String>),
-}
-
-impl BufferDiffState {
-    fn buffer_language_changed(&mut self, buffer: Entity<Buffer>, cx: &mut Context<Self>) {
-        self.language = buffer.read(cx).language().cloned();
-        self.language_changed = true;
-        let _ = self.recalculate_diffs(buffer.read(cx).text_snapshot(), cx);
-    }
-
-    fn unstaged_diff(&self) -> Option<Entity<BufferDiff>> {
-        self.unstaged_diff.as_ref().and_then(|set| set.upgrade())
-    }
-
-    fn uncommitted_diff(&self) -> Option<Entity<BufferDiff>> {
-        self.uncommitted_diff.as_ref().and_then(|set| set.upgrade())
-    }
-
-    fn handle_base_texts_updated(
-        &mut self,
-        buffer: text::BufferSnapshot,
-        message: proto::UpdateDiffBases,
-        cx: &mut Context<Self>,
-    ) {
-        use proto::update_diff_bases::Mode;
-
-        let Some(mode) = Mode::from_i32(message.mode) else {
-            return;
-        };
-
-        let diff_bases_change = match mode {
-            Mode::HeadOnly => DiffBasesChange::SetHead(message.committed_text),
-            Mode::IndexOnly => DiffBasesChange::SetIndex(message.staged_text),
-            Mode::IndexMatchesHead => DiffBasesChange::SetBoth(message.committed_text),
-            Mode::IndexAndHead => DiffBasesChange::SetEach {
-                index: message.staged_text,
-                head: message.committed_text,
-            },
-        };
-
-        let _ = self.diff_bases_changed(buffer, diff_bases_change, cx);
-    }
-
-    pub fn wait_for_recalculation(&mut self) -> Option<oneshot::Receiver<()>> {
-        if self.diff_updated_futures.is_empty() {
-            return None;
-        }
-        let (tx, rx) = oneshot::channel();
-        self.diff_updated_futures.push(tx);
-        Some(rx)
-    }
-
-    fn diff_bases_changed(
-        &mut self,
-        buffer: text::BufferSnapshot,
-        diff_bases_change: DiffBasesChange,
-        cx: &mut Context<Self>,
-    ) -> oneshot::Receiver<()> {
-        match diff_bases_change {
-            DiffBasesChange::SetIndex(index) => {
-                self.index_text = index.map(|mut index| {
-                    text::LineEnding::normalize(&mut index);
-                    Arc::new(index)
-                });
-                self.index_changed = true;
-            }
-            DiffBasesChange::SetHead(head) => {
-                self.head_text = head.map(|mut head| {
-                    text::LineEnding::normalize(&mut head);
-                    Arc::new(head)
-                });
-                self.head_changed = true;
-            }
-            DiffBasesChange::SetBoth(text) => {
-                let text = text.map(|mut text| {
-                    text::LineEnding::normalize(&mut text);
-                    Arc::new(text)
-                });
-                self.head_text = text.clone();
-                self.index_text = text;
-                self.head_changed = true;
-                self.index_changed = true;
-            }
-            DiffBasesChange::SetEach { index, head } => {
-                self.index_text = index.map(|mut index| {
-                    text::LineEnding::normalize(&mut index);
-                    Arc::new(index)
-                });
-                self.index_changed = true;
-                self.head_text = head.map(|mut head| {
-                    text::LineEnding::normalize(&mut head);
-                    Arc::new(head)
-                });
-                self.head_changed = true;
-            }
-        }
-
-        self.recalculate_diffs(buffer, cx)
-    }
-
-    fn recalculate_diffs(
-        &mut self,
-        buffer: text::BufferSnapshot,
-        cx: &mut Context<Self>,
-    ) -> oneshot::Receiver<()> {
-        log::debug!("recalculate diffs");
-        let (tx, rx) = oneshot::channel();
-        self.diff_updated_futures.push(tx);
-
-        let language = self.language.clone();
-        let language_registry = self.language_registry.clone();
-        let unstaged_diff = self.unstaged_diff();
-        let uncommitted_diff = self.uncommitted_diff();
-        let head = self.head_text.clone();
-        let index = self.index_text.clone();
-        let index_changed = self.index_changed;
-        let head_changed = self.head_changed;
-        let language_changed = self.language_changed;
-        let index_matches_head = match (self.index_text.as_ref(), self.head_text.as_ref()) {
-            (Some(index), Some(head)) => Arc::ptr_eq(index, head),
-            (None, None) => true,
-            _ => false,
-        };
-        self.recalculate_diff_task = Some(cx.spawn(async move |this, cx| {
-            let mut new_unstaged_diff = None;
-            if let Some(unstaged_diff) = &unstaged_diff {
-                new_unstaged_diff = Some(
-                    BufferDiff::update_diff(
-                        unstaged_diff.clone(),
-                        buffer.clone(),
-                        index,
-                        index_changed,
-                        language_changed,
-                        language.clone(),
-                        language_registry.clone(),
-                        cx,
-                    )
-                    .await?,
-                );
-            }
-
-            let mut new_uncommitted_diff = None;
-            if let Some(uncommitted_diff) = &uncommitted_diff {
-                new_uncommitted_diff = if index_matches_head {
-                    new_unstaged_diff.clone()
-                } else {
-                    Some(
-                        BufferDiff::update_diff(
-                            uncommitted_diff.clone(),
-                            buffer.clone(),
-                            head,
-                            head_changed,
-                            language_changed,
-                            language.clone(),
-                            language_registry.clone(),
-                            cx,
-                        )
-                        .await?,
-                    )
-                }
-            }
-
-            let unstaged_changed_range = if let Some((unstaged_diff, new_unstaged_diff)) =
-                unstaged_diff.as_ref().zip(new_unstaged_diff.clone())
-            {
-                unstaged_diff.update(cx, |diff, cx| {
-                    diff.set_snapshot(&buffer, new_unstaged_diff, language_changed, None, cx)
-                })?
-            } else {
-                None
-            };
-
-            if let Some((uncommitted_diff, new_uncommitted_diff)) =
-                uncommitted_diff.as_ref().zip(new_uncommitted_diff.clone())
-            {
-                uncommitted_diff.update(cx, |uncommitted_diff, cx| {
-                    uncommitted_diff.set_snapshot(
-                        &buffer,
-                        new_uncommitted_diff,
-                        language_changed,
-                        unstaged_changed_range,
-                        cx,
-                    );
-                })?;
-            }
-
-            if let Some(this) = this.upgrade() {
-                this.update(cx, |this, _| {
-                    this.index_changed = false;
-                    this.head_changed = false;
-                    this.language_changed = false;
-                    for tx in this.diff_updated_futures.drain(..) {
-                        tx.send(()).ok();
-                    }
-                })?;
-            }
-
-            Ok(())
-        }));
-
-        rx
-    }
-}
-
-=======
->>>>>>> 68a57287
 enum BufferStoreState {
     Local(LocalBufferStore),
     Remote(RemoteBufferStore),
@@ -689,173 +458,6 @@
         }
     }
 
-<<<<<<< HEAD
-    fn local_worktree_git_repos_changed(
-        this: &mut BufferStore,
-        worktree_handle: Entity<Worktree>,
-        changed_repos: &UpdatedGitRepositoriesSet,
-        cx: &mut Context<BufferStore>,
-    ) {
-        debug_assert!(worktree_handle.read(cx).is_local());
-
-        let mut diff_state_updates = Vec::new();
-        for buffer in this.opened_buffers.values() {
-            let OpenBuffer::Complete { buffer, diff_state } = buffer else {
-                continue;
-            };
-            let Some(buffer) = buffer.upgrade() else {
-                continue;
-            };
-            let Some(file) = File::from_dyn(buffer.read(cx).file()) else {
-                continue;
-            };
-            if file.worktree != worktree_handle {
-                continue;
-            }
-            let diff_state = diff_state.read(cx);
-            if changed_repos
-                .iter()
-                .any(|(work_dir, _)| file.path.starts_with(work_dir))
-            {
-                let has_unstaged_diff = diff_state
-                    .unstaged_diff
-                    .as_ref()
-                    .is_some_and(|diff| diff.is_upgradable());
-                let has_uncommitted_diff = diff_state
-                    .uncommitted_diff
-                    .as_ref()
-                    .is_some_and(|set| set.is_upgradable());
-                diff_state_updates.push((
-                    buffer,
-                    file.path.clone(),
-                    has_unstaged_diff.then(|| diff_state.index_text.clone()),
-                    has_uncommitted_diff.then(|| diff_state.head_text.clone()),
-                ));
-            }
-        }
-
-        if diff_state_updates.is_empty() {
-            return;
-        }
-
-        cx.spawn(async move |this, cx| {
-            let snapshot =
-                worktree_handle.update(cx, |tree, _| tree.as_local().unwrap().snapshot())?;
-            let diff_bases_changes_by_buffer = cx
-                .spawn(async move |cx| {
-                    let mut results = Vec::new();
-                    for (buffer, path, current_index_text, current_head_text) in diff_state_updates
-                    {
-                        let Some(local_repo) = snapshot.local_repo_for_path(&path) else {
-                            continue;
-                        };
-                        let Some(relative_path) = local_repo.relativize(&path).ok() else {
-                            continue;
-                        };
-                        let index_text = if current_index_text.is_some() {
-                            local_repo
-                                .repo()
-                                .load_index_text(relative_path.clone(), cx.clone())
-                                .await
-                        } else {
-                            None
-                        };
-                        let head_text = if current_head_text.is_some() {
-                            local_repo
-                                .repo()
-                                .load_committed_text(relative_path, cx.clone())
-                                .await
-                        } else {
-                            None
-                        };
-
-                        // Avoid triggering a diff update if the base text has not changed.
-                        if let Some((current_index, current_head)) =
-                            current_index_text.as_ref().zip(current_head_text.as_ref())
-                        {
-                            if current_index.as_deref() == index_text.as_ref()
-                                && current_head.as_deref() == head_text.as_ref()
-                            {
-                                continue;
-                            }
-                        }
-
-                        let diff_bases_change =
-                            match (current_index_text.is_some(), current_head_text.is_some()) {
-                                (true, true) => Some(if index_text == head_text {
-                                    DiffBasesChange::SetBoth(head_text)
-                                } else {
-                                    DiffBasesChange::SetEach {
-                                        index: index_text,
-                                        head: head_text,
-                                    }
-                                }),
-                                (true, false) => Some(DiffBasesChange::SetIndex(index_text)),
-                                (false, true) => Some(DiffBasesChange::SetHead(head_text)),
-                                (false, false) => None,
-                            };
-
-                        results.push((buffer, diff_bases_change))
-                    }
-
-                    results
-                })
-                .await;
-
-            this.update(cx, |this, cx| {
-                for (buffer, diff_bases_change) in diff_bases_changes_by_buffer {
-                    let Some(OpenBuffer::Complete { diff_state, .. }) =
-                        this.opened_buffers.get_mut(&buffer.read(cx).remote_id())
-                    else {
-                        continue;
-                    };
-                    let Some(diff_bases_change) = diff_bases_change else {
-                        continue;
-                    };
-
-                    diff_state.update(cx, |diff_state, cx| {
-                        use proto::update_diff_bases::Mode;
-
-                        let buffer = buffer.read(cx);
-                        if let Some((client, project_id)) = this.downstream_client.as_ref() {
-                            let buffer_id = buffer.remote_id().to_proto();
-                            let (staged_text, committed_text, mode) = match diff_bases_change
-                                .clone()
-                            {
-                                DiffBasesChange::SetIndex(index) => (index, None, Mode::IndexOnly),
-                                DiffBasesChange::SetHead(head) => (None, head, Mode::HeadOnly),
-                                DiffBasesChange::SetEach { index, head } => {
-                                    (index, head, Mode::IndexAndHead)
-                                }
-                                DiffBasesChange::SetBoth(text) => {
-                                    (None, text, Mode::IndexMatchesHead)
-                                }
-                            };
-                            let message = proto::UpdateDiffBases {
-                                project_id: *project_id,
-                                buffer_id,
-                                staged_text,
-                                committed_text,
-                                mode: mode as i32,
-                            };
-
-                            client.send(message).log_err();
-                        }
-
-                        let _ = diff_state.diff_bases_changed(
-                            buffer.text_snapshot(),
-                            diff_bases_change,
-                            cx,
-                        );
-                    });
-                }
-            })
-        })
-        .detach_and_log_err(cx);
-    }
-
-=======
->>>>>>> 68a57287
     fn local_worktree_entry_changed(
         this: &mut BufferStore,
         entry_id: ProjectEntryId,
@@ -1260,11 +862,7 @@
                     .insert(
                         cx.spawn(async move |this, cx| {
                             let load_result = load_buffer.await;
-<<<<<<< HEAD
-                            this.update(cx, |this, _cx| {
-=======
                             this.update(&mut cx, |this, cx| {
->>>>>>> 68a57287
                                 // Record the fact that the buffer is no longer loading.
                                 this.loading_buffers.remove(&project_path);
 
@@ -1274,56 +872,8 @@
                                     project_path,
                                 });
 
-<<<<<<< HEAD
-    pub fn open_unstaged_diff(
-        &mut self,
-        buffer: Entity<Buffer>,
-        cx: &mut Context<Self>,
-    ) -> Task<Result<Entity<BufferDiff>>> {
-        let buffer_id = buffer.read(cx).remote_id();
-        if let Some(OpenBuffer::Complete { diff_state, .. }) = self.opened_buffers.get(&buffer_id) {
-            if let Some(unstaged_diff) = diff_state
-                .read(cx)
-                .unstaged_diff
-                .as_ref()
-                .and_then(|weak| weak.upgrade())
-            {
-                if let Some(task) =
-                    diff_state.update(cx, |diff_state, _| diff_state.wait_for_recalculation())
-                {
-                    return cx.background_executor().spawn(async move {
-                        task.await?;
-                        Ok(unstaged_diff)
-                    });
-                }
-                return Task::ready(Ok(unstaged_diff));
-            }
-        }
-
-        let task = match self.loading_diffs.entry((buffer_id, DiffKind::Unstaged)) {
-            hash_map::Entry::Occupied(e) => e.get().clone(),
-            hash_map::Entry::Vacant(entry) => {
-                let staged_text = match &self.state {
-                    BufferStoreState::Local(this) => this.load_staged_text(&buffer, cx),
-                    BufferStoreState::Remote(this) => this.open_unstaged_diff(buffer_id, cx),
-                };
-
-                entry
-                    .insert(
-                        cx.spawn(async move |this, cx| {
-                            Self::open_diff_internal(
-                                this,
-                                DiffKind::Unstaged,
-                                staged_text.await.map(DiffBasesChange::SetIndex),
-                                buffer,
-                                cx,
-                            )
-                            .await
-                            .map_err(Arc::new)
-=======
                                 Ok(buffer)
                             })?
->>>>>>> 68a57287
                         })
                         .shared(),
                     )
@@ -1334,145 +884,6 @@
         cx.background_spawn(async move { task.await.map_err(|e| anyhow!("{e}")) })
     }
 
-<<<<<<< HEAD
-    pub fn open_uncommitted_diff(
-        &mut self,
-        buffer: Entity<Buffer>,
-        cx: &mut Context<Self>,
-    ) -> Task<Result<Entity<BufferDiff>>> {
-        let buffer_id = buffer.read(cx).remote_id();
-
-        if let Some(OpenBuffer::Complete { diff_state, .. }) = self.opened_buffers.get(&buffer_id) {
-            if let Some(uncommitted_diff) = diff_state
-                .read(cx)
-                .uncommitted_diff
-                .as_ref()
-                .and_then(|weak| weak.upgrade())
-            {
-                if let Some(task) =
-                    diff_state.update(cx, |diff_state, _| diff_state.wait_for_recalculation())
-                {
-                    return cx.background_executor().spawn(async move {
-                        task.await?;
-                        Ok(uncommitted_diff)
-                    });
-                }
-                return Task::ready(Ok(uncommitted_diff));
-            }
-        }
-
-        let task = match self.loading_diffs.entry((buffer_id, DiffKind::Uncommitted)) {
-            hash_map::Entry::Occupied(e) => e.get().clone(),
-            hash_map::Entry::Vacant(entry) => {
-                let changes = match &self.state {
-                    BufferStoreState::Local(this) => {
-                        let committed_text = this.load_committed_text(&buffer, cx);
-                        let staged_text = this.load_staged_text(&buffer, cx);
-                        cx.background_spawn(async move {
-                            let committed_text = committed_text.await?;
-                            let staged_text = staged_text.await?;
-                            let diff_bases_change = if committed_text == staged_text {
-                                DiffBasesChange::SetBoth(committed_text)
-                            } else {
-                                DiffBasesChange::SetEach {
-                                    index: staged_text,
-                                    head: committed_text,
-                                }
-                            };
-                            Ok(diff_bases_change)
-                        })
-                    }
-                    BufferStoreState::Remote(this) => this.open_uncommitted_diff(buffer_id, cx),
-                };
-
-                entry
-                    .insert(
-                        cx.spawn(async move |this, cx| {
-                            Self::open_diff_internal(
-                                this,
-                                DiffKind::Uncommitted,
-                                changes.await,
-                                buffer,
-                                cx,
-                            )
-                            .await
-                            .map_err(Arc::new)
-                        })
-                        .shared(),
-                    )
-                    .clone()
-            }
-        };
-
-        cx.background_spawn(async move { task.await.map_err(|e| anyhow!("{e}")) })
-    }
-
-    async fn open_diff_internal(
-        this: WeakEntity<Self>,
-        kind: DiffKind,
-        texts: Result<DiffBasesChange>,
-        buffer_entity: Entity<Buffer>,
-        cx: &mut AsyncApp,
-    ) -> Result<Entity<BufferDiff>> {
-        let diff_bases_change = match texts {
-            Err(e) => {
-                this.update(cx, |this, cx| {
-                    let buffer = buffer_entity.read(cx);
-                    let buffer_id = buffer.remote_id();
-                    this.loading_diffs.remove(&(buffer_id, kind));
-                })?;
-                return Err(e);
-            }
-            Ok(change) => change,
-        };
-
-        this.update(cx, |this, cx| {
-            let buffer = buffer_entity.read(cx);
-            let buffer_id = buffer.remote_id();
-            let language = buffer.language().cloned();
-            let language_registry = buffer.language_registry();
-            let text_snapshot = buffer.text_snapshot();
-            this.loading_diffs.remove(&(buffer_id, kind));
-
-            if let Some(OpenBuffer::Complete { diff_state, .. }) =
-                this.opened_buffers.get_mut(&buffer_id)
-            {
-                let diff = cx.new(|cx| BufferDiff::new(&text_snapshot, cx));
-                cx.emit(BufferStoreEvent::BufferDiffAdded(diff.clone()));
-                diff_state.update(cx, |diff_state, cx| {
-                    diff_state.language = language;
-                    diff_state.language_registry = language_registry;
-
-                    match kind {
-                        DiffKind::Unstaged => diff_state.unstaged_diff = Some(diff.downgrade()),
-                        DiffKind::Uncommitted => {
-                            let unstaged_diff = if let Some(diff) = diff_state.unstaged_diff() {
-                                diff
-                            } else {
-                                let unstaged_diff =
-                                    cx.new(|cx| BufferDiff::new(&text_snapshot, cx));
-                                diff_state.unstaged_diff = Some(unstaged_diff.downgrade());
-                                unstaged_diff
-                            };
-
-                            diff.update(cx, |diff, _| diff.set_secondary_diff(unstaged_diff));
-                            diff_state.uncommitted_diff = Some(diff.downgrade())
-                        }
-                    };
-
-                    let rx = diff_state.diff_bases_changed(text_snapshot, diff_bases_change, cx);
-
-                    Ok(async move {
-                        rx.await.ok();
-                        Ok(diff)
-                    })
-                })
-            } else {
-                Err(anyhow!("buffer was closed"))
-            }
-        })??
-        .await
-=======
     pub(crate) fn worktree_for_buffer(
         &self,
         buffer: &Entity<Buffer>,
@@ -1486,7 +897,6 @@
             .read(cx)
             .worktree_for_id(worktree_id, cx)?;
         Some((worktree, path))
->>>>>>> 68a57287
     }
 
     pub fn create_buffer(&mut self, cx: &mut Context<Self>) -> Task<Result<Entity<Buffer>>> {
