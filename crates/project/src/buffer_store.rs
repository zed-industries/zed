--- conflicted
+++ resolved
@@ -21,15 +21,9 @@
     AnyProtoClient, ErrorCode, ErrorExt as _, TypedEnvelope,
     proto::{self},
 };
-<<<<<<< HEAD
 
 use std::{io, sync::Arc, time::Instant};
-use text::BufferId;
-=======
-use smol::channel::Receiver;
-use std::{io, pin::pin, sync::Arc, time::Instant};
 use text::{BufferId, ReplicaId};
->>>>>>> 9a3c7945
 use util::{ResultExt as _, TryFutureExt, debug_panic, maybe, rel_path::RelPath};
 use worktree::{File, PathChange, ProjectEntryId, Worktree, WorktreeId};
 
