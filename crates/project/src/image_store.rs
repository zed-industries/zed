--- conflicted
+++ resolved
@@ -200,10 +200,6 @@
     ) -> Option<Task<gpui::Result<Model<Self>>>> {
         let path = path.clone();
         let project = project.clone();
-<<<<<<< HEAD
-        let ext = path
-            .path
-=======
 
         let worktree_abs_path = project
             .read(cx)
@@ -214,7 +210,6 @@
         // Resolve the file extension from either the worktree path (if it's a single file)
         // or from the project path's subpath.
         let ext = worktree_abs_path
->>>>>>> f6dabada
             .extension()
             .or_else(|| path.path.extension())
             .and_then(OsStr::to_str)
