--- conflicted
+++ resolved
@@ -323,10 +323,6 @@
                 };
             }
             while let Some(user_tasks_content) = user_tasks_file_rx.next().await {
-<<<<<<< HEAD
-                let Ok(()) = task_store.update(cx, |task_store, cx| {
-                    let result = task_store.update_user_tasks(None, Some(&user_tasks_content), cx);
-=======
                 let Ok(()) = task_store.update(&mut cx, |task_store, cx| {
                     let result = task_store.update_user_tasks(
                         None,
@@ -334,7 +330,6 @@
                         task_kind,
                         cx,
                     );
->>>>>>> 68a57287
                     if let Err(err) = &result {
                         log::error!("Failed to load user {:?} tasks: {err}", task_kind);
                         cx.emit(crate::Event::Toast {
