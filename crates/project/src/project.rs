--- conflicted
+++ resolved
@@ -8403,19 +8403,6 @@
         })
     }
 
-<<<<<<< HEAD
-    pub fn project_path_for_absolute_path(
-        &self,
-        abs_path: &Path,
-        cx: &AppContext,
-    ) -> Option<ProjectPath> {
-        self.find_local_worktree(abs_path, cx)
-            .map(|(worktree, relative_path)| ProjectPath {
-                worktree_id: worktree.read(cx).id(),
-                path: relative_path.into(),
-            })
-    }
-
     /// Attempts to find a `ProjectPath` corresponding to the given full path.
     ///
     /// This method iterates through all worktrees in the project, trying to match
@@ -8447,8 +8434,6 @@
         })
     }
 
-=======
->>>>>>> 87457f9a
     pub fn get_workspace_root(
         &self,
         project_path: &ProjectPath,
