--- conflicted
+++ resolved
@@ -82,11 +82,6 @@
 use std::{
     borrow::Cow,
     convert::TryInto,
-<<<<<<< HEAD
-    env,
-=======
-    ffi::OsStr,
->>>>>>> 3d175f68
     hash::Hash,
     ops::Range,
     path::{Component, Path, PathBuf},
@@ -100,14 +95,7 @@
 };
 use terminals::Terminals;
 use text::{Anchor, BufferId, LineEnding};
-<<<<<<< HEAD
-use util::{defer, maybe, parse_env_output, paths::compare_paths, ResultExt as _};
-=======
-use util::{
-    debug_panic, defer, maybe, merge_json_value_into, paths::compare_paths, post_inc, ResultExt,
-    TryFutureExt as _,
-};
->>>>>>> 3d175f68
+use util::{defer, maybe, paths::compare_paths, ResultExt as _};
 use worktree::{CreatedEntry, Snapshot, Traversal};
 use worktree_store::{WorktreeStore, WorktreeStoreEvent};
 
@@ -191,14 +179,9 @@
     dev_server_project_id: Option<client::DevServerProjectId>,
     search_history: SearchHistory,
     snippets: Model<SnippetProvider>,
-<<<<<<< HEAD
-    cached_shell_environments: HashMap<WorktreeId, HashMap<String, String>>,
     last_formatting_failure: Option<String>,
     buffers_being_formatted: HashSet<BufferId>,
-=======
-    yarn: Model<YarnPathStore>,
     environment: Model<ProjectEnvironment>,
->>>>>>> 3d175f68
 }
 
 #[derive(Default)]
@@ -648,7 +631,6 @@
         client.add_model_request_handler(LspStore::handle_inlay_hints);
         client.add_model_request_handler(LspStore::handle_get_project_symbols);
         client.add_model_request_handler(LspStore::handle_resolve_inlay_hint);
-        client.add_model_request_handler(LspStore::handle_get_project_symbols);
         client.add_model_request_handler(LspStore::handle_lsp_command::<GetCodeActions>);
         client.add_model_request_handler(LspStore::handle_lsp_command::<GetCompletions>);
         client.add_model_request_handler(LspStore::handle_lsp_command::<GetHover>);
@@ -692,11 +674,12 @@
             cx.subscribe(&buffer_store, Self::on_buffer_store_event)
                 .detach();
 
-<<<<<<< HEAD
+            let environment = ProjectEnvironment::new(env, cx);
             let lsp_store = cx.new_model(|cx| {
                 LspStore::new(
                     buffer_store.clone(),
                     worktree_store.clone(),
+                    Some(environment.clone()),
                     languages.clone(),
                     client.http_client(),
                     fs.clone(),
@@ -707,10 +690,6 @@
                 )
             });
             cx.subscribe(&lsp_store, Self::on_lsp_store_event).detach();
-=======
-            let yarn = YarnPathStore::new(fs.clone(), cx);
-            let environment = ProjectEnvironment::new(env, cx);
->>>>>>> 3d175f68
 
             Self {
                 buffer_ordered_messages_tx: tx,
@@ -861,6 +840,7 @@
             LspStore::new(
                 buffer_store.clone(),
                 worktree_store.clone(),
+                None,
                 languages.clone(),
                 client.http_client(),
                 fs.clone(),
@@ -1104,8 +1084,11 @@
             project.update(cx, |project, cx| {
                 // In tests we always populate the environment to be empty so we don't run the shell
                 let tree_id = tree.read(cx).id();
-                project.environment =
-                    ProjectEnvironment::test(&[(tree_id, HashMap::default())], cx);
+                let environment = ProjectEnvironment::test(&[(tree_id, HashMap::default())], cx);
+                project.environment = environment.clone();
+                project
+                    .lsp_store
+                    .update(cx, |lsp_store, _| lsp_store.set_environment(environment));
             });
 
             tree.update(cx, |tree, _| tree.as_local().unwrap().scan_complete())
@@ -2254,7 +2237,9 @@
             }
             return;
         }
-        self.cached_shell_environments.remove(&id_to_remove);
+        self.environment.update(cx, |environment, _| {
+            environment.remove_worktree_environment(id_to_remove);
+        });
         self.lsp_store.update(cx, |lsp_store, cx| {
             lsp_store.remove_worktree(id_to_remove, cx);
         });
@@ -2559,7 +2544,7 @@
             if worktree.read(cx).is_local() {
                 self.lsp_store.update(cx, |lsp_store, cx| {
                     lsp_store.start_language_servers(&worktree, new_language, cx);
-                })
+                });
             }
         }
     }
@@ -2609,29 +2594,11 @@
         })
     }
 
-<<<<<<< HEAD
     fn enqueue_buffer_ordered_message(&mut self, message: BufferOrderedMessage) -> Result<()> {
         self.buffer_ordered_messages_tx
             .unbounded_send(message)
             .map_err(|e| anyhow!(e))
     }
-=======
-        let stderr_capture = Arc::new(Mutex::new(Some(String::new())));
-        let lsp_adapter_delegate = ProjectLspAdapterDelegate::new(self, worktree_handle, cx);
-        let cli_environment = self.environment.read(cx).get_cli_environment();
-        let pending_server = match self.languages.create_pending_language_server(
-            stderr_capture.clone(),
-            language.clone(),
-            adapter.clone(),
-            Arc::clone(&worktree_path),
-            lsp_adapter_delegate.clone(),
-            cli_environment,
-            cx,
-        ) {
-            Some(pending_server) => pending_server,
-            None => return,
-        };
->>>>>>> 3d175f68
 
     pub fn language_server_statuses<'a>(
         &'a self,
@@ -4501,92 +4468,6 @@
     }
 
     pub fn remove_worktree(&mut self, id_to_remove: WorktreeId, cx: &mut ModelContext<Self>) {
-<<<<<<< HEAD
-=======
-        if let Some(dev_server_project_id) = self.dev_server_project_id {
-            let paths: Vec<String> = self
-                .visible_worktrees(cx)
-                .filter_map(|worktree| {
-                    if worktree.read(cx).id() == id_to_remove {
-                        None
-                    } else {
-                        Some(worktree.read(cx).abs_path().to_string_lossy().to_string())
-                    }
-                })
-                .collect();
-            if paths.len() > 0 {
-                let request = self.client.request(proto::UpdateDevServerProject {
-                    dev_server_project_id: dev_server_project_id.0,
-                    paths,
-                });
-                cx.background_executor()
-                    .spawn(request)
-                    .detach_and_log_err(cx);
-            }
-            return;
-        }
-        self.diagnostics.remove(&id_to_remove);
-        self.diagnostic_summaries.remove(&id_to_remove);
-        self.environment.update(cx, |environment, _| {
-            environment.remove_worktree_environment(id_to_remove);
-        });
-
-        let mut servers_to_remove = HashMap::default();
-        let mut servers_to_preserve = HashSet::default();
-        for ((worktree_id, server_name), &server_id) in &self.language_server_ids {
-            if worktree_id == &id_to_remove {
-                servers_to_remove.insert(server_id, server_name.clone());
-            } else {
-                servers_to_preserve.insert(server_id);
-            }
-        }
-        servers_to_remove.retain(|server_id, _| !servers_to_preserve.contains(server_id));
-        for (server_id_to_remove, server_name) in servers_to_remove {
-            self.language_server_ids
-                .remove(&(id_to_remove, server_name));
-            self.language_server_statuses.remove(&server_id_to_remove);
-            self.language_server_watched_paths
-                .remove(&server_id_to_remove);
-            self.last_workspace_edits_by_language_server
-                .remove(&server_id_to_remove);
-            self.language_servers.remove(&server_id_to_remove);
-            cx.emit(Event::LanguageServerRemoved(server_id_to_remove));
-        }
-
-        let mut prettier_instances_to_clean = FuturesUnordered::new();
-        if let Some(prettier_paths) = self.prettiers_per_worktree.remove(&id_to_remove) {
-            for path in prettier_paths.iter().flatten() {
-                if let Some(prettier_instance) = self.prettier_instances.remove(path) {
-                    prettier_instances_to_clean.push(async move {
-                        prettier_instance
-                            .server()
-                            .await
-                            .map(|server| server.server_id())
-                    });
-                }
-            }
-        }
-        cx.spawn(|project, mut cx| async move {
-            while let Some(prettier_server_id) = prettier_instances_to_clean.next().await {
-                if let Some(prettier_server_id) = prettier_server_id {
-                    project
-                        .update(&mut cx, |project, cx| {
-                            project
-                                .supplementary_language_servers
-                                .remove(&prettier_server_id);
-                            cx.emit(Event::LanguageServerRemoved(prettier_server_id));
-                        })
-                        .ok();
-                }
-            }
-        })
-        .detach();
-
-        self.task_inventory().update(cx, |inventory, _| {
-            inventory.remove_worktree_sources(id_to_remove);
-        });
-
->>>>>>> 3d175f68
         self.worktree_store.update(cx, |worktree_store, cx| {
             worktree_store.remove_worktree(id_to_remove, cx);
         });
@@ -6231,120 +6112,6 @@
     }
 }
 
-<<<<<<< HEAD
-=======
-pub struct ProjectLspAdapterDelegate {
-    project: WeakModel<Project>,
-    worktree: worktree::Snapshot,
-    fs: Arc<dyn Fs>,
-    http_client: Arc<dyn HttpClient>,
-    language_registry: Arc<LanguageRegistry>,
-    load_shell_env_task: Shared<Task<Option<HashMap<String, String>>>>,
-}
-
-impl ProjectLspAdapterDelegate {
-    pub fn new(
-        project: &Project,
-        worktree: &Model<Worktree>,
-        cx: &mut ModelContext<Project>,
-    ) -> Arc<Self> {
-        let worktree_id = worktree.read(cx).id();
-        let worktree_abs_path = worktree.read(cx).abs_path();
-        let load_shell_env_task = project.environment.update(cx, |env, cx| {
-            env.get_environment(Some(worktree_id), Some(worktree_abs_path), cx)
-        });
-
-        Arc::new(Self {
-            project: cx.weak_model(),
-            worktree: worktree.read(cx).snapshot(),
-            fs: project.fs.clone(),
-            http_client: project.client.http_client(),
-            language_registry: project.languages.clone(),
-            load_shell_env_task,
-        })
-    }
-}
-
-#[async_trait]
-impl LspAdapterDelegate for ProjectLspAdapterDelegate {
-    fn show_notification(&self, message: &str, cx: &mut AppContext) {
-        self.project
-            .update(cx, |_, cx| cx.emit(Event::Notification(message.to_owned())))
-            .ok();
-    }
-
-    fn http_client(&self) -> Arc<dyn HttpClient> {
-        self.http_client.clone()
-    }
-
-    fn worktree_id(&self) -> u64 {
-        self.worktree.id().to_proto()
-    }
-
-    fn worktree_root_path(&self) -> &Path {
-        self.worktree.abs_path().as_ref()
-    }
-
-    async fn shell_env(&self) -> HashMap<String, String> {
-        let task = self.load_shell_env_task.clone();
-        task.await.unwrap_or_default()
-    }
-
-    #[cfg(not(target_os = "windows"))]
-    async fn which(&self, command: &OsStr) -> Option<PathBuf> {
-        let worktree_abs_path = self.worktree.abs_path();
-        let shell_path = self.shell_env().await.get("PATH").cloned();
-        which::which_in(command, shell_path.as_ref(), &worktree_abs_path).ok()
-    }
-
-    #[cfg(target_os = "windows")]
-    async fn which(&self, command: &OsStr) -> Option<PathBuf> {
-        // todo(windows) Getting the shell env variables in a current directory on Windows is more complicated than other platforms
-        //               there isn't a 'default shell' necessarily. The closest would be the default profile on the windows terminal
-        //               SEE: https://learn.microsoft.com/en-us/windows/terminal/customize-settings/startup
-        which::which(command).ok()
-    }
-
-    fn update_status(
-        &self,
-        server_name: LanguageServerName,
-        status: language::LanguageServerBinaryStatus,
-    ) {
-        self.language_registry
-            .update_lsp_status(server_name, status);
-    }
-
-    async fn read_text_file(&self, path: PathBuf) -> Result<String> {
-        if self.worktree.entry_for_path(&path).is_none() {
-            return Err(anyhow!("no such path {path:?}"));
-        }
-        let path = self.worktree.absolutize(path.as_ref())?;
-        let content = self.fs.load(&path).await?;
-        Ok(content)
-    }
-}
-
-fn serialize_symbol(symbol: &Symbol) -> proto::Symbol {
-    proto::Symbol {
-        language_server_name: symbol.language_server_name.0.to_string(),
-        source_worktree_id: symbol.source_worktree_id.to_proto(),
-        worktree_id: symbol.path.worktree_id.to_proto(),
-        path: symbol.path.path.to_string_lossy().to_string(),
-        name: symbol.name.clone(),
-        kind: unsafe { mem::transmute::<lsp::SymbolKind, i32>(symbol.kind) },
-        start: Some(proto::PointUtf16 {
-            row: symbol.range.start.0.row,
-            column: symbol.range.start.0.column,
-        }),
-        end: Some(proto::PointUtf16 {
-            row: symbol.range.end.0.row,
-            column: symbol.range.end.0.column,
-        }),
-        signature: symbol.signature.to_vec(),
-    }
-}
-
->>>>>>> 3d175f68
 pub fn relativize_path(base: &Path, path: &Path) -> PathBuf {
     let mut path_components = path.components();
     let mut base_components = base.components();
@@ -6433,150 +6200,6 @@
     pub fn is_snippet(&self) -> bool {
         self.lsp_completion.insert_text_format == Some(lsp::InsertTextFormat::SNIPPET)
     }
-}
-
-<<<<<<< HEAD
-async fn load_direnv_environment(dir: &Path) -> Result<Option<HashMap<String, String>>> {
-    let Ok(direnv_path) = which::which("direnv") else {
-        return Ok(None);
-    };
-
-    let direnv_output = smol::process::Command::new(direnv_path)
-        .args(["export", "json"])
-        .current_dir(dir)
-        .output()
-        .await
-        .context("failed to spawn direnv to get local environment variables")?;
-
-    anyhow::ensure!(
-        direnv_output.status.success(),
-        "direnv exited with error {:?}",
-        direnv_output.status
-    );
-
-    let output = String::from_utf8_lossy(&direnv_output.stdout);
-    if output.is_empty() {
-        return Ok(None);
-    }
-
-    Ok(Some(
-        serde_json::from_str(&output).context("failed to parse direnv output")?,
-    ))
-}
-
-pub(crate) async fn load_shell_environment(
-    dir: &Path,
-    load_direnv: &DirenvSettings,
-) -> Result<HashMap<String, String>> {
-    let direnv_environment = match load_direnv {
-        DirenvSettings::ShellHook => None,
-        DirenvSettings::Direct => load_direnv_environment(dir).await?,
-    }
-    .unwrap_or(HashMap::default());
-
-    let marker = "ZED_SHELL_START";
-    let shell = env::var("SHELL").context(
-        "SHELL environment variable is not assigned so we can't source login environment variables",
-    )?;
-
-    // What we're doing here is to spawn a shell and then `cd` into
-    // the project directory to get the env in there as if the user
-    // `cd`'d into it. We do that because tools like direnv, asdf, ...
-    // hook into `cd` and only set up the env after that.
-    //
-    // If the user selects `Direct` for direnv, it would set an environment
-    // variable that later uses to know that it should not run the hook.
-    // We would include in `.envs` call so it is okay to run the hook
-    // even if direnv direct mode is enabled.
-    //
-    // In certain shells we need to execute additional_command in order to
-    // trigger the behavior of direnv, etc.
-    //
-    //
-    // The `exit 0` is the result of hours of debugging, trying to find out
-    // why running this command here, without `exit 0`, would mess
-    // up signal process for our process so that `ctrl-c` doesn't work
-    // anymore.
-    //
-    // We still don't know why `$SHELL -l -i -c '/usr/bin/env -0'`  would
-    // do that, but it does, and `exit 0` helps.
-    let additional_command = PathBuf::from(&shell)
-        .file_name()
-        .and_then(|f| f.to_str())
-        .and_then(|shell| match shell {
-            "fish" => Some("emit fish_prompt;"),
-            _ => None,
-        });
-
-    let command = format!(
-        "cd '{}';{} printf '%s' {marker}; /usr/bin/env; exit 0;",
-        dir.display(),
-        additional_command.unwrap_or("")
-    );
-
-    let output = smol::process::Command::new(&shell)
-        .args(["-i", "-c", &command])
-        .envs(direnv_environment)
-        .output()
-        .await
-        .context("failed to spawn login shell to source login environment variables")?;
-
-    anyhow::ensure!(
-        output.status.success(),
-        "login shell exited with error {:?}",
-        output.status
-    );
-
-    let stdout = String::from_utf8_lossy(&output.stdout);
-    let env_output_start = stdout.find(marker).ok_or_else(|| {
-        anyhow!(
-            "failed to parse output of `env` command in login shell: {}",
-            stdout
-        )
-    })?;
-
-    let mut parsed_env = HashMap::default();
-    let env_output = &stdout[env_output_start + marker.len()..];
-
-    parse_env_output(env_output, |key, value| {
-        parsed_env.insert(key, value);
-    });
-
-    Ok(parsed_env)
-=======
-fn include_text(server: &lsp::LanguageServer) -> Option<bool> {
-    match server.capabilities().text_document_sync.as_ref()? {
-        lsp::TextDocumentSyncCapability::Kind(kind) => match kind {
-            &lsp::TextDocumentSyncKind::NONE => None,
-            &lsp::TextDocumentSyncKind::FULL => Some(true),
-            &lsp::TextDocumentSyncKind::INCREMENTAL => Some(false),
-            _ => None,
-        },
-        lsp::TextDocumentSyncCapability::Options(options) => match options.save.as_ref()? {
-            lsp::TextDocumentSyncSaveOptions::Supported(supported) => {
-                if *supported {
-                    Some(true)
-                } else {
-                    None
-                }
-            }
-            lsp::TextDocumentSyncSaveOptions::SaveOptions(save_options) => {
-                Some(save_options.include_text.unwrap_or(false))
-            }
-        },
-    }
-}
-
-fn remove_empty_hover_blocks(mut hover: Hover) -> Option<Hover> {
-    hover
-        .contents
-        .retain(|hover_block| !hover_block.text.trim().is_empty());
-    if hover.contents.is_empty() {
-        None
-    } else {
-        Some(hover)
-    }
->>>>>>> 3d175f68
 }
 
 #[derive(Debug)]
