--- conflicted
+++ resolved
@@ -1196,7 +1196,7 @@
 
     async fn from_join_project_response(
         response: TypedEnvelope<proto::JoinProjectResponse>,
-        subscriptions: [EntitySubscription; 6],
+        subscriptions: [EntitySubscription; 7],
         client: Arc<Client>,
         run_tasks: bool,
         user_store: Entity<UserStore>,
@@ -1324,13 +1324,9 @@
                     remote_id,
                     replica_id,
                 },
-<<<<<<< HEAD
                 breakpoint_store,
                 dap_store: dap_store.clone(),
-                git_store,
-=======
                 git_store: git_store.clone(),
->>>>>>> 1397e017
                 buffers_needing_diff: Default::default(),
                 git_diff_debouncer: DebouncedDelay::new(),
                 terminals: Terminals {
