--- conflicted
+++ resolved
@@ -7210,36 +7210,18 @@
 
     pub fn search(
         &mut self,
-        query: SearchQuery,
+        mut query: SearchQuery,
         cx: &mut ModelContext<Self>,
     ) -> Receiver<SearchResult> {
         let (result_tx, result_rx) = smol::channel::unbounded();
 
-        let matching_buffers_rx = if query.buffers().is_none() {
-            Some(self.search_for_candidate_buffers(&query, MAX_SEARCH_RESULT_FILES + 1, cx))
+        let matching_buffers_rx = if query.is_opened_only() {
+            self.sort_candidate_buffers(query.take_buffers(), cx)
         } else {
-            None
+            self.search_for_candidate_buffers(&query, MAX_SEARCH_RESULT_FILES + 1, cx)
         };
 
         cx.spawn(|_, cx| async move {
-<<<<<<< HEAD
-            let mut matching_buffers = if query.buffers().is_none() {
-                matching_buffers_rx.unwrap().collect::<Vec<_>>().await
-            } else {
-                query.buffers().as_ref().unwrap().clone()
-            };
-            let mut limit_reached = if matching_buffers.len() > MAX_SEARCH_RESULT_FILES {
-                matching_buffers.truncate(MAX_SEARCH_RESULT_FILES);
-                true
-            } else {
-                false
-            };
-            cx.update(|cx| {
-                sort_search_matches(&mut matching_buffers, cx);
-            })?;
-
-=======
->>>>>>> bef575e3
             let mut range_count = 0;
             let mut buffer_count = 0;
             let mut limit_reached = false;
@@ -7313,6 +7295,25 @@
         } else {
             self.search_for_candidate_buffers_remote(query, limit, cx)
         }
+    }
+
+    fn sort_candidate_buffers(
+        &mut self,
+        mut buffers: Vec<Model<Buffer>>,
+        cx: &mut ModelContext<Project>,
+    ) -> Receiver<Model<Buffer>> {
+        let (tx, rx) = smol::channel::unbounded();
+        buffers.sort_by(|a, b| match (a.read(cx).file(), b.read(cx).file()) {
+            (None, None) => a.read(cx).remote_id().cmp(&b.read(cx).remote_id()),
+            (None, Some(_)) => std::cmp::Ordering::Less,
+            (Some(_), None) => std::cmp::Ordering::Greater,
+            (Some(a), Some(b)) => compare_paths((a.path(), true), (b.path(), true)),
+        });
+        for buffer in buffers {
+            tx.send_blocking(buffer).unwrap()
+        }
+
+        rx
     }
 
     fn search_for_candidate_buffers_remote(
