pub mod buffer_store;
mod color_extractor;
pub mod connection_manager;
pub mod debounced_delay;
pub mod debugger;
pub mod git;
pub mod image_store;
pub mod lsp_command;
pub mod lsp_store;
pub mod prettier_store;
pub mod project_settings;
mod project_tree;
pub mod search;
mod task_inventory;
pub mod task_store;
pub mod terminals;
pub mod toolchain_store;
pub mod worktree_store;

#[cfg(test)]
mod project_tests;

mod direnv;
mod environment;
use buffer_diff::BufferDiff;
pub use environment::{EnvironmentErrorMessage, ProjectEnvironmentEvent};
use git::Repository;
pub mod search_history;
mod yarn;

use crate::git::GitStore;

use anyhow::{anyhow, Context as _, Result};
use buffer_store::{BufferStore, BufferStoreEvent};
use client::{
    proto, Client, Collaborator, PendingEntitySubscription, ProjectId, TypedEnvelope, UserStore,
};
use clock::ReplicaId;

use dap::{client::DebugAdapterClient, DebugAdapterConfig};

use collections::{BTreeSet, HashMap, HashSet};
use debounced_delay::DebouncedDelay;
use debugger::{
    breakpoint_store::BreakpointStore,
    dap_store::{DapStore, DapStoreEvent},
    session::Session,
};
pub use environment::ProjectEnvironment;
use futures::{
    channel::mpsc::{self, UnboundedReceiver},
    future::try_join_all,
    StreamExt,
};
pub use image_store::{ImageItem, ImageStore};
use image_store::{ImageItemEvent, ImageStoreEvent};

use ::git::{blame::Blame, repository::GitRepository, status::FileStatus};
use gpui::{
    AnyEntity, App, AppContext, AsyncApp, BorrowAppContext, Context, Entity, EventEmitter, Hsla,
    SharedString, Task, WeakEntity, Window,
};
use itertools::Itertools;
use language::{
    language_settings::InlayHintKind, proto::split_operations, Buffer, BufferEvent, Capability,
    CodeLabel, File as _, Language, LanguageName, LanguageRegistry, PointUtf16, ToOffset,
    ToPointUtf16, Toolchain, ToolchainList, Transaction, Unclipped,
};
use lsp::{
    CodeActionKind, CompletionContext, CompletionItemKind, DocumentHighlightKind, LanguageServerId,
    LanguageServerName, MessageActionItem,
};
use lsp_command::*;
use lsp_store::{CompletionDocumentation, LspFormatTarget, OpenLspBufferHandle};
use node_runtime::NodeRuntime;
use parking_lot::Mutex;
pub use prettier_store::PrettierStore;
use project_settings::{ProjectSettings, SettingsObserver, SettingsObserverEvent};
use remote::{SshConnectionOptions, SshRemoteClient};
use rpc::{
    proto::{FromProto, LanguageServerPromptResponse, ToProto, SSH_PROJECT_ID},
    AnyProtoClient, ErrorCode,
};
use search::{SearchInputKind, SearchQuery, SearchResult};
use search_history::SearchHistory;
use settings::{InvalidSettingsError, Settings, SettingsLocation, SettingsStore};
use smol::channel::Receiver;
use snippet::Snippet;
use snippet_provider::SnippetProvider;
use std::{
    borrow::Cow,
    ops::Range,
    path::{Component, Path, PathBuf},
    pin::pin,
    str,
    sync::Arc,
    time::Duration,
};

use task_store::TaskStore;
use terminals::Terminals;
use text::{Anchor, BufferId};
use toolchain_store::EmptyToolchainStore;
use util::{
<<<<<<< HEAD
    paths::{compare_paths_with_strategy, SanitizedPath, SortStrategy},
=======
    maybe,
    paths::{compare_paths, SanitizedPath},
>>>>>>> 2491426b
    ResultExt as _,
};
use worktree::{CreatedEntry, Snapshot, Traversal};
pub use worktree::{
    Entry, EntryKind, File, LocalWorktree, PathChange, ProjectEntryId, UpdatedEntriesSet,
    UpdatedGitRepositoriesSet, Worktree, WorktreeId, WorktreeSettings, FS_WATCH_LATENCY,
};
use worktree_store::{WorktreeStore, WorktreeStoreEvent};

pub use fs::*;
pub use language::Location;
#[cfg(any(test, feature = "test-support"))]
pub use prettier::FORMAT_SUFFIX as TEST_PRETTIER_FORMAT_SUFFIX;
pub use task_inventory::{
    BasicContextProvider, ContextProviderWithTasks, Inventory, TaskContexts, TaskSourceKind,
};

pub use buffer_store::ProjectTransaction;
pub use lsp_store::{
    DiagnosticSummary, LanguageServerLogType, LanguageServerProgress, LanguageServerPromptRequest,
    LanguageServerStatus, LanguageServerToQuery, LspStore, LspStoreEvent,
    SERVER_PROGRESS_THROTTLE_TIMEOUT,
};
pub use toolchain_store::ToolchainStore;

const MAX_PROJECT_SEARCH_HISTORY_SIZE: usize = 500;
const MAX_SEARCH_RESULT_FILES: usize = 5_000;
const MAX_SEARCH_RESULT_RANGES: usize = 10_000;

pub trait ProjectItem {
    fn try_open(
        project: &Entity<Project>,
        path: &ProjectPath,
        cx: &mut App,
    ) -> Option<Task<Result<Entity<Self>>>>
    where
        Self: Sized;
    fn entry_id(&self, cx: &App) -> Option<ProjectEntryId>;
    fn project_path(&self, cx: &App) -> Option<ProjectPath>;
    fn is_dirty(&self) -> bool;
}

#[derive(Clone)]
pub enum OpenedBufferEvent {
    Disconnected,
    Ok(BufferId),
    Err(BufferId, Arc<anyhow::Error>),
}

/// Semantics-aware entity that is relevant to one or more [`Worktree`] with the files.
/// `Project` is responsible for tasks, LSP and collab queries, synchronizing worktree states accordingly.
/// Maps [`Worktree`] entries with its own logic using [`ProjectEntryId`] and [`ProjectPath`] structs.
///
/// Can be either local (for the project opened on the same host) or remote.(for collab projects, browsed by multiple remote users).
pub struct Project {
    active_entry: Option<ProjectEntryId>,
    buffer_ordered_messages_tx: mpsc::UnboundedSender<BufferOrderedMessage>,
    languages: Arc<LanguageRegistry>,
    dap_store: Entity<DapStore>,
    breakpoint_store: Entity<BreakpointStore>,
    client: Arc<client::Client>,
    join_project_response_message_id: u32,
    task_store: Entity<TaskStore>,
    user_store: Entity<UserStore>,
    fs: Arc<dyn Fs>,
    ssh_client: Option<Entity<SshRemoteClient>>,
    client_state: ProjectClientState,
    git_store: Entity<GitStore>,
    collaborators: HashMap<proto::PeerId, Collaborator>,
    client_subscriptions: Vec<client::Subscription>,
    worktree_store: Entity<WorktreeStore>,
    buffer_store: Entity<BufferStore>,
    image_store: Entity<ImageStore>,
    lsp_store: Entity<LspStore>,
    _subscriptions: Vec<gpui::Subscription>,
    buffers_needing_diff: HashSet<WeakEntity<Buffer>>,
    git_diff_debouncer: DebouncedDelay<Self>,
    remotely_created_models: Arc<Mutex<RemotelyCreatedModels>>,
    terminals: Terminals,
    node: Option<NodeRuntime>,
    search_history: SearchHistory,
    search_included_history: SearchHistory,
    search_excluded_history: SearchHistory,
    snippets: Entity<SnippetProvider>,
    environment: Entity<ProjectEnvironment>,
    settings_observer: Entity<SettingsObserver>,
    toolchain_store: Option<Entity<ToolchainStore>>,
}

#[derive(Default)]
struct RemotelyCreatedModels {
    worktrees: Vec<Entity<Worktree>>,
    buffers: Vec<Entity<Buffer>>,
    retain_count: usize,
}

struct RemotelyCreatedModelGuard {
    remote_models: std::sync::Weak<Mutex<RemotelyCreatedModels>>,
}

impl Drop for RemotelyCreatedModelGuard {
    fn drop(&mut self) {
        if let Some(remote_models) = self.remote_models.upgrade() {
            let mut remote_models = remote_models.lock();
            assert!(
                remote_models.retain_count > 0,
                "RemotelyCreatedModelGuard dropped too many times"
            );
            remote_models.retain_count -= 1;
            if remote_models.retain_count == 0 {
                remote_models.buffers.clear();
                remote_models.worktrees.clear();
            }
        }
    }
}
/// Message ordered with respect to buffer operations
#[derive(Debug)]
enum BufferOrderedMessage {
    Operation {
        buffer_id: BufferId,
        operation: proto::Operation,
    },
    LanguageServerUpdate {
        language_server_id: LanguageServerId,
        message: proto::update_language_server::Variant,
    },
    Resync,
}

#[derive(Debug)]
enum ProjectClientState {
    /// Single-player mode.
    Local,
    /// Multi-player mode but still a local project.
    Shared { remote_id: u64 },
    /// Multi-player mode but working on a remote project.
    Remote {
        sharing_has_stopped: bool,
        capability: Capability,
        remote_id: u64,
        replica_id: ReplicaId,
    },
}

#[derive(Clone, Debug, PartialEq)]
pub enum Event {
    LanguageServerAdded(LanguageServerId, LanguageServerName, Option<WorktreeId>),
    LanguageServerRemoved(LanguageServerId),
    LanguageServerLog(LanguageServerId, LanguageServerLogType, String),
    Toast {
        notification_id: SharedString,
        message: String,
    },
    HideToast {
        notification_id: SharedString,
    },
    LanguageServerPrompt(LanguageServerPromptRequest),
    LanguageNotFound(Entity<Buffer>),
    ActiveEntryChanged(Option<ProjectEntryId>),
    ActivateProjectPanel,
    WorktreeAdded(WorktreeId),
    WorktreeOrderChanged,
    WorktreeRemoved(WorktreeId),
    WorktreeUpdatedEntries(WorktreeId, UpdatedEntriesSet),
    WorktreeUpdatedGitRepositories(WorktreeId),
    DiskBasedDiagnosticsStarted {
        language_server_id: LanguageServerId,
    },
    DiskBasedDiagnosticsFinished {
        language_server_id: LanguageServerId,
    },
    DiagnosticsUpdated {
        path: ProjectPath,
        language_server_id: LanguageServerId,
    },
    RemoteIdChanged(Option<u64>),
    DisconnectedFromHost,
    DisconnectedFromSshRemote,
    Closed,
    DeletedEntry(WorktreeId, ProjectEntryId),
    CollaboratorUpdated {
        old_peer_id: proto::PeerId,
        new_peer_id: proto::PeerId,
    },
    CollaboratorJoined(proto::PeerId),
    CollaboratorLeft(proto::PeerId),
    HostReshared,
    Reshared,
    Rejoined,
    RefreshInlayHints,
    RefreshCodeLens,
    RevealInProjectPanel(ProjectEntryId),
    SnippetEdit(BufferId, Vec<(lsp::Range, Snippet)>),
    ExpandedAllForEntry(WorktreeId, ProjectEntryId),
}

pub enum DebugAdapterClientState {
    Starting(Task<Option<Arc<DebugAdapterClient>>>),
    Running(Arc<DebugAdapterClient>),
}

#[derive(Clone, Debug, Eq, PartialEq, Hash, PartialOrd, Ord)]
pub struct ProjectPath {
    pub worktree_id: WorktreeId,
    pub path: Arc<Path>,
}

impl ProjectPath {
    pub fn from_proto(p: proto::ProjectPath) -> Self {
        Self {
            worktree_id: WorktreeId::from_proto(p.worktree_id),
            path: Arc::<Path>::from_proto(p.path),
        }
    }

    pub fn to_proto(&self) -> proto::ProjectPath {
        proto::ProjectPath {
            worktree_id: self.worktree_id.to_proto(),
            path: self.path.as_ref().to_proto(),
        }
    }

    pub fn root_path(worktree_id: WorktreeId) -> Self {
        Self {
            worktree_id,
            path: Path::new("").into(),
        }
    }
}

#[derive(Debug, Default)]
pub enum PrepareRenameResponse {
    Success(Range<Anchor>),
    OnlyUnpreparedRenameSupported,
    #[default]
    InvalidPosition,
}

#[derive(Debug, Clone, PartialEq, Eq)]
pub struct InlayHint {
    pub position: language::Anchor,
    pub label: InlayHintLabel,
    pub kind: Option<InlayHintKind>,
    pub padding_left: bool,
    pub padding_right: bool,
    pub tooltip: Option<InlayHintTooltip>,
    pub resolve_state: ResolveState,
}

/// The user's intent behind a given completion confirmation
#[derive(PartialEq, Eq, Hash, Debug, Clone, Copy)]
pub enum CompletionIntent {
    /// The user intends to 'commit' this result, if possible
    /// completion confirmations should run side effects
    Complete,
    /// The user intends to continue 'composing' this completion
    /// completion confirmations should not run side effects and
    /// let the user continue composing their action
    Compose,
}

impl CompletionIntent {
    pub fn is_complete(&self) -> bool {
        self == &Self::Complete
    }

    pub fn is_compose(&self) -> bool {
        self == &Self::Compose
    }
}

/// A completion provided by a language server
#[derive(Clone)]
pub struct Completion {
    /// The range of the buffer that will be replaced.
    pub old_range: Range<Anchor>,
    /// The new text that will be inserted.
    pub new_text: String,
    /// A label for this completion that is shown in the menu.
    pub label: CodeLabel,
    /// The documentation for this completion.
    pub documentation: Option<CompletionDocumentation>,
    /// Completion data source which it was constructed from.
    pub source: CompletionSource,
    /// An optional callback to invoke when this completion is confirmed.
    /// Returns, whether new completions should be retriggered after the current one.
    /// If `true` is returned, the editor will show a new completion menu after this completion is confirmed.
    /// if no confirmation is provided or `false` is returned, the completion will be committed.
    pub confirm: Option<Arc<dyn Send + Sync + Fn(CompletionIntent, &mut Window, &mut App) -> bool>>,
}

#[derive(Debug, Clone)]
pub enum CompletionSource {
    Lsp {
        /// The id of the language server that produced this completion.
        server_id: LanguageServerId,
        /// The raw completion provided by the language server.
        lsp_completion: Box<lsp::CompletionItem>,
        /// A set of defaults for this completion item.
        lsp_defaults: Option<Arc<lsp::CompletionListItemDefaults>>,
        /// Whether this completion has been resolved, to ensure it happens once per completion.
        resolved: bool,
    },
    Custom,
    BufferWord {
        word_range: Range<Anchor>,
        resolved: bool,
    },
}

impl CompletionSource {
    pub fn server_id(&self) -> Option<LanguageServerId> {
        if let CompletionSource::Lsp { server_id, .. } = self {
            Some(*server_id)
        } else {
            None
        }
    }

    pub fn lsp_completion(&self, apply_defaults: bool) -> Option<Cow<lsp::CompletionItem>> {
        if let Self::Lsp {
            lsp_completion,
            lsp_defaults,
            ..
        } = self
        {
            if apply_defaults {
                if let Some(lsp_defaults) = lsp_defaults {
                    let mut completion_with_defaults = *lsp_completion.clone();
                    let default_commit_characters = lsp_defaults.commit_characters.as_ref();
                    let default_edit_range = lsp_defaults.edit_range.as_ref();
                    let default_insert_text_format = lsp_defaults.insert_text_format.as_ref();
                    let default_insert_text_mode = lsp_defaults.insert_text_mode.as_ref();

                    if default_commit_characters.is_some()
                        || default_edit_range.is_some()
                        || default_insert_text_format.is_some()
                        || default_insert_text_mode.is_some()
                    {
                        if completion_with_defaults.commit_characters.is_none()
                            && default_commit_characters.is_some()
                        {
                            completion_with_defaults.commit_characters =
                                default_commit_characters.cloned()
                        }
                        if completion_with_defaults.text_edit.is_none() {
                            match default_edit_range {
                                Some(lsp::CompletionListItemDefaultsEditRange::Range(range)) => {
                                    completion_with_defaults.text_edit =
                                        Some(lsp::CompletionTextEdit::Edit(lsp::TextEdit {
                                            range: *range,
                                            new_text: completion_with_defaults.label.clone(),
                                        }))
                                }
                                Some(
                                    lsp::CompletionListItemDefaultsEditRange::InsertAndReplace {
                                        insert,
                                        replace,
                                    },
                                ) => {
                                    completion_with_defaults.text_edit =
                                        Some(lsp::CompletionTextEdit::InsertAndReplace(
                                            lsp::InsertReplaceEdit {
                                                new_text: completion_with_defaults.label.clone(),
                                                insert: *insert,
                                                replace: *replace,
                                            },
                                        ))
                                }
                                None => {}
                            }
                        }
                        if completion_with_defaults.insert_text_format.is_none()
                            && default_insert_text_format.is_some()
                        {
                            completion_with_defaults.insert_text_format =
                                default_insert_text_format.cloned()
                        }
                        if completion_with_defaults.insert_text_mode.is_none()
                            && default_insert_text_mode.is_some()
                        {
                            completion_with_defaults.insert_text_mode =
                                default_insert_text_mode.cloned()
                        }
                    }
                    return Some(Cow::Owned(completion_with_defaults));
                }
            }
            Some(Cow::Borrowed(lsp_completion))
        } else {
            None
        }
    }
}

impl std::fmt::Debug for Completion {
    fn fmt(&self, f: &mut std::fmt::Formatter<'_>) -> std::fmt::Result {
        f.debug_struct("Completion")
            .field("old_range", &self.old_range)
            .field("new_text", &self.new_text)
            .field("label", &self.label)
            .field("documentation", &self.documentation)
            .field("source", &self.source)
            .finish()
    }
}

/// A completion provided by a language server
#[derive(Clone, Debug)]
pub(crate) struct CoreCompletion {
    old_range: Range<Anchor>,
    new_text: String,
    source: CompletionSource,
}

/// A code action provided by a language server.
#[derive(Clone, Debug)]
pub struct CodeAction {
    /// The id of the language server that produced this code action.
    pub server_id: LanguageServerId,
    /// The range of the buffer where this code action is applicable.
    pub range: Range<Anchor>,
    /// The raw code action provided by the language server.
    /// Can be either an action or a command.
    pub lsp_action: LspAction,
    /// Whether the action needs to be resolved using the language server.
    pub resolved: bool,
}

/// An action sent back by a language server.
#[derive(Clone, Debug)]
pub enum LspAction {
    /// An action with the full data, may have a command or may not.
    /// May require resolving.
    Action(Box<lsp::CodeAction>),
    /// A command data to run as an action.
    Command(lsp::Command),
    /// A code lens data to run as an action.
    CodeLens(lsp::CodeLens),
}

impl LspAction {
    pub fn title(&self) -> &str {
        match self {
            Self::Action(action) => &action.title,
            Self::Command(command) => &command.title,
            Self::CodeLens(lens) => lens
                .command
                .as_ref()
                .map(|command| command.title.as_str())
                .unwrap_or("Unknown command"),
        }
    }

    fn action_kind(&self) -> Option<lsp::CodeActionKind> {
        match self {
            Self::Action(action) => action.kind.clone(),
            Self::Command(_) => Some(lsp::CodeActionKind::new("command")),
            Self::CodeLens(_) => Some(lsp::CodeActionKind::new("code lens")),
        }
    }

    fn edit(&self) -> Option<&lsp::WorkspaceEdit> {
        match self {
            Self::Action(action) => action.edit.as_ref(),
            Self::Command(_) => None,
            Self::CodeLens(_) => None,
        }
    }

    fn command(&self) -> Option<&lsp::Command> {
        match self {
            Self::Action(action) => action.command.as_ref(),
            Self::Command(command) => Some(command),
            Self::CodeLens(lens) => lens.command.as_ref(),
        }
    }
}

#[derive(Debug, Clone, PartialEq, Eq)]
pub enum ResolveState {
    Resolved,
    CanResolve(LanguageServerId, Option<lsp::LSPAny>),
    Resolving,
}

impl InlayHint {
    pub fn text(&self) -> String {
        match &self.label {
            InlayHintLabel::String(s) => s.to_owned(),
            InlayHintLabel::LabelParts(parts) => parts.iter().map(|part| &part.value).join(""),
        }
    }
}

#[derive(Debug, Clone, PartialEq, Eq)]
pub enum InlayHintLabel {
    String(String),
    LabelParts(Vec<InlayHintLabelPart>),
}

#[derive(Debug, Clone, PartialEq, Eq)]
pub struct InlayHintLabelPart {
    pub value: String,
    pub tooltip: Option<InlayHintLabelPartTooltip>,
    pub location: Option<(LanguageServerId, lsp::Location)>,
}

#[derive(Debug, Clone, PartialEq, Eq)]
pub enum InlayHintTooltip {
    String(String),
    MarkupContent(MarkupContent),
}

#[derive(Debug, Clone, PartialEq, Eq)]
pub enum InlayHintLabelPartTooltip {
    String(String),
    MarkupContent(MarkupContent),
}

#[derive(Debug, Clone, PartialEq, Eq)]
pub struct MarkupContent {
    pub kind: HoverBlockKind,
    pub value: String,
}

#[derive(Debug, Clone)]
pub struct LocationLink {
    pub origin: Option<Location>,
    pub target: Location,
}

#[derive(Debug)]
pub struct DocumentHighlight {
    pub range: Range<language::Anchor>,
    pub kind: DocumentHighlightKind,
}

#[derive(Clone, Debug)]
pub struct Symbol {
    pub language_server_name: LanguageServerName,
    pub source_worktree_id: WorktreeId,
    pub source_language_server_id: LanguageServerId,
    pub path: ProjectPath,
    pub label: CodeLabel,
    pub name: String,
    pub kind: lsp::SymbolKind,
    pub range: Range<Unclipped<PointUtf16>>,
    pub signature: [u8; 32],
}

#[derive(Clone, Debug, PartialEq)]
pub struct HoverBlock {
    pub text: String,
    pub kind: HoverBlockKind,
}

#[derive(Clone, Debug, PartialEq, Eq)]
pub enum HoverBlockKind {
    PlainText,
    Markdown,
    Code { language: String },
}

#[derive(Debug, Clone)]
pub struct Hover {
    pub contents: Vec<HoverBlock>,
    pub range: Option<Range<language::Anchor>>,
    pub language: Option<Arc<Language>>,
}

impl Hover {
    pub fn is_empty(&self) -> bool {
        self.contents.iter().all(|block| block.text.is_empty())
    }
}

enum EntitySubscription {
    Project(PendingEntitySubscription<Project>),
    BufferStore(PendingEntitySubscription<BufferStore>),
    GitStore(PendingEntitySubscription<GitStore>),
    WorktreeStore(PendingEntitySubscription<WorktreeStore>),
    LspStore(PendingEntitySubscription<LspStore>),
    SettingsObserver(PendingEntitySubscription<SettingsObserver>),
    DapStore(PendingEntitySubscription<DapStore>),
}

#[derive(Debug, Clone)]
pub struct DirectoryItem {
    pub path: PathBuf,
    pub is_dir: bool,
}

#[derive(Clone)]
pub enum DirectoryLister {
    Project(Entity<Project>),
    Local(Arc<dyn Fs>),
}

impl DirectoryLister {
    pub fn is_local(&self, cx: &App) -> bool {
        match self {
            DirectoryLister::Local(_) => true,
            DirectoryLister::Project(project) => project.read(cx).is_local(),
        }
    }

    pub fn resolve_tilde<'a>(&self, path: &'a String, cx: &App) -> Cow<'a, str> {
        if self.is_local(cx) {
            shellexpand::tilde(path)
        } else {
            Cow::from(path)
        }
    }

    pub fn default_query(&self, cx: &mut App) -> String {
        if let DirectoryLister::Project(project) = self {
            if let Some(worktree) = project.read(cx).visible_worktrees(cx).next() {
                return worktree.read(cx).abs_path().to_string_lossy().to_string();
            }
        };
        format!("~{}", std::path::MAIN_SEPARATOR_STR)
    }

    pub fn list_directory(&self, path: String, cx: &mut App) -> Task<Result<Vec<DirectoryItem>>> {
        match self {
            DirectoryLister::Project(project) => {
                project.update(cx, |project, cx| project.list_directory(path, cx))
            }
            DirectoryLister::Local(fs) => {
                let fs = fs.clone();
                cx.background_spawn(async move {
                    let mut results = vec![];
                    let expanded = shellexpand::tilde(&path);
                    let query = Path::new(expanded.as_ref());
                    let mut response = fs.read_dir(query).await?;
                    while let Some(path) = response.next().await {
                        let path = path?;
                        if let Some(file_name) = path.file_name() {
                            results.push(DirectoryItem {
                                path: PathBuf::from(file_name.to_os_string()),
                                is_dir: fs.is_dir(&path).await,
                            });
                        }
                    }
                    Ok(results)
                })
            }
        }
    }
}

#[cfg(any(test, feature = "test-support"))]
pub const DEFAULT_COMPLETION_CONTEXT: CompletionContext = CompletionContext {
    trigger_kind: lsp::CompletionTriggerKind::INVOKED,
    trigger_character: None,
};

impl Project {
    pub fn init_settings(cx: &mut App) {
        WorktreeSettings::register(cx);
        ProjectSettings::register(cx);
    }

    pub fn init(client: &Arc<Client>, cx: &mut App) {
        connection_manager::init(client.clone(), cx);
        Self::init_settings(cx);

        let client: AnyProtoClient = client.clone().into();
        client.add_entity_message_handler(Self::handle_add_collaborator);
        client.add_entity_message_handler(Self::handle_update_project_collaborator);
        client.add_entity_message_handler(Self::handle_remove_collaborator);
        client.add_entity_message_handler(Self::handle_update_project);
        client.add_entity_message_handler(Self::handle_unshare_project);
        client.add_entity_request_handler(Self::handle_update_buffer);
        client.add_entity_message_handler(Self::handle_update_worktree);
        client.add_entity_request_handler(Self::handle_synchronize_buffers);

        client.add_entity_request_handler(Self::handle_search_candidate_buffers);
        client.add_entity_request_handler(Self::handle_open_buffer_by_id);
        client.add_entity_request_handler(Self::handle_open_buffer_by_path);
        client.add_entity_request_handler(Self::handle_open_new_buffer);
        client.add_entity_message_handler(Self::handle_create_buffer_for_peer);

        WorktreeStore::init(&client);
        BufferStore::init(&client);
        LspStore::init(&client);
        GitStore::init(&client);
        SettingsObserver::init(&client);
        TaskStore::init(Some(&client));
        ToolchainStore::init(&client);
        DapStore::init(&client);
        BreakpointStore::init(&client);
    }

    pub fn local(
        client: Arc<Client>,
        node: NodeRuntime,
        user_store: Entity<UserStore>,
        languages: Arc<LanguageRegistry>,
        fs: Arc<dyn Fs>,
        env: Option<HashMap<String, String>>,
        cx: &mut App,
    ) -> Entity<Self> {
        cx.new(|cx: &mut Context<Self>| {
            let (tx, rx) = mpsc::unbounded();
            cx.spawn(async move |this, cx| Self::send_buffer_ordered_messages(this, rx, cx).await)
                .detach();
            let snippets = SnippetProvider::new(fs.clone(), BTreeSet::from_iter([]), cx);
            let worktree_store = cx.new(|_| WorktreeStore::local(false, fs.clone()));
            cx.subscribe(&worktree_store, Self::on_worktree_store_event)
                .detach();

            let environment = ProjectEnvironment::new(&worktree_store, env, cx);
            let toolchain_store = cx.new(|cx| {
                ToolchainStore::local(
                    languages.clone(),
                    worktree_store.clone(),
                    environment.clone(),
                    cx,
                )
            });

            let buffer_store = cx.new(|cx| BufferStore::local(worktree_store.clone(), cx));
            cx.subscribe(&buffer_store, Self::on_buffer_store_event)
                .detach();

            let breakpoint_store =
                cx.new(|_| BreakpointStore::local(worktree_store.clone(), buffer_store.clone()));

            let dap_store = cx.new(|cx| {
                DapStore::new_local(
                    client.http_client(),
                    node.clone(),
                    fs.clone(),
                    languages.clone(),
                    environment.clone(),
                    toolchain_store.read(cx).as_language_toolchain_store(),
                    breakpoint_store.clone(),
                    worktree_store.clone(),
                    cx,
                )
            });
            cx.subscribe(&dap_store, Self::on_dap_store_event).detach();

            let image_store = cx.new(|cx| ImageStore::local(worktree_store.clone(), cx));
            cx.subscribe(&image_store, Self::on_image_store_event)
                .detach();

            let prettier_store = cx.new(|cx| {
                PrettierStore::new(
                    node.clone(),
                    fs.clone(),
                    languages.clone(),
                    worktree_store.clone(),
                    cx,
                )
            });

            let task_store = cx.new(|cx| {
                TaskStore::local(
                    fs.clone(),
                    buffer_store.downgrade(),
                    worktree_store.clone(),
                    toolchain_store.read(cx).as_language_toolchain_store(),
                    environment.clone(),
                    cx,
                )
            });

            let settings_observer = cx.new(|cx| {
                SettingsObserver::new_local(
                    fs.clone(),
                    worktree_store.clone(),
                    task_store.clone(),
                    cx,
                )
            });
            cx.subscribe(&settings_observer, Self::on_settings_observer_event)
                .detach();

            let lsp_store = cx.new(|cx| {
                LspStore::new_local(
                    buffer_store.clone(),
                    worktree_store.clone(),
                    prettier_store.clone(),
                    toolchain_store.clone(),
                    environment.clone(),
                    languages.clone(),
                    client.http_client(),
                    fs.clone(),
                    cx,
                )
            });

            let git_store = cx.new(|cx| {
                GitStore::local(
                    &worktree_store,
                    buffer_store.clone(),
                    environment.clone(),
                    fs.clone(),
                    cx,
                )
            });

            cx.subscribe(&lsp_store, Self::on_lsp_store_event).detach();

            Self {
                buffer_ordered_messages_tx: tx,
                collaborators: Default::default(),
                worktree_store,
                buffer_store,
                image_store,
                lsp_store,
                join_project_response_message_id: 0,
                client_state: ProjectClientState::Local,
                git_store,
                client_subscriptions: Vec::new(),
                _subscriptions: vec![cx.on_release(Self::release)],
                active_entry: None,
                snippets,
                languages,
                client,
                task_store,
                user_store,
                settings_observer,
                fs,
                ssh_client: None,
                breakpoint_store,
                dap_store,
                buffers_needing_diff: Default::default(),
                git_diff_debouncer: DebouncedDelay::new(),
                terminals: Terminals {
                    local_handles: Vec::new(),
                },
                node: Some(node),
                search_history: Self::new_search_history(),
                environment,
                remotely_created_models: Default::default(),

                search_included_history: Self::new_search_history(),
                search_excluded_history: Self::new_search_history(),

                toolchain_store: Some(toolchain_store),
            }
        })
    }

    pub fn ssh(
        ssh: Entity<SshRemoteClient>,
        client: Arc<Client>,
        node: NodeRuntime,
        user_store: Entity<UserStore>,
        languages: Arc<LanguageRegistry>,
        fs: Arc<dyn Fs>,
        cx: &mut App,
    ) -> Entity<Self> {
        cx.new(|cx: &mut Context<Self>| {
            let (tx, rx) = mpsc::unbounded();
            cx.spawn(async move |this, cx| Self::send_buffer_ordered_messages(this, rx, cx).await)
                .detach();
            let global_snippets_dir = paths::config_dir().join("snippets");
            let snippets =
                SnippetProvider::new(fs.clone(), BTreeSet::from_iter([global_snippets_dir]), cx);

            let ssh_proto = ssh.read(cx).proto_client();
            let worktree_store =
                cx.new(|_| WorktreeStore::remote(false, ssh_proto.clone(), SSH_PROJECT_ID));
            cx.subscribe(&worktree_store, Self::on_worktree_store_event)
                .detach();

            let buffer_store = cx.new(|cx| {
                BufferStore::remote(
                    worktree_store.clone(),
                    ssh.read(cx).proto_client(),
                    SSH_PROJECT_ID,
                    cx,
                )
            });
            let image_store = cx.new(|cx| {
                ImageStore::remote(
                    worktree_store.clone(),
                    ssh.read(cx).proto_client(),
                    SSH_PROJECT_ID,
                    cx,
                )
            });
            cx.subscribe(&buffer_store, Self::on_buffer_store_event)
                .detach();
            let toolchain_store = cx
                .new(|cx| ToolchainStore::remote(SSH_PROJECT_ID, ssh.read(cx).proto_client(), cx));
            let task_store = cx.new(|cx| {
                TaskStore::remote(
                    fs.clone(),
                    buffer_store.downgrade(),
                    worktree_store.clone(),
                    toolchain_store.read(cx).as_language_toolchain_store(),
                    ssh.read(cx).proto_client(),
                    SSH_PROJECT_ID,
                    cx,
                )
            });

            let settings_observer = cx.new(|cx| {
                SettingsObserver::new_remote(worktree_store.clone(), task_store.clone(), cx)
            });
            cx.subscribe(&settings_observer, Self::on_settings_observer_event)
                .detach();

            let environment = ProjectEnvironment::new(&worktree_store, None, cx);

            let lsp_store = cx.new(|cx| {
                LspStore::new_remote(
                    buffer_store.clone(),
                    worktree_store.clone(),
                    Some(toolchain_store.clone()),
                    languages.clone(),
                    ssh_proto.clone(),
                    SSH_PROJECT_ID,
                    fs.clone(),
                    cx,
                )
            });
            cx.subscribe(&lsp_store, Self::on_lsp_store_event).detach();

            let breakpoint_store =
                cx.new(|_| BreakpointStore::remote(SSH_PROJECT_ID, client.clone().into()));

            let dap_store = cx.new(|_| {
                DapStore::new_remote(
                    SSH_PROJECT_ID,
                    client.clone().into(),
                    breakpoint_store.clone(),
                )
            });

            let git_store = cx.new(|cx| {
                GitStore::ssh(
                    &worktree_store,
                    buffer_store.clone(),
                    environment.clone(),
                    ssh_proto.clone(),
                    cx,
                )
            });

            cx.subscribe(&ssh, Self::on_ssh_event).detach();

            let this = Self {
                buffer_ordered_messages_tx: tx,
                collaborators: Default::default(),
                worktree_store,
                buffer_store,
                image_store,
                lsp_store,
                breakpoint_store,
                dap_store,
                join_project_response_message_id: 0,
                client_state: ProjectClientState::Local,
                git_store,
                client_subscriptions: Vec::new(),
                _subscriptions: vec![
                    cx.on_release(Self::release),
                    cx.on_app_quit(|this, cx| {
                        let shutdown = this.ssh_client.take().and_then(|client| {
                            client
                                .read(cx)
                                .shutdown_processes(Some(proto::ShutdownRemoteServer {}))
                        });

                        cx.background_executor().spawn(async move {
                            if let Some(shutdown) = shutdown {
                                shutdown.await;
                            }
                        })
                    }),
                ],
                active_entry: None,
                snippets,
                languages,
                client,
                task_store,
                user_store,
                settings_observer,
                fs,
                ssh_client: Some(ssh.clone()),
                buffers_needing_diff: Default::default(),
                git_diff_debouncer: DebouncedDelay::new(),
                terminals: Terminals {
                    local_handles: Vec::new(),
                },
                node: Some(node),
                search_history: Self::new_search_history(),
                environment,
                remotely_created_models: Default::default(),

                search_included_history: Self::new_search_history(),
                search_excluded_history: Self::new_search_history(),

                toolchain_store: Some(toolchain_store),
            };

            // ssh -> local machine handlers
            let ssh = ssh.read(cx);
            ssh.subscribe_to_entity(SSH_PROJECT_ID, &cx.entity());
            ssh.subscribe_to_entity(SSH_PROJECT_ID, &this.buffer_store);
            ssh.subscribe_to_entity(SSH_PROJECT_ID, &this.worktree_store);
            ssh.subscribe_to_entity(SSH_PROJECT_ID, &this.lsp_store);
            ssh.subscribe_to_entity(SSH_PROJECT_ID, &this.dap_store);
            ssh.subscribe_to_entity(SSH_PROJECT_ID, &this.settings_observer);
            ssh.subscribe_to_entity(SSH_PROJECT_ID, &this.git_store);

            ssh_proto.add_entity_message_handler(Self::handle_create_buffer_for_peer);
            ssh_proto.add_entity_message_handler(Self::handle_update_worktree);
            ssh_proto.add_entity_message_handler(Self::handle_update_project);
            ssh_proto.add_entity_message_handler(Self::handle_toast);
            ssh_proto.add_entity_request_handler(Self::handle_language_server_prompt_request);
            ssh_proto.add_entity_message_handler(Self::handle_hide_toast);
            ssh_proto.add_entity_request_handler(Self::handle_update_buffer_from_ssh);
            BufferStore::init(&ssh_proto);
            LspStore::init(&ssh_proto);
            SettingsObserver::init(&ssh_proto);
            TaskStore::init(Some(&ssh_proto));
            ToolchainStore::init(&ssh_proto);
            DapStore::init(&ssh_proto);
            GitStore::init(&ssh_proto);

            this
        })
    }

    pub async fn remote(
        remote_id: u64,
        client: Arc<Client>,
        user_store: Entity<UserStore>,
        languages: Arc<LanguageRegistry>,
        fs: Arc<dyn Fs>,
        cx: AsyncApp,
    ) -> Result<Entity<Self>> {
        let project =
            Self::in_room(remote_id, client, user_store, languages, fs, cx.clone()).await?;
        cx.update(|cx| {
            connection_manager::Manager::global(cx).update(cx, |manager, cx| {
                manager.maintain_project_connection(&project, cx)
            })
        })?;
        Ok(project)
    }

    pub async fn in_room(
        remote_id: u64,
        client: Arc<Client>,
        user_store: Entity<UserStore>,
        languages: Arc<LanguageRegistry>,
        fs: Arc<dyn Fs>,
        cx: AsyncApp,
    ) -> Result<Entity<Self>> {
        client.authenticate_and_connect(true, &cx).await?;

        let subscriptions = [
            EntitySubscription::Project(client.subscribe_to_entity::<Self>(remote_id)?),
            EntitySubscription::BufferStore(client.subscribe_to_entity::<BufferStore>(remote_id)?),
            EntitySubscription::GitStore(client.subscribe_to_entity::<GitStore>(remote_id)?),
            EntitySubscription::WorktreeStore(
                client.subscribe_to_entity::<WorktreeStore>(remote_id)?,
            ),
            EntitySubscription::LspStore(client.subscribe_to_entity::<LspStore>(remote_id)?),
            EntitySubscription::SettingsObserver(
                client.subscribe_to_entity::<SettingsObserver>(remote_id)?,
            ),
            EntitySubscription::DapStore(client.subscribe_to_entity::<DapStore>(remote_id)?),
        ];
        let response = client
            .request_envelope(proto::JoinProject {
                project_id: remote_id,
            })
            .await?;
        Self::from_join_project_response(
            response,
            subscriptions,
            client,
            false,
            user_store,
            languages,
            fs,
            cx,
        )
        .await
    }

    async fn from_join_project_response(
        response: TypedEnvelope<proto::JoinProjectResponse>,
        subscriptions: [EntitySubscription; 7],
        client: Arc<Client>,
        run_tasks: bool,
        user_store: Entity<UserStore>,
        languages: Arc<LanguageRegistry>,
        fs: Arc<dyn Fs>,
        mut cx: AsyncApp,
    ) -> Result<Entity<Self>> {
        let remote_id = response.payload.project_id;
        let role = response.payload.role();

        let worktree_store = cx.new(|_| {
            WorktreeStore::remote(true, client.clone().into(), response.payload.project_id)
        })?;
        let buffer_store = cx.new(|cx| {
            BufferStore::remote(worktree_store.clone(), client.clone().into(), remote_id, cx)
        })?;
        let image_store = cx.new(|cx| {
            ImageStore::remote(worktree_store.clone(), client.clone().into(), remote_id, cx)
        })?;

        let environment = cx.update(|cx| ProjectEnvironment::new(&worktree_store, None, cx))?;

        let breakpoint_store =
            cx.new(|_| BreakpointStore::remote(remote_id, client.clone().into()))?;

        let dap_store = cx.new(|_cx| {
            DapStore::new_remote(remote_id, client.clone().into(), breakpoint_store.clone())
        })?;

        let lsp_store = cx.new(|cx| {
            let mut lsp_store = LspStore::new_remote(
                buffer_store.clone(),
                worktree_store.clone(),
                None,
                languages.clone(),
                client.clone().into(),
                remote_id,
                fs.clone(),
                cx,
            );
            lsp_store.set_language_server_statuses_from_proto(response.payload.language_servers);
            lsp_store
        })?;

        let task_store = cx.new(|cx| {
            if run_tasks {
                TaskStore::remote(
                    fs.clone(),
                    buffer_store.downgrade(),
                    worktree_store.clone(),
                    Arc::new(EmptyToolchainStore),
                    client.clone().into(),
                    remote_id,
                    cx,
                )
            } else {
                TaskStore::Noop
            }
        })?;

        let settings_observer = cx.new(|cx| {
            SettingsObserver::new_remote(worktree_store.clone(), task_store.clone(), cx)
        })?;

        let git_store = cx.new(|cx| {
            GitStore::remote(
                // In this remote case we pass None for the environment
                &worktree_store,
                buffer_store.clone(),
                client.clone().into(),
                ProjectId(remote_id),
                cx,
            )
        })?;

        let this = cx.new(|cx| {
            let replica_id = response.payload.replica_id as ReplicaId;

            let snippets = SnippetProvider::new(fs.clone(), BTreeSet::from_iter([]), cx);

            let mut worktrees = Vec::new();
            for worktree in response.payload.worktrees {
                let worktree =
                    Worktree::remote(remote_id, replica_id, worktree, client.clone().into(), cx);
                worktrees.push(worktree);
            }

            let (tx, rx) = mpsc::unbounded();
            cx.spawn(async move |this, cx| Self::send_buffer_ordered_messages(this, rx, cx).await)
                .detach();

            cx.subscribe(&worktree_store, Self::on_worktree_store_event)
                .detach();

            cx.subscribe(&buffer_store, Self::on_buffer_store_event)
                .detach();
            cx.subscribe(&lsp_store, Self::on_lsp_store_event).detach();
            cx.subscribe(&settings_observer, Self::on_settings_observer_event)
                .detach();

            cx.subscribe(&dap_store, Self::on_dap_store_event).detach();

            let mut this = Self {
                buffer_ordered_messages_tx: tx,
                buffer_store: buffer_store.clone(),
                image_store,
                worktree_store: worktree_store.clone(),
                lsp_store: lsp_store.clone(),
                active_entry: None,
                collaborators: Default::default(),
                join_project_response_message_id: response.message_id,
                languages,
                user_store: user_store.clone(),
                task_store,
                snippets,
                fs,
                ssh_client: None,
                settings_observer: settings_observer.clone(),
                client_subscriptions: Default::default(),
                _subscriptions: vec![cx.on_release(Self::release)],
                client: client.clone(),
                client_state: ProjectClientState::Remote {
                    sharing_has_stopped: false,
                    capability: Capability::ReadWrite,
                    remote_id,
                    replica_id,
                },
                breakpoint_store,
                dap_store: dap_store.clone(),
                git_store: git_store.clone(),
                buffers_needing_diff: Default::default(),
                git_diff_debouncer: DebouncedDelay::new(),
                terminals: Terminals {
                    local_handles: Vec::new(),
                },
                node: None,
                search_history: Self::new_search_history(),
                search_included_history: Self::new_search_history(),
                search_excluded_history: Self::new_search_history(),
                environment,
                remotely_created_models: Arc::new(Mutex::new(RemotelyCreatedModels::default())),
                toolchain_store: None,
            };
            this.set_role(role, cx);
            for worktree in worktrees {
                this.add_worktree(&worktree, cx);
            }
            this
        })?;

        let subscriptions = subscriptions
            .into_iter()
            .map(|s| match s {
                EntitySubscription::BufferStore(subscription) => {
                    subscription.set_entity(&buffer_store, &mut cx)
                }
                EntitySubscription::WorktreeStore(subscription) => {
                    subscription.set_entity(&worktree_store, &mut cx)
                }
                EntitySubscription::GitStore(subscription) => {
                    subscription.set_entity(&git_store, &mut cx)
                }
                EntitySubscription::SettingsObserver(subscription) => {
                    subscription.set_entity(&settings_observer, &mut cx)
                }
                EntitySubscription::Project(subscription) => {
                    subscription.set_entity(&this, &mut cx)
                }
                EntitySubscription::LspStore(subscription) => {
                    subscription.set_entity(&lsp_store, &mut cx)
                }
                EntitySubscription::DapStore(subscription) => {
                    subscription.set_entity(&dap_store, &mut cx)
                }
            })
            .collect::<Vec<_>>();

        let user_ids = response
            .payload
            .collaborators
            .iter()
            .map(|peer| peer.user_id)
            .collect();
        user_store
            .update(&mut cx, |user_store, cx| user_store.get_users(user_ids, cx))?
            .await?;

        this.update(&mut cx, |this, cx| {
            this.set_collaborators_from_proto(response.payload.collaborators, cx)?;
            this.client_subscriptions.extend(subscriptions);
            anyhow::Ok(())
        })??;

        Ok(this)
    }

    fn new_search_history() -> SearchHistory {
        SearchHistory::new(
            Some(MAX_PROJECT_SEARCH_HISTORY_SIZE),
            search_history::QueryInsertionBehavior::AlwaysInsert,
        )
    }

    fn release(&mut self, cx: &mut App) {
        if let Some(client) = self.ssh_client.take() {
            let shutdown = client
                .read(cx)
                .shutdown_processes(Some(proto::ShutdownRemoteServer {}));

            cx.background_spawn(async move {
                if let Some(shutdown) = shutdown {
                    shutdown.await;
                }
            })
            .detach()
        }

        match &self.client_state {
            ProjectClientState::Local => {}
            ProjectClientState::Shared { .. } => {
                let _ = self.unshare_internal(cx);
            }
            ProjectClientState::Remote { remote_id, .. } => {
                let _ = self.client.send(proto::LeaveProject {
                    project_id: *remote_id,
                });
                self.disconnected_from_host_internal(cx);
            }
        }
    }

    pub fn start_debug_session(
        &mut self,
        config: DebugAdapterConfig,
        cx: &mut Context<Self>,
    ) -> Task<Result<Entity<Session>>> {
        let worktree = maybe!({
            if let Some(cwd) = &config.cwd {
                Some(self.find_worktree(cwd.as_path(), cx)?.0)
            } else {
                self.worktrees(cx).next()
            }
        });

        let Some(worktree) = &worktree else {
            return Task::ready(Err(anyhow!("Failed to find a worktree")));
        };

        self.dap_store
            .update(cx, |dap_store, cx| {
                dap_store.new_session(config, worktree, None, cx)
            })
            .1
    }

    #[cfg(any(test, feature = "test-support"))]
    pub async fn example(
        root_paths: impl IntoIterator<Item = &Path>,
        cx: &mut AsyncApp,
    ) -> Entity<Project> {
        use clock::FakeSystemClock;

        let fs = Arc::new(RealFs::default());
        let languages = LanguageRegistry::test(cx.background_executor().clone());
        let clock = Arc::new(FakeSystemClock::new());
        let http_client = http_client::FakeHttpClient::with_404_response();
        let client = cx
            .update(|cx| client::Client::new(clock, http_client.clone(), cx))
            .unwrap();
        let user_store = cx.new(|cx| UserStore::new(client.clone(), cx)).unwrap();
        let project = cx
            .update(|cx| {
                Project::local(
                    client,
                    node_runtime::NodeRuntime::unavailable(),
                    user_store,
                    Arc::new(languages),
                    fs,
                    None,
                    cx,
                )
            })
            .unwrap();
        for path in root_paths {
            let (tree, _) = project
                .update(cx, |project, cx| {
                    project.find_or_create_worktree(path, true, cx)
                })
                .unwrap()
                .await
                .unwrap();
            tree.update(cx, |tree, _| tree.as_local().unwrap().scan_complete())
                .unwrap()
                .await;
        }
        project
    }

    #[cfg(any(test, feature = "test-support"))]
    pub async fn test(
        fs: Arc<dyn Fs>,
        root_paths: impl IntoIterator<Item = &Path>,
        cx: &mut gpui::TestAppContext,
    ) -> Entity<Project> {
        use clock::FakeSystemClock;

        let languages = LanguageRegistry::test(cx.executor());
        let clock = Arc::new(FakeSystemClock::new());
        let http_client = http_client::FakeHttpClient::with_404_response();
        let client = cx.update(|cx| client::Client::new(clock, http_client.clone(), cx));
        let user_store = cx.new(|cx| UserStore::new(client.clone(), cx));
        let project = cx.update(|cx| {
            Project::local(
                client,
                node_runtime::NodeRuntime::unavailable(),
                user_store,
                Arc::new(languages),
                fs,
                None,
                cx,
            )
        });
        for path in root_paths {
            let (tree, _) = project
                .update(cx, |project, cx| {
                    project.find_or_create_worktree(path, true, cx)
                })
                .await
                .unwrap();

            tree.update(cx, |tree, _| tree.as_local().unwrap().scan_complete())
                .await;
        }
        project
    }

    pub fn dap_store(&self) -> Entity<DapStore> {
        self.dap_store.clone()
    }

    pub fn breakpoint_store(&self) -> Entity<BreakpointStore> {
        self.breakpoint_store.clone()
    }

    pub fn lsp_store(&self) -> Entity<LspStore> {
        self.lsp_store.clone()
    }

    pub fn worktree_store(&self) -> Entity<WorktreeStore> {
        self.worktree_store.clone()
    }

    pub fn buffer_for_id(&self, remote_id: BufferId, cx: &App) -> Option<Entity<Buffer>> {
        self.buffer_store.read(cx).get(remote_id)
    }

    pub fn languages(&self) -> &Arc<LanguageRegistry> {
        &self.languages
    }

    pub fn client(&self) -> Arc<Client> {
        self.client.clone()
    }

    pub fn ssh_client(&self) -> Option<Entity<SshRemoteClient>> {
        self.ssh_client.clone()
    }

    pub fn user_store(&self) -> Entity<UserStore> {
        self.user_store.clone()
    }

    pub fn node_runtime(&self) -> Option<&NodeRuntime> {
        self.node.as_ref()
    }

    pub fn opened_buffers(&self, cx: &App) -> Vec<Entity<Buffer>> {
        self.buffer_store.read(cx).buffers().collect()
    }

    pub fn environment(&self) -> &Entity<ProjectEnvironment> {
        &self.environment
    }

    pub fn cli_environment(&self, cx: &App) -> Option<HashMap<String, String>> {
        self.environment.read(cx).get_cli_environment()
    }

    pub fn shell_environment_errors<'a>(
        &'a self,
        cx: &'a App,
    ) -> impl Iterator<Item = (&'a WorktreeId, &'a EnvironmentErrorMessage)> {
        self.environment.read(cx).environment_errors()
    }

    pub fn remove_environment_error(&mut self, worktree_id: WorktreeId, cx: &mut Context<Self>) {
        self.environment.update(cx, |environment, cx| {
            environment.remove_environment_error(worktree_id, cx);
        });
    }

    #[cfg(any(test, feature = "test-support"))]
    pub fn has_open_buffer(&self, path: impl Into<ProjectPath>, cx: &App) -> bool {
        self.buffer_store
            .read(cx)
            .get_by_path(&path.into(), cx)
            .is_some()
    }

    pub fn fs(&self) -> &Arc<dyn Fs> {
        &self.fs
    }

    pub fn remote_id(&self) -> Option<u64> {
        match self.client_state {
            ProjectClientState::Local => None,
            ProjectClientState::Shared { remote_id, .. }
            | ProjectClientState::Remote { remote_id, .. } => Some(remote_id),
        }
    }

    pub fn supports_terminal(&self, _cx: &App) -> bool {
        if self.is_local() {
            return true;
        }
        if self.is_via_ssh() {
            return true;
        }

        return false;
    }

    pub fn ssh_connection_string(&self, cx: &App) -> Option<SharedString> {
        if let Some(ssh_state) = &self.ssh_client {
            return Some(ssh_state.read(cx).connection_string().into());
        }

        return None;
    }

    pub fn ssh_connection_state(&self, cx: &App) -> Option<remote::ConnectionState> {
        self.ssh_client
            .as_ref()
            .map(|ssh| ssh.read(cx).connection_state())
    }

    pub fn ssh_connection_options(&self, cx: &App) -> Option<SshConnectionOptions> {
        self.ssh_client
            .as_ref()
            .map(|ssh| ssh.read(cx).connection_options())
    }

    pub fn replica_id(&self) -> ReplicaId {
        match self.client_state {
            ProjectClientState::Remote { replica_id, .. } => replica_id,
            _ => {
                if self.ssh_client.is_some() {
                    1
                } else {
                    0
                }
            }
        }
    }

    pub fn task_store(&self) -> &Entity<TaskStore> {
        &self.task_store
    }

    pub fn snippets(&self) -> &Entity<SnippetProvider> {
        &self.snippets
    }

    pub fn search_history(&self, kind: SearchInputKind) -> &SearchHistory {
        match kind {
            SearchInputKind::Query => &self.search_history,
            SearchInputKind::Include => &self.search_included_history,
            SearchInputKind::Exclude => &self.search_excluded_history,
        }
    }

    pub fn search_history_mut(&mut self, kind: SearchInputKind) -> &mut SearchHistory {
        match kind {
            SearchInputKind::Query => &mut self.search_history,
            SearchInputKind::Include => &mut self.search_included_history,
            SearchInputKind::Exclude => &mut self.search_excluded_history,
        }
    }

    pub fn collaborators(&self) -> &HashMap<proto::PeerId, Collaborator> {
        &self.collaborators
    }

    pub fn host(&self) -> Option<&Collaborator> {
        self.collaborators.values().find(|c| c.is_host)
    }

    pub fn set_worktrees_reordered(&mut self, worktrees_reordered: bool, cx: &mut App) {
        self.worktree_store.update(cx, |store, _| {
            store.set_worktrees_reordered(worktrees_reordered);
        });
    }

    /// Collect all worktrees, including ones that don't appear in the project panel
    pub fn worktrees<'a>(
        &self,
        cx: &'a App,
    ) -> impl 'a + DoubleEndedIterator<Item = Entity<Worktree>> {
        self.worktree_store.read(cx).worktrees()
    }

    /// Collect all user-visible worktrees, the ones that appear in the project panel.
    pub fn visible_worktrees<'a>(
        &'a self,
        cx: &'a App,
    ) -> impl 'a + DoubleEndedIterator<Item = Entity<Worktree>> {
        self.worktree_store.read(cx).visible_worktrees(cx)
    }

    pub fn worktree_for_root_name(&self, root_name: &str, cx: &App) -> Option<Entity<Worktree>> {
        self.visible_worktrees(cx)
            .find(|tree| tree.read(cx).root_name() == root_name)
    }

    pub fn worktree_root_names<'a>(&'a self, cx: &'a App) -> impl Iterator<Item = &'a str> {
        self.visible_worktrees(cx)
            .map(|tree| tree.read(cx).root_name())
    }

    pub fn worktree_for_id(&self, id: WorktreeId, cx: &App) -> Option<Entity<Worktree>> {
        self.worktree_store.read(cx).worktree_for_id(id, cx)
    }

    pub fn worktree_for_entry(
        &self,
        entry_id: ProjectEntryId,
        cx: &App,
    ) -> Option<Entity<Worktree>> {
        self.worktree_store
            .read(cx)
            .worktree_for_entry(entry_id, cx)
    }

    pub fn worktree_id_for_entry(&self, entry_id: ProjectEntryId, cx: &App) -> Option<WorktreeId> {
        self.worktree_for_entry(entry_id, cx)
            .map(|worktree| worktree.read(cx).id())
    }

    /// Checks if the entry is the root of a worktree.
    pub fn entry_is_worktree_root(&self, entry_id: ProjectEntryId, cx: &App) -> bool {
        self.worktree_for_entry(entry_id, cx)
            .map(|worktree| {
                worktree
                    .read(cx)
                    .root_entry()
                    .is_some_and(|e| e.id == entry_id)
            })
            .unwrap_or(false)
    }

    pub fn project_path_git_status(
        &self,
        project_path: &ProjectPath,
        cx: &App,
    ) -> Option<FileStatus> {
        self.worktree_for_id(project_path.worktree_id, cx)
            .and_then(|worktree| worktree.read(cx).status_for_file(&project_path.path))
    }

    pub fn visibility_for_paths(
        &self,
        paths: &[PathBuf],
        metadatas: &[Metadata],
        exclude_sub_dirs: bool,
        cx: &App,
    ) -> Option<bool> {
        paths
            .iter()
            .zip(metadatas)
            .map(|(path, metadata)| self.visibility_for_path(path, metadata, exclude_sub_dirs, cx))
            .max()
            .flatten()
    }

    pub fn visibility_for_path(
        &self,
        path: &Path,
        metadata: &Metadata,
        exclude_sub_dirs: bool,
        cx: &App,
    ) -> Option<bool> {
        let sanitized_path = SanitizedPath::from(path);
        let path = sanitized_path.as_path();
        self.worktrees(cx)
            .filter_map(|worktree| {
                let worktree = worktree.read(cx);
                let abs_path = worktree.as_local()?.abs_path();
                let contains = path == abs_path
                    || (path.starts_with(abs_path) && (!exclude_sub_dirs || !metadata.is_dir));
                contains.then(|| worktree.is_visible())
            })
            .max()
    }

    pub fn create_entry(
        &mut self,
        project_path: impl Into<ProjectPath>,
        is_directory: bool,
        cx: &mut Context<Self>,
    ) -> Task<Result<CreatedEntry>> {
        let project_path = project_path.into();
        let Some(worktree) = self.worktree_for_id(project_path.worktree_id, cx) else {
            return Task::ready(Err(anyhow!(format!(
                "No worktree for path {project_path:?}"
            ))));
        };
        worktree.update(cx, |worktree, cx| {
            worktree.create_entry(project_path.path, is_directory, cx)
        })
    }

    pub fn copy_entry(
        &mut self,
        entry_id: ProjectEntryId,
        relative_worktree_source_path: Option<PathBuf>,
        new_path: impl Into<Arc<Path>>,
        cx: &mut Context<Self>,
    ) -> Task<Result<Option<Entry>>> {
        let Some(worktree) = self.worktree_for_entry(entry_id, cx) else {
            return Task::ready(Ok(None));
        };
        worktree.update(cx, |worktree, cx| {
            worktree.copy_entry(entry_id, relative_worktree_source_path, new_path, cx)
        })
    }

    /// Renames the project entry with given `entry_id`.
    ///
    /// `new_path` is a relative path to worktree root.
    /// If root entry is renamed then its new root name is used instead.
    pub fn rename_entry(
        &mut self,
        entry_id: ProjectEntryId,
        new_path: impl Into<Arc<Path>>,
        cx: &mut Context<Self>,
    ) -> Task<Result<CreatedEntry>> {
        let worktree_store = self.worktree_store.read(cx);
        let new_path = new_path.into();
        let Some((worktree, old_path, is_dir)) = worktree_store
            .worktree_and_entry_for_id(entry_id, cx)
            .map(|(worktree, entry)| (worktree, entry.path.clone(), entry.is_dir()))
        else {
            return Task::ready(Err(anyhow!(format!("No worktree for entry {entry_id:?}"))));
        };

        let worktree_id = worktree.read(cx).id();
        let is_root_entry = self.entry_is_worktree_root(entry_id, cx);

        let lsp_store = self.lsp_store().downgrade();
        cx.spawn(async move |_, cx| {
            let (old_abs_path, new_abs_path) = {
                let root_path = worktree.update(cx, |this, _| this.abs_path())?;
                let new_abs_path = if is_root_entry {
                    root_path.parent().unwrap().join(&new_path)
                } else {
                    root_path.join(&new_path)
                };
                (root_path.join(&old_path), new_abs_path)
            };
            LspStore::will_rename_entry(
                lsp_store.clone(),
                worktree_id,
                &old_abs_path,
                &new_abs_path,
                is_dir,
                cx.clone(),
            )
            .await;

            let entry = worktree
                .update(cx, |worktree, cx| {
                    worktree.rename_entry(entry_id, new_path.clone(), cx)
                })?
                .await?;

            lsp_store
                .update(cx, |this, _| {
                    this.did_rename_entry(worktree_id, &old_abs_path, &new_abs_path, is_dir);
                })
                .ok();
            Ok(entry)
        })
    }

    pub fn delete_file(
        &mut self,
        path: ProjectPath,
        trash: bool,
        cx: &mut Context<Self>,
    ) -> Option<Task<Result<()>>> {
        let entry = self.entry_for_path(&path, cx)?;
        self.delete_entry(entry.id, trash, cx)
    }

    pub fn delete_entry(
        &mut self,
        entry_id: ProjectEntryId,
        trash: bool,
        cx: &mut Context<Self>,
    ) -> Option<Task<Result<()>>> {
        let worktree = self.worktree_for_entry(entry_id, cx)?;
        cx.emit(Event::DeletedEntry(worktree.read(cx).id(), entry_id));
        worktree.update(cx, |worktree, cx| {
            worktree.delete_entry(entry_id, trash, cx)
        })
    }

    pub fn expand_entry(
        &mut self,
        worktree_id: WorktreeId,
        entry_id: ProjectEntryId,
        cx: &mut Context<Self>,
    ) -> Option<Task<Result<()>>> {
        let worktree = self.worktree_for_id(worktree_id, cx)?;
        worktree.update(cx, |worktree, cx| worktree.expand_entry(entry_id, cx))
    }

    pub fn expand_all_for_entry(
        &mut self,
        worktree_id: WorktreeId,
        entry_id: ProjectEntryId,
        cx: &mut Context<Self>,
    ) -> Option<Task<Result<()>>> {
        let worktree = self.worktree_for_id(worktree_id, cx)?;
        let task = worktree.update(cx, |worktree, cx| {
            worktree.expand_all_for_entry(entry_id, cx)
        });
        Some(cx.spawn(async move |this, cx| {
            task.ok_or_else(|| anyhow!("no task"))?.await?;
            this.update(cx, |_, cx| {
                cx.emit(Event::ExpandedAllForEntry(worktree_id, entry_id));
            })?;
            Ok(())
        }))
    }

    pub fn shared(&mut self, project_id: u64, cx: &mut Context<Self>) -> Result<()> {
        if !matches!(self.client_state, ProjectClientState::Local) {
            return Err(anyhow!("project was already shared"));
        }

        self.client_subscriptions.extend([
            self.client
                .subscribe_to_entity(project_id)?
                .set_entity(&cx.entity(), &mut cx.to_async()),
            self.client
                .subscribe_to_entity(project_id)?
                .set_entity(&self.worktree_store, &mut cx.to_async()),
            self.client
                .subscribe_to_entity(project_id)?
                .set_entity(&self.buffer_store, &mut cx.to_async()),
            self.client
                .subscribe_to_entity(project_id)?
                .set_entity(&self.lsp_store, &mut cx.to_async()),
            self.client
                .subscribe_to_entity(project_id)?
                .set_entity(&self.settings_observer, &mut cx.to_async()),
            self.client
                .subscribe_to_entity(project_id)?
                .set_entity(&self.dap_store, &mut cx.to_async()),
            self.client
                .subscribe_to_entity(project_id)?
                .set_entity(&self.breakpoint_store, &mut cx.to_async()),
            self.client
                .subscribe_to_entity(project_id)?
                .set_entity(&self.git_store, &mut cx.to_async()),
        ]);

        self.buffer_store.update(cx, |buffer_store, cx| {
            buffer_store.shared(project_id, self.client.clone().into(), cx)
        });
        self.worktree_store.update(cx, |worktree_store, cx| {
            worktree_store.shared(project_id, self.client.clone().into(), cx);
        });
        self.lsp_store.update(cx, |lsp_store, cx| {
            lsp_store.shared(project_id, self.client.clone().into(), cx)
        });
        self.breakpoint_store.update(cx, |breakpoint_store, _| {
            breakpoint_store.shared(project_id, self.client.clone().into())
        });
        self.dap_store.update(cx, |dap_store, cx| {
            dap_store.shared(project_id, self.client.clone().into(), cx);
        });
        self.task_store.update(cx, |task_store, cx| {
            task_store.shared(project_id, self.client.clone().into(), cx);
        });
        self.settings_observer.update(cx, |settings_observer, cx| {
            settings_observer.shared(project_id, self.client.clone().into(), cx)
        });
        self.git_store.update(cx, |git_store, cx| {
            git_store.shared(project_id, self.client.clone().into(), cx)
        });

        self.client_state = ProjectClientState::Shared {
            remote_id: project_id,
        };

        cx.emit(Event::RemoteIdChanged(Some(project_id)));
        Ok(())
    }

    pub fn reshared(
        &mut self,
        message: proto::ResharedProject,
        cx: &mut Context<Self>,
    ) -> Result<()> {
        self.buffer_store
            .update(cx, |buffer_store, _| buffer_store.forget_shared_buffers());
        self.set_collaborators_from_proto(message.collaborators, cx)?;

        self.worktree_store.update(cx, |worktree_store, cx| {
            worktree_store.send_project_updates(cx);
        });
        cx.emit(Event::Reshared);
        Ok(())
    }

    pub fn rejoined(
        &mut self,
        message: proto::RejoinedProject,
        message_id: u32,
        cx: &mut Context<Self>,
    ) -> Result<()> {
        cx.update_global::<SettingsStore, _>(|store, cx| {
            self.worktree_store.update(cx, |worktree_store, cx| {
                for worktree in worktree_store.worktrees() {
                    store
                        .clear_local_settings(worktree.read(cx).id(), cx)
                        .log_err();
                }
            });
        });

        self.join_project_response_message_id = message_id;
        self.set_worktrees_from_proto(message.worktrees, cx)?;
        self.set_collaborators_from_proto(message.collaborators, cx)?;
        self.lsp_store.update(cx, |lsp_store, _| {
            lsp_store.set_language_server_statuses_from_proto(message.language_servers)
        });
        self.enqueue_buffer_ordered_message(BufferOrderedMessage::Resync)
            .unwrap();
        cx.emit(Event::Rejoined);
        Ok(())
    }

    pub fn unshare(&mut self, cx: &mut Context<Self>) -> Result<()> {
        self.unshare_internal(cx)?;
        cx.emit(Event::RemoteIdChanged(None));
        Ok(())
    }

    fn unshare_internal(&mut self, cx: &mut App) -> Result<()> {
        if self.is_via_collab() {
            return Err(anyhow!("attempted to unshare a remote project"));
        }

        if let ProjectClientState::Shared { remote_id, .. } = self.client_state {
            self.client_state = ProjectClientState::Local;
            self.collaborators.clear();
            self.client_subscriptions.clear();
            self.worktree_store.update(cx, |store, cx| {
                store.unshared(cx);
            });
            self.buffer_store.update(cx, |buffer_store, cx| {
                buffer_store.forget_shared_buffers();
                buffer_store.unshared(cx)
            });
            self.task_store.update(cx, |task_store, cx| {
                task_store.unshared(cx);
            });
            self.breakpoint_store.update(cx, |breakpoint_store, cx| {
                breakpoint_store.unshared(cx);
            });
            self.dap_store.update(cx, |dap_store, cx| {
                dap_store.unshared(cx);
            });
            self.settings_observer.update(cx, |settings_observer, cx| {
                settings_observer.unshared(cx);
            });
            self.git_store.update(cx, |git_store, cx| {
                git_store.unshared(cx);
            });

            self.client
                .send(proto::UnshareProject {
                    project_id: remote_id,
                })
                .ok();
            Ok(())
        } else {
            Err(anyhow!("attempted to unshare an unshared project"))
        }
    }

    pub fn disconnected_from_host(&mut self, cx: &mut Context<Self>) {
        if self.is_disconnected(cx) {
            return;
        }
        self.disconnected_from_host_internal(cx);
        cx.emit(Event::DisconnectedFromHost);
    }

    pub fn set_role(&mut self, role: proto::ChannelRole, cx: &mut Context<Self>) {
        let new_capability =
            if role == proto::ChannelRole::Member || role == proto::ChannelRole::Admin {
                Capability::ReadWrite
            } else {
                Capability::ReadOnly
            };
        if let ProjectClientState::Remote { capability, .. } = &mut self.client_state {
            if *capability == new_capability {
                return;
            }

            *capability = new_capability;
            for buffer in self.opened_buffers(cx) {
                buffer.update(cx, |buffer, cx| buffer.set_capability(new_capability, cx));
            }
        }
    }

    fn disconnected_from_host_internal(&mut self, cx: &mut App) {
        if let ProjectClientState::Remote {
            sharing_has_stopped,
            ..
        } = &mut self.client_state
        {
            *sharing_has_stopped = true;
            self.collaborators.clear();
            self.worktree_store.update(cx, |store, cx| {
                store.disconnected_from_host(cx);
            });
            self.buffer_store.update(cx, |buffer_store, cx| {
                buffer_store.disconnected_from_host(cx)
            });
            self.lsp_store
                .update(cx, |lsp_store, _cx| lsp_store.disconnected_from_host());
        }
    }

    pub fn close(&mut self, cx: &mut Context<Self>) {
        cx.emit(Event::Closed);
    }

    pub fn is_disconnected(&self, cx: &App) -> bool {
        match &self.client_state {
            ProjectClientState::Remote {
                sharing_has_stopped,
                ..
            } => *sharing_has_stopped,
            ProjectClientState::Local if self.is_via_ssh() => self.ssh_is_disconnected(cx),
            _ => false,
        }
    }

    fn ssh_is_disconnected(&self, cx: &App) -> bool {
        self.ssh_client
            .as_ref()
            .map(|ssh| ssh.read(cx).is_disconnected())
            .unwrap_or(false)
    }

    pub fn capability(&self) -> Capability {
        match &self.client_state {
            ProjectClientState::Remote { capability, .. } => *capability,
            ProjectClientState::Shared { .. } | ProjectClientState::Local => Capability::ReadWrite,
        }
    }

    pub fn is_read_only(&self, cx: &App) -> bool {
        self.is_disconnected(cx) || self.capability() == Capability::ReadOnly
    }

    pub fn is_local(&self) -> bool {
        match &self.client_state {
            ProjectClientState::Local | ProjectClientState::Shared { .. } => {
                self.ssh_client.is_none()
            }
            ProjectClientState::Remote { .. } => false,
        }
    }

    pub fn is_via_ssh(&self) -> bool {
        match &self.client_state {
            ProjectClientState::Local | ProjectClientState::Shared { .. } => {
                self.ssh_client.is_some()
            }
            ProjectClientState::Remote { .. } => false,
        }
    }

    pub fn is_via_collab(&self) -> bool {
        match &self.client_state {
            ProjectClientState::Local | ProjectClientState::Shared { .. } => false,
            ProjectClientState::Remote { .. } => true,
        }
    }

    pub fn create_buffer(&mut self, cx: &mut Context<Self>) -> Task<Result<Entity<Buffer>>> {
        self.buffer_store
            .update(cx, |buffer_store, cx| buffer_store.create_buffer(cx))
    }

    pub fn create_local_buffer(
        &mut self,
        text: &str,
        language: Option<Arc<Language>>,
        cx: &mut Context<Self>,
    ) -> Entity<Buffer> {
        if self.is_via_collab() || self.is_via_ssh() {
            panic!("called create_local_buffer on a remote project")
        }
        self.buffer_store.update(cx, |buffer_store, cx| {
            buffer_store.create_local_buffer(text, language, cx)
        })
    }

    pub fn open_path(
        &mut self,
        path: ProjectPath,
        cx: &mut Context<Self>,
    ) -> Task<Result<(Option<ProjectEntryId>, AnyEntity)>> {
        let task = self.open_buffer(path.clone(), cx);
        cx.spawn(async move |_project, cx| {
            let buffer = task.await?;
            let project_entry_id = buffer.read_with(cx, |buffer, cx| {
                File::from_dyn(buffer.file()).and_then(|file| file.project_entry_id(cx))
            })?;

            let buffer: &AnyEntity = &buffer;
            Ok((project_entry_id, buffer.clone()))
        })
    }

    pub fn open_local_buffer(
        &mut self,
        abs_path: impl AsRef<Path>,
        cx: &mut Context<Self>,
    ) -> Task<Result<Entity<Buffer>>> {
        if let Some((worktree, relative_path)) = self.find_worktree(abs_path.as_ref(), cx) {
            self.open_buffer((worktree.read(cx).id(), relative_path), cx)
        } else {
            Task::ready(Err(anyhow!("no such path")))
        }
    }

    #[cfg(any(test, feature = "test-support"))]
    pub fn open_local_buffer_with_lsp(
        &mut self,
        abs_path: impl AsRef<Path>,
        cx: &mut Context<Self>,
    ) -> Task<Result<(Entity<Buffer>, lsp_store::OpenLspBufferHandle)>> {
        if let Some((worktree, relative_path)) = self.find_worktree(abs_path.as_ref(), cx) {
            self.open_buffer_with_lsp((worktree.read(cx).id(), relative_path), cx)
        } else {
            Task::ready(Err(anyhow!("no such path")))
        }
    }

    pub fn open_buffer(
        &mut self,
        path: impl Into<ProjectPath>,
        cx: &mut App,
    ) -> Task<Result<Entity<Buffer>>> {
        if self.is_disconnected(cx) {
            return Task::ready(Err(anyhow!(ErrorCode::Disconnected)));
        }

        self.buffer_store.update(cx, |buffer_store, cx| {
            buffer_store.open_buffer(path.into(), cx)
        })
    }

    #[cfg(any(test, feature = "test-support"))]
    pub fn open_buffer_with_lsp(
        &mut self,
        path: impl Into<ProjectPath>,
        cx: &mut Context<Self>,
    ) -> Task<Result<(Entity<Buffer>, lsp_store::OpenLspBufferHandle)>> {
        let buffer = self.open_buffer(path, cx);
        cx.spawn(async move |this, cx| {
            let buffer = buffer.await?;
            let handle = this.update(cx, |project, cx| {
                project.register_buffer_with_language_servers(&buffer, cx)
            })?;
            Ok((buffer, handle))
        })
    }

    pub fn register_buffer_with_language_servers(
        &self,
        buffer: &Entity<Buffer>,
        cx: &mut App,
    ) -> OpenLspBufferHandle {
        self.lsp_store.update(cx, |lsp_store, cx| {
            lsp_store.register_buffer_with_language_servers(&buffer, false, cx)
        })
    }

    pub fn open_unstaged_diff(
        &mut self,
        buffer: Entity<Buffer>,
        cx: &mut Context<Self>,
    ) -> Task<Result<Entity<BufferDiff>>> {
        if self.is_disconnected(cx) {
            return Task::ready(Err(anyhow!(ErrorCode::Disconnected)));
        }
        self.git_store
            .update(cx, |git_store, cx| git_store.open_unstaged_diff(buffer, cx))
    }

    pub fn open_uncommitted_diff(
        &mut self,
        buffer: Entity<Buffer>,
        cx: &mut Context<Self>,
    ) -> Task<Result<Entity<BufferDiff>>> {
        if self.is_disconnected(cx) {
            return Task::ready(Err(anyhow!(ErrorCode::Disconnected)));
        }
        self.git_store.update(cx, |git_store, cx| {
            git_store.open_uncommitted_diff(buffer, cx)
        })
    }

    pub fn open_buffer_by_id(
        &mut self,
        id: BufferId,
        cx: &mut Context<Self>,
    ) -> Task<Result<Entity<Buffer>>> {
        if let Some(buffer) = self.buffer_for_id(id, cx) {
            Task::ready(Ok(buffer))
        } else if self.is_local() || self.is_via_ssh() {
            Task::ready(Err(anyhow!("buffer {} does not exist", id)))
        } else if let Some(project_id) = self.remote_id() {
            let request = self.client.request(proto::OpenBufferById {
                project_id,
                id: id.into(),
            });
            cx.spawn(async move |project, cx| {
                let buffer_id = BufferId::new(request.await?.buffer_id)?;
                project
                    .update(cx, |project, cx| {
                        project.buffer_store.update(cx, |buffer_store, cx| {
                            buffer_store.wait_for_remote_buffer(buffer_id, cx)
                        })
                    })?
                    .await
            })
        } else {
            Task::ready(Err(anyhow!("cannot open buffer while disconnected")))
        }
    }

    pub fn save_buffers(
        &self,
        buffers: HashSet<Entity<Buffer>>,
        cx: &mut Context<Self>,
    ) -> Task<Result<()>> {
        cx.spawn(async move |this, cx| {
            let save_tasks = buffers.into_iter().filter_map(|buffer| {
                this.update(cx, |this, cx| this.save_buffer(buffer, cx))
                    .ok()
            });
            try_join_all(save_tasks).await?;
            Ok(())
        })
    }

    pub fn save_buffer(&self, buffer: Entity<Buffer>, cx: &mut Context<Self>) -> Task<Result<()>> {
        self.buffer_store
            .update(cx, |buffer_store, cx| buffer_store.save_buffer(buffer, cx))
    }

    pub fn save_buffer_as(
        &mut self,
        buffer: Entity<Buffer>,
        path: ProjectPath,
        cx: &mut Context<Self>,
    ) -> Task<Result<()>> {
        self.buffer_store.update(cx, |buffer_store, cx| {
            buffer_store.save_buffer_as(buffer.clone(), path, cx)
        })
    }

    pub fn get_open_buffer(&self, path: &ProjectPath, cx: &App) -> Option<Entity<Buffer>> {
        self.buffer_store.read(cx).get_by_path(path, cx)
    }

    fn register_buffer(&mut self, buffer: &Entity<Buffer>, cx: &mut Context<Self>) -> Result<()> {
        {
            let mut remotely_created_models = self.remotely_created_models.lock();
            if remotely_created_models.retain_count > 0 {
                remotely_created_models.buffers.push(buffer.clone())
            }
        }

        self.request_buffer_diff_recalculation(buffer, cx);

        cx.subscribe(buffer, |this, buffer, event, cx| {
            this.on_buffer_event(buffer, event, cx);
        })
        .detach();

        Ok(())
    }

    pub fn open_image(
        &mut self,
        path: impl Into<ProjectPath>,
        cx: &mut Context<Self>,
    ) -> Task<Result<Entity<ImageItem>>> {
        if self.is_disconnected(cx) {
            return Task::ready(Err(anyhow!(ErrorCode::Disconnected)));
        }

        let open_image_task = self.image_store.update(cx, |image_store, cx| {
            image_store.open_image(path.into(), cx)
        });

        let weak_project = cx.entity().downgrade();
        cx.spawn(async move |_, cx| {
            let image_item = open_image_task.await?;
            let project = weak_project
                .upgrade()
                .ok_or_else(|| anyhow!("Project dropped"))?;

            let metadata = ImageItem::load_image_metadata(image_item.clone(), project, cx).await?;
            image_item.update(cx, |image_item, cx| {
                image_item.image_metadata = Some(metadata);
                cx.emit(ImageItemEvent::MetadataUpdated);
            })?;

            Ok(image_item)
        })
    }

    async fn send_buffer_ordered_messages(
        this: WeakEntity<Self>,
        rx: UnboundedReceiver<BufferOrderedMessage>,
        cx: &mut AsyncApp,
    ) -> Result<()> {
        const MAX_BATCH_SIZE: usize = 128;

        let mut operations_by_buffer_id = HashMap::default();
        async fn flush_operations(
            this: &WeakEntity<Project>,
            operations_by_buffer_id: &mut HashMap<BufferId, Vec<proto::Operation>>,
            needs_resync_with_host: &mut bool,
            is_local: bool,
            cx: &mut AsyncApp,
        ) -> Result<()> {
            for (buffer_id, operations) in operations_by_buffer_id.drain() {
                let request = this.update(cx, |this, _| {
                    let project_id = this.remote_id()?;
                    Some(this.client.request(proto::UpdateBuffer {
                        buffer_id: buffer_id.into(),
                        project_id,
                        operations,
                    }))
                })?;
                if let Some(request) = request {
                    if request.await.is_err() && !is_local {
                        *needs_resync_with_host = true;
                        break;
                    }
                }
            }
            Ok(())
        }

        let mut needs_resync_with_host = false;
        let mut changes = rx.ready_chunks(MAX_BATCH_SIZE);

        while let Some(changes) = changes.next().await {
            let is_local = this.update(cx, |this, _| this.is_local())?;

            for change in changes {
                match change {
                    BufferOrderedMessage::Operation {
                        buffer_id,
                        operation,
                    } => {
                        if needs_resync_with_host {
                            continue;
                        }

                        operations_by_buffer_id
                            .entry(buffer_id)
                            .or_insert(Vec::new())
                            .push(operation);
                    }

                    BufferOrderedMessage::Resync => {
                        operations_by_buffer_id.clear();
                        if this
                            .update(cx, |this, cx| this.synchronize_remote_buffers(cx))?
                            .await
                            .is_ok()
                        {
                            needs_resync_with_host = false;
                        }
                    }

                    BufferOrderedMessage::LanguageServerUpdate {
                        language_server_id,
                        message,
                    } => {
                        flush_operations(
                            &this,
                            &mut operations_by_buffer_id,
                            &mut needs_resync_with_host,
                            is_local,
                            cx,
                        )
                        .await?;

                        this.update(cx, |this, _| {
                            if let Some(project_id) = this.remote_id() {
                                this.client
                                    .send(proto::UpdateLanguageServer {
                                        project_id,
                                        language_server_id: language_server_id.0 as u64,
                                        variant: Some(message),
                                    })
                                    .log_err();
                            }
                        })?;
                    }
                }
            }

            flush_operations(
                &this,
                &mut operations_by_buffer_id,
                &mut needs_resync_with_host,
                is_local,
                cx,
            )
            .await?;
        }

        Ok(())
    }

    fn on_buffer_store_event(
        &mut self,
        _: Entity<BufferStore>,
        event: &BufferStoreEvent,
        cx: &mut Context<Self>,
    ) {
        match event {
            BufferStoreEvent::BufferAdded(buffer) => {
                self.register_buffer(buffer, cx).log_err();
            }
            BufferStoreEvent::BufferDropped(buffer_id) => {
                if let Some(ref ssh_client) = self.ssh_client {
                    ssh_client
                        .read(cx)
                        .proto_client()
                        .send(proto::CloseBuffer {
                            project_id: 0,
                            buffer_id: buffer_id.to_proto(),
                        })
                        .log_err();
                }
            }
            _ => {}
        }
    }

    fn on_image_store_event(
        &mut self,
        _: Entity<ImageStore>,
        event: &ImageStoreEvent,
        cx: &mut Context<Self>,
    ) {
        match event {
            ImageStoreEvent::ImageAdded(image) => {
                cx.subscribe(image, |this, image, event, cx| {
                    this.on_image_event(image, event, cx);
                })
                .detach();
            }
        }
    }

    fn on_dap_store_event(
        &mut self,
        _: Entity<DapStore>,
        event: &DapStoreEvent,
        cx: &mut Context<Self>,
    ) {
        match event {
            DapStoreEvent::Notification(message) => {
                cx.emit(Event::Toast {
                    notification_id: "dap".into(),
                    message: message.clone(),
                });
            }
            _ => {}
        }
    }

    fn on_lsp_store_event(
        &mut self,
        _: Entity<LspStore>,
        event: &LspStoreEvent,
        cx: &mut Context<Self>,
    ) {
        match event {
            LspStoreEvent::DiagnosticsUpdated {
                language_server_id,
                path,
            } => cx.emit(Event::DiagnosticsUpdated {
                path: path.clone(),
                language_server_id: *language_server_id,
            }),
            LspStoreEvent::LanguageServerAdded(language_server_id, name, worktree_id) => cx.emit(
                Event::LanguageServerAdded(*language_server_id, name.clone(), *worktree_id),
            ),
            LspStoreEvent::LanguageServerRemoved(language_server_id) => {
                cx.emit(Event::LanguageServerRemoved(*language_server_id))
            }
            LspStoreEvent::LanguageServerLog(server_id, log_type, string) => cx.emit(
                Event::LanguageServerLog(*server_id, log_type.clone(), string.clone()),
            ),
            LspStoreEvent::LanguageDetected {
                buffer,
                new_language,
            } => {
                let Some(_) = new_language else {
                    cx.emit(Event::LanguageNotFound(buffer.clone()));
                    return;
                };
            }
            LspStoreEvent::RefreshInlayHints => cx.emit(Event::RefreshInlayHints),
            LspStoreEvent::RefreshCodeLens => cx.emit(Event::RefreshCodeLens),
            LspStoreEvent::LanguageServerPrompt(prompt) => {
                cx.emit(Event::LanguageServerPrompt(prompt.clone()))
            }
            LspStoreEvent::DiskBasedDiagnosticsStarted { language_server_id } => {
                cx.emit(Event::DiskBasedDiagnosticsStarted {
                    language_server_id: *language_server_id,
                });
            }
            LspStoreEvent::DiskBasedDiagnosticsFinished { language_server_id } => {
                cx.emit(Event::DiskBasedDiagnosticsFinished {
                    language_server_id: *language_server_id,
                });
            }
            LspStoreEvent::LanguageServerUpdate {
                language_server_id,
                message,
            } => {
                if self.is_local() {
                    self.enqueue_buffer_ordered_message(
                        BufferOrderedMessage::LanguageServerUpdate {
                            language_server_id: *language_server_id,
                            message: message.clone(),
                        },
                    )
                    .ok();
                }
            }
            LspStoreEvent::Notification(message) => cx.emit(Event::Toast {
                notification_id: "lsp".into(),
                message: message.clone(),
            }),
            LspStoreEvent::SnippetEdit {
                buffer_id,
                edits,
                most_recent_edit,
            } => {
                if most_recent_edit.replica_id == self.replica_id() {
                    cx.emit(Event::SnippetEdit(*buffer_id, edits.clone()))
                }
            }
        }
    }

    fn on_ssh_event(
        &mut self,
        _: Entity<SshRemoteClient>,
        event: &remote::SshRemoteEvent,
        cx: &mut Context<Self>,
    ) {
        match event {
            remote::SshRemoteEvent::Disconnected => {
                // if self.is_via_ssh() {
                // self.collaborators.clear();
                self.worktree_store.update(cx, |store, cx| {
                    store.disconnected_from_host(cx);
                });
                self.buffer_store.update(cx, |buffer_store, cx| {
                    buffer_store.disconnected_from_host(cx)
                });
                self.lsp_store.update(cx, |lsp_store, _cx| {
                    lsp_store.disconnected_from_ssh_remote()
                });
                cx.emit(Event::DisconnectedFromSshRemote);
            }
        }
    }

    fn on_settings_observer_event(
        &mut self,
        _: Entity<SettingsObserver>,
        event: &SettingsObserverEvent,
        cx: &mut Context<Self>,
    ) {
        match event {
            SettingsObserverEvent::LocalSettingsUpdated(result) => match result {
                Err(InvalidSettingsError::LocalSettings { message, path }) => {
                    let message =
                        format!("Failed to set local settings in {:?}:\n{}", path, message);
                    cx.emit(Event::Toast {
                        notification_id: "local-settings".into(),
                        message,
                    });
                }
                Ok(_) => cx.emit(Event::HideToast {
                    notification_id: "local-settings".into(),
                }),
                Err(_) => {}
            },
        }
    }

    fn on_worktree_store_event(
        &mut self,
        _: Entity<WorktreeStore>,
        event: &WorktreeStoreEvent,
        cx: &mut Context<Self>,
    ) {
        match event {
            WorktreeStoreEvent::WorktreeAdded(worktree) => {
                self.on_worktree_added(worktree, cx);
                cx.emit(Event::WorktreeAdded(worktree.read(cx).id()));
            }
            WorktreeStoreEvent::WorktreeRemoved(_, id) => {
                cx.emit(Event::WorktreeRemoved(*id));
            }
            WorktreeStoreEvent::WorktreeReleased(_, id) => {
                self.on_worktree_released(*id, cx);
            }
            WorktreeStoreEvent::WorktreeOrderChanged => cx.emit(Event::WorktreeOrderChanged),
            WorktreeStoreEvent::WorktreeUpdateSent(_) => {}
            WorktreeStoreEvent::WorktreeUpdatedEntries(worktree_id, changes) => {
                self.client()
                    .telemetry()
                    .report_discovered_project_events(*worktree_id, changes);
                cx.emit(Event::WorktreeUpdatedEntries(*worktree_id, changes.clone()))
            }
            WorktreeStoreEvent::WorktreeUpdatedGitRepositories(worktree_id) => {
                cx.emit(Event::WorktreeUpdatedGitRepositories(*worktree_id))
            }
            WorktreeStoreEvent::WorktreeDeletedEntry(worktree_id, id) => {
                cx.emit(Event::DeletedEntry(*worktree_id, *id))
            }
        }
    }

    fn on_worktree_added(&mut self, worktree: &Entity<Worktree>, _: &mut Context<Self>) {
        let mut remotely_created_models = self.remotely_created_models.lock();
        if remotely_created_models.retain_count > 0 {
            remotely_created_models.worktrees.push(worktree.clone())
        }
    }

    fn on_worktree_released(&mut self, id_to_remove: WorktreeId, cx: &mut Context<Self>) {
        if let Some(ssh) = &self.ssh_client {
            ssh.read(cx)
                .proto_client()
                .send(proto::RemoveWorktree {
                    worktree_id: id_to_remove.to_proto(),
                })
                .log_err();
        }
    }

    fn on_buffer_event(
        &mut self,
        buffer: Entity<Buffer>,
        event: &BufferEvent,
        cx: &mut Context<Self>,
    ) -> Option<()> {
        if matches!(event, BufferEvent::Edited { .. } | BufferEvent::Reloaded) {
            self.request_buffer_diff_recalculation(&buffer, cx);
        }

        let buffer_id = buffer.read(cx).remote_id();
        match event {
            BufferEvent::ReloadNeeded => {
                if !self.is_via_collab() {
                    self.reload_buffers([buffer.clone()].into_iter().collect(), true, cx)
                        .detach_and_log_err(cx);
                }
            }
            BufferEvent::Operation {
                operation,
                is_local: true,
            } => {
                let operation = language::proto::serialize_operation(operation);

                if let Some(ssh) = &self.ssh_client {
                    ssh.read(cx)
                        .proto_client()
                        .send(proto::UpdateBuffer {
                            project_id: 0,
                            buffer_id: buffer_id.to_proto(),
                            operations: vec![operation.clone()],
                        })
                        .ok();
                }

                self.enqueue_buffer_ordered_message(BufferOrderedMessage::Operation {
                    buffer_id,
                    operation,
                })
                .ok();
            }

            _ => {}
        }

        None
    }

    fn on_image_event(
        &mut self,
        image: Entity<ImageItem>,
        event: &ImageItemEvent,
        cx: &mut Context<Self>,
    ) -> Option<()> {
        match event {
            ImageItemEvent::ReloadNeeded => {
                if !self.is_via_collab() {
                    self.reload_images([image.clone()].into_iter().collect(), cx)
                        .detach_and_log_err(cx);
                }
            }
            _ => {}
        }

        None
    }

    fn request_buffer_diff_recalculation(
        &mut self,
        buffer: &Entity<Buffer>,
        cx: &mut Context<Self>,
    ) {
        self.buffers_needing_diff.insert(buffer.downgrade());
        let first_insertion = self.buffers_needing_diff.len() == 1;

        let settings = ProjectSettings::get_global(cx);
        let delay = if let Some(delay) = settings.git.gutter_debounce {
            delay
        } else {
            if first_insertion {
                let this = cx.weak_entity();
                cx.defer(move |cx| {
                    if let Some(this) = this.upgrade() {
                        this.update(cx, |this, cx| {
                            this.recalculate_buffer_diffs(cx).detach();
                        });
                    }
                });
            }
            return;
        };

        const MIN_DELAY: u64 = 50;
        let delay = delay.max(MIN_DELAY);
        let duration = Duration::from_millis(delay);

        self.git_diff_debouncer
            .fire_new(duration, cx, move |this, cx| {
                this.recalculate_buffer_diffs(cx)
            });
    }

    fn recalculate_buffer_diffs(&mut self, cx: &mut Context<Self>) -> Task<()> {
        cx.spawn(async move |this, cx| loop {
            let task = this
                .update(cx, |this, cx| {
                    let buffers = this
                        .buffers_needing_diff
                        .drain()
                        .filter_map(|buffer| buffer.upgrade())
                        .collect::<Vec<_>>();
                    if buffers.is_empty() {
                        None
                    } else {
                        Some(this.git_store.update(cx, |git_store, cx| {
                            git_store.recalculate_buffer_diffs(buffers, cx)
                        }))
                    }
                })
                .ok()
                .flatten();

            if let Some(task) = task {
                task.await;
            } else {
                break;
            }
        })
    }

    pub fn set_language_for_buffer(
        &mut self,
        buffer: &Entity<Buffer>,
        new_language: Arc<Language>,
        cx: &mut Context<Self>,
    ) {
        self.lsp_store.update(cx, |lsp_store, cx| {
            lsp_store.set_language_for_buffer(buffer, new_language, cx)
        })
    }

    pub fn restart_language_servers_for_buffers(
        &mut self,
        buffers: Vec<Entity<Buffer>>,
        cx: &mut Context<Self>,
    ) {
        self.lsp_store.update(cx, |lsp_store, cx| {
            lsp_store.restart_language_servers_for_buffers(buffers, cx)
        })
    }

    pub fn cancel_language_server_work_for_buffers(
        &mut self,
        buffers: impl IntoIterator<Item = Entity<Buffer>>,
        cx: &mut Context<Self>,
    ) {
        self.lsp_store.update(cx, |lsp_store, cx| {
            lsp_store.cancel_language_server_work_for_buffers(buffers, cx)
        })
    }

    pub fn cancel_language_server_work(
        &mut self,
        server_id: LanguageServerId,
        token_to_cancel: Option<String>,
        cx: &mut Context<Self>,
    ) {
        self.lsp_store.update(cx, |lsp_store, cx| {
            lsp_store.cancel_language_server_work(server_id, token_to_cancel, cx)
        })
    }

    fn enqueue_buffer_ordered_message(&mut self, message: BufferOrderedMessage) -> Result<()> {
        self.buffer_ordered_messages_tx
            .unbounded_send(message)
            .map_err(|e| anyhow!(e))
    }

    pub fn available_toolchains(
        &self,
        worktree_id: WorktreeId,
        language_name: LanguageName,
        cx: &App,
    ) -> Task<Option<ToolchainList>> {
        if let Some(toolchain_store) = self.toolchain_store.clone() {
            cx.spawn(async move |cx| {
                cx.update(|cx| {
                    toolchain_store
                        .read(cx)
                        .list_toolchains(worktree_id, language_name, cx)
                })
                .ok()?
                .await
            })
        } else {
            Task::ready(None)
        }
    }

    pub async fn toolchain_term(
        languages: Arc<LanguageRegistry>,
        language_name: LanguageName,
    ) -> Option<SharedString> {
        languages
            .language_for_name(language_name.as_ref())
            .await
            .ok()?
            .toolchain_lister()
            .map(|lister| lister.term())
    }

    pub fn activate_toolchain(
        &self,
        worktree_id: WorktreeId,
        toolchain: Toolchain,
        cx: &mut App,
    ) -> Task<Option<()>> {
        let Some(toolchain_store) = self.toolchain_store.clone() else {
            return Task::ready(None);
        };
        toolchain_store.update(cx, |this, cx| {
            this.activate_toolchain(worktree_id, toolchain, cx)
        })
    }
    pub fn active_toolchain(
        &self,
        worktree_id: WorktreeId,
        language_name: LanguageName,
        cx: &App,
    ) -> Task<Option<Toolchain>> {
        let Some(toolchain_store) = self.toolchain_store.clone() else {
            return Task::ready(None);
        };
        toolchain_store
            .read(cx)
            .active_toolchain(worktree_id, language_name, cx)
    }
    pub fn language_server_statuses<'a>(
        &'a self,
        cx: &'a App,
    ) -> impl DoubleEndedIterator<Item = (LanguageServerId, &'a LanguageServerStatus)> {
        self.lsp_store.read(cx).language_server_statuses()
    }

    pub fn last_formatting_failure<'a>(&self, cx: &'a App) -> Option<&'a str> {
        self.lsp_store.read(cx).last_formatting_failure()
    }

    pub fn reset_last_formatting_failure(&self, cx: &mut App) {
        self.lsp_store
            .update(cx, |store, _| store.reset_last_formatting_failure());
    }

    pub fn reload_buffers(
        &self,
        buffers: HashSet<Entity<Buffer>>,
        push_to_history: bool,
        cx: &mut Context<Self>,
    ) -> Task<Result<ProjectTransaction>> {
        self.buffer_store.update(cx, |buffer_store, cx| {
            buffer_store.reload_buffers(buffers, push_to_history, cx)
        })
    }

    pub fn reload_images(
        &self,
        images: HashSet<Entity<ImageItem>>,
        cx: &mut Context<Self>,
    ) -> Task<Result<()>> {
        self.image_store
            .update(cx, |image_store, cx| image_store.reload_images(images, cx))
    }

    pub fn format(
        &mut self,
        buffers: HashSet<Entity<Buffer>>,
        target: LspFormatTarget,
        push_to_history: bool,
        trigger: lsp_store::FormatTrigger,
        cx: &mut Context<Project>,
    ) -> Task<anyhow::Result<ProjectTransaction>> {
        self.lsp_store.update(cx, |lsp_store, cx| {
            lsp_store.format(buffers, target, push_to_history, trigger, cx)
        })
    }

    #[inline(never)]
    fn definition_impl(
        &mut self,
        buffer: &Entity<Buffer>,
        position: PointUtf16,
        cx: &mut Context<Self>,
    ) -> Task<Result<Vec<LocationLink>>> {
        self.request_lsp(
            buffer.clone(),
            LanguageServerToQuery::FirstCapable,
            GetDefinition { position },
            cx,
        )
    }
    pub fn definition<T: ToPointUtf16>(
        &mut self,
        buffer: &Entity<Buffer>,
        position: T,
        cx: &mut Context<Self>,
    ) -> Task<Result<Vec<LocationLink>>> {
        let position = position.to_point_utf16(buffer.read(cx));
        self.definition_impl(buffer, position, cx)
    }

    fn declaration_impl(
        &mut self,
        buffer: &Entity<Buffer>,
        position: PointUtf16,
        cx: &mut Context<Self>,
    ) -> Task<Result<Vec<LocationLink>>> {
        self.request_lsp(
            buffer.clone(),
            LanguageServerToQuery::FirstCapable,
            GetDeclaration { position },
            cx,
        )
    }

    pub fn declaration<T: ToPointUtf16>(
        &mut self,
        buffer: &Entity<Buffer>,
        position: T,
        cx: &mut Context<Self>,
    ) -> Task<Result<Vec<LocationLink>>> {
        let position = position.to_point_utf16(buffer.read(cx));
        self.declaration_impl(buffer, position, cx)
    }

    fn type_definition_impl(
        &mut self,
        buffer: &Entity<Buffer>,
        position: PointUtf16,
        cx: &mut Context<Self>,
    ) -> Task<Result<Vec<LocationLink>>> {
        self.request_lsp(
            buffer.clone(),
            LanguageServerToQuery::FirstCapable,
            GetTypeDefinition { position },
            cx,
        )
    }

    pub fn type_definition<T: ToPointUtf16>(
        &mut self,
        buffer: &Entity<Buffer>,
        position: T,
        cx: &mut Context<Self>,
    ) -> Task<Result<Vec<LocationLink>>> {
        let position = position.to_point_utf16(buffer.read(cx));
        self.type_definition_impl(buffer, position, cx)
    }

    pub fn implementation<T: ToPointUtf16>(
        &mut self,
        buffer: &Entity<Buffer>,
        position: T,
        cx: &mut Context<Self>,
    ) -> Task<Result<Vec<LocationLink>>> {
        let position = position.to_point_utf16(buffer.read(cx));
        self.request_lsp(
            buffer.clone(),
            LanguageServerToQuery::FirstCapable,
            GetImplementation { position },
            cx,
        )
    }

    pub fn references<T: ToPointUtf16>(
        &mut self,
        buffer: &Entity<Buffer>,
        position: T,
        cx: &mut Context<Self>,
    ) -> Task<Result<Vec<Location>>> {
        let position = position.to_point_utf16(buffer.read(cx));
        self.request_lsp(
            buffer.clone(),
            LanguageServerToQuery::FirstCapable,
            GetReferences { position },
            cx,
        )
    }

    fn document_highlights_impl(
        &mut self,
        buffer: &Entity<Buffer>,
        position: PointUtf16,
        cx: &mut Context<Self>,
    ) -> Task<Result<Vec<DocumentHighlight>>> {
        self.request_lsp(
            buffer.clone(),
            LanguageServerToQuery::FirstCapable,
            GetDocumentHighlights { position },
            cx,
        )
    }

    pub fn document_highlights<T: ToPointUtf16>(
        &mut self,
        buffer: &Entity<Buffer>,
        position: T,
        cx: &mut Context<Self>,
    ) -> Task<Result<Vec<DocumentHighlight>>> {
        let position = position.to_point_utf16(buffer.read(cx));
        self.document_highlights_impl(buffer, position, cx)
    }

    pub fn symbols(&self, query: &str, cx: &mut Context<Self>) -> Task<Result<Vec<Symbol>>> {
        self.lsp_store
            .update(cx, |lsp_store, cx| lsp_store.symbols(query, cx))
    }

    pub fn open_buffer_for_symbol(
        &mut self,
        symbol: &Symbol,
        cx: &mut Context<Self>,
    ) -> Task<Result<Entity<Buffer>>> {
        self.lsp_store.update(cx, |lsp_store, cx| {
            lsp_store.open_buffer_for_symbol(symbol, cx)
        })
    }

    pub fn open_server_settings(&mut self, cx: &mut Context<Self>) -> Task<Result<Entity<Buffer>>> {
        let guard = self.retain_remotely_created_models(cx);
        let Some(ssh_client) = self.ssh_client.as_ref() else {
            return Task::ready(Err(anyhow!("not an ssh project")));
        };

        let proto_client = ssh_client.read(cx).proto_client();

        cx.spawn(async move |project, cx| {
            let buffer = proto_client
                .request(proto::OpenServerSettings {
                    project_id: SSH_PROJECT_ID,
                })
                .await?;

            let buffer = project
                .update(cx, |project, cx| {
                    project.buffer_store.update(cx, |buffer_store, cx| {
                        anyhow::Ok(
                            buffer_store
                                .wait_for_remote_buffer(BufferId::new(buffer.buffer_id)?, cx),
                        )
                    })
                })??
                .await;

            drop(guard);
            buffer
        })
    }

    pub fn open_local_buffer_via_lsp(
        &mut self,
        abs_path: lsp::Url,
        language_server_id: LanguageServerId,
        language_server_name: LanguageServerName,
        cx: &mut Context<Self>,
    ) -> Task<Result<Entity<Buffer>>> {
        self.lsp_store.update(cx, |lsp_store, cx| {
            lsp_store.open_local_buffer_via_lsp(
                abs_path,
                language_server_id,
                language_server_name,
                cx,
            )
        })
    }

    pub fn signature_help<T: ToPointUtf16>(
        &self,
        buffer: &Entity<Buffer>,
        position: T,
        cx: &mut Context<Self>,
    ) -> Task<Vec<SignatureHelp>> {
        self.lsp_store.update(cx, |lsp_store, cx| {
            lsp_store.signature_help(buffer, position, cx)
        })
    }

    pub fn hover<T: ToPointUtf16>(
        &self,
        buffer: &Entity<Buffer>,
        position: T,
        cx: &mut Context<Self>,
    ) -> Task<Vec<Hover>> {
        let position = position.to_point_utf16(buffer.read(cx));
        self.lsp_store
            .update(cx, |lsp_store, cx| lsp_store.hover(buffer, position, cx))
    }

    pub fn linked_edit(
        &self,
        buffer: &Entity<Buffer>,
        position: Anchor,
        cx: &mut Context<Self>,
    ) -> Task<Result<Vec<Range<Anchor>>>> {
        self.lsp_store.update(cx, |lsp_store, cx| {
            lsp_store.linked_edit(buffer, position, cx)
        })
    }

    pub fn completions<T: ToOffset + ToPointUtf16>(
        &self,
        buffer: &Entity<Buffer>,
        position: T,
        context: CompletionContext,
        cx: &mut Context<Self>,
    ) -> Task<Result<Option<Vec<Completion>>>> {
        let position = position.to_point_utf16(buffer.read(cx));
        self.lsp_store.update(cx, |lsp_store, cx| {
            lsp_store.completions(buffer, position, context, cx)
        })
    }

    pub fn code_actions<T: Clone + ToOffset>(
        &mut self,
        buffer_handle: &Entity<Buffer>,
        range: Range<T>,
        kinds: Option<Vec<CodeActionKind>>,
        cx: &mut Context<Self>,
    ) -> Task<Result<Vec<CodeAction>>> {
        let buffer = buffer_handle.read(cx);
        let range = buffer.anchor_before(range.start)..buffer.anchor_before(range.end);
        self.lsp_store.update(cx, |lsp_store, cx| {
            lsp_store.code_actions(buffer_handle, range, kinds, cx)
        })
    }

    pub fn code_lens<T: Clone + ToOffset>(
        &mut self,
        buffer_handle: &Entity<Buffer>,
        range: Range<T>,
        cx: &mut Context<Self>,
    ) -> Task<Result<Vec<CodeAction>>> {
        let snapshot = buffer_handle.read(cx).snapshot();
        let range = snapshot.anchor_before(range.start)..snapshot.anchor_after(range.end);
        let code_lens_actions = self
            .lsp_store
            .update(cx, |lsp_store, cx| lsp_store.code_lens(buffer_handle, cx));

        cx.background_spawn(async move {
            let mut code_lens_actions = code_lens_actions.await?;
            code_lens_actions.retain(|code_lens_action| {
                range
                    .start
                    .cmp(&code_lens_action.range.start, &snapshot)
                    .is_ge()
                    && range
                        .end
                        .cmp(&code_lens_action.range.end, &snapshot)
                        .is_le()
            });
            Ok(code_lens_actions)
        })
    }

    pub fn apply_code_action(
        &self,
        buffer_handle: Entity<Buffer>,
        action: CodeAction,
        push_to_history: bool,
        cx: &mut Context<Self>,
    ) -> Task<Result<ProjectTransaction>> {
        self.lsp_store.update(cx, |lsp_store, cx| {
            lsp_store.apply_code_action(buffer_handle, action, push_to_history, cx)
        })
    }

    pub fn apply_code_action_kind(
        &self,
        buffers: HashSet<Entity<Buffer>>,
        kind: CodeActionKind,
        push_to_history: bool,
        cx: &mut Context<Self>,
    ) -> Task<Result<ProjectTransaction>> {
        self.lsp_store.update(cx, |lsp_store, cx| {
            lsp_store.apply_code_action_kind(buffers, kind, push_to_history, cx)
        })
    }

    fn prepare_rename_impl(
        &mut self,
        buffer: Entity<Buffer>,
        position: PointUtf16,
        cx: &mut Context<Self>,
    ) -> Task<Result<PrepareRenameResponse>> {
        self.request_lsp(
            buffer,
            LanguageServerToQuery::FirstCapable,
            PrepareRename { position },
            cx,
        )
    }
    pub fn prepare_rename<T: ToPointUtf16>(
        &mut self,
        buffer: Entity<Buffer>,
        position: T,
        cx: &mut Context<Self>,
    ) -> Task<Result<PrepareRenameResponse>> {
        let position = position.to_point_utf16(buffer.read(cx));
        self.prepare_rename_impl(buffer, position, cx)
    }

    pub fn perform_rename<T: ToPointUtf16>(
        &mut self,
        buffer: Entity<Buffer>,
        position: T,
        new_name: String,
        cx: &mut Context<Self>,
    ) -> Task<Result<ProjectTransaction>> {
        let push_to_history = true;
        let position = position.to_point_utf16(buffer.read(cx));
        self.request_lsp(
            buffer,
            LanguageServerToQuery::FirstCapable,
            PerformRename {
                position,
                new_name,
                push_to_history,
            },
            cx,
        )
    }

    pub fn on_type_format<T: ToPointUtf16>(
        &mut self,
        buffer: Entity<Buffer>,
        position: T,
        trigger: String,
        push_to_history: bool,
        cx: &mut Context<Self>,
    ) -> Task<Result<Option<Transaction>>> {
        self.lsp_store.update(cx, |lsp_store, cx| {
            lsp_store.on_type_format(buffer, position, trigger, push_to_history, cx)
        })
    }

    pub fn inlay_hints<T: ToOffset>(
        &mut self,
        buffer_handle: Entity<Buffer>,
        range: Range<T>,
        cx: &mut Context<Self>,
    ) -> Task<anyhow::Result<Vec<InlayHint>>> {
        let buffer = buffer_handle.read(cx);
        let range = buffer.anchor_before(range.start)..buffer.anchor_before(range.end);
        self.lsp_store.update(cx, |lsp_store, cx| {
            lsp_store.inlay_hints(buffer_handle, range, cx)
        })
    }

    pub fn resolve_inlay_hint(
        &self,
        hint: InlayHint,
        buffer_handle: Entity<Buffer>,
        server_id: LanguageServerId,
        cx: &mut Context<Self>,
    ) -> Task<anyhow::Result<InlayHint>> {
        self.lsp_store.update(cx, |lsp_store, cx| {
            lsp_store.resolve_inlay_hint(hint, buffer_handle, server_id, cx)
        })
    }

    pub fn search(&mut self, query: SearchQuery, cx: &mut Context<Self>) -> Receiver<SearchResult> {
        let (result_tx, result_rx) = smol::channel::unbounded();

        let matching_buffers_rx = if query.is_opened_only() {
            self.sort_search_candidates(&query, cx)
        } else {
            self.find_search_candidate_buffers(&query, MAX_SEARCH_RESULT_FILES + 1, cx)
        };

        cx.spawn(async move |_, cx| {
            let mut range_count = 0;
            let mut buffer_count = 0;
            let mut limit_reached = false;
            let query = Arc::new(query);
            let mut chunks = matching_buffers_rx.ready_chunks(64);

            // Now that we know what paths match the query, we will load at most
            // 64 buffers at a time to avoid overwhelming the main thread. For each
            // opened buffer, we will spawn a background task that retrieves all the
            // ranges in the buffer matched by the query.
            let mut chunks = pin!(chunks);
            'outer: while let Some(matching_buffer_chunk) = chunks.next().await {
                let mut chunk_results = Vec::new();
                for buffer in matching_buffer_chunk {
                    let buffer = buffer.clone();
                    let query = query.clone();
                    let snapshot = buffer.read_with(cx, |buffer, _| buffer.snapshot())?;
                    chunk_results.push(cx.background_spawn(async move {
                        let ranges = query
                            .search(&snapshot, None)
                            .await
                            .iter()
                            .map(|range| {
                                snapshot.anchor_before(range.start)
                                    ..snapshot.anchor_after(range.end)
                            })
                            .collect::<Vec<_>>();
                        anyhow::Ok((buffer, ranges))
                    }));
                }

                let chunk_results = futures::future::join_all(chunk_results).await;
                for result in chunk_results {
                    if let Some((buffer, ranges)) = result.log_err() {
                        range_count += ranges.len();
                        buffer_count += 1;
                        result_tx
                            .send(SearchResult::Buffer { buffer, ranges })
                            .await?;
                        if buffer_count > MAX_SEARCH_RESULT_FILES
                            || range_count > MAX_SEARCH_RESULT_RANGES
                        {
                            limit_reached = true;
                            break 'outer;
                        }
                    }
                }
            }

            if limit_reached {
                result_tx.send(SearchResult::LimitReached).await?;
            }

            anyhow::Ok(())
        })
        .detach();

        result_rx
    }

    fn find_search_candidate_buffers(
        &mut self,
        query: &SearchQuery,
        limit: usize,
        cx: &mut Context<Project>,
    ) -> Receiver<Entity<Buffer>> {
        if self.is_local() {
            let fs = self.fs.clone();
            self.buffer_store.update(cx, |buffer_store, cx| {
                buffer_store.find_search_candidates(query, limit, fs, cx)
            })
        } else {
            self.find_search_candidates_remote(query, limit, cx)
        }
    }

    fn sort_search_candidates(
        &mut self,
        search_query: &SearchQuery,
        cx: &mut Context<Project>,
    ) -> Receiver<Entity<Buffer>> {
        let worktree_store = self.worktree_store.read(cx);
        let mut buffers = search_query
            .buffers()
            .into_iter()
            .flatten()
            .filter(|buffer| {
                let b = buffer.read(cx);
                if let Some(file) = b.file() {
                    if !search_query.file_matches(file.path()) {
                        return false;
                    }
                    if let Some(entry) = b
                        .entry_id(cx)
                        .and_then(|entry_id| worktree_store.entry_for_id(entry_id, cx))
                    {
                        if entry.is_ignored && !search_query.include_ignored() {
                            return false;
                        }
                    }
                }
                true
            })
            .collect::<Vec<_>>();
        let (tx, rx) = smol::channel::unbounded();

        let sort_strategy = ProjectSettings::get_global(cx).file_sorting.strategy;

        buffers.sort_by(|a, b| match (a.read(cx).file(), b.read(cx).file()) {
            (None, None) => a.read(cx).remote_id().cmp(&b.read(cx).remote_id()),
            (None, Some(_)) => std::cmp::Ordering::Less,
            (Some(_), None) => std::cmp::Ordering::Greater,
            (Some(a), Some(b)) => compare_paths_with_strategy(
                (a.path(), true),
                (b.path(), true),
                sort_strategy.into(),
            ),
        });
        for buffer in buffers {
            tx.send_blocking(buffer.clone()).unwrap()
        }

        rx
    }

    fn find_search_candidates_remote(
        &mut self,
        query: &SearchQuery,
        limit: usize,
        cx: &mut Context<Project>,
    ) -> Receiver<Entity<Buffer>> {
        let (tx, rx) = smol::channel::unbounded();

        let (client, remote_id): (AnyProtoClient, _) = if let Some(ssh_client) = &self.ssh_client {
            (ssh_client.read(cx).proto_client(), 0)
        } else if let Some(remote_id) = self.remote_id() {
            (self.client.clone().into(), remote_id)
        } else {
            return rx;
        };

        let request = client.request(proto::FindSearchCandidates {
            project_id: remote_id,
            query: Some(query.to_proto()),
            limit: limit as _,
        });
        let guard = self.retain_remotely_created_models(cx);

        cx.spawn(async move |project, cx| {
            let response = request.await?;
            for buffer_id in response.buffer_ids {
                let buffer_id = BufferId::new(buffer_id)?;
                let buffer = project
                    .update(cx, |project, cx| {
                        project.buffer_store.update(cx, |buffer_store, cx| {
                            buffer_store.wait_for_remote_buffer(buffer_id, cx)
                        })
                    })?
                    .await?;
                let _ = tx.send(buffer).await;
            }

            drop(guard);
            anyhow::Ok(())
        })
        .detach_and_log_err(cx);
        rx
    }

    pub fn request_lsp<R: LspCommand>(
        &mut self,
        buffer_handle: Entity<Buffer>,
        server: LanguageServerToQuery,
        request: R,
        cx: &mut Context<Self>,
    ) -> Task<Result<R::Response>>
    where
        <R::LspRequest as lsp::request::Request>::Result: Send,
        <R::LspRequest as lsp::request::Request>::Params: Send,
    {
        let guard = self.retain_remotely_created_models(cx);
        let task = self.lsp_store.update(cx, |lsp_store, cx| {
            lsp_store.request_lsp(buffer_handle, server, request, cx)
        });
        cx.spawn(async move |_, _| {
            let result = task.await;
            drop(guard);
            result
        })
    }

    /// Move a worktree to a new position in the worktree order.
    ///
    /// The worktree will moved to the opposite side of the destination worktree.
    ///
    /// # Example
    ///
    /// Given the worktree order `[11, 22, 33]` and a call to move worktree `22` to `33`,
    /// worktree_order will be updated to produce the indexes `[11, 33, 22]`.
    ///
    /// Given the worktree order `[11, 22, 33]` and a call to move worktree `22` to `11`,
    /// worktree_order will be updated to produce the indexes `[22, 11, 33]`.
    ///
    /// # Errors
    ///
    /// An error will be returned if the worktree or destination worktree are not found.
    pub fn move_worktree(
        &mut self,
        source: WorktreeId,
        destination: WorktreeId,
        cx: &mut Context<'_, Self>,
    ) -> Result<()> {
        self.worktree_store.update(cx, |worktree_store, cx| {
            worktree_store.move_worktree(source, destination, cx)
        })
    }

    pub fn find_or_create_worktree(
        &mut self,
        abs_path: impl AsRef<Path>,
        visible: bool,
        cx: &mut Context<Self>,
    ) -> Task<Result<(Entity<Worktree>, PathBuf)>> {
        self.worktree_store.update(cx, |worktree_store, cx| {
            worktree_store.find_or_create_worktree(abs_path, visible, cx)
        })
    }

    pub fn find_worktree(&self, abs_path: &Path, cx: &App) -> Option<(Entity<Worktree>, PathBuf)> {
        self.worktree_store.read_with(cx, |worktree_store, cx| {
            worktree_store.find_worktree(abs_path, cx)
        })
    }

    pub fn is_shared(&self) -> bool {
        match &self.client_state {
            ProjectClientState::Shared { .. } => true,
            ProjectClientState::Local => false,
            ProjectClientState::Remote { .. } => true,
        }
    }

    /// Returns the resolved version of `path`, that was found in `buffer`, if it exists.
    pub fn resolve_path_in_buffer(
        &self,
        path: &str,
        buffer: &Entity<Buffer>,
        cx: &mut Context<Self>,
    ) -> Task<Option<ResolvedPath>> {
        let path_buf = PathBuf::from(path);
        if path_buf.is_absolute() || path.starts_with("~") {
            self.resolve_abs_path(path, cx)
        } else {
            self.resolve_path_in_worktrees(path_buf, buffer, cx)
        }
    }

    pub fn resolve_abs_file_path(
        &self,
        path: &str,
        cx: &mut Context<Self>,
    ) -> Task<Option<ResolvedPath>> {
        let resolve_task = self.resolve_abs_path(path, cx);
        cx.background_spawn(async move {
            let resolved_path = resolve_task.await;
            resolved_path.filter(|path| path.is_file())
        })
    }

    pub fn resolve_abs_path(
        &self,
        path: &str,
        cx: &mut Context<Self>,
    ) -> Task<Option<ResolvedPath>> {
        if self.is_local() {
            let expanded = PathBuf::from(shellexpand::tilde(&path).into_owned());
            let fs = self.fs.clone();
            cx.background_spawn(async move {
                let path = expanded.as_path();
                let metadata = fs.metadata(path).await.ok().flatten();

                metadata.map(|metadata| ResolvedPath::AbsPath {
                    path: expanded,
                    is_dir: metadata.is_dir,
                })
            })
        } else if let Some(ssh_client) = self.ssh_client.as_ref() {
            let request_path = Path::new(path);
            let request = ssh_client
                .read(cx)
                .proto_client()
                .request(proto::GetPathMetadata {
                    project_id: SSH_PROJECT_ID,
                    path: request_path.to_proto(),
                });
            cx.background_spawn(async move {
                let response = request.await.log_err()?;
                if response.exists {
                    Some(ResolvedPath::AbsPath {
                        path: PathBuf::from_proto(response.path),
                        is_dir: response.is_dir,
                    })
                } else {
                    None
                }
            })
        } else {
            return Task::ready(None);
        }
    }

    fn resolve_path_in_worktrees(
        &self,
        path: PathBuf,
        buffer: &Entity<Buffer>,
        cx: &mut Context<Self>,
    ) -> Task<Option<ResolvedPath>> {
        let mut candidates = vec![path.clone()];

        if let Some(file) = buffer.read(cx).file() {
            if let Some(dir) = file.path().parent() {
                let joined = dir.to_path_buf().join(path);
                candidates.push(joined);
            }
        }

        let buffer_worktree_id = buffer.read(cx).file().map(|file| file.worktree_id(cx));
        let worktrees_with_ids: Vec<_> = self
            .worktrees(cx)
            .map(|worktree| {
                let id = worktree.read(cx).id();
                (worktree, id)
            })
            .collect();

        cx.spawn(async move |_, mut cx| {
            if let Some(buffer_worktree_id) = buffer_worktree_id {
                if let Some((worktree, _)) = worktrees_with_ids
                    .iter()
                    .find(|(_, id)| *id == buffer_worktree_id)
                {
                    for candidate in candidates.iter() {
                        if let Some(path) =
                            Self::resolve_path_in_worktree(&worktree, candidate, &mut cx)
                        {
                            return Some(path);
                        }
                    }
                }
            }
            for (worktree, id) in worktrees_with_ids {
                if Some(id) == buffer_worktree_id {
                    continue;
                }
                for candidate in candidates.iter() {
                    if let Some(path) =
                        Self::resolve_path_in_worktree(&worktree, candidate, &mut cx)
                    {
                        return Some(path);
                    }
                }
            }
            None
        })
    }

    fn resolve_path_in_worktree(
        worktree: &Entity<Worktree>,
        path: &PathBuf,
        cx: &mut AsyncApp,
    ) -> Option<ResolvedPath> {
        worktree
            .update(cx, |worktree, _| {
                let root_entry_path = &worktree.root_entry()?.path;
                let resolved = resolve_path(root_entry_path, path);
                let stripped = resolved.strip_prefix(root_entry_path).unwrap_or(&resolved);
                worktree.entry_for_path(stripped).map(|entry| {
                    let project_path = ProjectPath {
                        worktree_id: worktree.id(),
                        path: entry.path.clone(),
                    };
                    ResolvedPath::ProjectPath {
                        project_path,
                        is_dir: entry.is_dir(),
                    }
                })
            })
            .ok()?
    }

    pub fn list_directory(
        &self,
        query: String,
        cx: &mut Context<Self>,
    ) -> Task<Result<Vec<DirectoryItem>>> {
        if self.is_local() {
            DirectoryLister::Local(self.fs.clone()).list_directory(query, cx)
        } else if let Some(session) = self.ssh_client.as_ref() {
            let path_buf = PathBuf::from(query);
            let request = proto::ListRemoteDirectory {
                dev_server_id: SSH_PROJECT_ID,
                path: path_buf.to_proto(),
                config: Some(proto::ListRemoteDirectoryConfig { is_dir: true }),
            };

            let response = session.read(cx).proto_client().request(request);
            cx.background_spawn(async move {
                let proto::ListRemoteDirectoryResponse {
                    entries,
                    entry_info,
                } = response.await?;
                Ok(entries
                    .into_iter()
                    .zip(entry_info)
                    .map(|(entry, info)| DirectoryItem {
                        path: PathBuf::from(entry),
                        is_dir: info.is_dir,
                    })
                    .collect())
            })
        } else {
            Task::ready(Err(anyhow!("cannot list directory in remote project")))
        }
    }

    pub fn create_worktree(
        &mut self,
        abs_path: impl AsRef<Path>,
        visible: bool,
        cx: &mut Context<Self>,
    ) -> Task<Result<Entity<Worktree>>> {
        self.worktree_store.update(cx, |worktree_store, cx| {
            worktree_store.create_worktree(abs_path, visible, cx)
        })
    }

    pub fn remove_worktree(&mut self, id_to_remove: WorktreeId, cx: &mut Context<Self>) {
        self.worktree_store.update(cx, |worktree_store, cx| {
            worktree_store.remove_worktree(id_to_remove, cx);
        });
    }

    fn add_worktree(&mut self, worktree: &Entity<Worktree>, cx: &mut Context<Self>) {
        self.worktree_store.update(cx, |worktree_store, cx| {
            worktree_store.add(worktree, cx);
        });
    }

    pub fn set_active_path(&mut self, entry: Option<ProjectPath>, cx: &mut Context<Self>) {
        let new_active_entry = entry.and_then(|project_path| {
            let worktree = self.worktree_for_id(project_path.worktree_id, cx)?;
            let entry = worktree.read(cx).entry_for_path(project_path.path)?;
            Some(entry.id)
        });
        if new_active_entry != self.active_entry {
            self.active_entry = new_active_entry;
            self.lsp_store.update(cx, |lsp_store, _| {
                lsp_store.set_active_entry(new_active_entry);
            });
            cx.emit(Event::ActiveEntryChanged(new_active_entry));
        }
    }

    pub fn language_servers_running_disk_based_diagnostics<'a>(
        &'a self,
        cx: &'a App,
    ) -> impl Iterator<Item = LanguageServerId> + 'a {
        self.lsp_store
            .read(cx)
            .language_servers_running_disk_based_diagnostics()
    }

    pub fn diagnostic_summary(&self, include_ignored: bool, cx: &App) -> DiagnosticSummary {
        self.lsp_store
            .read(cx)
            .diagnostic_summary(include_ignored, cx)
    }

    pub fn diagnostic_summaries<'a>(
        &'a self,
        include_ignored: bool,
        cx: &'a App,
    ) -> impl Iterator<Item = (ProjectPath, LanguageServerId, DiagnosticSummary)> + 'a {
        self.lsp_store
            .read(cx)
            .diagnostic_summaries(include_ignored, cx)
    }

    pub fn active_entry(&self) -> Option<ProjectEntryId> {
        self.active_entry
    }

    pub fn entry_for_path(&self, path: &ProjectPath, cx: &App) -> Option<Entry> {
        self.worktree_store.read(cx).entry_for_path(path, cx)
    }

    pub fn path_for_entry(&self, entry_id: ProjectEntryId, cx: &App) -> Option<ProjectPath> {
        let worktree = self.worktree_for_entry(entry_id, cx)?;
        let worktree = worktree.read(cx);
        let worktree_id = worktree.id();
        let path = worktree.entry_for_id(entry_id)?.path.clone();
        Some(ProjectPath { worktree_id, path })
    }

    pub fn absolute_path(&self, project_path: &ProjectPath, cx: &App) -> Option<PathBuf> {
        self.worktree_for_id(project_path.worktree_id, cx)?
            .read(cx)
            .absolutize(&project_path.path)
            .ok()
    }

    /// Attempts to find a `ProjectPath` corresponding to the given path. If the path
    /// is a *full path*, meaning it starts with the root name of a worktree, we'll locate
    /// it in that worktree. Otherwise, we'll attempt to find it as a relative path in
    /// the first visible worktree that has an entry for that relative path.
    ///
    /// We use this to resolve edit steps, when there's a chance an LLM may omit the workree
    /// root name from paths.
    ///
    /// # Arguments
    ///
    /// * `path` - A full path that starts with a worktree root name, or alternatively a
    ///            relative path within a visible worktree.
    /// * `cx` - A reference to the `AppContext`.
    ///
    /// # Returns
    ///
    /// Returns `Some(ProjectPath)` if a matching worktree is found, otherwise `None`.
    pub fn find_project_path(&self, path: impl AsRef<Path>, cx: &App) -> Option<ProjectPath> {
        let path = path.as_ref();
        let worktree_store = self.worktree_store.read(cx);

        for worktree in worktree_store.visible_worktrees(cx) {
            let worktree_root_name = worktree.read(cx).root_name();
            if let Ok(relative_path) = path.strip_prefix(worktree_root_name) {
                return Some(ProjectPath {
                    worktree_id: worktree.read(cx).id(),
                    path: relative_path.into(),
                });
            }
        }

        for worktree in worktree_store.visible_worktrees(cx) {
            let worktree = worktree.read(cx);
            if let Some(entry) = worktree.entry_for_path(path) {
                return Some(ProjectPath {
                    worktree_id: worktree.id(),
                    path: entry.path.clone(),
                });
            }
        }

        None
    }

    pub fn project_path_for_absolute_path(&self, abs_path: &Path, cx: &App) -> Option<ProjectPath> {
        self.find_local_worktree(abs_path, cx)
            .map(|(worktree, relative_path)| ProjectPath {
                worktree_id: worktree.read(cx).id(),
                path: relative_path.into(),
            })
    }

    pub fn find_local_worktree(
        &self,
        abs_path: &Path,
        cx: &App,
    ) -> Option<(Entity<Worktree>, PathBuf)> {
        let trees = self.worktrees(cx);

        for tree in trees {
            if let Some(relative_path) = abs_path.strip_prefix(tree.read(cx).abs_path()).ok() {
                return Some((tree.clone(), relative_path.into()));
            }
        }
        None
    }

    pub fn get_workspace_root(&self, project_path: &ProjectPath, cx: &App) -> Option<PathBuf> {
        Some(
            self.worktree_for_id(project_path.worktree_id, cx)?
                .read(cx)
                .abs_path()
                .to_path_buf(),
        )
    }

    pub fn get_first_worktree_root_repo(&self, cx: &App) -> Option<Arc<dyn GitRepository>> {
        let worktree = self.visible_worktrees(cx).next()?.read(cx).as_local()?;
        let root_entry = worktree.root_git_entry()?;
        worktree.get_local_repo(&root_entry)?.repo().clone().into()
    }

    pub fn blame_buffer(
        &self,
        buffer: &Entity<Buffer>,
        version: Option<clock::Global>,
        cx: &App,
    ) -> Task<Result<Option<Blame>>> {
        self.buffer_store.read(cx).blame_buffer(buffer, version, cx)
    }

    pub fn get_permalink_to_line(
        &self,
        buffer: &Entity<Buffer>,
        selection: Range<u32>,
        cx: &App,
    ) -> Task<Result<url::Url>> {
        self.buffer_store
            .read(cx)
            .get_permalink_to_line(buffer, selection, cx)
    }

    // RPC message handlers

    async fn handle_unshare_project(
        this: Entity<Self>,
        _: TypedEnvelope<proto::UnshareProject>,
        mut cx: AsyncApp,
    ) -> Result<()> {
        this.update(&mut cx, |this, cx| {
            if this.is_local() || this.is_via_ssh() {
                this.unshare(cx)?;
            } else {
                this.disconnected_from_host(cx);
            }
            Ok(())
        })?
    }

    async fn handle_add_collaborator(
        this: Entity<Self>,
        mut envelope: TypedEnvelope<proto::AddProjectCollaborator>,
        mut cx: AsyncApp,
    ) -> Result<()> {
        let collaborator = envelope
            .payload
            .collaborator
            .take()
            .ok_or_else(|| anyhow!("empty collaborator"))?;

        let collaborator = Collaborator::from_proto(collaborator)?;
        this.update(&mut cx, |this, cx| {
            this.buffer_store.update(cx, |buffer_store, _| {
                buffer_store.forget_shared_buffers_for(&collaborator.peer_id);
            });
            this.breakpoint_store.read(cx).broadcast();
            cx.emit(Event::CollaboratorJoined(collaborator.peer_id));
            this.collaborators
                .insert(collaborator.peer_id, collaborator);
        })?;

        Ok(())
    }

    async fn handle_update_project_collaborator(
        this: Entity<Self>,
        envelope: TypedEnvelope<proto::UpdateProjectCollaborator>,
        mut cx: AsyncApp,
    ) -> Result<()> {
        let old_peer_id = envelope
            .payload
            .old_peer_id
            .ok_or_else(|| anyhow!("missing old peer id"))?;
        let new_peer_id = envelope
            .payload
            .new_peer_id
            .ok_or_else(|| anyhow!("missing new peer id"))?;
        this.update(&mut cx, |this, cx| {
            let collaborator = this
                .collaborators
                .remove(&old_peer_id)
                .ok_or_else(|| anyhow!("received UpdateProjectCollaborator for unknown peer"))?;
            let is_host = collaborator.is_host;
            this.collaborators.insert(new_peer_id, collaborator);

            log::info!("peer {} became {}", old_peer_id, new_peer_id,);
            this.buffer_store.update(cx, |buffer_store, _| {
                buffer_store.update_peer_id(&old_peer_id, new_peer_id)
            });

            if is_host {
                this.buffer_store
                    .update(cx, |buffer_store, _| buffer_store.discard_incomplete());
                this.enqueue_buffer_ordered_message(BufferOrderedMessage::Resync)
                    .unwrap();
                cx.emit(Event::HostReshared);
            }

            cx.emit(Event::CollaboratorUpdated {
                old_peer_id,
                new_peer_id,
            });
            Ok(())
        })?
    }

    async fn handle_remove_collaborator(
        this: Entity<Self>,
        envelope: TypedEnvelope<proto::RemoveProjectCollaborator>,
        mut cx: AsyncApp,
    ) -> Result<()> {
        this.update(&mut cx, |this, cx| {
            let peer_id = envelope
                .payload
                .peer_id
                .ok_or_else(|| anyhow!("invalid peer id"))?;
            let replica_id = this
                .collaborators
                .remove(&peer_id)
                .ok_or_else(|| anyhow!("unknown peer {:?}", peer_id))?
                .replica_id;
            this.buffer_store.update(cx, |buffer_store, cx| {
                buffer_store.forget_shared_buffers_for(&peer_id);
                for buffer in buffer_store.buffers() {
                    buffer.update(cx, |buffer, cx| buffer.remove_peer(replica_id, cx));
                }
            });
            this.git_store.update(cx, |git_store, _| {
                git_store.forget_shared_diffs_for(&peer_id);
            });

            cx.emit(Event::CollaboratorLeft(peer_id));
            Ok(())
        })?
    }

    async fn handle_update_project(
        this: Entity<Self>,
        envelope: TypedEnvelope<proto::UpdateProject>,
        mut cx: AsyncApp,
    ) -> Result<()> {
        this.update(&mut cx, |this, cx| {
            // Don't handle messages that were sent before the response to us joining the project
            if envelope.message_id > this.join_project_response_message_id {
                this.set_worktrees_from_proto(envelope.payload.worktrees, cx)?;
            }
            Ok(())
        })?
    }

    async fn handle_toast(
        this: Entity<Self>,
        envelope: TypedEnvelope<proto::Toast>,
        mut cx: AsyncApp,
    ) -> Result<()> {
        this.update(&mut cx, |_, cx| {
            cx.emit(Event::Toast {
                notification_id: envelope.payload.notification_id.into(),
                message: envelope.payload.message,
            });
            Ok(())
        })?
    }

    async fn handle_language_server_prompt_request(
        this: Entity<Self>,
        envelope: TypedEnvelope<proto::LanguageServerPromptRequest>,
        mut cx: AsyncApp,
    ) -> Result<proto::LanguageServerPromptResponse> {
        let (tx, mut rx) = smol::channel::bounded(1);
        let actions: Vec<_> = envelope
            .payload
            .actions
            .into_iter()
            .map(|action| MessageActionItem {
                title: action,
                properties: Default::default(),
            })
            .collect();
        this.update(&mut cx, |_, cx| {
            cx.emit(Event::LanguageServerPrompt(LanguageServerPromptRequest {
                level: proto_to_prompt(envelope.payload.level.context("Invalid prompt level")?),
                message: envelope.payload.message,
                actions: actions.clone(),
                lsp_name: envelope.payload.lsp_name,
                response_channel: tx,
            }));

            anyhow::Ok(())
        })??;

        // We drop `this` to avoid holding a reference in this future for too
        // long.
        // If we keep the reference, we might not drop the `Project` early
        // enough when closing a window and it will only get releases on the
        // next `flush_effects()` call.
        drop(this);

        let mut rx = pin!(rx);
        let answer = rx.next().await;

        Ok(LanguageServerPromptResponse {
            action_response: answer.and_then(|answer| {
                actions
                    .iter()
                    .position(|action| *action == answer)
                    .map(|index| index as u64)
            }),
        })
    }

    async fn handle_hide_toast(
        this: Entity<Self>,
        envelope: TypedEnvelope<proto::HideToast>,
        mut cx: AsyncApp,
    ) -> Result<()> {
        this.update(&mut cx, |_, cx| {
            cx.emit(Event::HideToast {
                notification_id: envelope.payload.notification_id.into(),
            });
            Ok(())
        })?
    }

    // Collab sends UpdateWorktree protos as messages
    async fn handle_update_worktree(
        this: Entity<Self>,
        envelope: TypedEnvelope<proto::UpdateWorktree>,
        mut cx: AsyncApp,
    ) -> Result<()> {
        this.update(&mut cx, |this, cx| {
            let worktree_id = WorktreeId::from_proto(envelope.payload.worktree_id);
            if let Some(worktree) = this.worktree_for_id(worktree_id, cx) {
                worktree.update(cx, |worktree, _| {
                    let worktree = worktree.as_remote_mut().unwrap();
                    worktree.update_from_remote(envelope.payload);
                });
            }
            Ok(())
        })?
    }

    async fn handle_update_buffer_from_ssh(
        this: Entity<Self>,
        envelope: TypedEnvelope<proto::UpdateBuffer>,
        cx: AsyncApp,
    ) -> Result<proto::Ack> {
        let buffer_store = this.read_with(&cx, |this, cx| {
            if let Some(remote_id) = this.remote_id() {
                let mut payload = envelope.payload.clone();
                payload.project_id = remote_id;
                cx.background_spawn(this.client.request(payload))
                    .detach_and_log_err(cx);
            }
            this.buffer_store.clone()
        })?;
        BufferStore::handle_update_buffer(buffer_store, envelope, cx).await
    }

    async fn handle_update_buffer(
        this: Entity<Self>,
        envelope: TypedEnvelope<proto::UpdateBuffer>,
        cx: AsyncApp,
    ) -> Result<proto::Ack> {
        let buffer_store = this.read_with(&cx, |this, cx| {
            if let Some(ssh) = &this.ssh_client {
                let mut payload = envelope.payload.clone();
                payload.project_id = SSH_PROJECT_ID;
                cx.background_spawn(ssh.read(cx).proto_client().request(payload))
                    .detach_and_log_err(cx);
            }
            this.buffer_store.clone()
        })?;
        BufferStore::handle_update_buffer(buffer_store, envelope, cx).await
    }

    fn retain_remotely_created_models(
        &mut self,
        cx: &mut Context<Self>,
    ) -> RemotelyCreatedModelGuard {
        {
            let mut remotely_create_models = self.remotely_created_models.lock();
            if remotely_create_models.retain_count == 0 {
                remotely_create_models.buffers = self.buffer_store.read(cx).buffers().collect();
                remotely_create_models.worktrees =
                    self.worktree_store.read(cx).worktrees().collect();
            }
            remotely_create_models.retain_count += 1;
        }
        RemotelyCreatedModelGuard {
            remote_models: Arc::downgrade(&self.remotely_created_models),
        }
    }

    async fn handle_create_buffer_for_peer(
        this: Entity<Self>,
        envelope: TypedEnvelope<proto::CreateBufferForPeer>,
        mut cx: AsyncApp,
    ) -> Result<()> {
        this.update(&mut cx, |this, cx| {
            this.buffer_store.update(cx, |buffer_store, cx| {
                buffer_store.handle_create_buffer_for_peer(
                    envelope,
                    this.replica_id(),
                    this.capability(),
                    cx,
                )
            })
        })?
    }

    async fn handle_synchronize_buffers(
        this: Entity<Self>,
        envelope: TypedEnvelope<proto::SynchronizeBuffers>,
        mut cx: AsyncApp,
    ) -> Result<proto::SynchronizeBuffersResponse> {
        let response = this.update(&mut cx, |this, cx| {
            let client = this.client.clone();
            this.buffer_store.update(cx, |this, cx| {
                this.handle_synchronize_buffers(envelope, cx, client)
            })
        })??;

        Ok(response)
    }

    async fn handle_search_candidate_buffers(
        this: Entity<Self>,
        envelope: TypedEnvelope<proto::FindSearchCandidates>,
        mut cx: AsyncApp,
    ) -> Result<proto::FindSearchCandidatesResponse> {
        let peer_id = envelope.original_sender_id()?;
        let message = envelope.payload;
        let query = SearchQuery::from_proto(
            message
                .query
                .ok_or_else(|| anyhow!("missing query field"))?,
        )?;
        let results = this.update(&mut cx, |this, cx| {
            this.find_search_candidate_buffers(&query, message.limit as _, cx)
        })?;

        let mut response = proto::FindSearchCandidatesResponse {
            buffer_ids: Vec::new(),
        };

        while let Ok(buffer) = results.recv().await {
            this.update(&mut cx, |this, cx| {
                let buffer_id = this.create_buffer_for_peer(&buffer, peer_id, cx);
                response.buffer_ids.push(buffer_id.to_proto());
            })?;
        }

        Ok(response)
    }

    async fn handle_open_buffer_by_id(
        this: Entity<Self>,
        envelope: TypedEnvelope<proto::OpenBufferById>,
        mut cx: AsyncApp,
    ) -> Result<proto::OpenBufferResponse> {
        let peer_id = envelope.original_sender_id()?;
        let buffer_id = BufferId::new(envelope.payload.id)?;
        let buffer = this
            .update(&mut cx, |this, cx| this.open_buffer_by_id(buffer_id, cx))?
            .await?;
        Project::respond_to_open_buffer_request(this, buffer, peer_id, &mut cx)
    }

    async fn handle_open_buffer_by_path(
        this: Entity<Self>,
        envelope: TypedEnvelope<proto::OpenBufferByPath>,
        mut cx: AsyncApp,
    ) -> Result<proto::OpenBufferResponse> {
        let peer_id = envelope.original_sender_id()?;
        let worktree_id = WorktreeId::from_proto(envelope.payload.worktree_id);
        let open_buffer = this.update(&mut cx, |this, cx| {
            this.open_buffer(
                ProjectPath {
                    worktree_id,
                    path: Arc::<Path>::from_proto(envelope.payload.path),
                },
                cx,
            )
        })?;

        let buffer = open_buffer.await?;
        Project::respond_to_open_buffer_request(this, buffer, peer_id, &mut cx)
    }

    async fn handle_open_new_buffer(
        this: Entity<Self>,
        envelope: TypedEnvelope<proto::OpenNewBuffer>,
        mut cx: AsyncApp,
    ) -> Result<proto::OpenBufferResponse> {
        let buffer = this
            .update(&mut cx, |this, cx| this.create_buffer(cx))?
            .await?;
        let peer_id = envelope.original_sender_id()?;

        Project::respond_to_open_buffer_request(this, buffer, peer_id, &mut cx)
    }

    fn respond_to_open_buffer_request(
        this: Entity<Self>,
        buffer: Entity<Buffer>,
        peer_id: proto::PeerId,
        cx: &mut AsyncApp,
    ) -> Result<proto::OpenBufferResponse> {
        this.update(cx, |this, cx| {
            let is_private = buffer
                .read(cx)
                .file()
                .map(|f| f.is_private())
                .unwrap_or_default();
            if is_private {
                Err(anyhow!(ErrorCode::UnsharedItem))
            } else {
                Ok(proto::OpenBufferResponse {
                    buffer_id: this.create_buffer_for_peer(&buffer, peer_id, cx).into(),
                })
            }
        })?
    }

    fn create_buffer_for_peer(
        &mut self,
        buffer: &Entity<Buffer>,
        peer_id: proto::PeerId,
        cx: &mut App,
    ) -> BufferId {
        self.buffer_store
            .update(cx, |buffer_store, cx| {
                buffer_store.create_buffer_for_peer(buffer, peer_id, cx)
            })
            .detach_and_log_err(cx);
        buffer.read(cx).remote_id()
    }

    fn synchronize_remote_buffers(&mut self, cx: &mut Context<Self>) -> Task<Result<()>> {
        let project_id = match self.client_state {
            ProjectClientState::Remote {
                sharing_has_stopped,
                remote_id,
                ..
            } => {
                if sharing_has_stopped {
                    return Task::ready(Err(anyhow!(
                        "can't synchronize remote buffers on a readonly project"
                    )));
                } else {
                    remote_id
                }
            }
            ProjectClientState::Shared { .. } | ProjectClientState::Local => {
                return Task::ready(Err(anyhow!(
                    "can't synchronize remote buffers on a local project"
                )))
            }
        };

        let client = self.client.clone();
        cx.spawn(async move |this, cx| {
            let (buffers, incomplete_buffer_ids) = this.update(cx, |this, cx| {
                this.buffer_store.read(cx).buffer_version_info(cx)
            })?;
            let response = client
                .request(proto::SynchronizeBuffers {
                    project_id,
                    buffers,
                })
                .await?;

            let send_updates_for_buffers = this.update(cx, |this, cx| {
                response
                    .buffers
                    .into_iter()
                    .map(|buffer| {
                        let client = client.clone();
                        let buffer_id = match BufferId::new(buffer.id) {
                            Ok(id) => id,
                            Err(e) => {
                                return Task::ready(Err(e));
                            }
                        };
                        let remote_version = language::proto::deserialize_version(&buffer.version);
                        if let Some(buffer) = this.buffer_for_id(buffer_id, cx) {
                            let operations =
                                buffer.read(cx).serialize_ops(Some(remote_version), cx);
                            cx.background_spawn(async move {
                                let operations = operations.await;
                                for chunk in split_operations(operations) {
                                    client
                                        .request(proto::UpdateBuffer {
                                            project_id,
                                            buffer_id: buffer_id.into(),
                                            operations: chunk,
                                        })
                                        .await?;
                                }
                                anyhow::Ok(())
                            })
                        } else {
                            Task::ready(Ok(()))
                        }
                    })
                    .collect::<Vec<_>>()
            })?;

            // Any incomplete buffers have open requests waiting. Request that the host sends
            // creates these buffers for us again to unblock any waiting futures.
            for id in incomplete_buffer_ids {
                cx.background_spawn(client.request(proto::OpenBufferById {
                    project_id,
                    id: id.into(),
                }))
                .detach();
            }

            futures::future::join_all(send_updates_for_buffers)
                .await
                .into_iter()
                .collect()
        })
    }

    pub fn worktree_metadata_protos(&self, cx: &App) -> Vec<proto::WorktreeMetadata> {
        self.worktree_store.read(cx).worktree_metadata_protos(cx)
    }

    /// Iterator of all open buffers that have unsaved changes
    pub fn dirty_buffers<'a>(&'a self, cx: &'a App) -> impl Iterator<Item = ProjectPath> + 'a {
        self.buffer_store.read(cx).buffers().filter_map(|buf| {
            let buf = buf.read(cx);
            if buf.is_dirty() {
                buf.project_path(cx)
            } else {
                None
            }
        })
    }

    fn set_worktrees_from_proto(
        &mut self,
        worktrees: Vec<proto::WorktreeMetadata>,
        cx: &mut Context<Project>,
    ) -> Result<()> {
        self.worktree_store.update(cx, |worktree_store, cx| {
            worktree_store.set_worktrees_from_proto(worktrees, self.replica_id(), cx)
        })
    }

    fn set_collaborators_from_proto(
        &mut self,
        messages: Vec<proto::Collaborator>,
        cx: &mut Context<Self>,
    ) -> Result<()> {
        let mut collaborators = HashMap::default();
        for message in messages {
            let collaborator = Collaborator::from_proto(message)?;
            collaborators.insert(collaborator.peer_id, collaborator);
        }
        for old_peer_id in self.collaborators.keys() {
            if !collaborators.contains_key(old_peer_id) {
                cx.emit(Event::CollaboratorLeft(*old_peer_id));
            }
        }
        self.collaborators = collaborators;
        Ok(())
    }

    pub fn supplementary_language_servers<'a>(
        &'a self,
        cx: &'a App,
    ) -> impl 'a + Iterator<Item = (LanguageServerId, LanguageServerName)> {
        self.lsp_store.read(cx).supplementary_language_servers()
    }

    pub fn any_language_server_supports_inlay_hints(&self, buffer: &Buffer, cx: &mut App) -> bool {
        self.lsp_store.update(cx, |this, cx| {
            this.language_servers_for_local_buffer(buffer, cx)
                .any(
                    |(_, server)| match server.capabilities().inlay_hint_provider {
                        Some(lsp::OneOf::Left(enabled)) => enabled,
                        Some(lsp::OneOf::Right(_)) => true,
                        None => false,
                    },
                )
        })
    }

    pub fn language_server_id_for_name(
        &self,
        buffer: &Buffer,
        name: &str,
        cx: &mut App,
    ) -> Option<LanguageServerId> {
        self.lsp_store.update(cx, |this, cx| {
            this.language_servers_for_local_buffer(buffer, cx)
                .find_map(|(adapter, server)| {
                    if adapter.name.0 == name {
                        Some(server.server_id())
                    } else {
                        None
                    }
                })
        })
    }

    pub fn has_language_servers_for(&self, buffer: &Buffer, cx: &mut App) -> bool {
        self.lsp_store.update(cx, |this, cx| {
            this.language_servers_for_local_buffer(buffer, cx)
                .next()
                .is_some()
        })
    }

    pub fn git_init(
        &self,
        path: Arc<Path>,
        fallback_branch_name: String,
        cx: &App,
    ) -> Task<Result<()>> {
        self.git_store
            .read(cx)
            .git_init(path, fallback_branch_name, cx)
    }

    pub fn buffer_store(&self) -> &Entity<BufferStore> {
        &self.buffer_store
    }

    pub fn git_store(&self) -> &Entity<GitStore> {
        &self.git_store
    }

    pub fn active_repository(&self, cx: &App) -> Option<Entity<Repository>> {
        self.git_store.read(cx).active_repository()
    }

    pub fn repositories<'a>(&self, cx: &'a App) -> &'a HashMap<ProjectEntryId, Entity<Repository>> {
        self.git_store.read(cx).repositories()
    }

    pub fn status_for_buffer_id(&self, buffer_id: BufferId, cx: &App) -> Option<FileStatus> {
        self.git_store.read(cx).status_for_buffer_id(buffer_id, cx)
    }
}

fn deserialize_code_actions(code_actions: &HashMap<String, bool>) -> Vec<lsp::CodeActionKind> {
    code_actions
        .iter()
        .flat_map(|(kind, enabled)| {
            if *enabled {
                Some(kind.clone().into())
            } else {
                None
            }
        })
        .collect()
}

pub struct PathMatchCandidateSet {
    pub snapshot: Snapshot,
    pub include_ignored: bool,
    pub include_root_name: bool,
    pub candidates: Candidates,
}

pub enum Candidates {
    /// Only consider directories.
    Directories,
    /// Only consider files.
    Files,
    /// Consider directories and files.
    Entries,
}

impl<'a> fuzzy::PathMatchCandidateSet<'a> for PathMatchCandidateSet {
    type Candidates = PathMatchCandidateSetIter<'a>;

    fn id(&self) -> usize {
        self.snapshot.id().to_usize()
    }

    fn len(&self) -> usize {
        match self.candidates {
            Candidates::Files => {
                if self.include_ignored {
                    self.snapshot.file_count()
                } else {
                    self.snapshot.visible_file_count()
                }
            }

            Candidates::Directories => {
                if self.include_ignored {
                    self.snapshot.dir_count()
                } else {
                    self.snapshot.visible_dir_count()
                }
            }

            Candidates::Entries => {
                if self.include_ignored {
                    self.snapshot.entry_count()
                } else {
                    self.snapshot.visible_entry_count()
                }
            }
        }
    }

    fn prefix(&self) -> Arc<str> {
        if self.snapshot.root_entry().map_or(false, |e| e.is_file()) {
            self.snapshot.root_name().into()
        } else if self.include_root_name {
            format!("{}{}", self.snapshot.root_name(), std::path::MAIN_SEPARATOR).into()
        } else {
            Arc::default()
        }
    }

    fn candidates(&'a self, start: usize) -> Self::Candidates {
        PathMatchCandidateSetIter {
            traversal: match self.candidates {
                Candidates::Directories => self.snapshot.directories(self.include_ignored, start),
                Candidates::Files => self.snapshot.files(self.include_ignored, start),
                Candidates::Entries => self.snapshot.entries(self.include_ignored, start),
            },
        }
    }
}

pub struct PathMatchCandidateSetIter<'a> {
    traversal: Traversal<'a>,
}

impl<'a> Iterator for PathMatchCandidateSetIter<'a> {
    type Item = fuzzy::PathMatchCandidate<'a>;

    fn next(&mut self) -> Option<Self::Item> {
        self.traversal
            .next()
            .map(|entry| fuzzy::PathMatchCandidate {
                is_dir: entry.kind.is_dir(),
                path: &entry.path,
                char_bag: entry.char_bag,
            })
    }
}

impl EventEmitter<Event> for Project {}

impl<'a> From<&'a ProjectPath> for SettingsLocation<'a> {
    fn from(val: &'a ProjectPath) -> Self {
        SettingsLocation {
            worktree_id: val.worktree_id,
            path: val.path.as_ref(),
        }
    }
}

impl<P: AsRef<Path>> From<(WorktreeId, P)> for ProjectPath {
    fn from((worktree_id, path): (WorktreeId, P)) -> Self {
        Self {
            worktree_id,
            path: path.as_ref().into(),
        }
    }
}

pub fn relativize_path(base: &Path, path: &Path) -> PathBuf {
    let mut path_components = path.components();
    let mut base_components = base.components();
    let mut components: Vec<Component> = Vec::new();
    loop {
        match (path_components.next(), base_components.next()) {
            (None, None) => break,
            (Some(a), None) => {
                components.push(a);
                components.extend(path_components.by_ref());
                break;
            }
            (None, _) => components.push(Component::ParentDir),
            (Some(a), Some(b)) if components.is_empty() && a == b => (),
            (Some(a), Some(Component::CurDir)) => components.push(a),
            (Some(a), Some(_)) => {
                components.push(Component::ParentDir);
                for _ in base_components {
                    components.push(Component::ParentDir);
                }
                components.push(a);
                components.extend(path_components.by_ref());
                break;
            }
        }
    }
    components.iter().map(|c| c.as_os_str()).collect()
}

fn resolve_path(base: &Path, path: &Path) -> PathBuf {
    let mut result = base.to_path_buf();
    for component in path.components() {
        match component {
            Component::ParentDir => {
                result.pop();
            }
            Component::CurDir => (),
            _ => result.push(component),
        }
    }
    result
}

/// ResolvedPath is a path that has been resolved to either a ProjectPath
/// or an AbsPath and that *exists*.
#[derive(Debug, Clone)]
pub enum ResolvedPath {
    ProjectPath {
        project_path: ProjectPath,
        is_dir: bool,
    },
    AbsPath {
        path: PathBuf,
        is_dir: bool,
    },
}

impl ResolvedPath {
    pub fn abs_path(&self) -> Option<&Path> {
        match self {
            Self::AbsPath { path, .. } => Some(path.as_path()),
            _ => None,
        }
    }

    pub fn project_path(&self) -> Option<&ProjectPath> {
        match self {
            Self::ProjectPath { project_path, .. } => Some(&project_path),
            _ => None,
        }
    }

    pub fn is_file(&self) -> bool {
        !self.is_dir()
    }

    pub fn is_dir(&self) -> bool {
        match self {
            Self::ProjectPath { is_dir, .. } => *is_dir,
            Self::AbsPath { is_dir, .. } => *is_dir,
        }
    }
}

impl ProjectItem for Buffer {
    fn try_open(
        project: &Entity<Project>,
        path: &ProjectPath,
        cx: &mut App,
    ) -> Option<Task<Result<Entity<Self>>>> {
        Some(project.update(cx, |project, cx| project.open_buffer(path.clone(), cx)))
    }

    fn entry_id(&self, cx: &App) -> Option<ProjectEntryId> {
        File::from_dyn(self.file()).and_then(|file| file.project_entry_id(cx))
    }

    fn project_path(&self, cx: &App) -> Option<ProjectPath> {
        File::from_dyn(self.file()).map(|file| ProjectPath {
            worktree_id: file.worktree_id(cx),
            path: file.path().clone(),
        })
    }

    fn is_dirty(&self) -> bool {
        self.is_dirty()
    }
}

impl Completion {
    /// A key that can be used to sort completions when displaying
    /// them to the user.
    pub fn sort_key(&self) -> (usize, &str) {
        const DEFAULT_KIND_KEY: usize = 2;
        let kind_key = self
            .source
            // `lsp::CompletionListItemDefaults` has no `kind` field
            .lsp_completion(false)
            .and_then(|lsp_completion| lsp_completion.kind)
            .and_then(|lsp_completion_kind| match lsp_completion_kind {
                lsp::CompletionItemKind::KEYWORD => Some(0),
                lsp::CompletionItemKind::VARIABLE => Some(1),
                _ => None,
            })
            .unwrap_or(DEFAULT_KIND_KEY);
        (kind_key, &self.label.text[self.label.filter_range.clone()])
    }

    /// Whether this completion is a snippet.
    pub fn is_snippet(&self) -> bool {
        self.source
            // `lsp::CompletionListItemDefaults` has `insert_text_format` field
            .lsp_completion(true)
            .map_or(false, |lsp_completion| {
                lsp_completion.insert_text_format == Some(lsp::InsertTextFormat::SNIPPET)
            })
    }

    /// Returns the corresponding color for this completion.
    ///
    /// Will return `None` if this completion's kind is not [`CompletionItemKind::COLOR`].
    pub fn color(&self) -> Option<Hsla> {
        // `lsp::CompletionListItemDefaults` has no `kind` field
        let lsp_completion = self.source.lsp_completion(false)?;
        if lsp_completion.kind? == CompletionItemKind::COLOR {
            return color_extractor::extract_color(&lsp_completion);
        }
        None
    }
}

pub fn sort_worktree_entries(entries: &mut [impl AsRef<Entry>], sort_strategy: SortStrategy) {
    entries.sort_by(|entry_a, entry_b| {
        let entry_a = entry_a.as_ref();
        let entry_b = entry_b.as_ref();
        compare_paths_with_strategy(
            (&entry_a.path, entry_a.is_file()),
            (&entry_b.path, entry_b.is_file()),
            sort_strategy,
        )
    });
}

fn proto_to_prompt(level: proto::language_server_prompt_request::Level) -> gpui::PromptLevel {
    match level {
        proto::language_server_prompt_request::Level::Info(_) => gpui::PromptLevel::Info,
        proto::language_server_prompt_request::Level::Warning(_) => gpui::PromptLevel::Warning,
        proto::language_server_prompt_request::Level::Critical(_) => gpui::PromptLevel::Critical,
    }
}<|MERGE_RESOLUTION|>--- conflicted
+++ resolved
@@ -102,12 +102,8 @@
 use text::{Anchor, BufferId};
 use toolchain_store::EmptyToolchainStore;
 use util::{
-<<<<<<< HEAD
+    maybe,
     paths::{compare_paths_with_strategy, SanitizedPath, SortStrategy},
-=======
-    maybe,
-    paths::{compare_paths, SanitizedPath},
->>>>>>> 2491426b
     ResultExt as _,
 };
 use worktree::{CreatedEntry, Snapshot, Traversal};
