pub mod agent_server_store;
pub mod buffer_store;
mod color_extractor;
pub mod connection_manager;
pub mod context_server_store;
pub mod debounced_delay;
pub mod debugger;
pub mod git_store;
pub mod image_store;
pub mod lsp_command;
pub mod lsp_store;
mod manifest_tree;
pub mod prettier_store;
pub mod project_settings;
pub mod search;
mod task_inventory;
pub mod task_store;
pub mod telemetry_snapshot;
pub mod terminals;
pub mod toolchain_store;
pub mod worktree_store;

#[cfg(test)]
mod project_tests;

mod environment;
use buffer_diff::BufferDiff;
use context_server_store::ContextServerStore;
pub use environment::ProjectEnvironmentEvent;
use git::repository::get_git_committer;
use git_store::{Repository, RepositoryId};
pub mod search_history;
mod yarn;

use dap::inline_value::{InlineValueLocation, VariableLookupKind, VariableScope};
use task::Shell;

use crate::{
    agent_server_store::AllAgentServersSettings,
    git_store::GitStore,
    lsp_store::{SymbolLocation, log_store::LogKind},
};
pub use agent_server_store::{AgentServerStore, AgentServersUpdated};
pub use git_store::{
    ConflictRegion, ConflictSet, ConflictSetSnapshot, ConflictSetUpdate,
    git_traversal::{ChildEntriesGitIter, GitEntry, GitEntryRef, GitTraversal},
};
pub use manifest_tree::ManifestTree;

use anyhow::{Context as _, Result, anyhow};
use buffer_store::{BufferStore, BufferStoreEvent};
use client::{Client, Collaborator, PendingEntitySubscription, TypedEnvelope, UserStore, proto};
use clock::ReplicaId;

use dap::client::DebugAdapterClient;

use collections::{BTreeSet, HashMap, HashSet, IndexSet};
use debounced_delay::DebouncedDelay;
pub use debugger::breakpoint_store::BreakpointWithPosition;
use debugger::{
    breakpoint_store::{ActiveStackFrame, BreakpointStore},
    dap_store::{DapStore, DapStoreEvent},
    session::Session,
};
pub use environment::ProjectEnvironment;
#[cfg(test)]
use futures::future::join_all;
use futures::{
    StreamExt,
    channel::mpsc::{self, UnboundedReceiver},
    future::{Shared, try_join_all},
};
pub use image_store::{ImageItem, ImageStore};
use image_store::{ImageItemEvent, ImageStoreEvent};

use ::git::{blame::Blame, status::FileStatus};
use gpui::{
    App, AppContext, AsyncApp, BorrowAppContext, Context, Entity, EventEmitter, Hsla, SharedString,
    Task, WeakEntity, Window,
};
use language::{
    Buffer, BufferEvent, Capability, CodeLabel, CursorShape, Language, LanguageName,
    LanguageRegistry, PointUtf16, ToOffset, ToPointUtf16, Toolchain, ToolchainMetadata,
    ToolchainScope, Transaction, Unclipped, language_settings::InlayHintKind,
    proto::split_operations,
};
use lsp::{
    CodeActionKind, CompletionContext, CompletionItemKind, DocumentHighlightKind, InsertTextMode,
    LanguageServerId, LanguageServerName, LanguageServerSelector, MessageActionItem,
};
use lsp_command::*;
use lsp_store::{CompletionDocumentation, LspFormatTarget, OpenLspBufferHandle};
pub use manifest_tree::ManifestProvidersStore;
use node_runtime::NodeRuntime;
use parking_lot::Mutex;
pub use prettier_store::PrettierStore;
use project_settings::{ProjectSettings, SettingsObserver, SettingsObserverEvent};
use remote::{RemoteClient, RemoteConnectionOptions};
use rpc::{
    AnyProtoClient, ErrorCode,
    proto::{LanguageServerPromptResponse, REMOTE_SERVER_PROJECT_ID},
};
use search::{SearchInputKind, SearchQuery, SearchResult};
use search_history::SearchHistory;
use settings::{InvalidSettingsError, Settings, SettingsLocation, SettingsStore};
use smol::channel::Receiver;
use snippet::Snippet;
use snippet_provider::SnippetProvider;
use std::{
    borrow::Cow,
    collections::BTreeMap,
    ops::Range,
    path::{Path, PathBuf},
    pin::pin,
    str,
    sync::Arc,
    time::Duration,
};

use task_store::TaskStore;
use terminals::Terminals;
use text::{Anchor, BufferId, OffsetRangeExt, Point, Rope};
use toolchain_store::EmptyToolchainStore;
use util::{
    ResultExt as _, maybe,
    paths::{PathStyle, SanitizedPath, compare_paths, is_absolute},
    rel_path::RelPath,
};
use worktree::{CreatedEntry, Snapshot, Traversal};
pub use worktree::{
    Entry, EntryKind, FS_WATCH_LATENCY, File, LocalWorktree, PathChange, ProjectEntryId,
    UpdatedEntriesSet, UpdatedGitRepositoriesSet, Worktree, WorktreeId, WorktreeSettings,
};
use worktree_store::{WorktreeStore, WorktreeStoreEvent};

pub use fs::*;
pub use language::Location;
#[cfg(any(test, feature = "test-support"))]
pub use prettier::FORMAT_SUFFIX as TEST_PRETTIER_FORMAT_SUFFIX;
pub use task_inventory::{
    BasicContextProvider, ContextProviderWithTasks, DebugScenarioContext, Inventory, TaskContexts,
    TaskSourceKind,
};

pub use buffer_store::ProjectTransaction;
pub use lsp_store::{
    DiagnosticSummary, InvalidationStrategy, LanguageServerLogType, LanguageServerProgress,
    LanguageServerPromptRequest, LanguageServerStatus, LanguageServerToQuery, LspStore,
    LspStoreEvent, SERVER_PROGRESS_THROTTLE_TIMEOUT,
};
pub use toolchain_store::{ToolchainStore, Toolchains};
const MAX_PROJECT_SEARCH_HISTORY_SIZE: usize = 500;
const MAX_SEARCH_RESULT_FILES: usize = 5_000;
const MAX_SEARCH_RESULT_RANGES: usize = 10_000;

pub trait ProjectItem: 'static {
    fn try_open(
        project: &Entity<Project>,
        path: &ProjectPath,
        cx: &mut App,
    ) -> Option<Task<Result<Entity<Self>>>>
    where
        Self: Sized;
    fn entry_id(&self, cx: &App) -> Option<ProjectEntryId>;
    fn project_path(&self, cx: &App) -> Option<ProjectPath>;
    fn is_dirty(&self) -> bool;
}

#[derive(Clone)]
pub enum OpenedBufferEvent {
    Disconnected,
    Ok(BufferId),
    Err(BufferId, Arc<anyhow::Error>),
}

/// Semantics-aware entity that is relevant to one or more [`Worktree`] with the files.
/// `Project` is responsible for tasks, LSP and collab queries, synchronizing worktree states accordingly.
/// Maps [`Worktree`] entries with its own logic using [`ProjectEntryId`] and [`ProjectPath`] structs.
///
/// Can be either local (for the project opened on the same host) or remote.(for collab projects, browsed by multiple remote users).
pub struct Project {
    active_entry: Option<ProjectEntryId>,
    buffer_ordered_messages_tx: mpsc::UnboundedSender<BufferOrderedMessage>,
    languages: Arc<LanguageRegistry>,
    dap_store: Entity<DapStore>,
    agent_server_store: Entity<AgentServerStore>,

    breakpoint_store: Entity<BreakpointStore>,
    collab_client: Arc<client::Client>,
    join_project_response_message_id: u32,
    task_store: Entity<TaskStore>,
    user_store: Entity<UserStore>,
    fs: Arc<dyn Fs>,
    remote_client: Option<Entity<RemoteClient>>,
    client_state: ProjectClientState,
    git_store: Entity<GitStore>,
    collaborators: HashMap<proto::PeerId, Collaborator>,
    client_subscriptions: Vec<client::Subscription>,
    worktree_store: Entity<WorktreeStore>,
    buffer_store: Entity<BufferStore>,
    context_server_store: Entity<ContextServerStore>,
    image_store: Entity<ImageStore>,
    lsp_store: Entity<LspStore>,
    _subscriptions: Vec<gpui::Subscription>,
    buffers_needing_diff: HashSet<WeakEntity<Buffer>>,
    git_diff_debouncer: DebouncedDelay<Self>,
    remotely_created_models: Arc<Mutex<RemotelyCreatedModels>>,
    terminals: Terminals,
    node: Option<NodeRuntime>,
    search_history: SearchHistory,
    search_included_history: SearchHistory,
    search_excluded_history: SearchHistory,
    snippets: Entity<SnippetProvider>,
    environment: Entity<ProjectEnvironment>,
    settings_observer: Entity<SettingsObserver>,
    toolchain_store: Option<Entity<ToolchainStore>>,
    agent_location: Option<AgentLocation>,
}

#[derive(Clone, Debug, PartialEq, Eq)]
pub struct AgentLocation {
    pub buffer: WeakEntity<Buffer>,
    pub position: Anchor,
}

#[derive(Default)]
struct RemotelyCreatedModels {
    worktrees: Vec<Entity<Worktree>>,
    buffers: Vec<Entity<Buffer>>,
    retain_count: usize,
}

struct RemotelyCreatedModelGuard {
    remote_models: std::sync::Weak<Mutex<RemotelyCreatedModels>>,
}

impl Drop for RemotelyCreatedModelGuard {
    fn drop(&mut self) {
        if let Some(remote_models) = self.remote_models.upgrade() {
            let mut remote_models = remote_models.lock();
            assert!(
                remote_models.retain_count > 0,
                "RemotelyCreatedModelGuard dropped too many times"
            );
            remote_models.retain_count -= 1;
            if remote_models.retain_count == 0 {
                remote_models.buffers.clear();
                remote_models.worktrees.clear();
            }
        }
    }
}
/// Message ordered with respect to buffer operations
#[derive(Debug)]
enum BufferOrderedMessage {
    Operation {
        buffer_id: BufferId,
        operation: proto::Operation,
    },
    LanguageServerUpdate {
        language_server_id: LanguageServerId,
        message: proto::update_language_server::Variant,
        name: Option<LanguageServerName>,
    },
    Resync,
}

#[derive(Debug)]
enum ProjectClientState {
    /// Single-player mode.
    Local,
    /// Multi-player mode but still a local project.
    Shared { remote_id: u64 },
    /// Multi-player mode but working on a remote project.
    Remote {
        sharing_has_stopped: bool,
        capability: Capability,
        remote_id: u64,
        replica_id: ReplicaId,
    },
}

#[derive(Clone, Debug, PartialEq)]
pub enum Event {
    LanguageServerAdded(LanguageServerId, LanguageServerName, Option<WorktreeId>),
    LanguageServerRemoved(LanguageServerId),
    LanguageServerLog(LanguageServerId, LanguageServerLogType, String),
    // [`lsp::notification::DidOpenTextDocument`] was sent to this server using the buffer data.
    // Zed's buffer-related data is updated accordingly.
    LanguageServerBufferRegistered {
        server_id: LanguageServerId,
        buffer_id: BufferId,
        buffer_abs_path: PathBuf,
        name: Option<LanguageServerName>,
    },
    ToggleLspLogs {
        server_id: LanguageServerId,
        enabled: bool,
        toggled_log_kind: LogKind,
    },
    Toast {
        notification_id: SharedString,
        message: String,
    },
    HideToast {
        notification_id: SharedString,
    },
    LanguageServerPrompt(LanguageServerPromptRequest),
    LanguageNotFound(Entity<Buffer>),
    ActiveEntryChanged(Option<ProjectEntryId>),
    ActivateProjectPanel,
    WorktreeAdded(WorktreeId),
    WorktreeOrderChanged,
    WorktreeRemoved(WorktreeId),
    WorktreeUpdatedEntries(WorktreeId, UpdatedEntriesSet),
    DiskBasedDiagnosticsStarted {
        language_server_id: LanguageServerId,
    },
    DiskBasedDiagnosticsFinished {
        language_server_id: LanguageServerId,
    },
    DiagnosticsUpdated {
        paths: Vec<ProjectPath>,
        language_server_id: LanguageServerId,
    },
    RemoteIdChanged(Option<u64>),
    DisconnectedFromHost,
    DisconnectedFromSshRemote,
    Closed,
    DeletedEntry(WorktreeId, ProjectEntryId),
    CollaboratorUpdated {
        old_peer_id: proto::PeerId,
        new_peer_id: proto::PeerId,
    },
    CollaboratorJoined(proto::PeerId),
    CollaboratorLeft(proto::PeerId),
    HostReshared,
    Reshared,
    Rejoined,
    RefreshInlayHints(LanguageServerId),
    RefreshCodeLens,
    RevealInProjectPanel(ProjectEntryId),
    SnippetEdit(BufferId, Vec<(lsp::Range, Snippet)>),
    ExpandedAllForEntry(WorktreeId, ProjectEntryId),
    EntryRenamed(ProjectTransaction),
    AgentLocationChanged,
}

pub struct AgentLocationChanged;

pub enum DebugAdapterClientState {
    Starting(Task<Option<Arc<DebugAdapterClient>>>),
    Running(Arc<DebugAdapterClient>),
}

#[derive(Clone, Debug, Eq, PartialEq, Hash, PartialOrd, Ord)]
pub struct ProjectPath {
    pub worktree_id: WorktreeId,
    pub path: Arc<RelPath>,
}

impl ProjectPath {
    pub fn from_file(value: &dyn language::File, cx: &App) -> Self {
        ProjectPath {
            worktree_id: value.worktree_id(cx),
            path: value.path().clone(),
        }
    }

    pub fn from_proto(p: proto::ProjectPath) -> Option<Self> {
        Some(Self {
            worktree_id: WorktreeId::from_proto(p.worktree_id),
            path: RelPath::from_proto(&p.path).log_err()?,
        })
    }

    pub fn to_proto(&self) -> proto::ProjectPath {
        proto::ProjectPath {
            worktree_id: self.worktree_id.to_proto(),
            path: self.path.as_ref().to_proto(),
        }
    }

    pub fn root_path(worktree_id: WorktreeId) -> Self {
        Self {
            worktree_id,
            path: RelPath::empty().into(),
        }
    }

    pub fn starts_with(&self, other: &ProjectPath) -> bool {
        self.worktree_id == other.worktree_id && self.path.starts_with(&other.path)
    }
}

#[derive(Debug, Default)]
pub enum PrepareRenameResponse {
    Success(Range<Anchor>),
    OnlyUnpreparedRenameSupported,
    #[default]
    InvalidPosition,
}

#[derive(Clone, Copy, Debug, PartialEq, Eq, PartialOrd, Ord, Hash)]
pub enum InlayId {
    EditPrediction(usize),
    DebuggerValue(usize),
    // LSP
    Hint(usize),
    Color(usize),
}

impl InlayId {
    pub fn id(&self) -> usize {
        match self {
            Self::EditPrediction(id) => *id,
            Self::DebuggerValue(id) => *id,
            Self::Hint(id) => *id,
            Self::Color(id) => *id,
        }
    }
}

#[derive(Debug, Clone, PartialEq, Eq)]
pub struct InlayHint {
    pub position: language::Anchor,
    pub label: InlayHintLabel,
    pub kind: Option<InlayHintKind>,
    pub padding_left: bool,
    pub padding_right: bool,
    pub tooltip: Option<InlayHintTooltip>,
    pub resolve_state: ResolveState,
}

/// The user's intent behind a given completion confirmation
#[derive(PartialEq, Eq, Hash, Debug, Clone, Copy)]
pub enum CompletionIntent {
    /// The user intends to 'commit' this result, if possible
    /// completion confirmations should run side effects.
    ///
    /// For LSP completions, will respect the setting `completions.lsp_insert_mode`.
    Complete,
    /// Similar to [Self::Complete], but behaves like `lsp_insert_mode` is set to `insert`.
    CompleteWithInsert,
    /// Similar to [Self::Complete], but behaves like `lsp_insert_mode` is set to `replace`.
    CompleteWithReplace,
    /// The user intends to continue 'composing' this completion
    /// completion confirmations should not run side effects and
    /// let the user continue composing their action
    Compose,
}

impl CompletionIntent {
    pub fn is_complete(&self) -> bool {
        self == &Self::Complete
    }

    pub fn is_compose(&self) -> bool {
        self == &Self::Compose
    }
}

/// Similar to `CoreCompletion`, but with extra metadata attached.
#[derive(Clone)]
pub struct Completion {
    /// The range of text that will be replaced by this completion.
    pub replace_range: Range<Anchor>,
    /// The new text that will be inserted.
    pub new_text: String,
    /// A label for this completion that is shown in the menu.
    pub label: CodeLabel,
    /// The documentation for this completion.
    pub documentation: Option<CompletionDocumentation>,
    /// Completion data source which it was constructed from.
    pub source: CompletionSource,
    /// A path to an icon for this completion that is shown in the menu.
    pub icon_path: Option<SharedString>,
    /// Whether to adjust indentation (the default) or not.
    pub insert_text_mode: Option<InsertTextMode>,
    /// An optional callback to invoke when this completion is confirmed.
    /// Returns, whether new completions should be retriggered after the current one.
    /// If `true` is returned, the editor will show a new completion menu after this completion is confirmed.
    /// if no confirmation is provided or `false` is returned, the completion will be committed.
    pub confirm: Option<Arc<dyn Send + Sync + Fn(CompletionIntent, &mut Window, &mut App) -> bool>>,
}

#[derive(Debug, Clone)]
pub enum CompletionSource {
    Lsp {
        /// The alternate `insert` range, if provided by the LSP server.
        insert_range: Option<Range<Anchor>>,
        /// The id of the language server that produced this completion.
        server_id: LanguageServerId,
        /// The raw completion provided by the language server.
        lsp_completion: Box<lsp::CompletionItem>,
        /// A set of defaults for this completion item.
        lsp_defaults: Option<Arc<lsp::CompletionListItemDefaults>>,
        /// Whether this completion has been resolved, to ensure it happens once per completion.
        resolved: bool,
    },
    Dap {
        /// The sort text for this completion.
        sort_text: String,
    },
    Custom,
    BufferWord {
        word_range: Range<Anchor>,
        resolved: bool,
    },
}

impl CompletionSource {
    pub fn server_id(&self) -> Option<LanguageServerId> {
        if let CompletionSource::Lsp { server_id, .. } = self {
            Some(*server_id)
        } else {
            None
        }
    }

    pub fn lsp_completion(&self, apply_defaults: bool) -> Option<Cow<'_, lsp::CompletionItem>> {
        if let Self::Lsp {
            lsp_completion,
            lsp_defaults,
            ..
        } = self
        {
            if apply_defaults && let Some(lsp_defaults) = lsp_defaults {
                let mut completion_with_defaults = *lsp_completion.clone();
                let default_commit_characters = lsp_defaults.commit_characters.as_ref();
                let default_edit_range = lsp_defaults.edit_range.as_ref();
                let default_insert_text_format = lsp_defaults.insert_text_format.as_ref();
                let default_insert_text_mode = lsp_defaults.insert_text_mode.as_ref();

                if default_commit_characters.is_some()
                    || default_edit_range.is_some()
                    || default_insert_text_format.is_some()
                    || default_insert_text_mode.is_some()
                {
                    if completion_with_defaults.commit_characters.is_none()
                        && default_commit_characters.is_some()
                    {
                        completion_with_defaults.commit_characters =
                            default_commit_characters.cloned()
                    }
                    if completion_with_defaults.text_edit.is_none() {
                        match default_edit_range {
                            Some(lsp::CompletionListItemDefaultsEditRange::Range(range)) => {
                                completion_with_defaults.text_edit =
                                    Some(lsp::CompletionTextEdit::Edit(lsp::TextEdit {
                                        range: *range,
                                        new_text: completion_with_defaults.label.clone(),
                                    }))
                            }
                            Some(lsp::CompletionListItemDefaultsEditRange::InsertAndReplace {
                                insert,
                                replace,
                            }) => {
                                completion_with_defaults.text_edit =
                                    Some(lsp::CompletionTextEdit::InsertAndReplace(
                                        lsp::InsertReplaceEdit {
                                            new_text: completion_with_defaults.label.clone(),
                                            insert: *insert,
                                            replace: *replace,
                                        },
                                    ))
                            }
                            None => {}
                        }
                    }
                    if completion_with_defaults.insert_text_format.is_none()
                        && default_insert_text_format.is_some()
                    {
                        completion_with_defaults.insert_text_format =
                            default_insert_text_format.cloned()
                    }
                    if completion_with_defaults.insert_text_mode.is_none()
                        && default_insert_text_mode.is_some()
                    {
                        completion_with_defaults.insert_text_mode =
                            default_insert_text_mode.cloned()
                    }
                }
                return Some(Cow::Owned(completion_with_defaults));
            }
            Some(Cow::Borrowed(lsp_completion))
        } else {
            None
        }
    }
}

impl std::fmt::Debug for Completion {
    fn fmt(&self, f: &mut std::fmt::Formatter<'_>) -> std::fmt::Result {
        f.debug_struct("Completion")
            .field("replace_range", &self.replace_range)
            .field("new_text", &self.new_text)
            .field("label", &self.label)
            .field("documentation", &self.documentation)
            .field("source", &self.source)
            .finish()
    }
}

/// Response from a source of completions.
pub struct CompletionResponse {
    pub completions: Vec<Completion>,
    pub display_options: CompletionDisplayOptions,
    /// When false, indicates that the list is complete and so does not need to be re-queried if it
    /// can be filtered instead.
    pub is_incomplete: bool,
}

#[derive(Default)]
pub struct CompletionDisplayOptions {
    pub dynamic_width: bool,
}

impl CompletionDisplayOptions {
    pub fn merge(&mut self, other: &CompletionDisplayOptions) {
        self.dynamic_width = self.dynamic_width && other.dynamic_width;
    }
}

/// Response from language server completion request.
#[derive(Clone, Debug, Default)]
pub(crate) struct CoreCompletionResponse {
    pub completions: Vec<CoreCompletion>,
    /// When false, indicates that the list is complete and so does not need to be re-queried if it
    /// can be filtered instead.
    pub is_incomplete: bool,
}

/// A generic completion that can come from different sources.
#[derive(Clone, Debug)]
pub(crate) struct CoreCompletion {
    replace_range: Range<Anchor>,
    new_text: String,
    source: CompletionSource,
}

/// A code action provided by a language server.
#[derive(Clone, Debug, PartialEq)]
pub struct CodeAction {
    /// The id of the language server that produced this code action.
    pub server_id: LanguageServerId,
    /// The range of the buffer where this code action is applicable.
    pub range: Range<Anchor>,
    /// The raw code action provided by the language server.
    /// Can be either an action or a command.
    pub lsp_action: LspAction,
    /// Whether the action needs to be resolved using the language server.
    pub resolved: bool,
}

/// An action sent back by a language server.
#[derive(Clone, Debug, PartialEq)]
pub enum LspAction {
    /// An action with the full data, may have a command or may not.
    /// May require resolving.
    Action(Box<lsp::CodeAction>),
    /// A command data to run as an action.
    Command(lsp::Command),
    /// A code lens data to run as an action.
    CodeLens(lsp::CodeLens),
}

impl LspAction {
    pub fn title(&self) -> &str {
        match self {
            Self::Action(action) => &action.title,
            Self::Command(command) => &command.title,
            Self::CodeLens(lens) => lens
                .command
                .as_ref()
                .map(|command| command.title.as_str())
                .unwrap_or("Unknown command"),
        }
    }

    fn action_kind(&self) -> Option<lsp::CodeActionKind> {
        match self {
            Self::Action(action) => action.kind.clone(),
            Self::Command(_) => Some(lsp::CodeActionKind::new("command")),
            Self::CodeLens(_) => Some(lsp::CodeActionKind::new("code lens")),
        }
    }

    fn edit(&self) -> Option<&lsp::WorkspaceEdit> {
        match self {
            Self::Action(action) => action.edit.as_ref(),
            Self::Command(_) => None,
            Self::CodeLens(_) => None,
        }
    }

    fn command(&self) -> Option<&lsp::Command> {
        match self {
            Self::Action(action) => action.command.as_ref(),
            Self::Command(command) => Some(command),
            Self::CodeLens(lens) => lens.command.as_ref(),
        }
    }
}

#[derive(Debug, Clone, PartialEq, Eq)]
pub enum ResolveState {
    Resolved,
    CanResolve(LanguageServerId, Option<lsp::LSPAny>),
    Resolving,
}
impl InlayHint {
    pub fn text(&self) -> Rope {
        match &self.label {
            InlayHintLabel::String(s) => Rope::from(s),
            InlayHintLabel::LabelParts(parts) => parts.iter().map(|part| &*part.value).collect(),
        }
    }
}

#[derive(Debug, Clone, PartialEq, Eq)]
pub enum InlayHintLabel {
    String(String),
    LabelParts(Vec<InlayHintLabelPart>),
}

#[derive(Debug, Clone, PartialEq, Eq)]
pub struct InlayHintLabelPart {
    pub value: String,
    pub tooltip: Option<InlayHintLabelPartTooltip>,
    pub location: Option<(LanguageServerId, lsp::Location)>,
}

#[derive(Debug, Clone, PartialEq, Eq)]
pub enum InlayHintTooltip {
    String(String),
    MarkupContent(MarkupContent),
}

#[derive(Debug, Clone, PartialEq, Eq)]
pub enum InlayHintLabelPartTooltip {
    String(String),
    MarkupContent(MarkupContent),
}

#[derive(Debug, Clone, PartialEq, Eq)]
pub struct MarkupContent {
    pub kind: HoverBlockKind,
    pub value: String,
}

#[derive(Debug, Clone, PartialEq)]
pub struct LocationLink {
    pub origin: Option<Location>,
    pub target: Location,
}

#[derive(Debug)]
pub struct DocumentHighlight {
    pub range: Range<language::Anchor>,
    pub kind: DocumentHighlightKind,
}

#[derive(Clone, Debug)]
pub struct Symbol {
    pub language_server_name: LanguageServerName,
    pub source_worktree_id: WorktreeId,
    pub source_language_server_id: LanguageServerId,
    pub path: SymbolLocation,
    pub label: CodeLabel,
    pub name: String,
    pub kind: lsp::SymbolKind,
    pub range: Range<Unclipped<PointUtf16>>,
}

#[derive(Clone, Debug)]
pub struct DocumentSymbol {
    pub name: String,
    pub kind: lsp::SymbolKind,
    pub range: Range<Unclipped<PointUtf16>>,
    pub selection_range: Range<Unclipped<PointUtf16>>,
    pub children: Vec<DocumentSymbol>,
}

#[derive(Clone, Debug, PartialEq)]
pub struct HoverBlock {
    pub text: String,
    pub kind: HoverBlockKind,
}

#[derive(Clone, Debug, PartialEq, Eq)]
pub enum HoverBlockKind {
    PlainText,
    Markdown,
    Code { language: String },
}

#[derive(Debug, Clone)]
pub struct Hover {
    pub contents: Vec<HoverBlock>,
    pub range: Option<Range<language::Anchor>>,
    pub language: Option<Arc<Language>>,
}

impl Hover {
    pub fn is_empty(&self) -> bool {
        self.contents.iter().all(|block| block.text.is_empty())
    }
}

enum EntitySubscription {
    Project(PendingEntitySubscription<Project>),
    BufferStore(PendingEntitySubscription<BufferStore>),
    GitStore(PendingEntitySubscription<GitStore>),
    WorktreeStore(PendingEntitySubscription<WorktreeStore>),
    LspStore(PendingEntitySubscription<LspStore>),
    SettingsObserver(PendingEntitySubscription<SettingsObserver>),
    DapStore(PendingEntitySubscription<DapStore>),
}

#[derive(Debug, Clone)]
pub struct DirectoryItem {
    pub path: PathBuf,
    pub is_dir: bool,
}

#[derive(Clone, Debug, PartialEq)]
pub struct DocumentColor {
    pub lsp_range: lsp::Range,
    pub color: lsp::Color,
    pub resolved: bool,
    pub color_presentations: Vec<ColorPresentation>,
}

impl Eq for DocumentColor {}

impl std::hash::Hash for DocumentColor {
    fn hash<H: std::hash::Hasher>(&self, state: &mut H) {
        self.lsp_range.hash(state);
        self.color.red.to_bits().hash(state);
        self.color.green.to_bits().hash(state);
        self.color.blue.to_bits().hash(state);
        self.color.alpha.to_bits().hash(state);
        self.resolved.hash(state);
        self.color_presentations.hash(state);
    }
}

#[derive(Clone, Debug, PartialEq, Eq)]
pub struct ColorPresentation {
    pub label: SharedString,
    pub text_edit: Option<lsp::TextEdit>,
    pub additional_text_edits: Vec<lsp::TextEdit>,
}

impl std::hash::Hash for ColorPresentation {
    fn hash<H: std::hash::Hasher>(&self, state: &mut H) {
        self.label.hash(state);
        if let Some(ref edit) = self.text_edit {
            edit.range.hash(state);
            edit.new_text.hash(state);
        }
        self.additional_text_edits.len().hash(state);
        for edit in &self.additional_text_edits {
            edit.range.hash(state);
            edit.new_text.hash(state);
        }
    }
}

#[derive(Clone)]
pub enum DirectoryLister {
    Project(Entity<Project>),
    Local(Entity<Project>, Arc<dyn Fs>),
}

impl std::fmt::Debug for DirectoryLister {
    fn fmt(&self, f: &mut std::fmt::Formatter<'_>) -> std::fmt::Result {
        match self {
            DirectoryLister::Project(project) => {
                write!(f, "DirectoryLister::Project({project:?})")
            }
            DirectoryLister::Local(project, _) => {
                write!(f, "DirectoryLister::Local({project:?})")
            }
        }
    }
}

impl DirectoryLister {
    pub fn is_local(&self, cx: &App) -> bool {
        match self {
            DirectoryLister::Local(..) => true,
            DirectoryLister::Project(project) => project.read(cx).is_local(),
        }
    }

    pub fn resolve_tilde<'a>(&self, path: &'a String, cx: &App) -> Cow<'a, str> {
        if self.is_local(cx) {
            shellexpand::tilde(path)
        } else {
            Cow::from(path)
        }
    }

    pub fn default_query(&self, cx: &mut App) -> String {
        let project = match self {
            DirectoryLister::Project(project) => project,
            DirectoryLister::Local(project, _) => project,
        }
        .read(cx);
        let path_style = project.path_style(cx);
        project
            .visible_worktrees(cx)
            .next()
            .map(|worktree| worktree.read(cx).abs_path().to_string_lossy().into_owned())
            .or_else(|| std::env::home_dir().map(|dir| dir.to_string_lossy().into_owned()))
            .map(|mut s| {
                s.push_str(path_style.separator());
                s
            })
            .unwrap_or_else(|| {
                if path_style.is_windows() {
                    "C:\\"
                } else {
                    "~/"
                }
                .to_string()
            })
    }

    pub fn list_directory(&self, path: String, cx: &mut App) -> Task<Result<Vec<DirectoryItem>>> {
        match self {
            DirectoryLister::Project(project) => {
                project.update(cx, |project, cx| project.list_directory(path, cx))
            }
            DirectoryLister::Local(_, fs) => {
                let fs = fs.clone();
                cx.background_spawn(async move {
                    let mut results = vec![];
                    let expanded = shellexpand::tilde(&path);
                    let query = Path::new(expanded.as_ref());
                    let mut response = fs.read_dir(query).await?;
                    while let Some(path) = response.next().await {
                        let path = path?;
                        if let Some(file_name) = path.file_name() {
                            results.push(DirectoryItem {
                                path: PathBuf::from(file_name.to_os_string()),
                                is_dir: fs.is_dir(&path).await,
                            });
                        }
                    }
                    Ok(results)
                })
            }
        }
    }
}

#[cfg(any(test, feature = "test-support"))]
pub const DEFAULT_COMPLETION_CONTEXT: CompletionContext = CompletionContext {
    trigger_kind: lsp::CompletionTriggerKind::INVOKED,
    trigger_character: None,
};

/// An LSP diagnostics associated with a certain language server.
#[derive(Clone, Debug, Default)]
pub enum LspPullDiagnostics {
    #[default]
    Default,
    Response {
        /// The id of the language server that produced diagnostics.
        server_id: LanguageServerId,
        /// URI of the resource,
        uri: lsp::Uri,
        /// The diagnostics produced by this language server.
        diagnostics: PulledDiagnostics,
    },
}

#[derive(Clone, Debug)]
pub enum PulledDiagnostics {
    Unchanged {
        /// An ID the current pulled batch for this file.
        /// If given, can be used to query workspace diagnostics partially.
        result_id: String,
    },
    Changed {
        result_id: Option<String>,
        diagnostics: Vec<lsp::Diagnostic>,
    },
}

/// Whether to disable all AI features in Zed.
///
/// Default: false
#[derive(Copy, Clone, Debug)]
pub struct DisableAiSettings {
    pub disable_ai: bool,
}

impl settings::Settings for DisableAiSettings {
    fn from_settings(content: &settings::SettingsContent) -> Self {
        Self {
            disable_ai: content.disable_ai.unwrap().0,
        }
    }
}

impl Project {
    pub fn init_settings(cx: &mut App) {
        WorktreeSettings::register(cx);
        ProjectSettings::register(cx);
        DisableAiSettings::register(cx);
        AllAgentServersSettings::register(cx);
    }

    pub fn init(client: &Arc<Client>, cx: &mut App) {
        connection_manager::init(client.clone(), cx);
        Self::init_settings(cx);

        let client: AnyProtoClient = client.clone().into();
        client.add_entity_message_handler(Self::handle_add_collaborator);
        client.add_entity_message_handler(Self::handle_update_project_collaborator);
        client.add_entity_message_handler(Self::handle_remove_collaborator);
        client.add_entity_message_handler(Self::handle_update_project);
        client.add_entity_message_handler(Self::handle_unshare_project);
        client.add_entity_request_handler(Self::handle_update_buffer);
        client.add_entity_message_handler(Self::handle_update_worktree);
        client.add_entity_request_handler(Self::handle_synchronize_buffers);

        client.add_entity_request_handler(Self::handle_search_candidate_buffers);
        client.add_entity_request_handler(Self::handle_open_buffer_by_id);
        client.add_entity_request_handler(Self::handle_open_buffer_by_path);
        client.add_entity_request_handler(Self::handle_open_new_buffer);
        client.add_entity_message_handler(Self::handle_create_buffer_for_peer);
        client.add_entity_message_handler(Self::handle_toggle_lsp_logs);

        WorktreeStore::init(&client);
        BufferStore::init(&client);
        LspStore::init(&client);
        GitStore::init(&client);
        SettingsObserver::init(&client);
        TaskStore::init(Some(&client));
        ToolchainStore::init(&client);
        DapStore::init(&client, cx);
        BreakpointStore::init(&client);
        context_server_store::init(cx);
    }

    pub fn local(
        client: Arc<Client>,
        node: NodeRuntime,
        user_store: Entity<UserStore>,
        languages: Arc<LanguageRegistry>,
        fs: Arc<dyn Fs>,
        env: Option<HashMap<String, String>>,
        cx: &mut App,
    ) -> Entity<Self> {
        cx.new(|cx: &mut Context<Self>| {
            let (tx, rx) = mpsc::unbounded();
            cx.spawn(async move |this, cx| Self::send_buffer_ordered_messages(this, rx, cx).await)
                .detach();
            let snippets = SnippetProvider::new(fs.clone(), BTreeSet::from_iter([]), cx);
            let worktree_store = cx.new(|_| WorktreeStore::local(false, fs.clone()));
            cx.subscribe(&worktree_store, Self::on_worktree_store_event)
                .detach();

            let weak_self = cx.weak_entity();
            let context_server_store =
                cx.new(|cx| ContextServerStore::new(worktree_store.clone(), weak_self, cx));

            let environment = cx.new(|cx| ProjectEnvironment::new(env, cx));
            let manifest_tree = ManifestTree::new(worktree_store.clone(), cx);
            let toolchain_store = cx.new(|cx| {
                ToolchainStore::local(
                    languages.clone(),
                    worktree_store.clone(),
                    environment.clone(),
                    manifest_tree.clone(),
                    fs.clone(),
                    cx,
                )
            });

            let buffer_store = cx.new(|cx| BufferStore::local(worktree_store.clone(), cx));
            cx.subscribe(&buffer_store, Self::on_buffer_store_event)
                .detach();

            let breakpoint_store =
                cx.new(|_| BreakpointStore::local(worktree_store.clone(), buffer_store.clone()));

            let dap_store = cx.new(|cx| {
                DapStore::new_local(
                    client.http_client(),
                    node.clone(),
                    fs.clone(),
                    environment.clone(),
                    toolchain_store.read(cx).as_language_toolchain_store(),
                    worktree_store.clone(),
                    breakpoint_store.clone(),
                    false,
                    cx,
                )
            });
            cx.subscribe(&dap_store, Self::on_dap_store_event).detach();

            let image_store = cx.new(|cx| ImageStore::local(worktree_store.clone(), cx));
            cx.subscribe(&image_store, Self::on_image_store_event)
                .detach();

            let prettier_store = cx.new(|cx| {
                PrettierStore::new(
                    node.clone(),
                    fs.clone(),
                    languages.clone(),
                    worktree_store.clone(),
                    cx,
                )
            });

            let task_store = cx.new(|cx| {
                TaskStore::local(
                    buffer_store.downgrade(),
                    worktree_store.clone(),
                    toolchain_store.read(cx).as_language_toolchain_store(),
                    environment.clone(),
                    cx,
                )
            });

            let settings_observer = cx.new(|cx| {
                SettingsObserver::new_local(
                    fs.clone(),
                    worktree_store.clone(),
                    task_store.clone(),
                    cx,
                )
            });
            cx.subscribe(&settings_observer, Self::on_settings_observer_event)
                .detach();

            let lsp_store = cx.new(|cx| {
                LspStore::new_local(
                    buffer_store.clone(),
                    worktree_store.clone(),
                    prettier_store.clone(),
                    toolchain_store
                        .read(cx)
                        .as_local_store()
                        .expect("Toolchain store to be local")
                        .clone(),
                    environment.clone(),
                    manifest_tree,
                    languages.clone(),
                    client.http_client(),
                    fs.clone(),
                    cx,
                )
            });

            let git_store = cx.new(|cx| {
                GitStore::local(
                    &worktree_store,
                    buffer_store.clone(),
                    environment.clone(),
                    fs.clone(),
                    cx,
                )
            });

            let agent_server_store = cx.new(|cx| {
                AgentServerStore::local(
                    node.clone(),
                    fs.clone(),
                    environment.clone(),
                    client.http_client(),
                    cx,
                )
            });

            cx.subscribe(&lsp_store, Self::on_lsp_store_event).detach();

            Self {
                buffer_ordered_messages_tx: tx,
                collaborators: Default::default(),
                worktree_store,
                buffer_store,
                image_store,
                lsp_store,
                context_server_store,
                join_project_response_message_id: 0,
                client_state: ProjectClientState::Local,
                git_store,
                client_subscriptions: Vec::new(),
                _subscriptions: vec![cx.on_release(Self::release)],
                active_entry: None,
                snippets,
                languages,
                collab_client: client,
                task_store,
                user_store,
                settings_observer,
                fs,
                remote_client: None,
                breakpoint_store,
                dap_store,
                agent_server_store,

                buffers_needing_diff: Default::default(),
                git_diff_debouncer: DebouncedDelay::new(),
                terminals: Terminals {
                    local_handles: Vec::new(),
                },
                node: Some(node),
                search_history: Self::new_search_history(),
                environment,
                remotely_created_models: Default::default(),

                search_included_history: Self::new_search_history(),
                search_excluded_history: Self::new_search_history(),

                toolchain_store: Some(toolchain_store),

                agent_location: None,
            }
        })
    }

    pub fn remote(
        remote: Entity<RemoteClient>,
        client: Arc<Client>,
        node: NodeRuntime,
        user_store: Entity<UserStore>,
        languages: Arc<LanguageRegistry>,
        fs: Arc<dyn Fs>,
        cx: &mut App,
    ) -> Entity<Self> {
        cx.new(|cx: &mut Context<Self>| {
            let (tx, rx) = mpsc::unbounded();
            cx.spawn(async move |this, cx| Self::send_buffer_ordered_messages(this, rx, cx).await)
                .detach();
            let global_snippets_dir = paths::snippets_dir().to_owned();
            let snippets =
                SnippetProvider::new(fs.clone(), BTreeSet::from_iter([global_snippets_dir]), cx);

            let (remote_proto, path_style) =
                remote.read_with(cx, |remote, _| (remote.proto_client(), remote.path_style()));
            let worktree_store = cx.new(|_| {
                WorktreeStore::remote(
                    false,
                    remote_proto.clone(),
                    REMOTE_SERVER_PROJECT_ID,
                    path_style,
                )
            });
            cx.subscribe(&worktree_store, Self::on_worktree_store_event)
                .detach();

            let weak_self = cx.weak_entity();
            let context_server_store =
                cx.new(|cx| ContextServerStore::new(worktree_store.clone(), weak_self, cx));

            let buffer_store = cx.new(|cx| {
                BufferStore::remote(
                    worktree_store.clone(),
                    remote.read(cx).proto_client(),
                    REMOTE_SERVER_PROJECT_ID,
                    cx,
                )
            });
            let image_store = cx.new(|cx| {
                ImageStore::remote(
                    worktree_store.clone(),
                    remote.read(cx).proto_client(),
                    REMOTE_SERVER_PROJECT_ID,
                    cx,
                )
            });
            cx.subscribe(&buffer_store, Self::on_buffer_store_event)
                .detach();
            let toolchain_store = cx.new(|cx| {
                ToolchainStore::remote(REMOTE_SERVER_PROJECT_ID, remote.read(cx).proto_client(), cx)
            });
            let task_store = cx.new(|cx| {
                TaskStore::remote(
                    buffer_store.downgrade(),
                    worktree_store.clone(),
                    toolchain_store.read(cx).as_language_toolchain_store(),
                    remote.read(cx).proto_client(),
                    REMOTE_SERVER_PROJECT_ID,
                    cx,
                )
            });

            let settings_observer = cx.new(|cx| {
                SettingsObserver::new_remote(
                    fs.clone(),
                    worktree_store.clone(),
                    task_store.clone(),
                    Some(remote_proto.clone()),
                    cx,
                )
            });
            cx.subscribe(&settings_observer, Self::on_settings_observer_event)
                .detach();

            let environment = cx.new(|cx| ProjectEnvironment::new(None, cx));

            let lsp_store = cx.new(|cx| {
                LspStore::new_remote(
                    buffer_store.clone(),
                    worktree_store.clone(),
                    languages.clone(),
                    remote_proto.clone(),
                    REMOTE_SERVER_PROJECT_ID,
                    cx,
                )
            });
            cx.subscribe(&lsp_store, Self::on_lsp_store_event).detach();

            let breakpoint_store =
                cx.new(|_| BreakpointStore::remote(REMOTE_SERVER_PROJECT_ID, remote_proto.clone()));

            let dap_store = cx.new(|cx| {
                DapStore::new_remote(
                    REMOTE_SERVER_PROJECT_ID,
                    remote.clone(),
                    breakpoint_store.clone(),
                    worktree_store.clone(),
                    node.clone(),
                    client.http_client(),
                    fs.clone(),
                    cx,
                )
            });

            let git_store = cx.new(|cx| {
                GitStore::remote(
                    &worktree_store,
                    buffer_store.clone(),
                    remote_proto.clone(),
                    REMOTE_SERVER_PROJECT_ID,
                    cx,
                )
            });

            let agent_server_store =
                cx.new(|_| AgentServerStore::remote(REMOTE_SERVER_PROJECT_ID, remote.clone()));

            cx.subscribe(&remote, Self::on_remote_client_event).detach();

            let this = Self {
                buffer_ordered_messages_tx: tx,
                collaborators: Default::default(),
                worktree_store,
                buffer_store,
                image_store,
                lsp_store,
                context_server_store,
                breakpoint_store,
                dap_store,
                join_project_response_message_id: 0,
                client_state: ProjectClientState::Local,
                git_store,
                agent_server_store,
                client_subscriptions: Vec::new(),
                _subscriptions: vec![
                    cx.on_release(Self::release),
                    cx.on_app_quit(|this, cx| {
                        let shutdown = this.remote_client.take().and_then(|client| {
                            client.update(cx, |client, cx| {
                                client.shutdown_processes(
                                    Some(proto::ShutdownRemoteServer {}),
                                    cx.background_executor().clone(),
                                )
                            })
                        });

                        cx.background_executor().spawn(async move {
                            if let Some(shutdown) = shutdown {
                                shutdown.await;
                            }
                        })
                    }),
                ],
                active_entry: None,
                snippets,
                languages,
                collab_client: client,
                task_store,
                user_store,
                settings_observer,
                fs,
                remote_client: Some(remote.clone()),
                buffers_needing_diff: Default::default(),
                git_diff_debouncer: DebouncedDelay::new(),
                terminals: Terminals {
                    local_handles: Vec::new(),
                },
                node: Some(node),
                search_history: Self::new_search_history(),
                environment,
                remotely_created_models: Default::default(),

                search_included_history: Self::new_search_history(),
                search_excluded_history: Self::new_search_history(),

                toolchain_store: Some(toolchain_store),
                agent_location: None,
            };

            // remote server -> local machine handlers
            remote_proto.subscribe_to_entity(REMOTE_SERVER_PROJECT_ID, &cx.entity());
            remote_proto.subscribe_to_entity(REMOTE_SERVER_PROJECT_ID, &this.buffer_store);
            remote_proto.subscribe_to_entity(REMOTE_SERVER_PROJECT_ID, &this.worktree_store);
            remote_proto.subscribe_to_entity(REMOTE_SERVER_PROJECT_ID, &this.lsp_store);
            remote_proto.subscribe_to_entity(REMOTE_SERVER_PROJECT_ID, &this.dap_store);
            remote_proto.subscribe_to_entity(REMOTE_SERVER_PROJECT_ID, &this.settings_observer);
            remote_proto.subscribe_to_entity(REMOTE_SERVER_PROJECT_ID, &this.git_store);
            remote_proto.subscribe_to_entity(REMOTE_SERVER_PROJECT_ID, &this.agent_server_store);

            remote_proto.add_entity_message_handler(Self::handle_create_buffer_for_peer);
            remote_proto.add_entity_message_handler(Self::handle_update_worktree);
            remote_proto.add_entity_message_handler(Self::handle_update_project);
            remote_proto.add_entity_message_handler(Self::handle_toast);
            remote_proto.add_entity_request_handler(Self::handle_language_server_prompt_request);
            remote_proto.add_entity_message_handler(Self::handle_hide_toast);
            remote_proto.add_entity_request_handler(Self::handle_update_buffer_from_remote_server);
            BufferStore::init(&remote_proto);
            LspStore::init(&remote_proto);
            SettingsObserver::init(&remote_proto);
            TaskStore::init(Some(&remote_proto));
            ToolchainStore::init(&remote_proto);
            DapStore::init(&remote_proto, cx);
            GitStore::init(&remote_proto);
            AgentServerStore::init_remote(&remote_proto);

            this
        })
    }

    pub async fn in_room(
        remote_id: u64,
        client: Arc<Client>,
        user_store: Entity<UserStore>,
        languages: Arc<LanguageRegistry>,
        fs: Arc<dyn Fs>,
        cx: AsyncApp,
    ) -> Result<Entity<Self>> {
        client.connect(true, &cx).await.into_response()?;

        let subscriptions = [
            EntitySubscription::Project(client.subscribe_to_entity::<Self>(remote_id)?),
            EntitySubscription::BufferStore(client.subscribe_to_entity::<BufferStore>(remote_id)?),
            EntitySubscription::GitStore(client.subscribe_to_entity::<GitStore>(remote_id)?),
            EntitySubscription::WorktreeStore(
                client.subscribe_to_entity::<WorktreeStore>(remote_id)?,
            ),
            EntitySubscription::LspStore(client.subscribe_to_entity::<LspStore>(remote_id)?),
            EntitySubscription::SettingsObserver(
                client.subscribe_to_entity::<SettingsObserver>(remote_id)?,
            ),
            EntitySubscription::DapStore(client.subscribe_to_entity::<DapStore>(remote_id)?),
        ];
        let committer = get_git_committer(&cx).await;
        let response = client
            .request_envelope(proto::JoinProject {
                project_id: remote_id,
                committer_email: committer.email,
                committer_name: committer.name,
            })
            .await?;
        Self::from_join_project_response(
            response,
            subscriptions,
            client,
            false,
            user_store,
            languages,
            fs,
            cx,
        )
        .await
    }

    async fn from_join_project_response(
        response: TypedEnvelope<proto::JoinProjectResponse>,
        subscriptions: [EntitySubscription; 7],
        client: Arc<Client>,
        run_tasks: bool,
        user_store: Entity<UserStore>,
        languages: Arc<LanguageRegistry>,
        fs: Arc<dyn Fs>,
        mut cx: AsyncApp,
    ) -> Result<Entity<Self>> {
        let remote_id = response.payload.project_id;
        let role = response.payload.role();

        let path_style = if response.payload.windows_paths {
            PathStyle::Windows
        } else {
            PathStyle::Posix
        };

        let worktree_store = cx.new(|_| {
            WorktreeStore::remote(
                true,
                client.clone().into(),
                response.payload.project_id,
                path_style,
            )
        })?;
        let buffer_store = cx.new(|cx| {
            BufferStore::remote(worktree_store.clone(), client.clone().into(), remote_id, cx)
        })?;
        let image_store = cx.new(|cx| {
            ImageStore::remote(worktree_store.clone(), client.clone().into(), remote_id, cx)
        })?;

        let environment = cx.new(|cx| ProjectEnvironment::new(None, cx))?;

        let breakpoint_store =
            cx.new(|_| BreakpointStore::remote(remote_id, client.clone().into()))?;
        let dap_store = cx.new(|cx| {
            DapStore::new_collab(
                remote_id,
                client.clone().into(),
                breakpoint_store.clone(),
                worktree_store.clone(),
                fs.clone(),
                cx,
            )
        })?;

        let lsp_store = cx.new(|cx| {
            LspStore::new_remote(
                buffer_store.clone(),
                worktree_store.clone(),
                languages.clone(),
                client.clone().into(),
                remote_id,
                cx,
            )
        })?;

        let task_store = cx.new(|cx| {
            if run_tasks {
                TaskStore::remote(
                    buffer_store.downgrade(),
                    worktree_store.clone(),
                    Arc::new(EmptyToolchainStore),
                    client.clone().into(),
                    remote_id,
                    cx,
                )
            } else {
                TaskStore::Noop
            }
        })?;

        let settings_observer = cx.new(|cx| {
            SettingsObserver::new_remote(
                fs.clone(),
                worktree_store.clone(),
                task_store.clone(),
                None,
                cx,
            )
        })?;

        let git_store = cx.new(|cx| {
            GitStore::remote(
                // In this remote case we pass None for the environment
                &worktree_store,
                buffer_store.clone(),
                client.clone().into(),
                remote_id,
                cx,
            )
        })?;

        let agent_server_store = cx.new(|cx| AgentServerStore::collab(cx))?;
        let replica_id = ReplicaId::new(response.payload.replica_id as u16);

        let project = cx.new(|cx| {
            let snippets = SnippetProvider::new(fs.clone(), BTreeSet::from_iter([]), cx);

            let weak_self = cx.weak_entity();
            let context_server_store =
                cx.new(|cx| ContextServerStore::new(worktree_store.clone(), weak_self, cx));

            let mut worktrees = Vec::new();
            for worktree in response.payload.worktrees {
                let worktree = Worktree::remote(
                    remote_id,
                    replica_id,
                    worktree,
                    client.clone().into(),
                    path_style,
                    cx,
                );
                worktrees.push(worktree);
            }

            let (tx, rx) = mpsc::unbounded();
            cx.spawn(async move |this, cx| Self::send_buffer_ordered_messages(this, rx, cx).await)
                .detach();

            cx.subscribe(&worktree_store, Self::on_worktree_store_event)
                .detach();

            cx.subscribe(&buffer_store, Self::on_buffer_store_event)
                .detach();
            cx.subscribe(&lsp_store, Self::on_lsp_store_event).detach();
            cx.subscribe(&settings_observer, Self::on_settings_observer_event)
                .detach();

            cx.subscribe(&dap_store, Self::on_dap_store_event).detach();

            let mut project = Self {
                buffer_ordered_messages_tx: tx,
                buffer_store: buffer_store.clone(),
                image_store,
                worktree_store: worktree_store.clone(),
                lsp_store: lsp_store.clone(),
                context_server_store,
                active_entry: None,
                collaborators: Default::default(),
                join_project_response_message_id: response.message_id,
                languages,
                user_store: user_store.clone(),
                task_store,
                snippets,
                fs,
                remote_client: None,
                settings_observer: settings_observer.clone(),
                client_subscriptions: Default::default(),
                _subscriptions: vec![cx.on_release(Self::release)],
                collab_client: client.clone(),
                client_state: ProjectClientState::Remote {
                    sharing_has_stopped: false,
                    capability: Capability::ReadWrite,
                    remote_id,
                    replica_id,
                },
                breakpoint_store,
                dap_store: dap_store.clone(),
                git_store: git_store.clone(),
                agent_server_store,
                buffers_needing_diff: Default::default(),
                git_diff_debouncer: DebouncedDelay::new(),
                terminals: Terminals {
                    local_handles: Vec::new(),
                },
                node: None,
                search_history: Self::new_search_history(),
                search_included_history: Self::new_search_history(),
                search_excluded_history: Self::new_search_history(),
                environment,
                remotely_created_models: Arc::new(Mutex::new(RemotelyCreatedModels::default())),
                toolchain_store: None,
                agent_location: None,
            };
            project.set_role(role, cx);
            for worktree in worktrees {
                project.add_worktree(&worktree, cx);
            }
            project
        })?;

        let weak_project = project.downgrade();
        lsp_store
            .update(&mut cx, |lsp_store, cx| {
                lsp_store.set_language_server_statuses_from_proto(
                    weak_project,
                    response.payload.language_servers,
                    response.payload.language_server_capabilities,
                    cx,
                );
            })
            .ok();

        let subscriptions = subscriptions
            .into_iter()
            .map(|s| match s {
                EntitySubscription::BufferStore(subscription) => {
                    subscription.set_entity(&buffer_store, &cx)
                }
                EntitySubscription::WorktreeStore(subscription) => {
                    subscription.set_entity(&worktree_store, &cx)
                }
                EntitySubscription::GitStore(subscription) => {
                    subscription.set_entity(&git_store, &cx)
                }
                EntitySubscription::SettingsObserver(subscription) => {
                    subscription.set_entity(&settings_observer, &cx)
                }
                EntitySubscription::Project(subscription) => subscription.set_entity(&project, &cx),
                EntitySubscription::LspStore(subscription) => {
                    subscription.set_entity(&lsp_store, &cx)
                }
                EntitySubscription::DapStore(subscription) => {
                    subscription.set_entity(&dap_store, &cx)
                }
            })
            .collect::<Vec<_>>();

        let user_ids = response
            .payload
            .collaborators
            .iter()
            .map(|peer| peer.user_id)
            .collect();
        user_store
            .update(&mut cx, |user_store, cx| user_store.get_users(user_ids, cx))?
            .await?;

        project.update(&mut cx, |this, cx| {
            this.set_collaborators_from_proto(response.payload.collaborators, cx)?;
            this.client_subscriptions.extend(subscriptions);
            anyhow::Ok(())
        })??;

        Ok(project)
    }

    fn new_search_history() -> SearchHistory {
        SearchHistory::new(
            Some(MAX_PROJECT_SEARCH_HISTORY_SIZE),
            search_history::QueryInsertionBehavior::AlwaysInsert,
        )
    }

    fn release(&mut self, cx: &mut App) {
        if let Some(client) = self.remote_client.take() {
            let shutdown = client.update(cx, |client, cx| {
                client.shutdown_processes(
                    Some(proto::ShutdownRemoteServer {}),
                    cx.background_executor().clone(),
                )
            });

            cx.background_spawn(async move {
                if let Some(shutdown) = shutdown {
                    shutdown.await;
                }
            })
            .detach()
        }

        match &self.client_state {
            ProjectClientState::Local => {}
            ProjectClientState::Shared { .. } => {
                let _ = self.unshare_internal(cx);
            }
            ProjectClientState::Remote { remote_id, .. } => {
                let _ = self.collab_client.send(proto::LeaveProject {
                    project_id: *remote_id,
                });
                self.disconnected_from_host_internal(cx);
            }
        }
    }

    #[cfg(any(test, feature = "test-support"))]
    pub async fn example(
        root_paths: impl IntoIterator<Item = &Path>,
        cx: &mut AsyncApp,
    ) -> Entity<Project> {
        use clock::FakeSystemClock;

        let fs = Arc::new(RealFs::new(None, cx.background_executor().clone()));
        let languages = LanguageRegistry::test(cx.background_executor().clone());
        let clock = Arc::new(FakeSystemClock::new());
        let http_client = http_client::FakeHttpClient::with_404_response();
        let client = cx
            .update(|cx| client::Client::new(clock, http_client.clone(), cx))
            .unwrap();
        let user_store = cx.new(|cx| UserStore::new(client.clone(), cx)).unwrap();
        let project = cx
            .update(|cx| {
                Project::local(
                    client,
                    node_runtime::NodeRuntime::unavailable(),
                    user_store,
                    Arc::new(languages),
                    fs,
                    None,
                    cx,
                )
            })
            .unwrap();
        for path in root_paths {
            let (tree, _) = project
                .update(cx, |project, cx| {
                    project.find_or_create_worktree(path, true, cx)
                })
                .unwrap()
                .await
                .unwrap();
            tree.read_with(cx, |tree, _| tree.as_local().unwrap().scan_complete())
                .unwrap()
                .await;
        }
        project
    }

    #[cfg(any(test, feature = "test-support"))]
    pub async fn test(
        fs: Arc<dyn Fs>,
        root_paths: impl IntoIterator<Item = &Path>,
        cx: &mut gpui::TestAppContext,
    ) -> Entity<Project> {
        use clock::FakeSystemClock;

        let languages = LanguageRegistry::test(cx.executor());
        let clock = Arc::new(FakeSystemClock::new());
        let http_client = http_client::FakeHttpClient::with_404_response();
        let client = cx.update(|cx| client::Client::new(clock, http_client.clone(), cx));
        let user_store = cx.new(|cx| UserStore::new(client.clone(), cx));
        let project = cx.update(|cx| {
            Project::local(
                client,
                node_runtime::NodeRuntime::unavailable(),
                user_store,
                Arc::new(languages),
                fs,
                None,
                cx,
            )
        });
        for path in root_paths {
            let (tree, _) = project
                .update(cx, |project, cx| {
                    project.find_or_create_worktree(path, true, cx)
                })
                .await
                .unwrap();

            tree.read_with(cx, |tree, _| tree.as_local().unwrap().scan_complete())
                .await;
        }
        project
    }

    #[inline]
    pub fn dap_store(&self) -> Entity<DapStore> {
        self.dap_store.clone()
    }

    #[inline]
    pub fn breakpoint_store(&self) -> Entity<BreakpointStore> {
        self.breakpoint_store.clone()
    }

    pub fn active_debug_session(&self, cx: &App) -> Option<(Entity<Session>, ActiveStackFrame)> {
        let active_position = self.breakpoint_store.read(cx).active_position()?;
        let session = self
            .dap_store
            .read(cx)
            .session_by_id(active_position.session_id)?;
        Some((session, active_position.clone()))
    }

    #[inline]
    pub fn lsp_store(&self) -> Entity<LspStore> {
        self.lsp_store.clone()
    }

    #[inline]
    pub fn worktree_store(&self) -> Entity<WorktreeStore> {
        self.worktree_store.clone()
    }

    #[inline]
    pub fn context_server_store(&self) -> Entity<ContextServerStore> {
        self.context_server_store.clone()
    }

    #[inline]
    pub fn buffer_for_id(&self, remote_id: BufferId, cx: &App) -> Option<Entity<Buffer>> {
        self.buffer_store.read(cx).get(remote_id)
    }

    #[inline]
    pub fn languages(&self) -> &Arc<LanguageRegistry> {
        &self.languages
    }

    #[inline]
    pub fn client(&self) -> Arc<Client> {
        self.collab_client.clone()
    }

    #[inline]
    pub fn remote_client(&self) -> Option<Entity<RemoteClient>> {
        self.remote_client.clone()
    }

    #[inline]
    pub fn user_store(&self) -> Entity<UserStore> {
        self.user_store.clone()
    }

    #[inline]
    pub fn node_runtime(&self) -> Option<&NodeRuntime> {
        self.node.as_ref()
    }

    #[inline]
    pub fn opened_buffers(&self, cx: &App) -> Vec<Entity<Buffer>> {
        self.buffer_store.read(cx).buffers().collect()
    }

    #[inline]
    pub fn environment(&self) -> &Entity<ProjectEnvironment> {
        &self.environment
    }

    #[inline]
    pub fn cli_environment(&self, cx: &App) -> Option<HashMap<String, String>> {
        self.environment.read(cx).get_cli_environment()
    }

    pub fn buffer_environment<'a>(
        &'a self,
        buffer: &Entity<Buffer>,
        worktree_store: &Entity<WorktreeStore>,
        cx: &'a mut App,
    ) -> Shared<Task<Option<HashMap<String, String>>>> {
        self.environment.update(cx, |environment, cx| {
            environment.get_buffer_environment(buffer, worktree_store, cx)
        })
    }

    pub fn directory_environment(
        &self,
        shell: &Shell,
        abs_path: Arc<Path>,
        cx: &mut App,
    ) -> Shared<Task<Option<HashMap<String, String>>>> {
        self.environment.update(cx, |environment, cx| {
            if let Some(remote_client) = self.remote_client.clone() {
                environment.get_remote_directory_environment(shell, abs_path, remote_client, cx)
            } else {
                environment.get_local_directory_environment(shell, abs_path, cx)
            }
        })
    }

<<<<<<< HEAD
    pub fn peek_environment_error<'a>(&'a self, cx: &'a App) -> Option<&'a String> {
=======
    #[inline]
    pub fn peek_environment_error<'a>(
        &'a self,
        cx: &'a App,
    ) -> Option<&'a EnvironmentErrorMessage> {
>>>>>>> bf63ff2b
        self.environment.read(cx).peek_environment_error()
    }

    #[inline]
    pub fn pop_environment_error(&mut self, cx: &mut Context<Self>) {
        self.environment.update(cx, |environment, _| {
            environment.pop_environment_error();
        });
    }

    #[cfg(any(test, feature = "test-support"))]
    #[inline]
    pub fn has_open_buffer(&self, path: impl Into<ProjectPath>, cx: &App) -> bool {
        self.buffer_store
            .read(cx)
            .get_by_path(&path.into())
            .is_some()
    }

    #[inline]
    pub fn fs(&self) -> &Arc<dyn Fs> {
        &self.fs
    }

    #[inline]
    pub fn remote_id(&self) -> Option<u64> {
        match self.client_state {
            ProjectClientState::Local => None,
            ProjectClientState::Shared { remote_id, .. }
            | ProjectClientState::Remote { remote_id, .. } => Some(remote_id),
        }
    }

    #[inline]
    pub fn supports_terminal(&self, _cx: &App) -> bool {
        if self.is_local() {
            return true;
        }
        if self.is_via_remote_server() {
            return true;
        }

        false
    }

    #[inline]
    pub fn remote_connection_state(&self, cx: &App) -> Option<remote::ConnectionState> {
        self.remote_client
            .as_ref()
            .map(|remote| remote.read(cx).connection_state())
    }

    #[inline]
    pub fn remote_connection_options(&self, cx: &App) -> Option<RemoteConnectionOptions> {
        self.remote_client
            .as_ref()
            .map(|remote| remote.read(cx).connection_options())
    }

    #[inline]
    pub fn replica_id(&self) -> ReplicaId {
        match self.client_state {
            ProjectClientState::Remote { replica_id, .. } => replica_id,
            _ => {
                if self.remote_client.is_some() {
                    ReplicaId::REMOTE_SERVER
                } else {
                    ReplicaId::LOCAL
                }
            }
        }
    }

    #[inline]
    pub fn task_store(&self) -> &Entity<TaskStore> {
        &self.task_store
    }

    #[inline]
    pub fn snippets(&self) -> &Entity<SnippetProvider> {
        &self.snippets
    }

    #[inline]
    pub fn search_history(&self, kind: SearchInputKind) -> &SearchHistory {
        match kind {
            SearchInputKind::Query => &self.search_history,
            SearchInputKind::Include => &self.search_included_history,
            SearchInputKind::Exclude => &self.search_excluded_history,
        }
    }

    #[inline]
    pub fn search_history_mut(&mut self, kind: SearchInputKind) -> &mut SearchHistory {
        match kind {
            SearchInputKind::Query => &mut self.search_history,
            SearchInputKind::Include => &mut self.search_included_history,
            SearchInputKind::Exclude => &mut self.search_excluded_history,
        }
    }

    #[inline]
    pub fn collaborators(&self) -> &HashMap<proto::PeerId, Collaborator> {
        &self.collaborators
    }

    #[inline]
    pub fn host(&self) -> Option<&Collaborator> {
        self.collaborators.values().find(|c| c.is_host)
    }

    #[inline]
    pub fn set_worktrees_reordered(&mut self, worktrees_reordered: bool, cx: &mut App) {
        self.worktree_store.update(cx, |store, _| {
            store.set_worktrees_reordered(worktrees_reordered);
        });
    }

    /// Collect all worktrees, including ones that don't appear in the project panel
    #[inline]
    pub fn worktrees<'a>(
        &self,
        cx: &'a App,
    ) -> impl 'a + DoubleEndedIterator<Item = Entity<Worktree>> {
        self.worktree_store.read(cx).worktrees()
    }

    /// Collect all user-visible worktrees, the ones that appear in the project panel.
    #[inline]
    pub fn visible_worktrees<'a>(
        &'a self,
        cx: &'a App,
    ) -> impl 'a + DoubleEndedIterator<Item = Entity<Worktree>> {
        self.worktree_store.read(cx).visible_worktrees(cx)
    }

    #[inline]
    pub fn worktree_for_root_name(&self, root_name: &str, cx: &App) -> Option<Entity<Worktree>> {
        self.visible_worktrees(cx)
            .find(|tree| tree.read(cx).root_name() == root_name)
    }

    #[inline]
    pub fn worktree_root_names<'a>(&'a self, cx: &'a App) -> impl Iterator<Item = &'a str> {
        self.visible_worktrees(cx)
            .map(|tree| tree.read(cx).root_name().as_unix_str())
    }

    #[inline]
    pub fn worktree_for_id(&self, id: WorktreeId, cx: &App) -> Option<Entity<Worktree>> {
        self.worktree_store.read(cx).worktree_for_id(id, cx)
    }

    pub fn worktree_for_entry(
        &self,
        entry_id: ProjectEntryId,
        cx: &App,
    ) -> Option<Entity<Worktree>> {
        self.worktree_store
            .read(cx)
            .worktree_for_entry(entry_id, cx)
    }

    #[inline]
    pub fn worktree_id_for_entry(&self, entry_id: ProjectEntryId, cx: &App) -> Option<WorktreeId> {
        self.worktree_for_entry(entry_id, cx)
            .map(|worktree| worktree.read(cx).id())
    }

    /// Checks if the entry is the root of a worktree.
    #[inline]
    pub fn entry_is_worktree_root(&self, entry_id: ProjectEntryId, cx: &App) -> bool {
        self.worktree_for_entry(entry_id, cx)
            .map(|worktree| {
                worktree
                    .read(cx)
                    .root_entry()
                    .is_some_and(|e| e.id == entry_id)
            })
            .unwrap_or(false)
    }

    #[inline]
    pub fn project_path_git_status(
        &self,
        project_path: &ProjectPath,
        cx: &App,
    ) -> Option<FileStatus> {
        self.git_store
            .read(cx)
            .project_path_git_status(project_path, cx)
    }

    #[inline]
    pub fn visibility_for_paths(
        &self,
        paths: &[PathBuf],
        metadatas: &[Metadata],
        exclude_sub_dirs: bool,
        cx: &App,
    ) -> Option<bool> {
        paths
            .iter()
            .zip(metadatas)
            .map(|(path, metadata)| self.visibility_for_path(path, metadata, exclude_sub_dirs, cx))
            .max()
            .flatten()
    }

    pub fn visibility_for_path(
        &self,
        path: &Path,
        metadata: &Metadata,
        exclude_sub_dirs: bool,
        cx: &App,
    ) -> Option<bool> {
        let path = SanitizedPath::new(path).as_path();
        self.worktrees(cx)
            .filter_map(|worktree| {
                let worktree = worktree.read(cx);
                let abs_path = worktree.as_local()?.abs_path();
                let contains = path == abs_path.as_ref()
                    || (path.starts_with(abs_path) && (!exclude_sub_dirs || !metadata.is_dir));
                contains.then(|| worktree.is_visible())
            })
            .max()
    }

    pub fn create_entry(
        &mut self,
        project_path: impl Into<ProjectPath>,
        is_directory: bool,
        cx: &mut Context<Self>,
    ) -> Task<Result<CreatedEntry>> {
        let project_path = project_path.into();
        let Some(worktree) = self.worktree_for_id(project_path.worktree_id, cx) else {
            return Task::ready(Err(anyhow!(format!(
                "No worktree for path {project_path:?}"
            ))));
        };
        worktree.update(cx, |worktree, cx| {
            worktree.create_entry(project_path.path, is_directory, None, cx)
        })
    }

    #[inline]
    pub fn copy_entry(
        &mut self,
        entry_id: ProjectEntryId,
        new_project_path: ProjectPath,
        cx: &mut Context<Self>,
    ) -> Task<Result<Option<Entry>>> {
        self.worktree_store.update(cx, |worktree_store, cx| {
            worktree_store.copy_entry(entry_id, new_project_path, cx)
        })
    }

    /// Renames the project entry with given `entry_id`.
    ///
    /// `new_path` is a relative path to worktree root.
    /// If root entry is renamed then its new root name is used instead.
    pub fn rename_entry(
        &mut self,
        entry_id: ProjectEntryId,
        new_path: ProjectPath,
        cx: &mut Context<Self>,
    ) -> Task<Result<CreatedEntry>> {
        let worktree_store = self.worktree_store.clone();
        let Some((worktree, old_path, is_dir)) = worktree_store
            .read(cx)
            .worktree_and_entry_for_id(entry_id, cx)
            .map(|(worktree, entry)| (worktree, entry.path.clone(), entry.is_dir()))
        else {
            return Task::ready(Err(anyhow!(format!("No worktree for entry {entry_id:?}"))));
        };

        let worktree_id = worktree.read(cx).id();
        let is_root_entry = self.entry_is_worktree_root(entry_id, cx);

        let lsp_store = self.lsp_store().downgrade();
        cx.spawn(async move |project, cx| {
            let (old_abs_path, new_abs_path) = {
                let root_path = worktree.read_with(cx, |this, _| this.abs_path())?;
                let new_abs_path = if is_root_entry {
                    root_path
                        .parent()
                        .unwrap()
                        .join(new_path.path.as_std_path())
                } else {
                    root_path.join(&new_path.path.as_std_path())
                };
                (root_path.join(old_path.as_std_path()), new_abs_path)
            };
            let transaction = LspStore::will_rename_entry(
                lsp_store.clone(),
                worktree_id,
                &old_abs_path,
                &new_abs_path,
                is_dir,
                cx.clone(),
            )
            .await;

            let entry = worktree_store
                .update(cx, |worktree_store, cx| {
                    worktree_store.rename_entry(entry_id, new_path.clone(), cx)
                })?
                .await?;

            project
                .update(cx, |_, cx| {
                    cx.emit(Event::EntryRenamed(transaction));
                })
                .ok();

            lsp_store
                .read_with(cx, |this, _| {
                    this.did_rename_entry(worktree_id, &old_abs_path, &new_abs_path, is_dir);
                })
                .ok();
            Ok(entry)
        })
    }

    #[inline]
    pub fn delete_file(
        &mut self,
        path: ProjectPath,
        trash: bool,
        cx: &mut Context<Self>,
    ) -> Option<Task<Result<()>>> {
        let entry = self.entry_for_path(&path, cx)?;
        self.delete_entry(entry.id, trash, cx)
    }

    #[inline]
    pub fn delete_entry(
        &mut self,
        entry_id: ProjectEntryId,
        trash: bool,
        cx: &mut Context<Self>,
    ) -> Option<Task<Result<()>>> {
        let worktree = self.worktree_for_entry(entry_id, cx)?;
        cx.emit(Event::DeletedEntry(worktree.read(cx).id(), entry_id));
        worktree.update(cx, |worktree, cx| {
            worktree.delete_entry(entry_id, trash, cx)
        })
    }

    #[inline]
    pub fn expand_entry(
        &mut self,
        worktree_id: WorktreeId,
        entry_id: ProjectEntryId,
        cx: &mut Context<Self>,
    ) -> Option<Task<Result<()>>> {
        let worktree = self.worktree_for_id(worktree_id, cx)?;
        worktree.update(cx, |worktree, cx| worktree.expand_entry(entry_id, cx))
    }

    pub fn expand_all_for_entry(
        &mut self,
        worktree_id: WorktreeId,
        entry_id: ProjectEntryId,
        cx: &mut Context<Self>,
    ) -> Option<Task<Result<()>>> {
        let worktree = self.worktree_for_id(worktree_id, cx)?;
        let task = worktree.update(cx, |worktree, cx| {
            worktree.expand_all_for_entry(entry_id, cx)
        });
        Some(cx.spawn(async move |this, cx| {
            task.context("no task")?.await?;
            this.update(cx, |_, cx| {
                cx.emit(Event::ExpandedAllForEntry(worktree_id, entry_id));
            })?;
            Ok(())
        }))
    }

    pub fn shared(&mut self, project_id: u64, cx: &mut Context<Self>) -> Result<()> {
        anyhow::ensure!(
            matches!(self.client_state, ProjectClientState::Local),
            "project was already shared"
        );

        self.client_subscriptions.extend([
            self.collab_client
                .subscribe_to_entity(project_id)?
                .set_entity(&cx.entity(), &cx.to_async()),
            self.collab_client
                .subscribe_to_entity(project_id)?
                .set_entity(&self.worktree_store, &cx.to_async()),
            self.collab_client
                .subscribe_to_entity(project_id)?
                .set_entity(&self.buffer_store, &cx.to_async()),
            self.collab_client
                .subscribe_to_entity(project_id)?
                .set_entity(&self.lsp_store, &cx.to_async()),
            self.collab_client
                .subscribe_to_entity(project_id)?
                .set_entity(&self.settings_observer, &cx.to_async()),
            self.collab_client
                .subscribe_to_entity(project_id)?
                .set_entity(&self.dap_store, &cx.to_async()),
            self.collab_client
                .subscribe_to_entity(project_id)?
                .set_entity(&self.breakpoint_store, &cx.to_async()),
            self.collab_client
                .subscribe_to_entity(project_id)?
                .set_entity(&self.git_store, &cx.to_async()),
        ]);

        self.buffer_store.update(cx, |buffer_store, cx| {
            buffer_store.shared(project_id, self.collab_client.clone().into(), cx)
        });
        self.worktree_store.update(cx, |worktree_store, cx| {
            worktree_store.shared(project_id, self.collab_client.clone().into(), cx);
        });
        self.lsp_store.update(cx, |lsp_store, cx| {
            lsp_store.shared(project_id, self.collab_client.clone().into(), cx)
        });
        self.breakpoint_store.update(cx, |breakpoint_store, _| {
            breakpoint_store.shared(project_id, self.collab_client.clone().into())
        });
        self.dap_store.update(cx, |dap_store, cx| {
            dap_store.shared(project_id, self.collab_client.clone().into(), cx);
        });
        self.task_store.update(cx, |task_store, cx| {
            task_store.shared(project_id, self.collab_client.clone().into(), cx);
        });
        self.settings_observer.update(cx, |settings_observer, cx| {
            settings_observer.shared(project_id, self.collab_client.clone().into(), cx)
        });
        self.git_store.update(cx, |git_store, cx| {
            git_store.shared(project_id, self.collab_client.clone().into(), cx)
        });

        self.client_state = ProjectClientState::Shared {
            remote_id: project_id,
        };

        cx.emit(Event::RemoteIdChanged(Some(project_id)));
        Ok(())
    }

    pub fn reshared(
        &mut self,
        message: proto::ResharedProject,
        cx: &mut Context<Self>,
    ) -> Result<()> {
        self.buffer_store
            .update(cx, |buffer_store, _| buffer_store.forget_shared_buffers());
        self.set_collaborators_from_proto(message.collaborators, cx)?;

        self.worktree_store.update(cx, |worktree_store, cx| {
            worktree_store.send_project_updates(cx);
        });
        if let Some(remote_id) = self.remote_id() {
            self.git_store.update(cx, |git_store, cx| {
                git_store.shared(remote_id, self.collab_client.clone().into(), cx)
            });
        }
        cx.emit(Event::Reshared);
        Ok(())
    }

    pub fn rejoined(
        &mut self,
        message: proto::RejoinedProject,
        message_id: u32,
        cx: &mut Context<Self>,
    ) -> Result<()> {
        cx.update_global::<SettingsStore, _>(|store, cx| {
            self.worktree_store.update(cx, |worktree_store, cx| {
                for worktree in worktree_store.worktrees() {
                    store
                        .clear_local_settings(worktree.read(cx).id(), cx)
                        .log_err();
                }
            });
        });

        self.join_project_response_message_id = message_id;
        self.set_worktrees_from_proto(message.worktrees, cx)?;
        self.set_collaborators_from_proto(message.collaborators, cx)?;

        let project = cx.weak_entity();
        self.lsp_store.update(cx, |lsp_store, cx| {
            lsp_store.set_language_server_statuses_from_proto(
                project,
                message.language_servers,
                message.language_server_capabilities,
                cx,
            )
        });
        self.enqueue_buffer_ordered_message(BufferOrderedMessage::Resync)
            .unwrap();
        cx.emit(Event::Rejoined);
        Ok(())
    }

    #[inline]
    pub fn unshare(&mut self, cx: &mut Context<Self>) -> Result<()> {
        self.unshare_internal(cx)?;
        cx.emit(Event::RemoteIdChanged(None));
        Ok(())
    }

    fn unshare_internal(&mut self, cx: &mut App) -> Result<()> {
        anyhow::ensure!(
            !self.is_via_collab(),
            "attempted to unshare a remote project"
        );

        if let ProjectClientState::Shared { remote_id, .. } = self.client_state {
            self.client_state = ProjectClientState::Local;
            self.collaborators.clear();
            self.client_subscriptions.clear();
            self.worktree_store.update(cx, |store, cx| {
                store.unshared(cx);
            });
            self.buffer_store.update(cx, |buffer_store, cx| {
                buffer_store.forget_shared_buffers();
                buffer_store.unshared(cx)
            });
            self.task_store.update(cx, |task_store, cx| {
                task_store.unshared(cx);
            });
            self.breakpoint_store.update(cx, |breakpoint_store, cx| {
                breakpoint_store.unshared(cx);
            });
            self.dap_store.update(cx, |dap_store, cx| {
                dap_store.unshared(cx);
            });
            self.settings_observer.update(cx, |settings_observer, cx| {
                settings_observer.unshared(cx);
            });
            self.git_store.update(cx, |git_store, cx| {
                git_store.unshared(cx);
            });

            self.collab_client
                .send(proto::UnshareProject {
                    project_id: remote_id,
                })
                .ok();
            Ok(())
        } else {
            anyhow::bail!("attempted to unshare an unshared project");
        }
    }

    pub fn disconnected_from_host(&mut self, cx: &mut Context<Self>) {
        if self.is_disconnected(cx) {
            return;
        }
        self.disconnected_from_host_internal(cx);
        cx.emit(Event::DisconnectedFromHost);
    }

    pub fn set_role(&mut self, role: proto::ChannelRole, cx: &mut Context<Self>) {
        let new_capability =
            if role == proto::ChannelRole::Member || role == proto::ChannelRole::Admin {
                Capability::ReadWrite
            } else {
                Capability::ReadOnly
            };
        if let ProjectClientState::Remote { capability, .. } = &mut self.client_state {
            if *capability == new_capability {
                return;
            }

            *capability = new_capability;
            for buffer in self.opened_buffers(cx) {
                buffer.update(cx, |buffer, cx| buffer.set_capability(new_capability, cx));
            }
        }
    }

    fn disconnected_from_host_internal(&mut self, cx: &mut App) {
        if let ProjectClientState::Remote {
            sharing_has_stopped,
            ..
        } = &mut self.client_state
        {
            *sharing_has_stopped = true;
            self.collaborators.clear();
            self.worktree_store.update(cx, |store, cx| {
                store.disconnected_from_host(cx);
            });
            self.buffer_store.update(cx, |buffer_store, cx| {
                buffer_store.disconnected_from_host(cx)
            });
            self.lsp_store
                .update(cx, |lsp_store, _cx| lsp_store.disconnected_from_host());
        }
    }

    #[inline]
    pub fn close(&mut self, cx: &mut Context<Self>) {
        cx.emit(Event::Closed);
    }

    #[inline]
    pub fn is_disconnected(&self, cx: &App) -> bool {
        match &self.client_state {
            ProjectClientState::Remote {
                sharing_has_stopped,
                ..
            } => *sharing_has_stopped,
            ProjectClientState::Local if self.is_via_remote_server() => {
                self.remote_client_is_disconnected(cx)
            }
            _ => false,
        }
    }

    #[inline]
    fn remote_client_is_disconnected(&self, cx: &App) -> bool {
        self.remote_client
            .as_ref()
            .map(|remote| remote.read(cx).is_disconnected())
            .unwrap_or(false)
    }

    #[inline]
    pub fn capability(&self) -> Capability {
        match &self.client_state {
            ProjectClientState::Remote { capability, .. } => *capability,
            ProjectClientState::Shared { .. } | ProjectClientState::Local => Capability::ReadWrite,
        }
    }

    #[inline]
    pub fn is_read_only(&self, cx: &App) -> bool {
        self.is_disconnected(cx) || self.capability() == Capability::ReadOnly
    }

    #[inline]
    pub fn is_local(&self) -> bool {
        match &self.client_state {
            ProjectClientState::Local | ProjectClientState::Shared { .. } => {
                self.remote_client.is_none()
            }
            ProjectClientState::Remote { .. } => false,
        }
    }

    /// Whether this project is a remote server (not counting collab).
    #[inline]
    pub fn is_via_remote_server(&self) -> bool {
        match &self.client_state {
            ProjectClientState::Local | ProjectClientState::Shared { .. } => {
                self.remote_client.is_some()
            }
            ProjectClientState::Remote { .. } => false,
        }
    }

    /// Whether this project is from collab (not counting remote servers).
    #[inline]
    pub fn is_via_collab(&self) -> bool {
        match &self.client_state {
            ProjectClientState::Local | ProjectClientState::Shared { .. } => false,
            ProjectClientState::Remote { .. } => true,
        }
    }

    /// `!self.is_local()`
    #[inline]
    pub fn is_remote(&self) -> bool {
        debug_assert_eq!(
            !self.is_local(),
            self.is_via_collab() || self.is_via_remote_server()
        );
        !self.is_local()
    }

    #[inline]
    pub fn create_buffer(
        &mut self,
        searchable: bool,
        cx: &mut Context<Self>,
    ) -> Task<Result<Entity<Buffer>>> {
        self.buffer_store.update(cx, |buffer_store, cx| {
            buffer_store.create_buffer(searchable, cx)
        })
    }

    #[inline]
    pub fn create_local_buffer(
        &mut self,
        text: &str,
        language: Option<Arc<Language>>,
        project_searchable: bool,
        cx: &mut Context<Self>,
    ) -> Entity<Buffer> {
        if self.is_remote() {
            panic!("called create_local_buffer on a remote project")
        }
        self.buffer_store.update(cx, |buffer_store, cx| {
            buffer_store.create_local_buffer(text, language, project_searchable, cx)
        })
    }

    pub fn open_path(
        &mut self,
        path: ProjectPath,
        cx: &mut Context<Self>,
    ) -> Task<Result<(Option<ProjectEntryId>, Entity<Buffer>)>> {
        let task = self.open_buffer(path, cx);
        cx.spawn(async move |_project, cx| {
            let buffer = task.await?;
            let project_entry_id = buffer.read_with(cx, |buffer, _cx| {
                File::from_dyn(buffer.file()).and_then(|file| file.project_entry_id())
            })?;

            Ok((project_entry_id, buffer))
        })
    }

    pub fn open_local_buffer(
        &mut self,
        abs_path: impl AsRef<Path>,
        cx: &mut Context<Self>,
    ) -> Task<Result<Entity<Buffer>>> {
        let worktree_task = self.find_or_create_worktree(abs_path.as_ref(), false, cx);
        cx.spawn(async move |this, cx| {
            let (worktree, relative_path) = worktree_task.await?;
            this.update(cx, |this, cx| {
                this.open_buffer((worktree.read(cx).id(), relative_path), cx)
            })?
            .await
        })
    }

    #[cfg(any(test, feature = "test-support"))]
    pub fn open_local_buffer_with_lsp(
        &mut self,
        abs_path: impl AsRef<Path>,
        cx: &mut Context<Self>,
    ) -> Task<Result<(Entity<Buffer>, lsp_store::OpenLspBufferHandle)>> {
        if let Some((worktree, relative_path)) = self.find_worktree(abs_path.as_ref(), cx) {
            self.open_buffer_with_lsp((worktree.read(cx).id(), relative_path), cx)
        } else {
            Task::ready(Err(anyhow!("no such path")))
        }
    }

    pub fn open_buffer(
        &mut self,
        path: impl Into<ProjectPath>,
        cx: &mut App,
    ) -> Task<Result<Entity<Buffer>>> {
        if self.is_disconnected(cx) {
            return Task::ready(Err(anyhow!(ErrorCode::Disconnected)));
        }

        self.buffer_store.update(cx, |buffer_store, cx| {
            buffer_store.open_buffer(path.into(), cx)
        })
    }

    #[cfg(any(test, feature = "test-support"))]
    pub fn open_buffer_with_lsp(
        &mut self,
        path: impl Into<ProjectPath>,
        cx: &mut Context<Self>,
    ) -> Task<Result<(Entity<Buffer>, lsp_store::OpenLspBufferHandle)>> {
        let buffer = self.open_buffer(path, cx);
        cx.spawn(async move |this, cx| {
            let buffer = buffer.await?;
            let handle = this.update(cx, |project, cx| {
                project.register_buffer_with_language_servers(&buffer, cx)
            })?;
            Ok((buffer, handle))
        })
    }

    pub fn register_buffer_with_language_servers(
        &self,
        buffer: &Entity<Buffer>,
        cx: &mut App,
    ) -> OpenLspBufferHandle {
        self.lsp_store.update(cx, |lsp_store, cx| {
            lsp_store.register_buffer_with_language_servers(buffer, HashSet::default(), false, cx)
        })
    }

    pub fn open_unstaged_diff(
        &mut self,
        buffer: Entity<Buffer>,
        cx: &mut Context<Self>,
    ) -> Task<Result<Entity<BufferDiff>>> {
        if self.is_disconnected(cx) {
            return Task::ready(Err(anyhow!(ErrorCode::Disconnected)));
        }
        self.git_store
            .update(cx, |git_store, cx| git_store.open_unstaged_diff(buffer, cx))
    }

    pub fn open_uncommitted_diff(
        &mut self,
        buffer: Entity<Buffer>,
        cx: &mut Context<Self>,
    ) -> Task<Result<Entity<BufferDiff>>> {
        if self.is_disconnected(cx) {
            return Task::ready(Err(anyhow!(ErrorCode::Disconnected)));
        }
        self.git_store.update(cx, |git_store, cx| {
            git_store.open_uncommitted_diff(buffer, cx)
        })
    }

    pub fn open_buffer_by_id(
        &mut self,
        id: BufferId,
        cx: &mut Context<Self>,
    ) -> Task<Result<Entity<Buffer>>> {
        if let Some(buffer) = self.buffer_for_id(id, cx) {
            Task::ready(Ok(buffer))
        } else if self.is_local() || self.is_via_remote_server() {
            Task::ready(Err(anyhow!("buffer {id} does not exist")))
        } else if let Some(project_id) = self.remote_id() {
            let request = self.collab_client.request(proto::OpenBufferById {
                project_id,
                id: id.into(),
            });
            cx.spawn(async move |project, cx| {
                let buffer_id = BufferId::new(request.await?.buffer_id)?;
                project
                    .update(cx, |project, cx| {
                        project.buffer_store.update(cx, |buffer_store, cx| {
                            buffer_store.wait_for_remote_buffer(buffer_id, cx)
                        })
                    })?
                    .await
            })
        } else {
            Task::ready(Err(anyhow!("cannot open buffer while disconnected")))
        }
    }

    pub fn save_buffers(
        &self,
        buffers: HashSet<Entity<Buffer>>,
        cx: &mut Context<Self>,
    ) -> Task<Result<()>> {
        cx.spawn(async move |this, cx| {
            let save_tasks = buffers.into_iter().filter_map(|buffer| {
                this.update(cx, |this, cx| this.save_buffer(buffer, cx))
                    .ok()
            });
            try_join_all(save_tasks).await?;
            Ok(())
        })
    }

    pub fn save_buffer(&self, buffer: Entity<Buffer>, cx: &mut Context<Self>) -> Task<Result<()>> {
        self.buffer_store
            .update(cx, |buffer_store, cx| buffer_store.save_buffer(buffer, cx))
    }

    pub fn save_buffer_as(
        &mut self,
        buffer: Entity<Buffer>,
        path: ProjectPath,
        cx: &mut Context<Self>,
    ) -> Task<Result<()>> {
        self.buffer_store.update(cx, |buffer_store, cx| {
            buffer_store.save_buffer_as(buffer.clone(), path, cx)
        })
    }

    pub fn get_open_buffer(&self, path: &ProjectPath, cx: &App) -> Option<Entity<Buffer>> {
        self.buffer_store.read(cx).get_by_path(path)
    }

    fn register_buffer(&mut self, buffer: &Entity<Buffer>, cx: &mut Context<Self>) -> Result<()> {
        {
            let mut remotely_created_models = self.remotely_created_models.lock();
            if remotely_created_models.retain_count > 0 {
                remotely_created_models.buffers.push(buffer.clone())
            }
        }

        self.request_buffer_diff_recalculation(buffer, cx);

        cx.subscribe(buffer, |this, buffer, event, cx| {
            this.on_buffer_event(buffer, event, cx);
        })
        .detach();

        Ok(())
    }

    pub fn open_image(
        &mut self,
        path: impl Into<ProjectPath>,
        cx: &mut Context<Self>,
    ) -> Task<Result<Entity<ImageItem>>> {
        if self.is_disconnected(cx) {
            return Task::ready(Err(anyhow!(ErrorCode::Disconnected)));
        }

        let open_image_task = self.image_store.update(cx, |image_store, cx| {
            image_store.open_image(path.into(), cx)
        });

        let weak_project = cx.entity().downgrade();
        cx.spawn(async move |_, cx| {
            let image_item = open_image_task.await?;
            let project = weak_project.upgrade().context("Project dropped")?;

            let metadata = ImageItem::load_image_metadata(image_item.clone(), project, cx).await?;
            image_item.update(cx, |image_item, cx| {
                image_item.image_metadata = Some(metadata);
                cx.emit(ImageItemEvent::MetadataUpdated);
            })?;

            Ok(image_item)
        })
    }

    async fn send_buffer_ordered_messages(
        project: WeakEntity<Self>,
        rx: UnboundedReceiver<BufferOrderedMessage>,
        cx: &mut AsyncApp,
    ) -> Result<()> {
        const MAX_BATCH_SIZE: usize = 128;

        let mut operations_by_buffer_id = HashMap::default();
        async fn flush_operations(
            this: &WeakEntity<Project>,
            operations_by_buffer_id: &mut HashMap<BufferId, Vec<proto::Operation>>,
            needs_resync_with_host: &mut bool,
            is_local: bool,
            cx: &mut AsyncApp,
        ) -> Result<()> {
            for (buffer_id, operations) in operations_by_buffer_id.drain() {
                let request = this.read_with(cx, |this, _| {
                    let project_id = this.remote_id()?;
                    Some(this.collab_client.request(proto::UpdateBuffer {
                        buffer_id: buffer_id.into(),
                        project_id,
                        operations,
                    }))
                })?;
                if let Some(request) = request
                    && request.await.is_err()
                    && !is_local
                {
                    *needs_resync_with_host = true;
                    break;
                }
            }
            Ok(())
        }

        let mut needs_resync_with_host = false;
        let mut changes = rx.ready_chunks(MAX_BATCH_SIZE);

        while let Some(changes) = changes.next().await {
            let is_local = project.read_with(cx, |this, _| this.is_local())?;

            for change in changes {
                match change {
                    BufferOrderedMessage::Operation {
                        buffer_id,
                        operation,
                    } => {
                        if needs_resync_with_host {
                            continue;
                        }

                        operations_by_buffer_id
                            .entry(buffer_id)
                            .or_insert(Vec::new())
                            .push(operation);
                    }

                    BufferOrderedMessage::Resync => {
                        operations_by_buffer_id.clear();
                        if project
                            .update(cx, |this, cx| this.synchronize_remote_buffers(cx))?
                            .await
                            .is_ok()
                        {
                            needs_resync_with_host = false;
                        }
                    }

                    BufferOrderedMessage::LanguageServerUpdate {
                        language_server_id,
                        message,
                        name,
                    } => {
                        flush_operations(
                            &project,
                            &mut operations_by_buffer_id,
                            &mut needs_resync_with_host,
                            is_local,
                            cx,
                        )
                        .await?;

                        project.read_with(cx, |project, _| {
                            if let Some(project_id) = project.remote_id() {
                                project
                                    .collab_client
                                    .send(proto::UpdateLanguageServer {
                                        project_id,
                                        server_name: name.map(|name| String::from(name.0)),
                                        language_server_id: language_server_id.to_proto(),
                                        variant: Some(message),
                                    })
                                    .log_err();
                            }
                        })?;
                    }
                }
            }

            flush_operations(
                &project,
                &mut operations_by_buffer_id,
                &mut needs_resync_with_host,
                is_local,
                cx,
            )
            .await?;
        }

        Ok(())
    }

    fn on_buffer_store_event(
        &mut self,
        _: Entity<BufferStore>,
        event: &BufferStoreEvent,
        cx: &mut Context<Self>,
    ) {
        match event {
            BufferStoreEvent::BufferAdded(buffer) => {
                self.register_buffer(buffer, cx).log_err();
            }
            BufferStoreEvent::BufferDropped(buffer_id) => {
                if let Some(ref remote_client) = self.remote_client {
                    remote_client
                        .read(cx)
                        .proto_client()
                        .send(proto::CloseBuffer {
                            project_id: 0,
                            buffer_id: buffer_id.to_proto(),
                        })
                        .log_err();
                }
            }
            _ => {}
        }
    }

    fn on_image_store_event(
        &mut self,
        _: Entity<ImageStore>,
        event: &ImageStoreEvent,
        cx: &mut Context<Self>,
    ) {
        match event {
            ImageStoreEvent::ImageAdded(image) => {
                cx.subscribe(image, |this, image, event, cx| {
                    this.on_image_event(image, event, cx);
                })
                .detach();
            }
        }
    }

    fn on_dap_store_event(
        &mut self,
        _: Entity<DapStore>,
        event: &DapStoreEvent,
        cx: &mut Context<Self>,
    ) {
        if let DapStoreEvent::Notification(message) = event {
            cx.emit(Event::Toast {
                notification_id: "dap".into(),
                message: message.clone(),
            });
        }
    }

    fn on_lsp_store_event(
        &mut self,
        _: Entity<LspStore>,
        event: &LspStoreEvent,
        cx: &mut Context<Self>,
    ) {
        match event {
            LspStoreEvent::DiagnosticsUpdated { server_id, paths } => {
                cx.emit(Event::DiagnosticsUpdated {
                    paths: paths.clone(),
                    language_server_id: *server_id,
                })
            }
            LspStoreEvent::LanguageServerAdded(server_id, name, worktree_id) => cx.emit(
                Event::LanguageServerAdded(*server_id, name.clone(), *worktree_id),
            ),
            LspStoreEvent::LanguageServerRemoved(server_id) => {
                cx.emit(Event::LanguageServerRemoved(*server_id))
            }
            LspStoreEvent::LanguageServerLog(server_id, log_type, string) => cx.emit(
                Event::LanguageServerLog(*server_id, log_type.clone(), string.clone()),
            ),
            LspStoreEvent::LanguageDetected {
                buffer,
                new_language,
            } => {
                let Some(_) = new_language else {
                    cx.emit(Event::LanguageNotFound(buffer.clone()));
                    return;
                };
            }
            LspStoreEvent::RefreshInlayHints(server_id) => {
                cx.emit(Event::RefreshInlayHints(*server_id))
            }
            LspStoreEvent::RefreshCodeLens => cx.emit(Event::RefreshCodeLens),
            LspStoreEvent::LanguageServerPrompt(prompt) => {
                cx.emit(Event::LanguageServerPrompt(prompt.clone()))
            }
            LspStoreEvent::DiskBasedDiagnosticsStarted { language_server_id } => {
                cx.emit(Event::DiskBasedDiagnosticsStarted {
                    language_server_id: *language_server_id,
                });
            }
            LspStoreEvent::DiskBasedDiagnosticsFinished { language_server_id } => {
                cx.emit(Event::DiskBasedDiagnosticsFinished {
                    language_server_id: *language_server_id,
                });
            }
            LspStoreEvent::LanguageServerUpdate {
                language_server_id,
                name,
                message,
            } => {
                if self.is_local() {
                    self.enqueue_buffer_ordered_message(
                        BufferOrderedMessage::LanguageServerUpdate {
                            language_server_id: *language_server_id,
                            message: message.clone(),
                            name: name.clone(),
                        },
                    )
                    .ok();
                }

                match message {
                    proto::update_language_server::Variant::MetadataUpdated(update) => {
                        if let Some(capabilities) = update
                            .capabilities
                            .as_ref()
                            .and_then(|capabilities| serde_json::from_str(capabilities).ok())
                        {
                            self.lsp_store.update(cx, |lsp_store, _| {
                                lsp_store
                                    .lsp_server_capabilities
                                    .insert(*language_server_id, capabilities);
                            });
                        }
                    }
                    proto::update_language_server::Variant::RegisteredForBuffer(update) => {
                        if let Some(buffer_id) = BufferId::new(update.buffer_id).ok() {
                            cx.emit(Event::LanguageServerBufferRegistered {
                                buffer_id,
                                server_id: *language_server_id,
                                buffer_abs_path: PathBuf::from(&update.buffer_abs_path),
                                name: name.clone(),
                            });
                        }
                    }
                    _ => (),
                }
            }
            LspStoreEvent::Notification(message) => cx.emit(Event::Toast {
                notification_id: "lsp".into(),
                message: message.clone(),
            }),
            LspStoreEvent::SnippetEdit {
                buffer_id,
                edits,
                most_recent_edit,
            } => {
                if most_recent_edit.replica_id == self.replica_id() {
                    cx.emit(Event::SnippetEdit(*buffer_id, edits.clone()))
                }
            }
        }
    }

    fn on_remote_client_event(
        &mut self,
        _: Entity<RemoteClient>,
        event: &remote::RemoteClientEvent,
        cx: &mut Context<Self>,
    ) {
        match event {
            remote::RemoteClientEvent::Disconnected => {
                self.worktree_store.update(cx, |store, cx| {
                    store.disconnected_from_host(cx);
                });
                self.buffer_store.update(cx, |buffer_store, cx| {
                    buffer_store.disconnected_from_host(cx)
                });
                self.lsp_store.update(cx, |lsp_store, _cx| {
                    lsp_store.disconnected_from_ssh_remote()
                });
                cx.emit(Event::DisconnectedFromSshRemote);
            }
        }
    }

    fn on_settings_observer_event(
        &mut self,
        _: Entity<SettingsObserver>,
        event: &SettingsObserverEvent,
        cx: &mut Context<Self>,
    ) {
        match event {
            SettingsObserverEvent::LocalSettingsUpdated(result) => match result {
                Err(InvalidSettingsError::LocalSettings { message, path }) => {
                    let message = format!("Failed to set local settings in {path:?}:\n{message}");
                    cx.emit(Event::Toast {
                        notification_id: format!("local-settings-{path:?}").into(),
                        message,
                    });
                }
                Ok(path) => cx.emit(Event::HideToast {
                    notification_id: format!("local-settings-{path:?}").into(),
                }),
                Err(_) => {}
            },
            SettingsObserverEvent::LocalTasksUpdated(result) => match result {
                Err(InvalidSettingsError::Tasks { message, path }) => {
                    let message = format!("Failed to set local tasks in {path:?}:\n{message}");
                    cx.emit(Event::Toast {
                        notification_id: format!("local-tasks-{path:?}").into(),
                        message,
                    });
                }
                Ok(path) => cx.emit(Event::HideToast {
                    notification_id: format!("local-tasks-{path:?}").into(),
                }),
                Err(_) => {}
            },
            SettingsObserverEvent::LocalDebugScenariosUpdated(result) => match result {
                Err(InvalidSettingsError::Debug { message, path }) => {
                    let message =
                        format!("Failed to set local debug scenarios in {path:?}:\n{message}");
                    cx.emit(Event::Toast {
                        notification_id: format!("local-debug-scenarios-{path:?}").into(),
                        message,
                    });
                }
                Ok(path) => cx.emit(Event::HideToast {
                    notification_id: format!("local-debug-scenarios-{path:?}").into(),
                }),
                Err(_) => {}
            },
        }
    }

    fn on_worktree_store_event(
        &mut self,
        _: Entity<WorktreeStore>,
        event: &WorktreeStoreEvent,
        cx: &mut Context<Self>,
    ) {
        match event {
            WorktreeStoreEvent::WorktreeAdded(worktree) => {
                self.on_worktree_added(worktree, cx);
                cx.emit(Event::WorktreeAdded(worktree.read(cx).id()));
            }
            WorktreeStoreEvent::WorktreeRemoved(_, id) => {
                cx.emit(Event::WorktreeRemoved(*id));
            }
            WorktreeStoreEvent::WorktreeReleased(_, id) => {
                self.on_worktree_released(*id, cx);
            }
            WorktreeStoreEvent::WorktreeOrderChanged => cx.emit(Event::WorktreeOrderChanged),
            WorktreeStoreEvent::WorktreeUpdateSent(_) => {}
            WorktreeStoreEvent::WorktreeUpdatedEntries(worktree_id, changes) => {
                self.client()
                    .telemetry()
                    .report_discovered_project_type_events(*worktree_id, changes);
                cx.emit(Event::WorktreeUpdatedEntries(*worktree_id, changes.clone()))
            }
            WorktreeStoreEvent::WorktreeDeletedEntry(worktree_id, id) => {
                cx.emit(Event::DeletedEntry(*worktree_id, *id))
            }
            // Listen to the GitStore instead.
            WorktreeStoreEvent::WorktreeUpdatedGitRepositories(_, _) => {}
        }
    }

    fn on_worktree_added(&mut self, worktree: &Entity<Worktree>, _: &mut Context<Self>) {
        let mut remotely_created_models = self.remotely_created_models.lock();
        if remotely_created_models.retain_count > 0 {
            remotely_created_models.worktrees.push(worktree.clone())
        }
    }

    fn on_worktree_released(&mut self, id_to_remove: WorktreeId, cx: &mut Context<Self>) {
        if let Some(remote) = &self.remote_client {
            remote
                .read(cx)
                .proto_client()
                .send(proto::RemoveWorktree {
                    worktree_id: id_to_remove.to_proto(),
                })
                .log_err();
        }
    }

    fn on_buffer_event(
        &mut self,
        buffer: Entity<Buffer>,
        event: &BufferEvent,
        cx: &mut Context<Self>,
    ) -> Option<()> {
        if matches!(event, BufferEvent::Edited | BufferEvent::Reloaded) {
            self.request_buffer_diff_recalculation(&buffer, cx);
        }

        let buffer_id = buffer.read(cx).remote_id();
        match event {
            BufferEvent::ReloadNeeded => {
                if !self.is_via_collab() {
                    self.reload_buffers([buffer.clone()].into_iter().collect(), true, cx)
                        .detach_and_log_err(cx);
                }
            }
            BufferEvent::Operation {
                operation,
                is_local: true,
            } => {
                let operation = language::proto::serialize_operation(operation);

                if let Some(remote) = &self.remote_client {
                    remote
                        .read(cx)
                        .proto_client()
                        .send(proto::UpdateBuffer {
                            project_id: 0,
                            buffer_id: buffer_id.to_proto(),
                            operations: vec![operation.clone()],
                        })
                        .ok();
                }

                self.enqueue_buffer_ordered_message(BufferOrderedMessage::Operation {
                    buffer_id,
                    operation,
                })
                .ok();
            }

            _ => {}
        }

        None
    }

    fn on_image_event(
        &mut self,
        image: Entity<ImageItem>,
        event: &ImageItemEvent,
        cx: &mut Context<Self>,
    ) -> Option<()> {
        if let ImageItemEvent::ReloadNeeded = event
            && !self.is_via_collab()
        {
            self.reload_images([image].into_iter().collect(), cx)
                .detach_and_log_err(cx);
        }

        None
    }

    fn request_buffer_diff_recalculation(
        &mut self,
        buffer: &Entity<Buffer>,
        cx: &mut Context<Self>,
    ) {
        self.buffers_needing_diff.insert(buffer.downgrade());
        let first_insertion = self.buffers_needing_diff.len() == 1;
        let settings = ProjectSettings::get_global(cx);
        let delay = settings.git.gutter_debounce;

        if delay == 0 {
            if first_insertion {
                let this = cx.weak_entity();
                cx.defer(move |cx| {
                    if let Some(this) = this.upgrade() {
                        this.update(cx, |this, cx| {
                            this.recalculate_buffer_diffs(cx).detach();
                        });
                    }
                });
            }
            return;
        }

        const MIN_DELAY: u64 = 50;
        let delay = delay.max(MIN_DELAY);
        let duration = Duration::from_millis(delay);

        self.git_diff_debouncer
            .fire_new(duration, cx, move |this, cx| {
                this.recalculate_buffer_diffs(cx)
            });
    }

    fn recalculate_buffer_diffs(&mut self, cx: &mut Context<Self>) -> Task<()> {
        cx.spawn(async move |this, cx| {
            loop {
                let task = this
                    .update(cx, |this, cx| {
                        let buffers = this
                            .buffers_needing_diff
                            .drain()
                            .filter_map(|buffer| buffer.upgrade())
                            .collect::<Vec<_>>();
                        if buffers.is_empty() {
                            None
                        } else {
                            Some(this.git_store.update(cx, |git_store, cx| {
                                git_store.recalculate_buffer_diffs(buffers, cx)
                            }))
                        }
                    })
                    .ok()
                    .flatten();

                if let Some(task) = task {
                    task.await;
                } else {
                    break;
                }
            }
        })
    }

    pub fn set_language_for_buffer(
        &mut self,
        buffer: &Entity<Buffer>,
        new_language: Arc<Language>,
        cx: &mut Context<Self>,
    ) {
        self.lsp_store.update(cx, |lsp_store, cx| {
            lsp_store.set_language_for_buffer(buffer, new_language, cx)
        })
    }

    pub fn restart_language_servers_for_buffers(
        &mut self,
        buffers: Vec<Entity<Buffer>>,
        only_restart_servers: HashSet<LanguageServerSelector>,
        cx: &mut Context<Self>,
    ) {
        self.lsp_store.update(cx, |lsp_store, cx| {
            lsp_store.restart_language_servers_for_buffers(buffers, only_restart_servers, cx)
        })
    }

    pub fn stop_language_servers_for_buffers(
        &mut self,
        buffers: Vec<Entity<Buffer>>,
        also_restart_servers: HashSet<LanguageServerSelector>,
        cx: &mut Context<Self>,
    ) {
        self.lsp_store
            .update(cx, |lsp_store, cx| {
                lsp_store.stop_language_servers_for_buffers(buffers, also_restart_servers, cx)
            })
            .detach_and_log_err(cx);
    }

    pub fn cancel_language_server_work_for_buffers(
        &mut self,
        buffers: impl IntoIterator<Item = Entity<Buffer>>,
        cx: &mut Context<Self>,
    ) {
        self.lsp_store.update(cx, |lsp_store, cx| {
            lsp_store.cancel_language_server_work_for_buffers(buffers, cx)
        })
    }

    pub fn cancel_language_server_work(
        &mut self,
        server_id: LanguageServerId,
        token_to_cancel: Option<String>,
        cx: &mut Context<Self>,
    ) {
        self.lsp_store.update(cx, |lsp_store, cx| {
            lsp_store.cancel_language_server_work(server_id, token_to_cancel, cx)
        })
    }

    fn enqueue_buffer_ordered_message(&mut self, message: BufferOrderedMessage) -> Result<()> {
        self.buffer_ordered_messages_tx
            .unbounded_send(message)
            .map_err(|e| anyhow!(e))
    }

    pub fn available_toolchains(
        &self,
        path: ProjectPath,
        language_name: LanguageName,
        cx: &App,
    ) -> Task<Option<Toolchains>> {
        if let Some(toolchain_store) = self.toolchain_store.as_ref().map(Entity::downgrade) {
            cx.spawn(async move |cx| {
                toolchain_store
                    .update(cx, |this, cx| this.list_toolchains(path, language_name, cx))
                    .ok()?
                    .await
            })
        } else {
            Task::ready(None)
        }
    }

    pub async fn toolchain_metadata(
        languages: Arc<LanguageRegistry>,
        language_name: LanguageName,
    ) -> Option<ToolchainMetadata> {
        languages
            .language_for_name(language_name.as_ref())
            .await
            .ok()?
            .toolchain_lister()
            .map(|lister| lister.meta())
    }

    pub fn add_toolchain(
        &self,
        toolchain: Toolchain,
        scope: ToolchainScope,
        cx: &mut Context<Self>,
    ) {
        maybe!({
            self.toolchain_store.as_ref()?.update(cx, |this, cx| {
                this.add_toolchain(toolchain, scope, cx);
            });
            Some(())
        });
    }

    pub fn remove_toolchain(
        &self,
        toolchain: Toolchain,
        scope: ToolchainScope,
        cx: &mut Context<Self>,
    ) {
        maybe!({
            self.toolchain_store.as_ref()?.update(cx, |this, cx| {
                this.remove_toolchain(toolchain, scope, cx);
            });
            Some(())
        });
    }

    pub fn user_toolchains(
        &self,
        cx: &App,
    ) -> Option<BTreeMap<ToolchainScope, IndexSet<Toolchain>>> {
        Some(self.toolchain_store.as_ref()?.read(cx).user_toolchains())
    }

    pub fn resolve_toolchain(
        &self,
        path: PathBuf,
        language_name: LanguageName,
        cx: &App,
    ) -> Task<Result<Toolchain>> {
        if let Some(toolchain_store) = self.toolchain_store.as_ref().map(Entity::downgrade) {
            cx.spawn(async move |cx| {
                toolchain_store
                    .update(cx, |this, cx| {
                        this.resolve_toolchain(path, language_name, cx)
                    })?
                    .await
            })
        } else {
            Task::ready(Err(anyhow!("This project does not support toolchains")))
        }
    }

    pub fn toolchain_store(&self) -> Option<Entity<ToolchainStore>> {
        self.toolchain_store.clone()
    }
    pub fn activate_toolchain(
        &self,
        path: ProjectPath,
        toolchain: Toolchain,
        cx: &mut App,
    ) -> Task<Option<()>> {
        let Some(toolchain_store) = self.toolchain_store.clone() else {
            return Task::ready(None);
        };
        toolchain_store.update(cx, |this, cx| this.activate_toolchain(path, toolchain, cx))
    }
    pub fn active_toolchain(
        &self,
        path: ProjectPath,
        language_name: LanguageName,
        cx: &App,
    ) -> Task<Option<Toolchain>> {
        let Some(toolchain_store) = self.toolchain_store.clone() else {
            return Task::ready(None);
        };
        toolchain_store
            .read(cx)
            .active_toolchain(path, language_name, cx)
    }
    pub fn language_server_statuses<'a>(
        &'a self,
        cx: &'a App,
    ) -> impl DoubleEndedIterator<Item = (LanguageServerId, &'a LanguageServerStatus)> {
        self.lsp_store.read(cx).language_server_statuses()
    }

    pub fn last_formatting_failure<'a>(&self, cx: &'a App) -> Option<&'a str> {
        self.lsp_store.read(cx).last_formatting_failure()
    }

    pub fn reset_last_formatting_failure(&self, cx: &mut App) {
        self.lsp_store
            .update(cx, |store, _| store.reset_last_formatting_failure());
    }

    pub fn reload_buffers(
        &self,
        buffers: HashSet<Entity<Buffer>>,
        push_to_history: bool,
        cx: &mut Context<Self>,
    ) -> Task<Result<ProjectTransaction>> {
        self.buffer_store.update(cx, |buffer_store, cx| {
            buffer_store.reload_buffers(buffers, push_to_history, cx)
        })
    }

    pub fn reload_images(
        &self,
        images: HashSet<Entity<ImageItem>>,
        cx: &mut Context<Self>,
    ) -> Task<Result<()>> {
        self.image_store
            .update(cx, |image_store, cx| image_store.reload_images(images, cx))
    }

    pub fn format(
        &mut self,
        buffers: HashSet<Entity<Buffer>>,
        target: LspFormatTarget,
        push_to_history: bool,
        trigger: lsp_store::FormatTrigger,
        cx: &mut Context<Project>,
    ) -> Task<anyhow::Result<ProjectTransaction>> {
        self.lsp_store.update(cx, |lsp_store, cx| {
            lsp_store.format(buffers, target, push_to_history, trigger, cx)
        })
    }

    pub fn definitions<T: ToPointUtf16>(
        &mut self,
        buffer: &Entity<Buffer>,
        position: T,
        cx: &mut Context<Self>,
    ) -> Task<Result<Option<Vec<LocationLink>>>> {
        let position = position.to_point_utf16(buffer.read(cx));
        let guard = self.retain_remotely_created_models(cx);
        let task = self.lsp_store.update(cx, |lsp_store, cx| {
            lsp_store.definitions(buffer, position, cx)
        });
        cx.background_spawn(async move {
            let result = task.await;
            drop(guard);
            result
        })
    }

    pub fn declarations<T: ToPointUtf16>(
        &mut self,
        buffer: &Entity<Buffer>,
        position: T,
        cx: &mut Context<Self>,
    ) -> Task<Result<Option<Vec<LocationLink>>>> {
        let position = position.to_point_utf16(buffer.read(cx));
        let guard = self.retain_remotely_created_models(cx);
        let task = self.lsp_store.update(cx, |lsp_store, cx| {
            lsp_store.declarations(buffer, position, cx)
        });
        cx.background_spawn(async move {
            let result = task.await;
            drop(guard);
            result
        })
    }

    pub fn type_definitions<T: ToPointUtf16>(
        &mut self,
        buffer: &Entity<Buffer>,
        position: T,
        cx: &mut Context<Self>,
    ) -> Task<Result<Option<Vec<LocationLink>>>> {
        let position = position.to_point_utf16(buffer.read(cx));
        let guard = self.retain_remotely_created_models(cx);
        let task = self.lsp_store.update(cx, |lsp_store, cx| {
            lsp_store.type_definitions(buffer, position, cx)
        });
        cx.background_spawn(async move {
            let result = task.await;
            drop(guard);
            result
        })
    }

    pub fn implementations<T: ToPointUtf16>(
        &mut self,
        buffer: &Entity<Buffer>,
        position: T,
        cx: &mut Context<Self>,
    ) -> Task<Result<Option<Vec<LocationLink>>>> {
        let position = position.to_point_utf16(buffer.read(cx));
        let guard = self.retain_remotely_created_models(cx);
        let task = self.lsp_store.update(cx, |lsp_store, cx| {
            lsp_store.implementations(buffer, position, cx)
        });
        cx.background_spawn(async move {
            let result = task.await;
            drop(guard);
            result
        })
    }

    pub fn references<T: ToPointUtf16>(
        &mut self,
        buffer: &Entity<Buffer>,
        position: T,
        cx: &mut Context<Self>,
    ) -> Task<Result<Option<Vec<Location>>>> {
        let position = position.to_point_utf16(buffer.read(cx));
        let guard = self.retain_remotely_created_models(cx);
        let task = self.lsp_store.update(cx, |lsp_store, cx| {
            lsp_store.references(buffer, position, cx)
        });
        cx.background_spawn(async move {
            let result = task.await;
            drop(guard);
            result
        })
    }

    pub fn document_highlights<T: ToPointUtf16>(
        &mut self,
        buffer: &Entity<Buffer>,
        position: T,
        cx: &mut Context<Self>,
    ) -> Task<Result<Vec<DocumentHighlight>>> {
        let position = position.to_point_utf16(buffer.read(cx));
        self.request_lsp(
            buffer.clone(),
            LanguageServerToQuery::FirstCapable,
            GetDocumentHighlights { position },
            cx,
        )
    }

    pub fn document_symbols(
        &mut self,
        buffer: &Entity<Buffer>,
        cx: &mut Context<Self>,
    ) -> Task<Result<Vec<DocumentSymbol>>> {
        self.request_lsp(
            buffer.clone(),
            LanguageServerToQuery::FirstCapable,
            GetDocumentSymbols,
            cx,
        )
    }

    pub fn symbols(&self, query: &str, cx: &mut Context<Self>) -> Task<Result<Vec<Symbol>>> {
        self.lsp_store
            .update(cx, |lsp_store, cx| lsp_store.symbols(query, cx))
    }

    pub fn open_buffer_for_symbol(
        &mut self,
        symbol: &Symbol,
        cx: &mut Context<Self>,
    ) -> Task<Result<Entity<Buffer>>> {
        self.lsp_store.update(cx, |lsp_store, cx| {
            lsp_store.open_buffer_for_symbol(symbol, cx)
        })
    }

    pub fn open_server_settings(&mut self, cx: &mut Context<Self>) -> Task<Result<Entity<Buffer>>> {
        let guard = self.retain_remotely_created_models(cx);
        let Some(remote) = self.remote_client.as_ref() else {
            return Task::ready(Err(anyhow!("not an ssh project")));
        };

        let proto_client = remote.read(cx).proto_client();

        cx.spawn(async move |project, cx| {
            let buffer = proto_client
                .request(proto::OpenServerSettings {
                    project_id: REMOTE_SERVER_PROJECT_ID,
                })
                .await?;

            let buffer = project
                .update(cx, |project, cx| {
                    project.buffer_store.update(cx, |buffer_store, cx| {
                        anyhow::Ok(
                            buffer_store
                                .wait_for_remote_buffer(BufferId::new(buffer.buffer_id)?, cx),
                        )
                    })
                })??
                .await;

            drop(guard);
            buffer
        })
    }

    pub fn open_local_buffer_via_lsp(
        &mut self,
        abs_path: lsp::Uri,
        language_server_id: LanguageServerId,
        cx: &mut Context<Self>,
    ) -> Task<Result<Entity<Buffer>>> {
        self.lsp_store.update(cx, |lsp_store, cx| {
            lsp_store.open_local_buffer_via_lsp(abs_path, language_server_id, cx)
        })
    }

    pub fn hover<T: ToPointUtf16>(
        &self,
        buffer: &Entity<Buffer>,
        position: T,
        cx: &mut Context<Self>,
    ) -> Task<Option<Vec<Hover>>> {
        let position = position.to_point_utf16(buffer.read(cx));
        self.lsp_store
            .update(cx, |lsp_store, cx| lsp_store.hover(buffer, position, cx))
    }

    pub fn linked_edits(
        &self,
        buffer: &Entity<Buffer>,
        position: Anchor,
        cx: &mut Context<Self>,
    ) -> Task<Result<Vec<Range<Anchor>>>> {
        self.lsp_store.update(cx, |lsp_store, cx| {
            lsp_store.linked_edits(buffer, position, cx)
        })
    }

    pub fn completions<T: ToOffset + ToPointUtf16>(
        &self,
        buffer: &Entity<Buffer>,
        position: T,
        context: CompletionContext,
        cx: &mut Context<Self>,
    ) -> Task<Result<Vec<CompletionResponse>>> {
        let position = position.to_point_utf16(buffer.read(cx));
        self.lsp_store.update(cx, |lsp_store, cx| {
            lsp_store.completions(buffer, position, context, cx)
        })
    }

    pub fn code_actions<T: Clone + ToOffset>(
        &mut self,
        buffer_handle: &Entity<Buffer>,
        range: Range<T>,
        kinds: Option<Vec<CodeActionKind>>,
        cx: &mut Context<Self>,
    ) -> Task<Result<Option<Vec<CodeAction>>>> {
        let buffer = buffer_handle.read(cx);
        let range = buffer.anchor_before(range.start)..buffer.anchor_before(range.end);
        self.lsp_store.update(cx, |lsp_store, cx| {
            lsp_store.code_actions(buffer_handle, range, kinds, cx)
        })
    }

    pub fn code_lens_actions<T: Clone + ToOffset>(
        &mut self,
        buffer: &Entity<Buffer>,
        range: Range<T>,
        cx: &mut Context<Self>,
    ) -> Task<Result<Option<Vec<CodeAction>>>> {
        let snapshot = buffer.read(cx).snapshot();
        let range = range.to_point(&snapshot);
        let range_start = snapshot.anchor_before(range.start);
        let range_end = if range.start == range.end {
            range_start
        } else {
            snapshot.anchor_after(range.end)
        };
        let range = range_start..range_end;
        let code_lens_actions = self
            .lsp_store
            .update(cx, |lsp_store, cx| lsp_store.code_lens_actions(buffer, cx));

        cx.background_spawn(async move {
            let mut code_lens_actions = code_lens_actions
                .await
                .map_err(|e| anyhow!("code lens fetch failed: {e:#}"))?;
            if let Some(code_lens_actions) = &mut code_lens_actions {
                code_lens_actions.retain(|code_lens_action| {
                    range
                        .start
                        .cmp(&code_lens_action.range.start, &snapshot)
                        .is_ge()
                        && range
                            .end
                            .cmp(&code_lens_action.range.end, &snapshot)
                            .is_le()
                });
            }
            Ok(code_lens_actions)
        })
    }

    pub fn apply_code_action(
        &self,
        buffer_handle: Entity<Buffer>,
        action: CodeAction,
        push_to_history: bool,
        cx: &mut Context<Self>,
    ) -> Task<Result<ProjectTransaction>> {
        self.lsp_store.update(cx, |lsp_store, cx| {
            lsp_store.apply_code_action(buffer_handle, action, push_to_history, cx)
        })
    }

    pub fn apply_code_action_kind(
        &self,
        buffers: HashSet<Entity<Buffer>>,
        kind: CodeActionKind,
        push_to_history: bool,
        cx: &mut Context<Self>,
    ) -> Task<Result<ProjectTransaction>> {
        self.lsp_store.update(cx, |lsp_store, cx| {
            lsp_store.apply_code_action_kind(buffers, kind, push_to_history, cx)
        })
    }

    pub fn prepare_rename<T: ToPointUtf16>(
        &mut self,
        buffer: Entity<Buffer>,
        position: T,
        cx: &mut Context<Self>,
    ) -> Task<Result<PrepareRenameResponse>> {
        let position = position.to_point_utf16(buffer.read(cx));
        self.request_lsp(
            buffer,
            LanguageServerToQuery::FirstCapable,
            PrepareRename { position },
            cx,
        )
    }

    pub fn perform_rename<T: ToPointUtf16>(
        &mut self,
        buffer: Entity<Buffer>,
        position: T,
        new_name: String,
        cx: &mut Context<Self>,
    ) -> Task<Result<ProjectTransaction>> {
        let push_to_history = true;
        let position = position.to_point_utf16(buffer.read(cx));
        self.request_lsp(
            buffer,
            LanguageServerToQuery::FirstCapable,
            PerformRename {
                position,
                new_name,
                push_to_history,
            },
            cx,
        )
    }

    pub fn on_type_format<T: ToPointUtf16>(
        &mut self,
        buffer: Entity<Buffer>,
        position: T,
        trigger: String,
        push_to_history: bool,
        cx: &mut Context<Self>,
    ) -> Task<Result<Option<Transaction>>> {
        self.lsp_store.update(cx, |lsp_store, cx| {
            lsp_store.on_type_format(buffer, position, trigger, push_to_history, cx)
        })
    }

    pub fn inline_values(
        &mut self,
        session: Entity<Session>,
        active_stack_frame: ActiveStackFrame,
        buffer_handle: Entity<Buffer>,
        range: Range<text::Anchor>,
        cx: &mut Context<Self>,
    ) -> Task<anyhow::Result<Vec<InlayHint>>> {
        let snapshot = buffer_handle.read(cx).snapshot();

        let captures = snapshot.debug_variables_query(Anchor::MIN..range.end);

        let row = snapshot
            .summary_for_anchor::<text::PointUtf16>(&range.end)
            .row as usize;

        let inline_value_locations = provide_inline_values(captures, &snapshot, row);

        let stack_frame_id = active_stack_frame.stack_frame_id;
        cx.spawn(async move |this, cx| {
            this.update(cx, |project, cx| {
                project.dap_store().update(cx, |dap_store, cx| {
                    dap_store.resolve_inline_value_locations(
                        session,
                        stack_frame_id,
                        buffer_handle,
                        inline_value_locations,
                        cx,
                    )
                })
            })?
            .await
        })
    }

    pub fn search(&mut self, query: SearchQuery, cx: &mut Context<Self>) -> Receiver<SearchResult> {
        let (result_tx, result_rx) = smol::channel::unbounded();

        let matching_buffers_rx = if query.is_opened_only() {
            self.sort_search_candidates(&query, cx)
        } else {
            self.find_search_candidate_buffers(&query, MAX_SEARCH_RESULT_FILES + 1, cx)
        };

        cx.spawn(async move |_, cx| {
            let mut range_count = 0;
            let mut buffer_count = 0;
            let mut limit_reached = false;
            let query = Arc::new(query);
            let chunks = matching_buffers_rx.ready_chunks(64);

            // Now that we know what paths match the query, we will load at most
            // 64 buffers at a time to avoid overwhelming the main thread. For each
            // opened buffer, we will spawn a background task that retrieves all the
            // ranges in the buffer matched by the query.
            let mut chunks = pin!(chunks);
            'outer: while let Some(matching_buffer_chunk) = chunks.next().await {
                let mut chunk_results = Vec::with_capacity(matching_buffer_chunk.len());
                for buffer in matching_buffer_chunk {
                    let query = query.clone();
                    let snapshot = buffer.read_with(cx, |buffer, _| buffer.snapshot())?;
                    chunk_results.push(cx.background_spawn(async move {
                        let ranges = query
                            .search(&snapshot, None)
                            .await
                            .iter()
                            .map(|range| {
                                snapshot.anchor_before(range.start)
                                    ..snapshot.anchor_after(range.end)
                            })
                            .collect::<Vec<_>>();
                        anyhow::Ok((buffer, ranges))
                    }));
                }

                let chunk_results = futures::future::join_all(chunk_results).await;
                for result in chunk_results {
                    if let Some((buffer, ranges)) = result.log_err() {
                        range_count += ranges.len();
                        buffer_count += 1;
                        result_tx
                            .send(SearchResult::Buffer { buffer, ranges })
                            .await?;
                        if buffer_count > MAX_SEARCH_RESULT_FILES
                            || range_count > MAX_SEARCH_RESULT_RANGES
                        {
                            limit_reached = true;
                            break 'outer;
                        }
                    }
                }
            }

            if limit_reached {
                result_tx.send(SearchResult::LimitReached).await?;
            }

            anyhow::Ok(())
        })
        .detach();

        result_rx
    }

    fn find_search_candidate_buffers(
        &mut self,
        query: &SearchQuery,
        limit: usize,
        cx: &mut Context<Project>,
    ) -> Receiver<Entity<Buffer>> {
        if self.is_local() {
            let fs = self.fs.clone();
            self.buffer_store.update(cx, |buffer_store, cx| {
                buffer_store.find_search_candidates(query, limit, fs, cx)
            })
        } else {
            self.find_search_candidates_remote(query, limit, cx)
        }
    }

    fn sort_search_candidates(
        &mut self,
        search_query: &SearchQuery,
        cx: &mut Context<Project>,
    ) -> Receiver<Entity<Buffer>> {
        let worktree_store = self.worktree_store.read(cx);
        let mut buffers = search_query
            .buffers()
            .into_iter()
            .flatten()
            .filter(|buffer| {
                let b = buffer.read(cx);
                if let Some(file) = b.file() {
                    if !search_query.match_path(file.path().as_std_path()) {
                        return false;
                    }
                    if let Some(entry) = b
                        .entry_id(cx)
                        .and_then(|entry_id| worktree_store.entry_for_id(entry_id, cx))
                        && entry.is_ignored
                        && !search_query.include_ignored()
                    {
                        return false;
                    }
                }
                true
            })
            .collect::<Vec<_>>();
        let (tx, rx) = smol::channel::unbounded();
        buffers.sort_by(|a, b| match (a.read(cx).file(), b.read(cx).file()) {
            (None, None) => a.read(cx).remote_id().cmp(&b.read(cx).remote_id()),
            (None, Some(_)) => std::cmp::Ordering::Less,
            (Some(_), None) => std::cmp::Ordering::Greater,
            (Some(a), Some(b)) => compare_paths(
                (a.path().as_std_path(), true),
                (b.path().as_std_path(), true),
            ),
        });
        for buffer in buffers {
            tx.send_blocking(buffer.clone()).unwrap()
        }

        rx
    }

    fn find_search_candidates_remote(
        &mut self,
        query: &SearchQuery,
        limit: usize,
        cx: &mut Context<Project>,
    ) -> Receiver<Entity<Buffer>> {
        let (tx, rx) = smol::channel::unbounded();

        let (client, remote_id): (AnyProtoClient, _) = if let Some(ssh_client) = &self.remote_client
        {
            (ssh_client.read(cx).proto_client(), 0)
        } else if let Some(remote_id) = self.remote_id() {
            (self.collab_client.clone().into(), remote_id)
        } else {
            return rx;
        };

        let request = client.request(proto::FindSearchCandidates {
            project_id: remote_id,
            query: Some(query.to_proto()),
            limit: limit as _,
        });
        let guard = self.retain_remotely_created_models(cx);

        cx.spawn(async move |project, cx| {
            let response = request.await?;
            for buffer_id in response.buffer_ids {
                let buffer_id = BufferId::new(buffer_id)?;
                let buffer = project
                    .update(cx, |project, cx| {
                        project.buffer_store.update(cx, |buffer_store, cx| {
                            buffer_store.wait_for_remote_buffer(buffer_id, cx)
                        })
                    })?
                    .await?;
                let _ = tx.send(buffer).await;
            }

            drop(guard);
            anyhow::Ok(())
        })
        .detach_and_log_err(cx);
        rx
    }

    pub fn request_lsp<R: LspCommand>(
        &mut self,
        buffer_handle: Entity<Buffer>,
        server: LanguageServerToQuery,
        request: R,
        cx: &mut Context<Self>,
    ) -> Task<Result<R::Response>>
    where
        <R::LspRequest as lsp::request::Request>::Result: Send,
        <R::LspRequest as lsp::request::Request>::Params: Send,
    {
        let guard = self.retain_remotely_created_models(cx);
        let task = self.lsp_store.update(cx, |lsp_store, cx| {
            lsp_store.request_lsp(buffer_handle, server, request, cx)
        });
        cx.background_spawn(async move {
            let result = task.await;
            drop(guard);
            result
        })
    }

    /// Move a worktree to a new position in the worktree order.
    ///
    /// The worktree will moved to the opposite side of the destination worktree.
    ///
    /// # Example
    ///
    /// Given the worktree order `[11, 22, 33]` and a call to move worktree `22` to `33`,
    /// worktree_order will be updated to produce the indexes `[11, 33, 22]`.
    ///
    /// Given the worktree order `[11, 22, 33]` and a call to move worktree `22` to `11`,
    /// worktree_order will be updated to produce the indexes `[22, 11, 33]`.
    ///
    /// # Errors
    ///
    /// An error will be returned if the worktree or destination worktree are not found.
    pub fn move_worktree(
        &mut self,
        source: WorktreeId,
        destination: WorktreeId,
        cx: &mut Context<Self>,
    ) -> Result<()> {
        self.worktree_store.update(cx, |worktree_store, cx| {
            worktree_store.move_worktree(source, destination, cx)
        })
    }

    pub fn find_or_create_worktree(
        &mut self,
        abs_path: impl AsRef<Path>,
        visible: bool,
        cx: &mut Context<Self>,
    ) -> Task<Result<(Entity<Worktree>, Arc<RelPath>)>> {
        self.worktree_store.update(cx, |worktree_store, cx| {
            worktree_store.find_or_create_worktree(abs_path, visible, cx)
        })
    }

    pub fn find_worktree(
        &self,
        abs_path: &Path,
        cx: &App,
    ) -> Option<(Entity<Worktree>, Arc<RelPath>)> {
        self.worktree_store.read(cx).find_worktree(abs_path, cx)
    }

    pub fn is_shared(&self) -> bool {
        match &self.client_state {
            ProjectClientState::Shared { .. } => true,
            ProjectClientState::Local => false,
            ProjectClientState::Remote { .. } => true,
        }
    }

    /// Returns the resolved version of `path`, that was found in `buffer`, if it exists.
    pub fn resolve_path_in_buffer(
        &self,
        path: &str,
        buffer: &Entity<Buffer>,
        cx: &mut Context<Self>,
    ) -> Task<Option<ResolvedPath>> {
        if util::paths::is_absolute(path, self.path_style(cx)) || path.starts_with("~") {
            self.resolve_abs_path(path, cx)
        } else {
            self.resolve_path_in_worktrees(path, buffer, cx)
        }
    }

    pub fn resolve_abs_file_path(
        &self,
        path: &str,
        cx: &mut Context<Self>,
    ) -> Task<Option<ResolvedPath>> {
        let resolve_task = self.resolve_abs_path(path, cx);
        cx.background_spawn(async move {
            let resolved_path = resolve_task.await;
            resolved_path.filter(|path| path.is_file())
        })
    }

    pub fn resolve_abs_path(&self, path: &str, cx: &App) -> Task<Option<ResolvedPath>> {
        if self.is_local() {
            let expanded = PathBuf::from(shellexpand::tilde(&path).into_owned());
            let fs = self.fs.clone();
            cx.background_spawn(async move {
                let metadata = fs.metadata(&expanded).await.ok().flatten();

                metadata.map(|metadata| ResolvedPath::AbsPath {
                    path: expanded.to_string_lossy().into_owned(),
                    is_dir: metadata.is_dir,
                })
            })
        } else if let Some(ssh_client) = self.remote_client.as_ref() {
            let request = ssh_client
                .read(cx)
                .proto_client()
                .request(proto::GetPathMetadata {
                    project_id: REMOTE_SERVER_PROJECT_ID,
                    path: path.into(),
                });
            cx.background_spawn(async move {
                let response = request.await.log_err()?;
                if response.exists {
                    Some(ResolvedPath::AbsPath {
                        path: response.path,
                        is_dir: response.is_dir,
                    })
                } else {
                    None
                }
            })
        } else {
            Task::ready(None)
        }
    }

    fn resolve_path_in_worktrees(
        &self,
        path: &str,
        buffer: &Entity<Buffer>,
        cx: &mut Context<Self>,
    ) -> Task<Option<ResolvedPath>> {
        let mut candidates = vec![];
        let path_style = self.path_style(cx);
        if let Ok(path) = RelPath::new(path.as_ref(), path_style) {
            candidates.push(path.into_arc());
        }

        if let Some(file) = buffer.read(cx).file()
            && let Some(dir) = file.path().parent()
        {
            if let Some(joined) = path_style.join(&*dir.display(path_style), path)
                && let Some(joined) = RelPath::new(joined.as_ref(), path_style).ok()
            {
                candidates.push(joined.into_arc());
            }
        }

        let buffer_worktree_id = buffer.read(cx).file().map(|file| file.worktree_id(cx));
        let worktrees_with_ids: Vec<_> = self
            .worktrees(cx)
            .map(|worktree| {
                let id = worktree.read(cx).id();
                (worktree, id)
            })
            .collect();

        cx.spawn(async move |_, cx| {
            if let Some(buffer_worktree_id) = buffer_worktree_id
                && let Some((worktree, _)) = worktrees_with_ids
                    .iter()
                    .find(|(_, id)| *id == buffer_worktree_id)
            {
                for candidate in candidates.iter() {
                    if let Some(path) = Self::resolve_path_in_worktree(worktree, candidate, cx) {
                        return Some(path);
                    }
                }
            }
            for (worktree, id) in worktrees_with_ids {
                if Some(id) == buffer_worktree_id {
                    continue;
                }
                for candidate in candidates.iter() {
                    if let Some(path) = Self::resolve_path_in_worktree(&worktree, candidate, cx) {
                        return Some(path);
                    }
                }
            }
            None
        })
    }

    fn resolve_path_in_worktree(
        worktree: &Entity<Worktree>,
        path: &RelPath,
        cx: &mut AsyncApp,
    ) -> Option<ResolvedPath> {
        worktree
            .read_with(cx, |worktree, _| {
                worktree.entry_for_path(path).map(|entry| {
                    let project_path = ProjectPath {
                        worktree_id: worktree.id(),
                        path: entry.path.clone(),
                    };
                    ResolvedPath::ProjectPath {
                        project_path,
                        is_dir: entry.is_dir(),
                    }
                })
            })
            .ok()?
    }

    pub fn list_directory(
        &self,
        query: String,
        cx: &mut Context<Self>,
    ) -> Task<Result<Vec<DirectoryItem>>> {
        if self.is_local() {
            DirectoryLister::Local(cx.entity(), self.fs.clone()).list_directory(query, cx)
        } else if let Some(session) = self.remote_client.as_ref() {
            let request = proto::ListRemoteDirectory {
                dev_server_id: REMOTE_SERVER_PROJECT_ID,
                path: query,
                config: Some(proto::ListRemoteDirectoryConfig { is_dir: true }),
            };

            let response = session.read(cx).proto_client().request(request);
            cx.background_spawn(async move {
                let proto::ListRemoteDirectoryResponse {
                    entries,
                    entry_info,
                } = response.await?;
                Ok(entries
                    .into_iter()
                    .zip(entry_info)
                    .map(|(entry, info)| DirectoryItem {
                        path: PathBuf::from(entry),
                        is_dir: info.is_dir,
                    })
                    .collect())
            })
        } else {
            Task::ready(Err(anyhow!("cannot list directory in remote project")))
        }
    }

    pub fn create_worktree(
        &mut self,
        abs_path: impl AsRef<Path>,
        visible: bool,
        cx: &mut Context<Self>,
    ) -> Task<Result<Entity<Worktree>>> {
        self.worktree_store.update(cx, |worktree_store, cx| {
            worktree_store.create_worktree(abs_path, visible, cx)
        })
    }

    pub fn remove_worktree(&mut self, id_to_remove: WorktreeId, cx: &mut Context<Self>) {
        self.worktree_store.update(cx, |worktree_store, cx| {
            worktree_store.remove_worktree(id_to_remove, cx);
        });
    }

    fn add_worktree(&mut self, worktree: &Entity<Worktree>, cx: &mut Context<Self>) {
        self.worktree_store.update(cx, |worktree_store, cx| {
            worktree_store.add(worktree, cx);
        });
    }

    pub fn set_active_path(&mut self, entry: Option<ProjectPath>, cx: &mut Context<Self>) {
        let new_active_entry = entry.and_then(|project_path| {
            let worktree = self.worktree_for_id(project_path.worktree_id, cx)?;
            let entry = worktree.read(cx).entry_for_path(&project_path.path)?;
            Some(entry.id)
        });
        if new_active_entry != self.active_entry {
            self.active_entry = new_active_entry;
            self.lsp_store.update(cx, |lsp_store, _| {
                lsp_store.set_active_entry(new_active_entry);
            });
            cx.emit(Event::ActiveEntryChanged(new_active_entry));
        }
    }

    pub fn language_servers_running_disk_based_diagnostics<'a>(
        &'a self,
        cx: &'a App,
    ) -> impl Iterator<Item = LanguageServerId> + 'a {
        self.lsp_store
            .read(cx)
            .language_servers_running_disk_based_diagnostics()
    }

    pub fn diagnostic_summary(&self, include_ignored: bool, cx: &App) -> DiagnosticSummary {
        self.lsp_store
            .read(cx)
            .diagnostic_summary(include_ignored, cx)
    }

    /// Returns a summary of the diagnostics for the provided project path only.
    pub fn diagnostic_summary_for_path(&self, path: &ProjectPath, cx: &App) -> DiagnosticSummary {
        self.lsp_store
            .read(cx)
            .diagnostic_summary_for_path(path, cx)
    }

    pub fn diagnostic_summaries<'a>(
        &'a self,
        include_ignored: bool,
        cx: &'a App,
    ) -> impl Iterator<Item = (ProjectPath, LanguageServerId, DiagnosticSummary)> + 'a {
        self.lsp_store
            .read(cx)
            .diagnostic_summaries(include_ignored, cx)
    }

    pub fn active_entry(&self) -> Option<ProjectEntryId> {
        self.active_entry
    }

    pub fn entry_for_path<'a>(&'a self, path: &ProjectPath, cx: &'a App) -> Option<&'a Entry> {
        self.worktree_store.read(cx).entry_for_path(path, cx)
    }

    pub fn path_for_entry(&self, entry_id: ProjectEntryId, cx: &App) -> Option<ProjectPath> {
        let worktree = self.worktree_for_entry(entry_id, cx)?;
        let worktree = worktree.read(cx);
        let worktree_id = worktree.id();
        let path = worktree.entry_for_id(entry_id)?.path.clone();
        Some(ProjectPath { worktree_id, path })
    }

    pub fn absolute_path(&self, project_path: &ProjectPath, cx: &App) -> Option<PathBuf> {
        Some(
            self.worktree_for_id(project_path.worktree_id, cx)?
                .read(cx)
                .absolutize(&project_path.path),
        )
    }

    /// Attempts to find a `ProjectPath` corresponding to the given path. If the path
    /// is a *full path*, meaning it starts with the root name of a worktree, we'll locate
    /// it in that worktree. Otherwise, we'll attempt to find it as a relative path in
    /// the first visible worktree that has an entry for that relative path.
    ///
    /// We use this to resolve edit steps, when there's a chance an LLM may omit the workree
    /// root name from paths.
    ///
    /// # Arguments
    ///
    /// * `path` - An absolute path, or a full path that starts with a worktree root name, or a
    ///   relative path within a visible worktree.
    /// * `cx` - A reference to the `AppContext`.
    ///
    /// # Returns
    ///
    /// Returns `Some(ProjectPath)` if a matching worktree is found, otherwise `None`.
    pub fn find_project_path(&self, path: impl AsRef<Path>, cx: &App) -> Option<ProjectPath> {
        let path_style = self.path_style(cx);
        let path = path.as_ref();
        let worktree_store = self.worktree_store.read(cx);

        if is_absolute(&path.to_string_lossy(), path_style) {
            for worktree in worktree_store.visible_worktrees(cx) {
                let worktree_abs_path = worktree.read(cx).abs_path();

                if let Ok(relative_path) = path.strip_prefix(worktree_abs_path)
                    && let Ok(path) = RelPath::new(relative_path, path_style)
                {
                    return Some(ProjectPath {
                        worktree_id: worktree.read(cx).id(),
                        path: path.into_arc(),
                    });
                }
            }
        } else {
            for worktree in worktree_store.visible_worktrees(cx) {
                let worktree_root_name = worktree.read(cx).root_name();
                if let Ok(relative_path) = path.strip_prefix(worktree_root_name.as_std_path())
                    && let Ok(path) = RelPath::new(relative_path, path_style)
                {
                    return Some(ProjectPath {
                        worktree_id: worktree.read(cx).id(),
                        path: path.into_arc(),
                    });
                }
            }

            for worktree in worktree_store.visible_worktrees(cx) {
                let worktree = worktree.read(cx);
                if let Ok(path) = RelPath::new(path, path_style)
                    && let Some(entry) = worktree.entry_for_path(&path)
                {
                    return Some(ProjectPath {
                        worktree_id: worktree.id(),
                        path: entry.path.clone(),
                    });
                }
            }
        }

        None
    }

    /// If there's only one visible worktree, returns the given worktree-relative path with no prefix.
    ///
    /// Otherwise, returns the full path for the project path (obtained by prefixing the worktree-relative path with the name of the worktree).
    pub fn short_full_path_for_project_path(
        &self,
        project_path: &ProjectPath,
        cx: &App,
    ) -> Option<String> {
        let path_style = self.path_style(cx);
        if self.visible_worktrees(cx).take(2).count() < 2 {
            return Some(project_path.path.display(path_style).to_string());
        }
        self.worktree_for_id(project_path.worktree_id, cx)
            .map(|worktree| {
                let worktree_name = worktree.read(cx).root_name();
                worktree_name
                    .join(&project_path.path)
                    .display(path_style)
                    .to_string()
            })
    }

    pub fn project_path_for_absolute_path(&self, abs_path: &Path, cx: &App) -> Option<ProjectPath> {
        self.find_worktree(abs_path, cx)
            .map(|(worktree, relative_path)| ProjectPath {
                worktree_id: worktree.read(cx).id(),
                path: relative_path,
            })
    }

    pub fn get_workspace_root(&self, project_path: &ProjectPath, cx: &App) -> Option<PathBuf> {
        Some(
            self.worktree_for_id(project_path.worktree_id, cx)?
                .read(cx)
                .abs_path()
                .to_path_buf(),
        )
    }

    pub fn blame_buffer(
        &self,
        buffer: &Entity<Buffer>,
        version: Option<clock::Global>,
        cx: &mut App,
    ) -> Task<Result<Option<Blame>>> {
        self.git_store.update(cx, |git_store, cx| {
            git_store.blame_buffer(buffer, version, cx)
        })
    }

    pub fn get_permalink_to_line(
        &self,
        buffer: &Entity<Buffer>,
        selection: Range<u32>,
        cx: &mut App,
    ) -> Task<Result<url::Url>> {
        self.git_store.update(cx, |git_store, cx| {
            git_store.get_permalink_to_line(buffer, selection, cx)
        })
    }

    // RPC message handlers

    async fn handle_unshare_project(
        this: Entity<Self>,
        _: TypedEnvelope<proto::UnshareProject>,
        mut cx: AsyncApp,
    ) -> Result<()> {
        this.update(&mut cx, |this, cx| {
            if this.is_local() || this.is_via_remote_server() {
                this.unshare(cx)?;
            } else {
                this.disconnected_from_host(cx);
            }
            Ok(())
        })?
    }

    async fn handle_add_collaborator(
        this: Entity<Self>,
        mut envelope: TypedEnvelope<proto::AddProjectCollaborator>,
        mut cx: AsyncApp,
    ) -> Result<()> {
        let collaborator = envelope
            .payload
            .collaborator
            .take()
            .context("empty collaborator")?;

        let collaborator = Collaborator::from_proto(collaborator)?;
        this.update(&mut cx, |this, cx| {
            this.buffer_store.update(cx, |buffer_store, _| {
                buffer_store.forget_shared_buffers_for(&collaborator.peer_id);
            });
            this.breakpoint_store.read(cx).broadcast();
            cx.emit(Event::CollaboratorJoined(collaborator.peer_id));
            this.collaborators
                .insert(collaborator.peer_id, collaborator);
        })?;

        Ok(())
    }

    async fn handle_update_project_collaborator(
        this: Entity<Self>,
        envelope: TypedEnvelope<proto::UpdateProjectCollaborator>,
        mut cx: AsyncApp,
    ) -> Result<()> {
        let old_peer_id = envelope
            .payload
            .old_peer_id
            .context("missing old peer id")?;
        let new_peer_id = envelope
            .payload
            .new_peer_id
            .context("missing new peer id")?;
        this.update(&mut cx, |this, cx| {
            let collaborator = this
                .collaborators
                .remove(&old_peer_id)
                .context("received UpdateProjectCollaborator for unknown peer")?;
            let is_host = collaborator.is_host;
            this.collaborators.insert(new_peer_id, collaborator);

            log::info!("peer {} became {}", old_peer_id, new_peer_id,);
            this.buffer_store.update(cx, |buffer_store, _| {
                buffer_store.update_peer_id(&old_peer_id, new_peer_id)
            });

            if is_host {
                this.buffer_store
                    .update(cx, |buffer_store, _| buffer_store.discard_incomplete());
                this.enqueue_buffer_ordered_message(BufferOrderedMessage::Resync)
                    .unwrap();
                cx.emit(Event::HostReshared);
            }

            cx.emit(Event::CollaboratorUpdated {
                old_peer_id,
                new_peer_id,
            });
            Ok(())
        })?
    }

    async fn handle_remove_collaborator(
        this: Entity<Self>,
        envelope: TypedEnvelope<proto::RemoveProjectCollaborator>,
        mut cx: AsyncApp,
    ) -> Result<()> {
        this.update(&mut cx, |this, cx| {
            let peer_id = envelope.payload.peer_id.context("invalid peer id")?;
            let replica_id = this
                .collaborators
                .remove(&peer_id)
                .with_context(|| format!("unknown peer {peer_id:?}"))?
                .replica_id;
            this.buffer_store.update(cx, |buffer_store, cx| {
                buffer_store.forget_shared_buffers_for(&peer_id);
                for buffer in buffer_store.buffers() {
                    buffer.update(cx, |buffer, cx| buffer.remove_peer(replica_id, cx));
                }
            });
            this.git_store.update(cx, |git_store, _| {
                git_store.forget_shared_diffs_for(&peer_id);
            });

            cx.emit(Event::CollaboratorLeft(peer_id));
            Ok(())
        })?
    }

    async fn handle_update_project(
        this: Entity<Self>,
        envelope: TypedEnvelope<proto::UpdateProject>,
        mut cx: AsyncApp,
    ) -> Result<()> {
        this.update(&mut cx, |this, cx| {
            // Don't handle messages that were sent before the response to us joining the project
            if envelope.message_id > this.join_project_response_message_id {
                this.set_worktrees_from_proto(envelope.payload.worktrees, cx)?;
            }
            Ok(())
        })?
    }

    async fn handle_toast(
        this: Entity<Self>,
        envelope: TypedEnvelope<proto::Toast>,
        mut cx: AsyncApp,
    ) -> Result<()> {
        this.update(&mut cx, |_, cx| {
            cx.emit(Event::Toast {
                notification_id: envelope.payload.notification_id.into(),
                message: envelope.payload.message,
            });
            Ok(())
        })?
    }

    async fn handle_language_server_prompt_request(
        this: Entity<Self>,
        envelope: TypedEnvelope<proto::LanguageServerPromptRequest>,
        mut cx: AsyncApp,
    ) -> Result<proto::LanguageServerPromptResponse> {
        let (tx, rx) = smol::channel::bounded(1);
        let actions: Vec<_> = envelope
            .payload
            .actions
            .into_iter()
            .map(|action| MessageActionItem {
                title: action,
                properties: Default::default(),
            })
            .collect();
        this.update(&mut cx, |_, cx| {
            cx.emit(Event::LanguageServerPrompt(LanguageServerPromptRequest {
                level: proto_to_prompt(envelope.payload.level.context("Invalid prompt level")?),
                message: envelope.payload.message,
                actions: actions.clone(),
                lsp_name: envelope.payload.lsp_name,
                response_channel: tx,
            }));

            anyhow::Ok(())
        })??;

        // We drop `this` to avoid holding a reference in this future for too
        // long.
        // If we keep the reference, we might not drop the `Project` early
        // enough when closing a window and it will only get releases on the
        // next `flush_effects()` call.
        drop(this);

        let mut rx = pin!(rx);
        let answer = rx.next().await;

        Ok(LanguageServerPromptResponse {
            action_response: answer.and_then(|answer| {
                actions
                    .iter()
                    .position(|action| *action == answer)
                    .map(|index| index as u64)
            }),
        })
    }

    async fn handle_hide_toast(
        this: Entity<Self>,
        envelope: TypedEnvelope<proto::HideToast>,
        mut cx: AsyncApp,
    ) -> Result<()> {
        this.update(&mut cx, |_, cx| {
            cx.emit(Event::HideToast {
                notification_id: envelope.payload.notification_id.into(),
            });
            Ok(())
        })?
    }

    // Collab sends UpdateWorktree protos as messages
    async fn handle_update_worktree(
        this: Entity<Self>,
        envelope: TypedEnvelope<proto::UpdateWorktree>,
        mut cx: AsyncApp,
    ) -> Result<()> {
        this.update(&mut cx, |this, cx| {
            let worktree_id = WorktreeId::from_proto(envelope.payload.worktree_id);
            if let Some(worktree) = this.worktree_for_id(worktree_id, cx) {
                worktree.update(cx, |worktree, _| {
                    let worktree = worktree.as_remote_mut().unwrap();
                    worktree.update_from_remote(envelope.payload);
                });
            }
            Ok(())
        })?
    }

    async fn handle_update_buffer_from_remote_server(
        this: Entity<Self>,
        envelope: TypedEnvelope<proto::UpdateBuffer>,
        cx: AsyncApp,
    ) -> Result<proto::Ack> {
        let buffer_store = this.read_with(&cx, |this, cx| {
            if let Some(remote_id) = this.remote_id() {
                let mut payload = envelope.payload.clone();
                payload.project_id = remote_id;
                cx.background_spawn(this.collab_client.request(payload))
                    .detach_and_log_err(cx);
            }
            this.buffer_store.clone()
        })?;
        BufferStore::handle_update_buffer(buffer_store, envelope, cx).await
    }

    async fn handle_update_buffer(
        this: Entity<Self>,
        envelope: TypedEnvelope<proto::UpdateBuffer>,
        cx: AsyncApp,
    ) -> Result<proto::Ack> {
        let buffer_store = this.read_with(&cx, |this, cx| {
            if let Some(ssh) = &this.remote_client {
                let mut payload = envelope.payload.clone();
                payload.project_id = REMOTE_SERVER_PROJECT_ID;
                cx.background_spawn(ssh.read(cx).proto_client().request(payload))
                    .detach_and_log_err(cx);
            }
            this.buffer_store.clone()
        })?;
        BufferStore::handle_update_buffer(buffer_store, envelope, cx).await
    }

    fn retain_remotely_created_models(
        &mut self,
        cx: &mut Context<Self>,
    ) -> RemotelyCreatedModelGuard {
        {
            let mut remotely_create_models = self.remotely_created_models.lock();
            if remotely_create_models.retain_count == 0 {
                remotely_create_models.buffers = self.buffer_store.read(cx).buffers().collect();
                remotely_create_models.worktrees =
                    self.worktree_store.read(cx).worktrees().collect();
            }
            remotely_create_models.retain_count += 1;
        }
        RemotelyCreatedModelGuard {
            remote_models: Arc::downgrade(&self.remotely_created_models),
        }
    }

    async fn handle_create_buffer_for_peer(
        this: Entity<Self>,
        envelope: TypedEnvelope<proto::CreateBufferForPeer>,
        mut cx: AsyncApp,
    ) -> Result<()> {
        this.update(&mut cx, |this, cx| {
            this.buffer_store.update(cx, |buffer_store, cx| {
                buffer_store.handle_create_buffer_for_peer(
                    envelope,
                    this.replica_id(),
                    this.capability(),
                    cx,
                )
            })
        })?
    }

    async fn handle_toggle_lsp_logs(
        project: Entity<Self>,
        envelope: TypedEnvelope<proto::ToggleLspLogs>,
        mut cx: AsyncApp,
    ) -> Result<()> {
        let toggled_log_kind =
            match proto::toggle_lsp_logs::LogType::from_i32(envelope.payload.log_type)
                .context("invalid log type")?
            {
                proto::toggle_lsp_logs::LogType::Log => LogKind::Logs,
                proto::toggle_lsp_logs::LogType::Trace => LogKind::Trace,
                proto::toggle_lsp_logs::LogType::Rpc => LogKind::Rpc,
            };
        project.update(&mut cx, |_, cx| {
            cx.emit(Event::ToggleLspLogs {
                server_id: LanguageServerId::from_proto(envelope.payload.server_id),
                enabled: envelope.payload.enabled,
                toggled_log_kind,
            })
        })?;
        Ok(())
    }

    async fn handle_synchronize_buffers(
        this: Entity<Self>,
        envelope: TypedEnvelope<proto::SynchronizeBuffers>,
        mut cx: AsyncApp,
    ) -> Result<proto::SynchronizeBuffersResponse> {
        let response = this.update(&mut cx, |this, cx| {
            let client = this.collab_client.clone();
            this.buffer_store.update(cx, |this, cx| {
                this.handle_synchronize_buffers(envelope, cx, client)
            })
        })??;

        Ok(response)
    }

    async fn handle_search_candidate_buffers(
        this: Entity<Self>,
        envelope: TypedEnvelope<proto::FindSearchCandidates>,
        mut cx: AsyncApp,
    ) -> Result<proto::FindSearchCandidatesResponse> {
        let peer_id = envelope.original_sender_id()?;
        let message = envelope.payload;
        let path_style = this.read_with(&cx, |this, cx| this.path_style(cx))?;
        let query =
            SearchQuery::from_proto(message.query.context("missing query field")?, path_style)?;
        let results = this.update(&mut cx, |this, cx| {
            this.find_search_candidate_buffers(&query, message.limit as _, cx)
        })?;

        let mut response = proto::FindSearchCandidatesResponse {
            buffer_ids: Vec::new(),
        };

        while let Ok(buffer) = results.recv().await {
            this.update(&mut cx, |this, cx| {
                let buffer_id = this.create_buffer_for_peer(&buffer, peer_id, cx);
                response.buffer_ids.push(buffer_id.to_proto());
            })?;
        }

        Ok(response)
    }

    async fn handle_open_buffer_by_id(
        this: Entity<Self>,
        envelope: TypedEnvelope<proto::OpenBufferById>,
        mut cx: AsyncApp,
    ) -> Result<proto::OpenBufferResponse> {
        let peer_id = envelope.original_sender_id()?;
        let buffer_id = BufferId::new(envelope.payload.id)?;
        let buffer = this
            .update(&mut cx, |this, cx| this.open_buffer_by_id(buffer_id, cx))?
            .await?;
        Project::respond_to_open_buffer_request(this, buffer, peer_id, &mut cx)
    }

    async fn handle_open_buffer_by_path(
        this: Entity<Self>,
        envelope: TypedEnvelope<proto::OpenBufferByPath>,
        mut cx: AsyncApp,
    ) -> Result<proto::OpenBufferResponse> {
        let peer_id = envelope.original_sender_id()?;
        let worktree_id = WorktreeId::from_proto(envelope.payload.worktree_id);
        let path = RelPath::from_proto(&envelope.payload.path)?;
        let open_buffer = this
            .update(&mut cx, |this, cx| {
                this.open_buffer(ProjectPath { worktree_id, path }, cx)
            })?
            .await?;
        Project::respond_to_open_buffer_request(this, open_buffer, peer_id, &mut cx)
    }

    async fn handle_open_new_buffer(
        this: Entity<Self>,
        envelope: TypedEnvelope<proto::OpenNewBuffer>,
        mut cx: AsyncApp,
    ) -> Result<proto::OpenBufferResponse> {
        let buffer = this
            .update(&mut cx, |this, cx| this.create_buffer(true, cx))?
            .await?;
        let peer_id = envelope.original_sender_id()?;

        Project::respond_to_open_buffer_request(this, buffer, peer_id, &mut cx)
    }

    fn respond_to_open_buffer_request(
        this: Entity<Self>,
        buffer: Entity<Buffer>,
        peer_id: proto::PeerId,
        cx: &mut AsyncApp,
    ) -> Result<proto::OpenBufferResponse> {
        this.update(cx, |this, cx| {
            let is_private = buffer
                .read(cx)
                .file()
                .map(|f| f.is_private())
                .unwrap_or_default();
            anyhow::ensure!(!is_private, ErrorCode::UnsharedItem);
            Ok(proto::OpenBufferResponse {
                buffer_id: this.create_buffer_for_peer(&buffer, peer_id, cx).into(),
            })
        })?
    }

    fn create_buffer_for_peer(
        &mut self,
        buffer: &Entity<Buffer>,
        peer_id: proto::PeerId,
        cx: &mut App,
    ) -> BufferId {
        self.buffer_store
            .update(cx, |buffer_store, cx| {
                buffer_store.create_buffer_for_peer(buffer, peer_id, cx)
            })
            .detach_and_log_err(cx);
        buffer.read(cx).remote_id()
    }

    fn synchronize_remote_buffers(&mut self, cx: &mut Context<Self>) -> Task<Result<()>> {
        let project_id = match self.client_state {
            ProjectClientState::Remote {
                sharing_has_stopped,
                remote_id,
                ..
            } => {
                if sharing_has_stopped {
                    return Task::ready(Err(anyhow!(
                        "can't synchronize remote buffers on a readonly project"
                    )));
                } else {
                    remote_id
                }
            }
            ProjectClientState::Shared { .. } | ProjectClientState::Local => {
                return Task::ready(Err(anyhow!(
                    "can't synchronize remote buffers on a local project"
                )));
            }
        };

        let client = self.collab_client.clone();
        cx.spawn(async move |this, cx| {
            let (buffers, incomplete_buffer_ids) = this.update(cx, |this, cx| {
                this.buffer_store.read(cx).buffer_version_info(cx)
            })?;
            let response = client
                .request(proto::SynchronizeBuffers {
                    project_id,
                    buffers,
                })
                .await?;

            let send_updates_for_buffers = this.update(cx, |this, cx| {
                response
                    .buffers
                    .into_iter()
                    .map(|buffer| {
                        let client = client.clone();
                        let buffer_id = match BufferId::new(buffer.id) {
                            Ok(id) => id,
                            Err(e) => {
                                return Task::ready(Err(e));
                            }
                        };
                        let remote_version = language::proto::deserialize_version(&buffer.version);
                        if let Some(buffer) = this.buffer_for_id(buffer_id, cx) {
                            let operations =
                                buffer.read(cx).serialize_ops(Some(remote_version), cx);
                            cx.background_spawn(async move {
                                let operations = operations.await;
                                for chunk in split_operations(operations) {
                                    client
                                        .request(proto::UpdateBuffer {
                                            project_id,
                                            buffer_id: buffer_id.into(),
                                            operations: chunk,
                                        })
                                        .await?;
                                }
                                anyhow::Ok(())
                            })
                        } else {
                            Task::ready(Ok(()))
                        }
                    })
                    .collect::<Vec<_>>()
            })?;

            // Any incomplete buffers have open requests waiting. Request that the host sends
            // creates these buffers for us again to unblock any waiting futures.
            for id in incomplete_buffer_ids {
                cx.background_spawn(client.request(proto::OpenBufferById {
                    project_id,
                    id: id.into(),
                }))
                .detach();
            }

            futures::future::join_all(send_updates_for_buffers)
                .await
                .into_iter()
                .collect()
        })
    }

    pub fn worktree_metadata_protos(&self, cx: &App) -> Vec<proto::WorktreeMetadata> {
        self.worktree_store.read(cx).worktree_metadata_protos(cx)
    }

    /// Iterator of all open buffers that have unsaved changes
    pub fn dirty_buffers<'a>(&'a self, cx: &'a App) -> impl Iterator<Item = ProjectPath> + 'a {
        self.buffer_store.read(cx).buffers().filter_map(|buf| {
            let buf = buf.read(cx);
            if buf.is_dirty() {
                buf.project_path(cx)
            } else {
                None
            }
        })
    }

    fn set_worktrees_from_proto(
        &mut self,
        worktrees: Vec<proto::WorktreeMetadata>,
        cx: &mut Context<Project>,
    ) -> Result<()> {
        self.worktree_store.update(cx, |worktree_store, cx| {
            worktree_store.set_worktrees_from_proto(worktrees, self.replica_id(), cx)
        })
    }

    fn set_collaborators_from_proto(
        &mut self,
        messages: Vec<proto::Collaborator>,
        cx: &mut Context<Self>,
    ) -> Result<()> {
        let mut collaborators = HashMap::default();
        for message in messages {
            let collaborator = Collaborator::from_proto(message)?;
            collaborators.insert(collaborator.peer_id, collaborator);
        }
        for old_peer_id in self.collaborators.keys() {
            if !collaborators.contains_key(old_peer_id) {
                cx.emit(Event::CollaboratorLeft(*old_peer_id));
            }
        }
        self.collaborators = collaborators;
        Ok(())
    }

    pub fn supplementary_language_servers<'a>(
        &'a self,
        cx: &'a App,
    ) -> impl 'a + Iterator<Item = (LanguageServerId, LanguageServerName)> {
        self.lsp_store.read(cx).supplementary_language_servers()
    }

    pub fn any_language_server_supports_inlay_hints(&self, buffer: &Buffer, cx: &mut App) -> bool {
        let Some(language) = buffer.language().cloned() else {
            return false;
        };
        self.lsp_store.update(cx, |lsp_store, _| {
            let relevant_language_servers = lsp_store
                .languages
                .lsp_adapters(&language.name())
                .into_iter()
                .map(|lsp_adapter| lsp_adapter.name())
                .collect::<HashSet<_>>();
            lsp_store
                .language_server_statuses()
                .filter_map(|(server_id, server_status)| {
                    relevant_language_servers
                        .contains(&server_status.name)
                        .then_some(server_id)
                })
                .filter_map(|server_id| lsp_store.lsp_server_capabilities.get(&server_id))
                .any(InlayHints::check_capabilities)
        })
    }

    pub fn language_server_id_for_name(
        &self,
        buffer: &Buffer,
        name: &LanguageServerName,
        cx: &App,
    ) -> Option<LanguageServerId> {
        let language = buffer.language()?;
        let relevant_language_servers = self
            .languages
            .lsp_adapters(&language.name())
            .into_iter()
            .map(|lsp_adapter| lsp_adapter.name())
            .collect::<HashSet<_>>();
        if !relevant_language_servers.contains(name) {
            return None;
        }
        self.language_server_statuses(cx)
            .filter(|(_, server_status)| relevant_language_servers.contains(&server_status.name))
            .find_map(|(server_id, server_status)| {
                if &server_status.name == name {
                    Some(server_id)
                } else {
                    None
                }
            })
    }

    #[cfg(any(test, feature = "test-support"))]
    pub fn has_language_servers_for(&self, buffer: &Buffer, cx: &mut App) -> bool {
        self.lsp_store.update(cx, |this, cx| {
            this.language_servers_for_local_buffer(buffer, cx)
                .next()
                .is_some()
        })
    }

    pub fn git_init(
        &self,
        path: Arc<Path>,
        fallback_branch_name: String,
        cx: &App,
    ) -> Task<Result<()>> {
        self.git_store
            .read(cx)
            .git_init(path, fallback_branch_name, cx)
    }

    pub fn buffer_store(&self) -> &Entity<BufferStore> {
        &self.buffer_store
    }

    pub fn git_store(&self) -> &Entity<GitStore> {
        &self.git_store
    }

    pub fn agent_server_store(&self) -> &Entity<AgentServerStore> {
        &self.agent_server_store
    }

    #[cfg(test)]
    fn git_scans_complete(&self, cx: &Context<Self>) -> Task<()> {
        cx.spawn(async move |this, cx| {
            let scans_complete = this
                .read_with(cx, |this, cx| {
                    this.worktrees(cx)
                        .filter_map(|worktree| Some(worktree.read(cx).as_local()?.scan_complete()))
                        .collect::<Vec<_>>()
                })
                .unwrap();
            join_all(scans_complete).await;
            let barriers = this
                .update(cx, |this, cx| {
                    let repos = this.repositories(cx).values().cloned().collect::<Vec<_>>();
                    repos
                        .into_iter()
                        .map(|repo| repo.update(cx, |repo, _| repo.barrier()))
                        .collect::<Vec<_>>()
                })
                .unwrap();
            join_all(barriers).await;
        })
    }

    pub fn active_repository(&self, cx: &App) -> Option<Entity<Repository>> {
        self.git_store.read(cx).active_repository()
    }

    pub fn repositories<'a>(&self, cx: &'a App) -> &'a HashMap<RepositoryId, Entity<Repository>> {
        self.git_store.read(cx).repositories()
    }

    pub fn status_for_buffer_id(&self, buffer_id: BufferId, cx: &App) -> Option<FileStatus> {
        self.git_store.read(cx).status_for_buffer_id(buffer_id, cx)
    }

    pub fn set_agent_location(
        &mut self,
        new_location: Option<AgentLocation>,
        cx: &mut Context<Self>,
    ) {
        if let Some(old_location) = self.agent_location.as_ref() {
            old_location
                .buffer
                .update(cx, |buffer, cx| buffer.remove_agent_selections(cx))
                .ok();
        }

        if let Some(location) = new_location.as_ref() {
            location
                .buffer
                .update(cx, |buffer, cx| {
                    buffer.set_agent_selections(
                        Arc::from([language::Selection {
                            id: 0,
                            start: location.position,
                            end: location.position,
                            reversed: false,
                            goal: language::SelectionGoal::None,
                        }]),
                        false,
                        CursorShape::Hollow,
                        cx,
                    )
                })
                .ok();
        }

        self.agent_location = new_location;
        cx.emit(Event::AgentLocationChanged);
    }

    pub fn agent_location(&self) -> Option<AgentLocation> {
        self.agent_location.clone()
    }

    pub fn path_style(&self, cx: &App) -> PathStyle {
        self.worktree_store.read(cx).path_style()
    }

    pub fn contains_local_settings_file(
        &self,
        worktree_id: WorktreeId,
        rel_path: &RelPath,
        cx: &App,
    ) -> bool {
        self.worktree_for_id(worktree_id, cx)
            .map_or(false, |worktree| {
                worktree.read(cx).entry_for_path(rel_path).is_some()
            })
    }

    pub fn update_local_settings_file(
        &self,
        worktree_id: WorktreeId,
        rel_path: Arc<RelPath>,
        cx: &mut App,
        update: impl 'static + Send + FnOnce(&mut settings::SettingsContent, &App),
    ) {
        let Some(worktree) = self.worktree_for_id(worktree_id, cx) else {
            // todo(settings_ui) error?
            return;
        };
        cx.spawn(async move |cx| {
            let file = worktree
                .update(cx, |worktree, cx| worktree.load_file(&rel_path, cx))?
                .await
                .context("Failed to load settings file")?;

            let new_text = cx.read_global::<SettingsStore, _>(|store, cx| {
                store.new_text_for_update(file.text, move |settings| update(settings, cx))
            })?;
            worktree
                .update(cx, |worktree, cx| {
                    let line_ending = text::LineEnding::detect(&new_text);
                    worktree.write_file(rel_path.clone(), new_text.into(), line_ending, cx)
                })?
                .await
                .context("Failed to write settings file")?;

            anyhow::Ok(())
        })
        .detach_and_log_err(cx);
    }
}

pub struct PathMatchCandidateSet {
    pub snapshot: Snapshot,
    pub include_ignored: bool,
    pub include_root_name: bool,
    pub candidates: Candidates,
}

pub enum Candidates {
    /// Only consider directories.
    Directories,
    /// Only consider files.
    Files,
    /// Consider directories and files.
    Entries,
}

impl<'a> fuzzy::PathMatchCandidateSet<'a> for PathMatchCandidateSet {
    type Candidates = PathMatchCandidateSetIter<'a>;

    fn id(&self) -> usize {
        self.snapshot.id().to_usize()
    }

    fn len(&self) -> usize {
        match self.candidates {
            Candidates::Files => {
                if self.include_ignored {
                    self.snapshot.file_count()
                } else {
                    self.snapshot.visible_file_count()
                }
            }

            Candidates::Directories => {
                if self.include_ignored {
                    self.snapshot.dir_count()
                } else {
                    self.snapshot.visible_dir_count()
                }
            }

            Candidates::Entries => {
                if self.include_ignored {
                    self.snapshot.entry_count()
                } else {
                    self.snapshot.visible_entry_count()
                }
            }
        }
    }

    fn prefix(&self) -> Arc<RelPath> {
        if self.snapshot.root_entry().is_some_and(|e| e.is_file()) || self.include_root_name {
            self.snapshot.root_name().into()
        } else {
            RelPath::empty().into()
        }
    }

    fn root_is_file(&self) -> bool {
        self.snapshot.root_entry().is_some_and(|f| f.is_file())
    }

    fn path_style(&self) -> PathStyle {
        self.snapshot.path_style()
    }

    fn candidates(&'a self, start: usize) -> Self::Candidates {
        PathMatchCandidateSetIter {
            traversal: match self.candidates {
                Candidates::Directories => self.snapshot.directories(self.include_ignored, start),
                Candidates::Files => self.snapshot.files(self.include_ignored, start),
                Candidates::Entries => self.snapshot.entries(self.include_ignored, start),
            },
        }
    }
}

pub struct PathMatchCandidateSetIter<'a> {
    traversal: Traversal<'a>,
}

impl<'a> Iterator for PathMatchCandidateSetIter<'a> {
    type Item = fuzzy::PathMatchCandidate<'a>;

    fn next(&mut self) -> Option<Self::Item> {
        self.traversal
            .next()
            .map(|entry| fuzzy::PathMatchCandidate {
                is_dir: entry.kind.is_dir(),
                path: &entry.path,
                char_bag: entry.char_bag,
            })
    }
}

impl EventEmitter<Event> for Project {}

impl<'a> From<&'a ProjectPath> for SettingsLocation<'a> {
    fn from(val: &'a ProjectPath) -> Self {
        SettingsLocation {
            worktree_id: val.worktree_id,
            path: val.path.as_ref(),
        }
    }
}

impl<P: Into<Arc<RelPath>>> From<(WorktreeId, P)> for ProjectPath {
    fn from((worktree_id, path): (WorktreeId, P)) -> Self {
        Self {
            worktree_id,
            path: path.into(),
        }
    }
}

/// ResolvedPath is a path that has been resolved to either a ProjectPath
/// or an AbsPath and that *exists*.
#[derive(Debug, Clone)]
pub enum ResolvedPath {
    ProjectPath {
        project_path: ProjectPath,
        is_dir: bool,
    },
    AbsPath {
        path: String,
        is_dir: bool,
    },
}

impl ResolvedPath {
    pub fn abs_path(&self) -> Option<&str> {
        match self {
            Self::AbsPath { path, .. } => Some(path),
            _ => None,
        }
    }

    pub fn into_abs_path(self) -> Option<String> {
        match self {
            Self::AbsPath { path, .. } => Some(path),
            _ => None,
        }
    }

    pub fn project_path(&self) -> Option<&ProjectPath> {
        match self {
            Self::ProjectPath { project_path, .. } => Some(project_path),
            _ => None,
        }
    }

    pub fn is_file(&self) -> bool {
        !self.is_dir()
    }

    pub fn is_dir(&self) -> bool {
        match self {
            Self::ProjectPath { is_dir, .. } => *is_dir,
            Self::AbsPath { is_dir, .. } => *is_dir,
        }
    }
}

impl ProjectItem for Buffer {
    fn try_open(
        project: &Entity<Project>,
        path: &ProjectPath,
        cx: &mut App,
    ) -> Option<Task<Result<Entity<Self>>>> {
        Some(project.update(cx, |project, cx| project.open_buffer(path.clone(), cx)))
    }

    fn entry_id(&self, _cx: &App) -> Option<ProjectEntryId> {
        File::from_dyn(self.file()).and_then(|file| file.project_entry_id())
    }

    fn project_path(&self, cx: &App) -> Option<ProjectPath> {
        self.file().map(|file| ProjectPath {
            worktree_id: file.worktree_id(cx),
            path: file.path().clone(),
        })
    }

    fn is_dirty(&self) -> bool {
        self.is_dirty()
    }
}

impl Completion {
    pub fn kind(&self) -> Option<CompletionItemKind> {
        self.source
            // `lsp::CompletionListItemDefaults` has no `kind` field
            .lsp_completion(false)
            .and_then(|lsp_completion| lsp_completion.kind)
    }

    pub fn label(&self) -> Option<String> {
        self.source
            .lsp_completion(false)
            .map(|lsp_completion| lsp_completion.label.clone())
    }

    /// A key that can be used to sort completions when displaying
    /// them to the user.
    pub fn sort_key(&self) -> (usize, &str) {
        const DEFAULT_KIND_KEY: usize = 4;
        let kind_key = self
            .kind()
            .and_then(|lsp_completion_kind| match lsp_completion_kind {
                lsp::CompletionItemKind::KEYWORD => Some(0),
                lsp::CompletionItemKind::VARIABLE => Some(1),
                lsp::CompletionItemKind::CONSTANT => Some(2),
                lsp::CompletionItemKind::PROPERTY => Some(3),
                _ => None,
            })
            .unwrap_or(DEFAULT_KIND_KEY);
        (kind_key, self.label.filter_text())
    }

    /// Whether this completion is a snippet.
    pub fn is_snippet(&self) -> bool {
        self.source
            // `lsp::CompletionListItemDefaults` has `insert_text_format` field
            .lsp_completion(true)
            .is_some_and(|lsp_completion| {
                lsp_completion.insert_text_format == Some(lsp::InsertTextFormat::SNIPPET)
            })
    }

    /// Returns the corresponding color for this completion.
    ///
    /// Will return `None` if this completion's kind is not [`CompletionItemKind::COLOR`].
    pub fn color(&self) -> Option<Hsla> {
        // `lsp::CompletionListItemDefaults` has no `kind` field
        let lsp_completion = self.source.lsp_completion(false)?;
        if lsp_completion.kind? == CompletionItemKind::COLOR {
            return color_extractor::extract_color(&lsp_completion);
        }
        None
    }
}

fn proto_to_prompt(level: proto::language_server_prompt_request::Level) -> gpui::PromptLevel {
    match level {
        proto::language_server_prompt_request::Level::Info(_) => gpui::PromptLevel::Info,
        proto::language_server_prompt_request::Level::Warning(_) => gpui::PromptLevel::Warning,
        proto::language_server_prompt_request::Level::Critical(_) => gpui::PromptLevel::Critical,
    }
}

fn provide_inline_values(
    captures: impl Iterator<Item = (Range<usize>, language::DebuggerTextObject)>,
    snapshot: &language::BufferSnapshot,
    max_row: usize,
) -> Vec<InlineValueLocation> {
    let mut variables = Vec::new();
    let mut variable_position = HashSet::default();
    let mut scopes = Vec::new();

    let active_debug_line_offset = snapshot.point_to_offset(Point::new(max_row as u32, 0));

    for (capture_range, capture_kind) in captures {
        match capture_kind {
            language::DebuggerTextObject::Variable => {
                let variable_name = snapshot
                    .text_for_range(capture_range.clone())
                    .collect::<String>();
                let point = snapshot.offset_to_point(capture_range.end);

                while scopes
                    .last()
                    .is_some_and(|scope: &Range<_>| !scope.contains(&capture_range.start))
                {
                    scopes.pop();
                }

                if point.row as usize > max_row {
                    break;
                }

                let scope = if scopes
                    .last()
                    .is_none_or(|scope| !scope.contains(&active_debug_line_offset))
                {
                    VariableScope::Global
                } else {
                    VariableScope::Local
                };

                if variable_position.insert(capture_range.end) {
                    variables.push(InlineValueLocation {
                        variable_name,
                        scope,
                        lookup: VariableLookupKind::Variable,
                        row: point.row as usize,
                        column: point.column as usize,
                    });
                }
            }
            language::DebuggerTextObject::Scope => {
                while scopes.last().map_or_else(
                    || false,
                    |scope: &Range<usize>| {
                        !(scope.contains(&capture_range.start)
                            && scope.contains(&capture_range.end))
                    },
                ) {
                    scopes.pop();
                }
                scopes.push(capture_range);
            }
        }
    }

    variables
}

#[cfg(test)]
mod disable_ai_settings_tests {
    use super::*;
    use gpui::TestAppContext;
    use settings::Settings;

    #[gpui::test]
    async fn test_disable_ai_settings_security(cx: &mut TestAppContext) {
        cx.update(|cx| {
            settings::init(cx);
            Project::init_settings(cx);

            // Test 1: Default is false (AI enabled)
            assert!(
                !DisableAiSettings::get_global(cx).disable_ai,
                "Default should allow AI"
            );
        });

        let disable_true = serde_json::json!({
            "disable_ai": true
        })
        .to_string();
        let disable_false = serde_json::json!({
            "disable_ai": false
        })
        .to_string();

        cx.update_global::<SettingsStore, _>(|store, cx| {
            store.set_user_settings(&disable_false, cx).unwrap();
            store.set_global_settings(&disable_true, cx).unwrap();
        });
        cx.update(|cx| {
            assert!(
                DisableAiSettings::get_global(cx).disable_ai,
                "Local false cannot override global true"
            );
        });

        cx.update_global::<SettingsStore, _>(|store, cx| {
            store.set_global_settings(&disable_false, cx).unwrap();
            store.set_user_settings(&disable_true, cx).unwrap();
        });

        cx.update(|cx| {
            assert!(
                DisableAiSettings::get_global(cx).disable_ai,
                "Local false cannot override global true"
            );
        });
    }
}<|MERGE_RESOLUTION|>--- conflicted
+++ resolved
@@ -1949,15 +1949,8 @@
         })
     }
 
-<<<<<<< HEAD
+    #[inline]
     pub fn peek_environment_error<'a>(&'a self, cx: &'a App) -> Option<&'a String> {
-=======
-    #[inline]
-    pub fn peek_environment_error<'a>(
-        &'a self,
-        cx: &'a App,
-    ) -> Option<&'a EnvironmentErrorMessage> {
->>>>>>> bf63ff2b
         self.environment.read(cx).peek_environment_error()
     }
 
