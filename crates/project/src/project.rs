pub mod buffer_store;
mod color_extractor;
pub mod connection_manager;
pub mod debounced_delay;
pub mod debugger;
pub mod git;
pub mod image_store;
pub mod lsp_command;
pub mod lsp_store;
pub mod prettier_store;
pub mod project_settings;
mod project_tree;
pub mod search;
mod task_inventory;
pub mod task_store;
pub mod terminals;
pub mod toolchain_store;
pub mod worktree_store;

#[cfg(test)]
mod project_tests;

mod direnv;
mod environment;
use buffer_diff::BufferDiff;
pub use environment::{EnvironmentErrorMessage, ProjectEnvironmentEvent};
use git::Repository;
pub mod search_history;
mod yarn;

use crate::git::GitStore;

use anyhow::{anyhow, Context as _, Result};
use buffer_store::{BufferStore, BufferStoreEvent};
use client::{
    proto, Client, Collaborator, PendingEntitySubscription, ProjectId, TypedEnvelope, UserStore,
};
use clock::ReplicaId;

use dap::{
    client::{DebugAdapterClient, SessionId},
    messages::Message,
    DebugAdapterConfig,
};

use collections::{BTreeSet, HashMap, HashSet};
use debounced_delay::DebouncedDelay;
use debugger::{
    breakpoint_store::BreakpointStore,
    dap_store::{DapStore, DapStoreEvent},
    session::Session,
};
pub use environment::ProjectEnvironment;
use futures::{
    channel::mpsc::{self, UnboundedReceiver},
    future::try_join_all,
    StreamExt,
};
pub use image_store::{ImageItem, ImageStore};
use image_store::{ImageItemEvent, ImageStoreEvent};

use ::git::{blame::Blame, repository::GitRepository, status::FileStatus};
use gpui::{
    AnyEntity, App, AppContext, AsyncApp, BorrowAppContext, Context, Entity, EventEmitter, Hsla,
    SharedString, Task, WeakEntity, Window,
};
use itertools::Itertools;
use language::{
    language_settings::InlayHintKind, proto::split_operations, Buffer, BufferEvent, Capability,
    CodeLabel, File as _, Language, LanguageName, LanguageRegistry, PointUtf16, ToOffset,
    ToPointUtf16, Toolchain, ToolchainList, Transaction, Unclipped,
};
use lsp::{
    CodeActionKind, CompletionContext, CompletionItemKind, DocumentHighlightKind, LanguageServerId,
    LanguageServerName, MessageActionItem,
};
use lsp_command::*;
use lsp_store::{CompletionDocumentation, LspFormatTarget, OpenLspBufferHandle};
use node_runtime::NodeRuntime;
use parking_lot::Mutex;
pub use prettier_store::PrettierStore;
use project_settings::{ProjectSettings, SettingsObserver, SettingsObserverEvent};
use remote::{SshConnectionOptions, SshRemoteClient};
use rpc::{
    proto::{FromProto, LanguageServerPromptResponse, ToProto, SSH_PROJECT_ID},
    AnyProtoClient, ErrorCode,
};
use search::{SearchInputKind, SearchQuery, SearchResult};
use search_history::SearchHistory;
use settings::{InvalidSettingsError, Settings, SettingsLocation, SettingsStore};
use smol::channel::Receiver;
use snippet::Snippet;
use snippet_provider::SnippetProvider;
use std::{
    borrow::Cow,
    ops::Range,
    path::{Component, Path, PathBuf},
    pin::pin,
    str,
    sync::Arc,
    time::Duration,
};

use task_store::TaskStore;
use terminals::Terminals;
use text::{Anchor, BufferId};
use toolchain_store::EmptyToolchainStore;
use util::{
    maybe,
    paths::{compare_paths, SanitizedPath},
    ResultExt as _,
};
use worktree::{CreatedEntry, Snapshot, Traversal};
use worktree_store::{WorktreeStore, WorktreeStoreEvent};

pub use fs::*;
pub use language::Location;
#[cfg(any(test, feature = "test-support"))]
pub use prettier::FORMAT_SUFFIX as TEST_PRETTIER_FORMAT_SUFFIX;
pub use task_inventory::{
    BasicContextProvider, ContextProviderWithTasks, Inventory, TaskContexts, TaskSourceKind,
};
pub use worktree::{
    Entry, EntryKind, File, LocalWorktree, PathChange, ProjectEntryId, UpdatedEntriesSet,
    UpdatedGitRepositoriesSet, Worktree, WorktreeId, WorktreeSettings, FS_WATCH_LATENCY,
};

pub use buffer_store::ProjectTransaction;
pub use lsp_store::{
    DiagnosticSummary, LanguageServerLogType, LanguageServerProgress, LanguageServerPromptRequest,
    LanguageServerStatus, LanguageServerToQuery, LspStore, LspStoreEvent,
    SERVER_PROGRESS_THROTTLE_TIMEOUT,
};
pub use toolchain_store::ToolchainStore;
const MAX_PROJECT_SEARCH_HISTORY_SIZE: usize = 500;
const MAX_SEARCH_RESULT_FILES: usize = 5_000;
const MAX_SEARCH_RESULT_RANGES: usize = 10_000;

pub trait ProjectItem {
    fn try_open(
        project: &Entity<Project>,
        path: &ProjectPath,
        cx: &mut App,
    ) -> Option<Task<Result<Entity<Self>>>>
    where
        Self: Sized;
    fn entry_id(&self, cx: &App) -> Option<ProjectEntryId>;
    fn project_path(&self, cx: &App) -> Option<ProjectPath>;
    fn is_dirty(&self) -> bool;
}

#[derive(Clone)]
pub enum OpenedBufferEvent {
    Disconnected,
    Ok(BufferId),
    Err(BufferId, Arc<anyhow::Error>),
}

/// Semantics-aware entity that is relevant to one or more [`Worktree`] with the files.
/// `Project` is responsible for tasks, LSP and collab queries, synchronizing worktree states accordingly.
/// Maps [`Worktree`] entries with its own logic using [`ProjectEntryId`] and [`ProjectPath`] structs.
///
/// Can be either local (for the project opened on the same host) or remote.(for collab projects, browsed by multiple remote users).
pub struct Project {
    active_entry: Option<ProjectEntryId>,
    buffer_ordered_messages_tx: mpsc::UnboundedSender<BufferOrderedMessage>,
    languages: Arc<LanguageRegistry>,
    dap_store: Entity<DapStore>,
    breakpoint_store: Entity<BreakpointStore>,
    client: Arc<client::Client>,
    join_project_response_message_id: u32,
    task_store: Entity<TaskStore>,
    user_store: Entity<UserStore>,
    fs: Arc<dyn Fs>,
    ssh_client: Option<Entity<SshRemoteClient>>,
    client_state: ProjectClientState,
    git_store: Entity<GitStore>,
    collaborators: HashMap<proto::PeerId, Collaborator>,
    client_subscriptions: Vec<client::Subscription>,
    worktree_store: Entity<WorktreeStore>,
    buffer_store: Entity<BufferStore>,
    image_store: Entity<ImageStore>,
    lsp_store: Entity<LspStore>,
    _subscriptions: Vec<gpui::Subscription>,
    buffers_needing_diff: HashSet<WeakEntity<Buffer>>,
    git_diff_debouncer: DebouncedDelay<Self>,
    remotely_created_models: Arc<Mutex<RemotelyCreatedModels>>,
    terminals: Terminals,
    node: Option<NodeRuntime>,
    search_history: SearchHistory,
    search_included_history: SearchHistory,
    search_excluded_history: SearchHistory,
    snippets: Entity<SnippetProvider>,
    environment: Entity<ProjectEnvironment>,
    settings_observer: Entity<SettingsObserver>,
    toolchain_store: Option<Entity<ToolchainStore>>,
}

#[derive(Default)]
struct RemotelyCreatedModels {
    worktrees: Vec<Entity<Worktree>>,
    buffers: Vec<Entity<Buffer>>,
    retain_count: usize,
}

struct RemotelyCreatedModelGuard {
    remote_models: std::sync::Weak<Mutex<RemotelyCreatedModels>>,
}

impl Drop for RemotelyCreatedModelGuard {
    fn drop(&mut self) {
        if let Some(remote_models) = self.remote_models.upgrade() {
            let mut remote_models = remote_models.lock();
            assert!(
                remote_models.retain_count > 0,
                "RemotelyCreatedModelGuard dropped too many times"
            );
            remote_models.retain_count -= 1;
            if remote_models.retain_count == 0 {
                remote_models.buffers.clear();
                remote_models.worktrees.clear();
            }
        }
    }
}
/// Message ordered with respect to buffer operations
#[derive(Debug)]
enum BufferOrderedMessage {
    Operation {
        buffer_id: BufferId,
        operation: proto::Operation,
    },
    LanguageServerUpdate {
        language_server_id: LanguageServerId,
        message: proto::update_language_server::Variant,
    },
    Resync,
}

#[derive(Debug)]
enum ProjectClientState {
    /// Single-player mode.
    Local,
    /// Multi-player mode but still a local project.
    Shared { remote_id: u64 },
    /// Multi-player mode but working on a remote project.
    Remote {
        sharing_has_stopped: bool,
        capability: Capability,
        remote_id: u64,
        replica_id: ReplicaId,
    },
}

#[derive(Clone, Debug, PartialEq)]
pub enum Event {
    LanguageServerAdded(LanguageServerId, LanguageServerName, Option<WorktreeId>),
    LanguageServerRemoved(LanguageServerId),
    LanguageServerLog(LanguageServerId, LanguageServerLogType, String),
    Toast {
        notification_id: SharedString,
        message: String,
    },
    HideToast {
        notification_id: SharedString,
    },
    LanguageServerPrompt(LanguageServerPromptRequest),
    DebugClientStarted(SessionId),
    DebugClientShutdown(SessionId),
    DebugClientEvent {
        session_id: SessionId,
        message: Message,
    },
    DebugClientLog(SessionId, String),
    LanguageNotFound(Entity<Buffer>),
    ActiveEntryChanged(Option<ProjectEntryId>),
    ActivateProjectPanel,
    WorktreeAdded(WorktreeId),
    WorktreeOrderChanged,
    WorktreeRemoved(WorktreeId),
    WorktreeUpdatedEntries(WorktreeId, UpdatedEntriesSet),
    WorktreeUpdatedGitRepositories(WorktreeId),
    DiskBasedDiagnosticsStarted {
        language_server_id: LanguageServerId,
    },
    DiskBasedDiagnosticsFinished {
        language_server_id: LanguageServerId,
    },
    DiagnosticsUpdated {
        path: ProjectPath,
        language_server_id: LanguageServerId,
    },
    RemoteIdChanged(Option<u64>),
    DisconnectedFromHost,
    DisconnectedFromSshRemote,
    Closed,
    DeletedEntry(WorktreeId, ProjectEntryId),
    CollaboratorUpdated {
        old_peer_id: proto::PeerId,
        new_peer_id: proto::PeerId,
    },
    CollaboratorJoined(proto::PeerId),
    CollaboratorLeft(proto::PeerId),
    HostReshared,
    Reshared,
    Rejoined,
    RefreshInlayHints,
    RevealInProjectPanel(ProjectEntryId),
    SnippetEdit(BufferId, Vec<(lsp::Range, Snippet)>),
    ExpandedAllForEntry(WorktreeId, ProjectEntryId),
}

pub enum DebugAdapterClientState {
    Starting(Task<Option<Arc<DebugAdapterClient>>>),
    Running(Arc<DebugAdapterClient>),
}

#[derive(Clone, Debug, Eq, PartialEq, Hash, PartialOrd, Ord)]
pub struct ProjectPath {
    pub worktree_id: WorktreeId,
    pub path: Arc<Path>,
}

impl ProjectPath {
    pub fn from_proto(p: proto::ProjectPath) -> Self {
        Self {
            worktree_id: WorktreeId::from_proto(p.worktree_id),
            path: Arc::<Path>::from_proto(p.path),
        }
    }

    pub fn to_proto(&self) -> proto::ProjectPath {
        proto::ProjectPath {
            worktree_id: self.worktree_id.to_proto(),
            path: self.path.as_ref().to_proto(),
        }
    }

    pub fn root_path(worktree_id: WorktreeId) -> Self {
        Self {
            worktree_id,
            path: Path::new("").into(),
        }
    }
}

#[derive(Debug, Default)]
pub enum PrepareRenameResponse {
    Success(Range<Anchor>),
    OnlyUnpreparedRenameSupported,
    #[default]
    InvalidPosition,
}

#[derive(Debug, Clone, PartialEq, Eq)]
pub struct InlayHint {
    pub position: language::Anchor,
    pub label: InlayHintLabel,
    pub kind: Option<InlayHintKind>,
    pub padding_left: bool,
    pub padding_right: bool,
    pub tooltip: Option<InlayHintTooltip>,
    pub resolve_state: ResolveState,
}

/// The user's intent behind a given completion confirmation
#[derive(PartialEq, Eq, Hash, Debug, Clone, Copy)]
pub enum CompletionIntent {
    /// The user intends to 'commit' this result, if possible
    /// completion confirmations should run side effects
    Complete,
    /// The user intends to continue 'composing' this completion
    /// completion confirmations should not run side effects and
    /// let the user continue composing their action
    Compose,
}

impl CompletionIntent {
    pub fn is_complete(&self) -> bool {
        self == &Self::Complete
    }

    pub fn is_compose(&self) -> bool {
        self == &Self::Compose
    }
}

/// A completion provided by a language server
#[derive(Clone)]
pub struct Completion {
    /// The range of the buffer that will be replaced.
    pub old_range: Range<Anchor>,
    /// The new text that will be inserted.
    pub new_text: String,
    /// A label for this completion that is shown in the menu.
    pub label: CodeLabel,
    /// The documentation for this completion.
    pub documentation: Option<CompletionDocumentation>,
    /// Completion data source which it was constructed from.
    pub source: CompletionSource,
    /// An optional callback to invoke when this completion is confirmed.
    /// Returns, whether new completions should be retriggered after the current one.
    /// If `true` is returned, the editor will show a new completion menu after this completion is confirmed.
    /// if no confirmation is provided or `false` is returned, the completion will be committed.
    pub confirm: Option<Arc<dyn Send + Sync + Fn(CompletionIntent, &mut Window, &mut App) -> bool>>,
}

#[derive(Debug, Clone)]
pub enum CompletionSource {
    Lsp {
        /// The id of the language server that produced this completion.
        server_id: LanguageServerId,
        /// The raw completion provided by the language server.
        lsp_completion: Box<lsp::CompletionItem>,
        /// Whether this completion has been resolved, to ensure it happens once per completion.
        resolved: bool,
    },
    Custom,
}

impl CompletionSource {
    pub fn server_id(&self) -> Option<LanguageServerId> {
        if let CompletionSource::Lsp { server_id, .. } = self {
            Some(*server_id)
        } else {
            None
        }
    }

    pub fn lsp_completion(&self) -> Option<&lsp::CompletionItem> {
        if let Self::Lsp { lsp_completion, .. } = self {
            Some(lsp_completion)
        } else {
            None
        }
    }

    fn lsp_completion_mut(&mut self) -> Option<&mut lsp::CompletionItem> {
        if let Self::Lsp { lsp_completion, .. } = self {
            Some(lsp_completion)
        } else {
            None
        }
    }
}

impl std::fmt::Debug for Completion {
    fn fmt(&self, f: &mut std::fmt::Formatter<'_>) -> std::fmt::Result {
        f.debug_struct("Completion")
            .field("old_range", &self.old_range)
            .field("new_text", &self.new_text)
            .field("label", &self.label)
            .field("documentation", &self.documentation)
            .field("source", &self.source)
            .finish()
    }
}

/// A completion provided by a language server
#[derive(Clone, Debug)]
pub(crate) struct CoreCompletion {
    old_range: Range<Anchor>,
    new_text: String,
    source: CompletionSource,
}

/// A code action provided by a language server.
#[derive(Clone, Debug)]
pub struct CodeAction {
    /// The id of the language server that produced this code action.
    pub server_id: LanguageServerId,
    /// The range of the buffer where this code action is applicable.
    pub range: Range<Anchor>,
    /// The raw code action provided by the language server.
    /// Can be either an action or a command.
    pub lsp_action: LspAction,
}

/// An action sent back by a language server.
#[derive(Clone, Debug)]
pub enum LspAction {
    /// An action with the full data, may have a command or may not.
    /// May require resolving.
    Action(Box<lsp::CodeAction>),
    /// A command data to run as an action.
    Command(lsp::Command),
}

impl LspAction {
    pub fn title(&self) -> &str {
        match self {
            Self::Action(action) => &action.title,
            Self::Command(command) => &command.title,
        }
    }

    fn action_kind(&self) -> Option<lsp::CodeActionKind> {
        match self {
            Self::Action(action) => action.kind.clone(),
            Self::Command(_) => Some(lsp::CodeActionKind::new("command")),
        }
    }

    fn edit(&self) -> Option<&lsp::WorkspaceEdit> {
        match self {
            Self::Action(action) => action.edit.as_ref(),
            Self::Command(_) => None,
        }
    }

    fn command(&self) -> Option<&lsp::Command> {
        match self {
            Self::Action(action) => action.command.as_ref(),
            Self::Command(command) => Some(command),
        }
    }
}

#[derive(Debug, Clone, PartialEq, Eq)]
pub enum ResolveState {
    Resolved,
    CanResolve(LanguageServerId, Option<lsp::LSPAny>),
    Resolving,
}

impl InlayHint {
    pub fn text(&self) -> String {
        match &self.label {
            InlayHintLabel::String(s) => s.to_owned(),
            InlayHintLabel::LabelParts(parts) => parts.iter().map(|part| &part.value).join(""),
        }
    }
}

#[derive(Debug, Clone, PartialEq, Eq)]
pub enum InlayHintLabel {
    String(String),
    LabelParts(Vec<InlayHintLabelPart>),
}

#[derive(Debug, Clone, PartialEq, Eq)]
pub struct InlayHintLabelPart {
    pub value: String,
    pub tooltip: Option<InlayHintLabelPartTooltip>,
    pub location: Option<(LanguageServerId, lsp::Location)>,
}

#[derive(Debug, Clone, PartialEq, Eq)]
pub enum InlayHintTooltip {
    String(String),
    MarkupContent(MarkupContent),
}

#[derive(Debug, Clone, PartialEq, Eq)]
pub enum InlayHintLabelPartTooltip {
    String(String),
    MarkupContent(MarkupContent),
}

#[derive(Debug, Clone, PartialEq, Eq)]
pub struct MarkupContent {
    pub kind: HoverBlockKind,
    pub value: String,
}

#[derive(Debug, Clone)]
pub struct LocationLink {
    pub origin: Option<Location>,
    pub target: Location,
}

#[derive(Debug)]
pub struct DocumentHighlight {
    pub range: Range<language::Anchor>,
    pub kind: DocumentHighlightKind,
}

#[derive(Clone, Debug)]
pub struct Symbol {
    pub language_server_name: LanguageServerName,
    pub source_worktree_id: WorktreeId,
    pub source_language_server_id: LanguageServerId,
    pub path: ProjectPath,
    pub label: CodeLabel,
    pub name: String,
    pub kind: lsp::SymbolKind,
    pub range: Range<Unclipped<PointUtf16>>,
    pub signature: [u8; 32],
}

#[derive(Clone, Debug, PartialEq)]
pub struct HoverBlock {
    pub text: String,
    pub kind: HoverBlockKind,
}

#[derive(Clone, Debug, PartialEq, Eq)]
pub enum HoverBlockKind {
    PlainText,
    Markdown,
    Code { language: String },
}

#[derive(Debug, Clone)]
pub struct Hover {
    pub contents: Vec<HoverBlock>,
    pub range: Option<Range<language::Anchor>>,
    pub language: Option<Arc<Language>>,
}

impl Hover {
    pub fn is_empty(&self) -> bool {
        self.contents.iter().all(|block| block.text.is_empty())
    }
}

enum EntitySubscription {
    Project(PendingEntitySubscription<Project>),
    BufferStore(PendingEntitySubscription<BufferStore>),
    WorktreeStore(PendingEntitySubscription<WorktreeStore>),
    LspStore(PendingEntitySubscription<LspStore>),
    SettingsObserver(PendingEntitySubscription<SettingsObserver>),
    DapStore(PendingEntitySubscription<DapStore>),
}

#[derive(Debug, Clone)]
pub struct DirectoryItem {
    pub path: PathBuf,
    pub is_dir: bool,
}

#[derive(Clone)]
pub enum DirectoryLister {
    Project(Entity<Project>),
    Local(Arc<dyn Fs>),
}

impl DirectoryLister {
    pub fn is_local(&self, cx: &App) -> bool {
        match self {
            DirectoryLister::Local(_) => true,
            DirectoryLister::Project(project) => project.read(cx).is_local(),
        }
    }

    pub fn resolve_tilde<'a>(&self, path: &'a String, cx: &App) -> Cow<'a, str> {
        if self.is_local(cx) {
            shellexpand::tilde(path)
        } else {
            Cow::from(path)
        }
    }

    pub fn default_query(&self, cx: &mut App) -> String {
        if let DirectoryLister::Project(project) = self {
            if let Some(worktree) = project.read(cx).visible_worktrees(cx).next() {
                return worktree.read(cx).abs_path().to_string_lossy().to_string();
            }
        };
        format!("~{}", std::path::MAIN_SEPARATOR_STR)
    }

    pub fn list_directory(&self, path: String, cx: &mut App) -> Task<Result<Vec<DirectoryItem>>> {
        match self {
            DirectoryLister::Project(project) => {
                project.update(cx, |project, cx| project.list_directory(path, cx))
            }
            DirectoryLister::Local(fs) => {
                let fs = fs.clone();
                cx.background_spawn(async move {
                    let mut results = vec![];
                    let expanded = shellexpand::tilde(&path);
                    let query = Path::new(expanded.as_ref());
                    let mut response = fs.read_dir(query).await?;
                    while let Some(path) = response.next().await {
                        let path = path?;
                        if let Some(file_name) = path.file_name() {
                            results.push(DirectoryItem {
                                path: PathBuf::from(file_name.to_os_string()),
                                is_dir: fs.is_dir(&path).await,
                            });
                        }
                    }
                    Ok(results)
                })
            }
        }
    }
}

#[cfg(any(test, feature = "test-support"))]
pub const DEFAULT_COMPLETION_CONTEXT: CompletionContext = CompletionContext {
    trigger_kind: lsp::CompletionTriggerKind::INVOKED,
    trigger_character: None,
};

impl Project {
    pub fn init_settings(cx: &mut App) {
        WorktreeSettings::register(cx);
        ProjectSettings::register(cx);
    }

    pub fn init(client: &Arc<Client>, cx: &mut App) {
        connection_manager::init(client.clone(), cx);
        Self::init_settings(cx);

        let client: AnyProtoClient = client.clone().into();
        client.add_entity_message_handler(Self::handle_add_collaborator);
        client.add_entity_message_handler(Self::handle_update_project_collaborator);
        client.add_entity_message_handler(Self::handle_remove_collaborator);
        client.add_entity_message_handler(Self::handle_update_project);
        client.add_entity_message_handler(Self::handle_unshare_project);
        client.add_entity_request_handler(Self::handle_update_buffer);
        client.add_entity_message_handler(Self::handle_update_worktree);
        client.add_entity_request_handler(Self::handle_synchronize_buffers);

        client.add_entity_request_handler(Self::handle_search_candidate_buffers);
        client.add_entity_request_handler(Self::handle_open_buffer_by_id);
        client.add_entity_request_handler(Self::handle_open_buffer_by_path);
        client.add_entity_request_handler(Self::handle_open_new_buffer);
        client.add_entity_message_handler(Self::handle_create_buffer_for_peer);

        WorktreeStore::init(&client);
        BufferStore::init(&client);
        LspStore::init(&client);
        GitStore::init(&client);
        SettingsObserver::init(&client);
        TaskStore::init(Some(&client));
        ToolchainStore::init(&client);
        DapStore::init(&client);
        BreakpointStore::init(&client);
    }

    pub fn local(
        client: Arc<Client>,
        node: NodeRuntime,
        user_store: Entity<UserStore>,
        languages: Arc<LanguageRegistry>,
        fs: Arc<dyn Fs>,
        env: Option<HashMap<String, String>>,
        cx: &mut App,
    ) -> Entity<Self> {
        cx.new(|cx: &mut Context<Self>| {
            let (tx, rx) = mpsc::unbounded();
            cx.spawn(move |this, cx| Self::send_buffer_ordered_messages(this, rx, cx))
                .detach();
            let snippets = SnippetProvider::new(fs.clone(), BTreeSet::from_iter([]), cx);
            let worktree_store = cx.new(|_| WorktreeStore::local(false, fs.clone()));
            cx.subscribe(&worktree_store, Self::on_worktree_store_event)
                .detach();

            let environment = ProjectEnvironment::new(&worktree_store, env, cx);
            let toolchain_store = cx.new(|cx| {
                ToolchainStore::local(
                    languages.clone(),
                    worktree_store.clone(),
                    environment.clone(),
                    cx,
                )
            });

            let buffer_store = cx.new(|cx| BufferStore::local(worktree_store.clone(), cx));
            cx.subscribe(&buffer_store, Self::on_buffer_store_event)
                .detach();

            let breakpoint_store =
                cx.new(|_| BreakpointStore::local(worktree_store.clone(), buffer_store.clone()));

            let dap_store = cx.new(|cx| {
                DapStore::new_local(
                    client.http_client(),
                    node.clone(),
                    fs.clone(),
                    languages.clone(),
                    environment.clone(),
                    toolchain_store.read(cx).as_language_toolchain_store(),
                    breakpoint_store.clone(),
                    worktree_store.clone(),
                    cx,
                )
            });
            cx.subscribe(&dap_store, Self::on_dap_store_event).detach();

            let image_store = cx.new(|cx| ImageStore::local(worktree_store.clone(), cx));
            cx.subscribe(&image_store, Self::on_image_store_event)
                .detach();

            let prettier_store = cx.new(|cx| {
                PrettierStore::new(
                    node.clone(),
                    fs.clone(),
                    languages.clone(),
                    worktree_store.clone(),
                    cx,
                )
            });

            let task_store = cx.new(|cx| {
                TaskStore::local(
                    fs.clone(),
                    buffer_store.downgrade(),
                    worktree_store.clone(),
                    toolchain_store.read(cx).as_language_toolchain_store(),
                    environment.clone(),
                    cx,
                )
            });

            let settings_observer = cx.new(|cx| {
                SettingsObserver::new_local(
                    fs.clone(),
                    worktree_store.clone(),
                    task_store.clone(),
                    cx,
                )
            });
            cx.subscribe(&settings_observer, Self::on_settings_observer_event)
                .detach();

            let lsp_store = cx.new(|cx| {
                LspStore::new_local(
                    buffer_store.clone(),
                    worktree_store.clone(),
                    prettier_store.clone(),
                    toolchain_store.clone(),
                    environment.clone(),
                    languages.clone(),
                    client.http_client(),
                    fs.clone(),
                    cx,
                )
            });

            let git_store = cx.new(|cx| {
                GitStore::new(
                    &worktree_store,
                    buffer_store.clone(),
                    client.clone().into(),
                    None,
                    cx,
                )
            });

            cx.subscribe(&lsp_store, Self::on_lsp_store_event).detach();

            Self {
                buffer_ordered_messages_tx: tx,
                collaborators: Default::default(),
                worktree_store,
                buffer_store,
                image_store,
                lsp_store,
                join_project_response_message_id: 0,
                client_state: ProjectClientState::Local,
                git_store,
                client_subscriptions: Vec::new(),
                _subscriptions: vec![cx.on_release(Self::release)],
                active_entry: None,
                snippets,
                languages,
                client,
                task_store,
                user_store,
                settings_observer,
                fs,
                ssh_client: None,
                breakpoint_store,
                dap_store,
                buffers_needing_diff: Default::default(),
                git_diff_debouncer: DebouncedDelay::new(),
                terminals: Terminals {
                    local_handles: Vec::new(),
                },
                node: Some(node),
                search_history: Self::new_search_history(),
                environment,
                remotely_created_models: Default::default(),

                search_included_history: Self::new_search_history(),
                search_excluded_history: Self::new_search_history(),

                toolchain_store: Some(toolchain_store),
            }
        })
    }

    pub fn ssh(
        ssh: Entity<SshRemoteClient>,
        client: Arc<Client>,
        node: NodeRuntime,
        user_store: Entity<UserStore>,
        languages: Arc<LanguageRegistry>,
        fs: Arc<dyn Fs>,
        cx: &mut App,
    ) -> Entity<Self> {
        cx.new(|cx: &mut Context<Self>| {
            let (tx, rx) = mpsc::unbounded();
            cx.spawn(move |this, cx| Self::send_buffer_ordered_messages(this, rx, cx))
                .detach();
            let global_snippets_dir = paths::config_dir().join("snippets");
            let snippets =
                SnippetProvider::new(fs.clone(), BTreeSet::from_iter([global_snippets_dir]), cx);

            let ssh_proto = ssh.read(cx).proto_client();
            let worktree_store =
                cx.new(|_| WorktreeStore::remote(false, ssh_proto.clone(), SSH_PROJECT_ID));
            cx.subscribe(&worktree_store, Self::on_worktree_store_event)
                .detach();

            let buffer_store = cx.new(|cx| {
                BufferStore::remote(
                    worktree_store.clone(),
                    ssh.read(cx).proto_client(),
                    SSH_PROJECT_ID,
                    cx,
                )
            });
            let image_store = cx.new(|cx| {
                ImageStore::remote(
                    worktree_store.clone(),
                    ssh.read(cx).proto_client(),
                    SSH_PROJECT_ID,
                    cx,
                )
            });
            cx.subscribe(&buffer_store, Self::on_buffer_store_event)
                .detach();
            let toolchain_store = cx
                .new(|cx| ToolchainStore::remote(SSH_PROJECT_ID, ssh.read(cx).proto_client(), cx));
            let task_store = cx.new(|cx| {
                TaskStore::remote(
                    fs.clone(),
                    buffer_store.downgrade(),
                    worktree_store.clone(),
                    toolchain_store.read(cx).as_language_toolchain_store(),
                    ssh.read(cx).proto_client(),
                    SSH_PROJECT_ID,
                    cx,
                )
            });

            let settings_observer = cx.new(|cx| {
                SettingsObserver::new_remote(worktree_store.clone(), task_store.clone(), cx)
            });
            cx.subscribe(&settings_observer, Self::on_settings_observer_event)
                .detach();

            let environment = ProjectEnvironment::new(&worktree_store, None, cx);

            let lsp_store = cx.new(|cx| {
                LspStore::new_remote(
                    buffer_store.clone(),
                    worktree_store.clone(),
                    Some(toolchain_store.clone()),
                    languages.clone(),
                    ssh_proto.clone(),
                    SSH_PROJECT_ID,
                    fs.clone(),
                    cx,
                )
            });
            cx.subscribe(&lsp_store, Self::on_lsp_store_event).detach();

            let breakpoint_store =
                cx.new(|_| BreakpointStore::remote(SSH_PROJECT_ID, client.clone().into()));

            let dap_store = cx.new(|_| {
                DapStore::new_remote(
                    SSH_PROJECT_ID,
                    client.clone().into(),
                    breakpoint_store.clone(),
                )
            });

            let git_store = cx.new(|cx| {
                GitStore::new(
                    &worktree_store,
                    buffer_store.clone(),
                    ssh_proto.clone(),
                    Some(ProjectId(SSH_PROJECT_ID)),
                    cx,
                )
            });

            cx.subscribe(&ssh, Self::on_ssh_event).detach();

            let this = Self {
                buffer_ordered_messages_tx: tx,
                collaborators: Default::default(),
                worktree_store,
                buffer_store,
                image_store,
                lsp_store,
                breakpoint_store,
                dap_store,
                join_project_response_message_id: 0,
                client_state: ProjectClientState::Local,
                git_store,
                client_subscriptions: Vec::new(),
                _subscriptions: vec![
                    cx.on_release(Self::release),
                    cx.on_app_quit(|this, cx| {
                        let shutdown = this.ssh_client.take().and_then(|client| {
                            client
                                .read(cx)
                                .shutdown_processes(Some(proto::ShutdownRemoteServer {}))
                        });

                        cx.background_executor().spawn(async move {
                            if let Some(shutdown) = shutdown {
                                shutdown.await;
                            }
                        })
                    }),
                ],
                active_entry: None,
                snippets,
                languages,
                client,
                task_store,
                user_store,
                settings_observer,
                fs,
                ssh_client: Some(ssh.clone()),
                buffers_needing_diff: Default::default(),
                git_diff_debouncer: DebouncedDelay::new(),
                terminals: Terminals {
                    local_handles: Vec::new(),
                },
                node: Some(node),
                search_history: Self::new_search_history(),
                environment,
                remotely_created_models: Default::default(),

                search_included_history: Self::new_search_history(),
                search_excluded_history: Self::new_search_history(),

                toolchain_store: Some(toolchain_store),
            };

            // ssh -> local machine handlers
            let ssh = ssh.read(cx);
            ssh.subscribe_to_entity(SSH_PROJECT_ID, &cx.entity());
            ssh.subscribe_to_entity(SSH_PROJECT_ID, &this.buffer_store);
            ssh.subscribe_to_entity(SSH_PROJECT_ID, &this.worktree_store);
            ssh.subscribe_to_entity(SSH_PROJECT_ID, &this.lsp_store);
            ssh.subscribe_to_entity(SSH_PROJECT_ID, &this.dap_store);
            ssh.subscribe_to_entity(SSH_PROJECT_ID, &this.settings_observer);
            ssh.subscribe_to_entity(SSH_PROJECT_ID, &this.git_store);

            ssh_proto.add_entity_message_handler(Self::handle_create_buffer_for_peer);
            ssh_proto.add_entity_message_handler(Self::handle_update_worktree);
            ssh_proto.add_entity_message_handler(Self::handle_update_project);
            ssh_proto.add_entity_message_handler(Self::handle_toast);
            ssh_proto.add_entity_request_handler(Self::handle_language_server_prompt_request);
            ssh_proto.add_entity_message_handler(Self::handle_hide_toast);
            ssh_proto.add_entity_request_handler(Self::handle_update_buffer_from_ssh);
            BufferStore::init(&ssh_proto);
            LspStore::init(&ssh_proto);
            SettingsObserver::init(&ssh_proto);
            TaskStore::init(Some(&ssh_proto));
            ToolchainStore::init(&ssh_proto);
            DapStore::init(&ssh_proto);
            GitStore::init(&ssh_proto);

            this
        })
    }

    pub async fn remote(
        remote_id: u64,
        client: Arc<Client>,
        user_store: Entity<UserStore>,
        languages: Arc<LanguageRegistry>,
        fs: Arc<dyn Fs>,
        cx: AsyncApp,
    ) -> Result<Entity<Self>> {
        let project =
            Self::in_room(remote_id, client, user_store, languages, fs, cx.clone()).await?;
        cx.update(|cx| {
            connection_manager::Manager::global(cx).update(cx, |manager, cx| {
                manager.maintain_project_connection(&project, cx)
            })
        })?;
        Ok(project)
    }

    pub async fn in_room(
        remote_id: u64,
        client: Arc<Client>,
        user_store: Entity<UserStore>,
        languages: Arc<LanguageRegistry>,
        fs: Arc<dyn Fs>,
        cx: AsyncApp,
    ) -> Result<Entity<Self>> {
        client.authenticate_and_connect(true, &cx).await?;

        let subscriptions = [
            EntitySubscription::Project(client.subscribe_to_entity::<Self>(remote_id)?),
            EntitySubscription::BufferStore(client.subscribe_to_entity::<BufferStore>(remote_id)?),
            EntitySubscription::WorktreeStore(
                client.subscribe_to_entity::<WorktreeStore>(remote_id)?,
            ),
            EntitySubscription::LspStore(client.subscribe_to_entity::<LspStore>(remote_id)?),
            EntitySubscription::SettingsObserver(
                client.subscribe_to_entity::<SettingsObserver>(remote_id)?,
            ),
            EntitySubscription::DapStore(client.subscribe_to_entity::<DapStore>(remote_id)?),
        ];
        let response = client
            .request_envelope(proto::JoinProject {
                project_id: remote_id,
            })
            .await?;
        Self::from_join_project_response(
            response,
            subscriptions,
            client,
            false,
            user_store,
            languages,
            fs,
            cx,
        )
        .await
    }

    #[allow(clippy::too_many_arguments)]
    async fn from_join_project_response(
        response: TypedEnvelope<proto::JoinProjectResponse>,
        subscriptions: [EntitySubscription; 6],
        client: Arc<Client>,
        run_tasks: bool,
        user_store: Entity<UserStore>,
        languages: Arc<LanguageRegistry>,
        fs: Arc<dyn Fs>,
        mut cx: AsyncApp,
    ) -> Result<Entity<Self>> {
        let remote_id = response.payload.project_id;
        let role = response.payload.role();

        let worktree_store = cx.new(|_| {
            WorktreeStore::remote(true, client.clone().into(), response.payload.project_id)
        })?;
        let buffer_store = cx.new(|cx| {
            BufferStore::remote(worktree_store.clone(), client.clone().into(), remote_id, cx)
        })?;
        let image_store = cx.new(|cx| {
            ImageStore::remote(worktree_store.clone(), client.clone().into(), remote_id, cx)
        })?;

        let environment = cx.update(|cx| ProjectEnvironment::new(&worktree_store, None, cx))?;

        let breakpoint_store =
            cx.new(|_| BreakpointStore::remote(remote_id, client.clone().into()))?;

        let dap_store = cx.new(|_cx| {
            DapStore::new_remote(remote_id, client.clone().into(), breakpoint_store.clone())
        })?;

        let lsp_store = cx.new(|cx| {
            let mut lsp_store = LspStore::new_remote(
                buffer_store.clone(),
                worktree_store.clone(),
                None,
                languages.clone(),
                client.clone().into(),
                remote_id,
                fs.clone(),
                cx,
            );
            lsp_store.set_language_server_statuses_from_proto(response.payload.language_servers);
            lsp_store
        })?;

        let task_store = cx.new(|cx| {
            if run_tasks {
                TaskStore::remote(
                    fs.clone(),
                    buffer_store.downgrade(),
                    worktree_store.clone(),
                    Arc::new(EmptyToolchainStore),
                    client.clone().into(),
                    remote_id,
                    cx,
                )
            } else {
                TaskStore::Noop
            }
        })?;

        let settings_observer = cx.new(|cx| {
            SettingsObserver::new_remote(worktree_store.clone(), task_store.clone(), cx)
        })?;

        let git_store = cx.new(|cx| {
            GitStore::new(
                &worktree_store,
                buffer_store.clone(),
                client.clone().into(),
                Some(ProjectId(remote_id)),
                cx,
            )
        })?;

        let this = cx.new(|cx| {
            let replica_id = response.payload.replica_id as ReplicaId;

            let snippets = SnippetProvider::new(fs.clone(), BTreeSet::from_iter([]), cx);

            let mut worktrees = Vec::new();
            for worktree in response.payload.worktrees {
                let worktree =
                    Worktree::remote(remote_id, replica_id, worktree, client.clone().into(), cx);
                worktrees.push(worktree);
            }

            let (tx, rx) = mpsc::unbounded();
            cx.spawn(move |this, cx| Self::send_buffer_ordered_messages(this, rx, cx))
                .detach();

            cx.subscribe(&worktree_store, Self::on_worktree_store_event)
                .detach();

            cx.subscribe(&buffer_store, Self::on_buffer_store_event)
                .detach();
            cx.subscribe(&lsp_store, Self::on_lsp_store_event).detach();
            cx.subscribe(&settings_observer, Self::on_settings_observer_event)
                .detach();

            cx.subscribe(&dap_store, Self::on_dap_store_event).detach();

            let mut this = Self {
                buffer_ordered_messages_tx: tx,
                buffer_store: buffer_store.clone(),
                image_store,
                worktree_store: worktree_store.clone(),
                lsp_store: lsp_store.clone(),
                active_entry: None,
                collaborators: Default::default(),
                join_project_response_message_id: response.message_id,
                languages,
                user_store: user_store.clone(),
                task_store,
                snippets,
                fs,
                ssh_client: None,
                settings_observer: settings_observer.clone(),
                client_subscriptions: Default::default(),
                _subscriptions: vec![cx.on_release(Self::release)],
                client: client.clone(),
                client_state: ProjectClientState::Remote {
                    sharing_has_stopped: false,
                    capability: Capability::ReadWrite,
                    remote_id,
                    replica_id,
                },
                breakpoint_store,
                dap_store: dap_store.clone(),
                git_store,
                buffers_needing_diff: Default::default(),
                git_diff_debouncer: DebouncedDelay::new(),
                terminals: Terminals {
                    local_handles: Vec::new(),
                },
                node: None,
                search_history: Self::new_search_history(),
                search_included_history: Self::new_search_history(),
                search_excluded_history: Self::new_search_history(),
                environment,
                remotely_created_models: Arc::new(Mutex::new(RemotelyCreatedModels::default())),
                toolchain_store: None,
            };
            this.set_role(role, cx);
            for worktree in worktrees {
                this.add_worktree(&worktree, cx);
            }
            this
        })?;

        let subscriptions = subscriptions
            .into_iter()
            .map(|s| match s {
                EntitySubscription::BufferStore(subscription) => {
                    subscription.set_entity(&buffer_store, &mut cx)
                }
                EntitySubscription::WorktreeStore(subscription) => {
                    subscription.set_entity(&worktree_store, &mut cx)
                }
                EntitySubscription::SettingsObserver(subscription) => {
                    subscription.set_entity(&settings_observer, &mut cx)
                }
                EntitySubscription::Project(subscription) => {
                    subscription.set_entity(&this, &mut cx)
                }
                EntitySubscription::LspStore(subscription) => {
                    subscription.set_entity(&lsp_store, &mut cx)
                }
                EntitySubscription::DapStore(subscription) => {
                    subscription.set_entity(&dap_store, &mut cx)
                }
            })
            .collect::<Vec<_>>();

        let user_ids = response
            .payload
            .collaborators
            .iter()
            .map(|peer| peer.user_id)
            .collect();
        user_store
            .update(&mut cx, |user_store, cx| user_store.get_users(user_ids, cx))?
            .await?;

        this.update(&mut cx, |this, cx| {
            this.set_collaborators_from_proto(response.payload.collaborators, cx)?;
            this.client_subscriptions.extend(subscriptions);
            anyhow::Ok(())
        })??;

        Ok(this)
    }

    fn new_search_history() -> SearchHistory {
        SearchHistory::new(
            Some(MAX_PROJECT_SEARCH_HISTORY_SIZE),
            search_history::QueryInsertionBehavior::AlwaysInsert,
        )
    }

    fn release(&mut self, cx: &mut App) {
        if let Some(client) = self.ssh_client.take() {
            let shutdown = client
                .read(cx)
                .shutdown_processes(Some(proto::ShutdownRemoteServer {}));

            cx.background_spawn(async move {
                if let Some(shutdown) = shutdown {
                    shutdown.await;
                }
            })
            .detach()
        }

        match &self.client_state {
            ProjectClientState::Local => {}
            ProjectClientState::Shared { .. } => {
                let _ = self.unshare_internal(cx);
            }
            ProjectClientState::Remote { remote_id, .. } => {
                let _ = self.client.send(proto::LeaveProject {
                    project_id: *remote_id,
                });
                self.disconnected_from_host_internal(cx);
            }
        }
    }

    pub fn start_debug_session(
        &mut self,
        config: DebugAdapterConfig,
        cx: &mut Context<Self>,
    ) -> Task<Result<Entity<Session>>> {
        let worktree = maybe!({
            if let Some(cwd) = &config.cwd {
                Some(self.find_worktree(cwd.as_path(), cx)?.0)
            } else {
                self.worktrees(cx).next()
            }
        });

        let Some(worktree) = &worktree else {
            return Task::ready(Err(anyhow!("Failed to find a worktree")));
        };

        self.dap_store.update(cx, |dap_store, cx| {
            dap_store.new_session(config, worktree, None, cx)
        })
    }

    #[cfg(any(test, feature = "test-support"))]
    pub async fn example(
        root_paths: impl IntoIterator<Item = &Path>,
        cx: &mut AsyncApp,
    ) -> Entity<Project> {
        use clock::FakeSystemClock;

        let fs = Arc::new(RealFs::default());
        let languages = LanguageRegistry::test(cx.background_executor().clone());
        let clock = Arc::new(FakeSystemClock::new());
        let http_client = http_client::FakeHttpClient::with_404_response();
        let client = cx
            .update(|cx| client::Client::new(clock, http_client.clone(), cx))
            .unwrap();
        let user_store = cx.new(|cx| UserStore::new(client.clone(), cx)).unwrap();
        let project = cx
            .update(|cx| {
                Project::local(
                    client,
                    node_runtime::NodeRuntime::unavailable(),
                    user_store,
                    Arc::new(languages),
                    fs,
                    None,
                    cx,
                )
            })
            .unwrap();
        for path in root_paths {
            let (tree, _) = project
                .update(cx, |project, cx| {
                    project.find_or_create_worktree(path, true, cx)
                })
                .unwrap()
                .await
                .unwrap();
            tree.update(cx, |tree, _| tree.as_local().unwrap().scan_complete())
                .unwrap()
                .await;
        }
        project
    }

    #[cfg(any(test, feature = "test-support"))]
    pub async fn test(
        fs: Arc<dyn Fs>,
        root_paths: impl IntoIterator<Item = &Path>,
        cx: &mut gpui::TestAppContext,
    ) -> Entity<Project> {
        use clock::FakeSystemClock;

        let languages = LanguageRegistry::test(cx.executor());
        let clock = Arc::new(FakeSystemClock::new());
        let http_client = http_client::FakeHttpClient::with_404_response();
        let client = cx.update(|cx| client::Client::new(clock, http_client.clone(), cx));
        let user_store = cx.new(|cx| UserStore::new(client.clone(), cx));
        let project = cx.update(|cx| {
            Project::local(
                client,
                node_runtime::NodeRuntime::unavailable(),
                user_store,
                Arc::new(languages),
                fs,
                None,
                cx,
            )
        });
        for path in root_paths {
            let (tree, _) = project
                .update(cx, |project, cx| {
                    project.find_or_create_worktree(path, true, cx)
                })
                .await
                .unwrap();

            tree.update(cx, |tree, _| tree.as_local().unwrap().scan_complete())
                .await;
        }
        project
    }

    pub fn dap_store(&self) -> Entity<DapStore> {
        self.dap_store.clone()
    }

    pub fn breakpoint_store(&self) -> Entity<BreakpointStore> {
        self.breakpoint_store.clone()
    }

    pub fn lsp_store(&self) -> Entity<LspStore> {
        self.lsp_store.clone()
    }

    pub fn worktree_store(&self) -> Entity<WorktreeStore> {
        self.worktree_store.clone()
    }

    pub fn buffer_for_id(&self, remote_id: BufferId, cx: &App) -> Option<Entity<Buffer>> {
        self.buffer_store.read(cx).get(remote_id)
    }

    pub fn languages(&self) -> &Arc<LanguageRegistry> {
        &self.languages
    }

    pub fn client(&self) -> Arc<Client> {
        self.client.clone()
    }

    pub fn ssh_client(&self) -> Option<Entity<SshRemoteClient>> {
        self.ssh_client.clone()
    }

    pub fn user_store(&self) -> Entity<UserStore> {
        self.user_store.clone()
    }

    pub fn node_runtime(&self) -> Option<&NodeRuntime> {
        self.node.as_ref()
    }

    pub fn opened_buffers(&self, cx: &App) -> Vec<Entity<Buffer>> {
        self.buffer_store.read(cx).buffers().collect()
    }

    pub fn environment(&self) -> &Entity<ProjectEnvironment> {
        &self.environment
    }

    pub fn cli_environment(&self, cx: &App) -> Option<HashMap<String, String>> {
        self.environment.read(cx).get_cli_environment()
    }

    pub fn shell_environment_errors<'a>(
        &'a self,
        cx: &'a App,
    ) -> impl Iterator<Item = (&'a WorktreeId, &'a EnvironmentErrorMessage)> {
        self.environment.read(cx).environment_errors()
    }

    pub fn remove_environment_error(&mut self, worktree_id: WorktreeId, cx: &mut Context<Self>) {
        self.environment.update(cx, |environment, cx| {
            environment.remove_environment_error(worktree_id, cx);
        });
    }

    #[cfg(any(test, feature = "test-support"))]
    pub fn has_open_buffer(&self, path: impl Into<ProjectPath>, cx: &App) -> bool {
        self.buffer_store
            .read(cx)
            .get_by_path(&path.into(), cx)
            .is_some()
    }

    pub fn fs(&self) -> &Arc<dyn Fs> {
        &self.fs
    }

    pub fn remote_id(&self) -> Option<u64> {
        match self.client_state {
            ProjectClientState::Local => None,
            ProjectClientState::Shared { remote_id, .. }
            | ProjectClientState::Remote { remote_id, .. } => Some(remote_id),
        }
    }

    pub fn supports_terminal(&self, _cx: &App) -> bool {
        if self.is_local() {
            return true;
        }
        if self.is_via_ssh() {
            return true;
        }

        return false;
    }

    pub fn ssh_connection_string(&self, cx: &App) -> Option<SharedString> {
        if let Some(ssh_state) = &self.ssh_client {
            return Some(ssh_state.read(cx).connection_string().into());
        }

        return None;
    }

    pub fn ssh_connection_state(&self, cx: &App) -> Option<remote::ConnectionState> {
        self.ssh_client
            .as_ref()
            .map(|ssh| ssh.read(cx).connection_state())
    }

    pub fn ssh_connection_options(&self, cx: &App) -> Option<SshConnectionOptions> {
        self.ssh_client
            .as_ref()
            .map(|ssh| ssh.read(cx).connection_options())
    }

    pub fn replica_id(&self) -> ReplicaId {
        match self.client_state {
            ProjectClientState::Remote { replica_id, .. } => replica_id,
            _ => {
                if self.ssh_client.is_some() {
                    1
                } else {
                    0
                }
            }
        }
    }

    pub fn task_store(&self) -> &Entity<TaskStore> {
        &self.task_store
    }

    pub fn snippets(&self) -> &Entity<SnippetProvider> {
        &self.snippets
    }

    pub fn search_history(&self, kind: SearchInputKind) -> &SearchHistory {
        match kind {
            SearchInputKind::Query => &self.search_history,
            SearchInputKind::Include => &self.search_included_history,
            SearchInputKind::Exclude => &self.search_excluded_history,
        }
    }

    pub fn search_history_mut(&mut self, kind: SearchInputKind) -> &mut SearchHistory {
        match kind {
            SearchInputKind::Query => &mut self.search_history,
            SearchInputKind::Include => &mut self.search_included_history,
            SearchInputKind::Exclude => &mut self.search_excluded_history,
        }
    }

    pub fn collaborators(&self) -> &HashMap<proto::PeerId, Collaborator> {
        &self.collaborators
    }

    pub fn host(&self) -> Option<&Collaborator> {
        self.collaborators.values().find(|c| c.is_host)
    }

    pub fn set_worktrees_reordered(&mut self, worktrees_reordered: bool, cx: &mut App) {
        self.worktree_store.update(cx, |store, _| {
            store.set_worktrees_reordered(worktrees_reordered);
        });
    }

    /// Collect all worktrees, including ones that don't appear in the project panel
    pub fn worktrees<'a>(
        &self,
        cx: &'a App,
    ) -> impl 'a + DoubleEndedIterator<Item = Entity<Worktree>> {
        self.worktree_store.read(cx).worktrees()
    }

    /// Collect all user-visible worktrees, the ones that appear in the project panel.
    pub fn visible_worktrees<'a>(
        &'a self,
        cx: &'a App,
    ) -> impl 'a + DoubleEndedIterator<Item = Entity<Worktree>> {
        self.worktree_store.read(cx).visible_worktrees(cx)
    }

    pub fn worktree_root_names<'a>(&'a self, cx: &'a App) -> impl Iterator<Item = &'a str> {
        self.visible_worktrees(cx)
            .map(|tree| tree.read(cx).root_name())
    }

    pub fn worktree_for_id(&self, id: WorktreeId, cx: &App) -> Option<Entity<Worktree>> {
        self.worktree_store.read(cx).worktree_for_id(id, cx)
    }

    pub fn worktree_for_entry(
        &self,
        entry_id: ProjectEntryId,
        cx: &App,
    ) -> Option<Entity<Worktree>> {
        self.worktree_store
            .read(cx)
            .worktree_for_entry(entry_id, cx)
    }

    pub fn worktree_id_for_entry(&self, entry_id: ProjectEntryId, cx: &App) -> Option<WorktreeId> {
        self.worktree_for_entry(entry_id, cx)
            .map(|worktree| worktree.read(cx).id())
    }

    /// Checks if the entry is the root of a worktree.
    pub fn entry_is_worktree_root(&self, entry_id: ProjectEntryId, cx: &App) -> bool {
        self.worktree_for_entry(entry_id, cx)
            .map(|worktree| {
                worktree
                    .read(cx)
                    .root_entry()
                    .is_some_and(|e| e.id == entry_id)
            })
            .unwrap_or(false)
    }

    pub fn project_path_git_status(
        &self,
        project_path: &ProjectPath,
        cx: &App,
    ) -> Option<FileStatus> {
        self.worktree_for_id(project_path.worktree_id, cx)
            .and_then(|worktree| worktree.read(cx).status_for_file(&project_path.path))
    }

    pub fn visibility_for_paths(
        &self,
        paths: &[PathBuf],
        metadatas: &[Metadata],
        exclude_sub_dirs: bool,
        cx: &App,
    ) -> Option<bool> {
        paths
            .iter()
            .zip(metadatas)
            .map(|(path, metadata)| self.visibility_for_path(path, metadata, exclude_sub_dirs, cx))
            .max()
            .flatten()
    }

    pub fn visibility_for_path(
        &self,
        path: &Path,
        metadata: &Metadata,
        exclude_sub_dirs: bool,
        cx: &App,
    ) -> Option<bool> {
        let sanitized_path = SanitizedPath::from(path);
        let path = sanitized_path.as_path();
        self.worktrees(cx)
            .filter_map(|worktree| {
                let worktree = worktree.read(cx);
                let abs_path = worktree.as_local()?.abs_path();
                let contains = path == abs_path
                    || (path.starts_with(abs_path) && (!exclude_sub_dirs || !metadata.is_dir));
                contains.then(|| worktree.is_visible())
            })
            .max()
    }

    pub fn create_entry(
        &mut self,
        project_path: impl Into<ProjectPath>,
        is_directory: bool,
        cx: &mut Context<Self>,
    ) -> Task<Result<CreatedEntry>> {
        let project_path = project_path.into();
        let Some(worktree) = self.worktree_for_id(project_path.worktree_id, cx) else {
            return Task::ready(Err(anyhow!(format!(
                "No worktree for path {project_path:?}"
            ))));
        };
        worktree.update(cx, |worktree, cx| {
            worktree.create_entry(project_path.path, is_directory, cx)
        })
    }

    pub fn copy_entry(
        &mut self,
        entry_id: ProjectEntryId,
        relative_worktree_source_path: Option<PathBuf>,
        new_path: impl Into<Arc<Path>>,
        cx: &mut Context<Self>,
    ) -> Task<Result<Option<Entry>>> {
        let Some(worktree) = self.worktree_for_entry(entry_id, cx) else {
            return Task::ready(Ok(None));
        };
        worktree.update(cx, |worktree, cx| {
            worktree.copy_entry(entry_id, relative_worktree_source_path, new_path, cx)
        })
    }

    /// Renames the project entry with given `entry_id`.
    ///
    /// `new_path` is a relative path to worktree root.
    /// If root entry is renamed then its new root name is used instead.
    pub fn rename_entry(
        &mut self,
        entry_id: ProjectEntryId,
        new_path: impl Into<Arc<Path>>,
        cx: &mut Context<Self>,
    ) -> Task<Result<CreatedEntry>> {
        let worktree_store = self.worktree_store.read(cx);
        let new_path = new_path.into();
        let Some((worktree, old_path, is_dir)) = worktree_store
            .worktree_and_entry_for_id(entry_id, cx)
            .map(|(worktree, entry)| (worktree, entry.path.clone(), entry.is_dir()))
        else {
            return Task::ready(Err(anyhow!(format!("No worktree for entry {entry_id:?}"))));
        };

        let worktree_id = worktree.read(cx).id();
        let is_root_entry = self.entry_is_worktree_root(entry_id, cx);

        let lsp_store = self.lsp_store().downgrade();
        cx.spawn(|_, mut cx| async move {
            let (old_abs_path, new_abs_path) = {
                let root_path = worktree.update(&mut cx, |this, _| this.abs_path())?;
                let new_abs_path = if is_root_entry {
                    root_path.parent().unwrap().join(&new_path)
                } else {
                    root_path.join(&new_path)
                };
                (root_path.join(&old_path), new_abs_path)
            };
            LspStore::will_rename_entry(
                lsp_store.clone(),
                worktree_id,
                &old_abs_path,
                &new_abs_path,
                is_dir,
                cx.clone(),
            )
            .await;

            let entry = worktree
                .update(&mut cx, |worktree, cx| {
                    worktree.rename_entry(entry_id, new_path.clone(), cx)
                })?
                .await?;

            lsp_store
                .update(&mut cx, |this, _| {
                    this.did_rename_entry(worktree_id, &old_abs_path, &new_abs_path, is_dir);
                })
                .ok();
            Ok(entry)
        })
    }

    pub fn delete_file(
        &mut self,
        path: ProjectPath,
        trash: bool,
        cx: &mut Context<Self>,
    ) -> Option<Task<Result<()>>> {
        let entry = self.entry_for_path(&path, cx)?;
        self.delete_entry(entry.id, trash, cx)
    }

    pub fn delete_entry(
        &mut self,
        entry_id: ProjectEntryId,
        trash: bool,
        cx: &mut Context<Self>,
    ) -> Option<Task<Result<()>>> {
        let worktree = self.worktree_for_entry(entry_id, cx)?;
        cx.emit(Event::DeletedEntry(worktree.read(cx).id(), entry_id));
        worktree.update(cx, |worktree, cx| {
            worktree.delete_entry(entry_id, trash, cx)
        })
    }

    pub fn expand_entry(
        &mut self,
        worktree_id: WorktreeId,
        entry_id: ProjectEntryId,
        cx: &mut Context<Self>,
    ) -> Option<Task<Result<()>>> {
        let worktree = self.worktree_for_id(worktree_id, cx)?;
        worktree.update(cx, |worktree, cx| worktree.expand_entry(entry_id, cx))
    }

    pub fn expand_all_for_entry(
        &mut self,
        worktree_id: WorktreeId,
        entry_id: ProjectEntryId,
        cx: &mut Context<Self>,
    ) -> Option<Task<Result<()>>> {
        let worktree = self.worktree_for_id(worktree_id, cx)?;
        let task = worktree.update(cx, |worktree, cx| {
            worktree.expand_all_for_entry(entry_id, cx)
        });
        Some(cx.spawn(|this, mut cx| async move {
            task.ok_or_else(|| anyhow!("no task"))?.await?;
            this.update(&mut cx, |_, cx| {
                cx.emit(Event::ExpandedAllForEntry(worktree_id, entry_id));
            })?;
            Ok(())
        }))
    }

    pub fn shared(&mut self, project_id: u64, cx: &mut Context<Self>) -> Result<()> {
        if !matches!(self.client_state, ProjectClientState::Local) {
            return Err(anyhow!("project was already shared"));
        }

        self.client_subscriptions.extend([
            self.client
                .subscribe_to_entity(project_id)?
                .set_entity(&cx.entity(), &mut cx.to_async()),
            self.client
                .subscribe_to_entity(project_id)?
                .set_entity(&self.worktree_store, &mut cx.to_async()),
            self.client
                .subscribe_to_entity(project_id)?
                .set_entity(&self.buffer_store, &mut cx.to_async()),
            self.client
                .subscribe_to_entity(project_id)?
                .set_entity(&self.lsp_store, &mut cx.to_async()),
            self.client
                .subscribe_to_entity(project_id)?
                .set_entity(&self.settings_observer, &mut cx.to_async()),
            self.client
                .subscribe_to_entity(project_id)?
                .set_entity(&self.dap_store, &mut cx.to_async()),
            self.client
                .subscribe_to_entity(project_id)?
                .set_entity(&self.breakpoint_store, &mut cx.to_async()),
            self.client
                .subscribe_to_entity(project_id)?
                .set_entity(&self.git_store, &mut cx.to_async()),
        ]);

        self.buffer_store.update(cx, |buffer_store, cx| {
            buffer_store.shared(project_id, self.client.clone().into(), cx)
        });
        self.worktree_store.update(cx, |worktree_store, cx| {
            worktree_store.shared(project_id, self.client.clone().into(), cx);
        });
        self.lsp_store.update(cx, |lsp_store, cx| {
            lsp_store.shared(project_id, self.client.clone().into(), cx)
        });
        self.breakpoint_store.update(cx, |breakpoint_store, _| {
            breakpoint_store.shared(project_id, self.client.clone().into())
        });
        self.dap_store.update(cx, |dap_store, cx| {
            dap_store.shared(project_id, self.client.clone().into(), cx);
        });
        self.task_store.update(cx, |task_store, cx| {
            task_store.shared(project_id, self.client.clone().into(), cx);
        });
        self.settings_observer.update(cx, |settings_observer, cx| {
            settings_observer.shared(project_id, self.client.clone().into(), cx)
        });

        self.client_state = ProjectClientState::Shared {
            remote_id: project_id,
        };

        cx.emit(Event::RemoteIdChanged(Some(project_id)));
        Ok(())
    }

    pub fn reshared(
        &mut self,
        message: proto::ResharedProject,
        cx: &mut Context<Self>,
    ) -> Result<()> {
        self.buffer_store
            .update(cx, |buffer_store, _| buffer_store.forget_shared_buffers());
        self.set_collaborators_from_proto(message.collaborators, cx)?;

        self.worktree_store.update(cx, |worktree_store, cx| {
            worktree_store.send_project_updates(cx);
        });
        cx.emit(Event::Reshared);
        Ok(())
    }

    pub fn rejoined(
        &mut self,
        message: proto::RejoinedProject,
        message_id: u32,
        cx: &mut Context<Self>,
    ) -> Result<()> {
        cx.update_global::<SettingsStore, _>(|store, cx| {
            self.worktree_store.update(cx, |worktree_store, cx| {
                for worktree in worktree_store.worktrees() {
                    store
                        .clear_local_settings(worktree.read(cx).id(), cx)
                        .log_err();
                }
            });
        });

        self.join_project_response_message_id = message_id;
        self.set_worktrees_from_proto(message.worktrees, cx)?;
        self.set_collaborators_from_proto(message.collaborators, cx)?;
        self.lsp_store.update(cx, |lsp_store, _| {
            lsp_store.set_language_server_statuses_from_proto(message.language_servers)
        });
        self.enqueue_buffer_ordered_message(BufferOrderedMessage::Resync)
            .unwrap();
        cx.emit(Event::Rejoined);
        Ok(())
    }

    pub fn unshare(&mut self, cx: &mut Context<Self>) -> Result<()> {
        self.unshare_internal(cx)?;
        cx.emit(Event::RemoteIdChanged(None));
        Ok(())
    }

    fn unshare_internal(&mut self, cx: &mut App) -> Result<()> {
        if self.is_via_collab() {
            return Err(anyhow!("attempted to unshare a remote project"));
        }

        if let ProjectClientState::Shared { remote_id, .. } = self.client_state {
            self.client_state = ProjectClientState::Local;
            self.collaborators.clear();
            self.client_subscriptions.clear();
            self.worktree_store.update(cx, |store, cx| {
                store.unshared(cx);
            });
            self.buffer_store.update(cx, |buffer_store, cx| {
                buffer_store.forget_shared_buffers();
                buffer_store.unshared(cx)
            });
            self.task_store.update(cx, |task_store, cx| {
                task_store.unshared(cx);
            });
            self.breakpoint_store.update(cx, |breakpoint_store, cx| {
                breakpoint_store.unshared(cx);
            });
            self.dap_store.update(cx, |dap_store, cx| {
                dap_store.unshared(cx);
            });
            self.settings_observer.update(cx, |settings_observer, cx| {
                settings_observer.unshared(cx);
            });

            self.client
                .send(proto::UnshareProject {
                    project_id: remote_id,
                })
                .ok();
            Ok(())
        } else {
            Err(anyhow!("attempted to unshare an unshared project"))
        }
    }

    pub fn disconnected_from_host(&mut self, cx: &mut Context<Self>) {
        if self.is_disconnected(cx) {
            return;
        }
        self.disconnected_from_host_internal(cx);
        cx.emit(Event::DisconnectedFromHost);
    }

    pub fn set_role(&mut self, role: proto::ChannelRole, cx: &mut Context<Self>) {
        let new_capability =
            if role == proto::ChannelRole::Member || role == proto::ChannelRole::Admin {
                Capability::ReadWrite
            } else {
                Capability::ReadOnly
            };
        if let ProjectClientState::Remote { capability, .. } = &mut self.client_state {
            if *capability == new_capability {
                return;
            }

            *capability = new_capability;
            for buffer in self.opened_buffers(cx) {
                buffer.update(cx, |buffer, cx| buffer.set_capability(new_capability, cx));
            }
        }
    }

    fn disconnected_from_host_internal(&mut self, cx: &mut App) {
        if let ProjectClientState::Remote {
            sharing_has_stopped,
            ..
        } = &mut self.client_state
        {
            *sharing_has_stopped = true;
            self.collaborators.clear();
            self.worktree_store.update(cx, |store, cx| {
                store.disconnected_from_host(cx);
            });
            self.buffer_store.update(cx, |buffer_store, cx| {
                buffer_store.disconnected_from_host(cx)
            });
            self.lsp_store
                .update(cx, |lsp_store, _cx| lsp_store.disconnected_from_host());
        }
    }

    pub fn close(&mut self, cx: &mut Context<Self>) {
        cx.emit(Event::Closed);
    }

    pub fn is_disconnected(&self, cx: &App) -> bool {
        match &self.client_state {
            ProjectClientState::Remote {
                sharing_has_stopped,
                ..
            } => *sharing_has_stopped,
            ProjectClientState::Local if self.is_via_ssh() => self.ssh_is_disconnected(cx),
            _ => false,
        }
    }

    fn ssh_is_disconnected(&self, cx: &App) -> bool {
        self.ssh_client
            .as_ref()
            .map(|ssh| ssh.read(cx).is_disconnected())
            .unwrap_or(false)
    }

    pub fn capability(&self) -> Capability {
        match &self.client_state {
            ProjectClientState::Remote { capability, .. } => *capability,
            ProjectClientState::Shared { .. } | ProjectClientState::Local => Capability::ReadWrite,
        }
    }

    pub fn is_read_only(&self, cx: &App) -> bool {
        self.is_disconnected(cx) || self.capability() == Capability::ReadOnly
    }

    pub fn is_local(&self) -> bool {
        match &self.client_state {
            ProjectClientState::Local | ProjectClientState::Shared { .. } => {
                self.ssh_client.is_none()
            }
            ProjectClientState::Remote { .. } => false,
        }
    }

    pub fn is_via_ssh(&self) -> bool {
        match &self.client_state {
            ProjectClientState::Local | ProjectClientState::Shared { .. } => {
                self.ssh_client.is_some()
            }
            ProjectClientState::Remote { .. } => false,
        }
    }

    pub fn is_via_collab(&self) -> bool {
        match &self.client_state {
            ProjectClientState::Local | ProjectClientState::Shared { .. } => false,
            ProjectClientState::Remote { .. } => true,
        }
    }

    pub fn create_buffer(&mut self, cx: &mut Context<Self>) -> Task<Result<Entity<Buffer>>> {
        self.buffer_store
            .update(cx, |buffer_store, cx| buffer_store.create_buffer(cx))
    }

    pub fn create_local_buffer(
        &mut self,
        text: &str,
        language: Option<Arc<Language>>,
        cx: &mut Context<Self>,
    ) -> Entity<Buffer> {
        if self.is_via_collab() || self.is_via_ssh() {
            panic!("called create_local_buffer on a remote project")
        }
        self.buffer_store.update(cx, |buffer_store, cx| {
            buffer_store.create_local_buffer(text, language, cx)
        })
    }

    pub fn open_path(
        &mut self,
        path: ProjectPath,
        cx: &mut Context<Self>,
    ) -> Task<Result<(Option<ProjectEntryId>, AnyEntity)>> {
        let task = self.open_buffer(path.clone(), cx);
        cx.spawn(move |_project, cx| async move {
            let buffer = task.await?;
            let project_entry_id = buffer.read_with(&cx, |buffer, cx| {
                File::from_dyn(buffer.file()).and_then(|file| file.project_entry_id(cx))
            })?;

            let buffer: &AnyEntity = &buffer;
            Ok((project_entry_id, buffer.clone()))
        })
    }

    pub fn open_local_buffer(
        &mut self,
        abs_path: impl AsRef<Path>,
        cx: &mut Context<Self>,
    ) -> Task<Result<Entity<Buffer>>> {
        if let Some((worktree, relative_path)) = self.find_worktree(abs_path.as_ref(), cx) {
            self.open_buffer((worktree.read(cx).id(), relative_path), cx)
        } else {
            Task::ready(Err(anyhow!("no such path")))
        }
    }

    #[cfg(any(test, feature = "test-support"))]
    pub fn open_local_buffer_with_lsp(
        &mut self,
        abs_path: impl AsRef<Path>,
        cx: &mut Context<Self>,
    ) -> Task<Result<(Entity<Buffer>, lsp_store::OpenLspBufferHandle)>> {
        if let Some((worktree, relative_path)) = self.find_worktree(abs_path.as_ref(), cx) {
            self.open_buffer_with_lsp((worktree.read(cx).id(), relative_path), cx)
        } else {
            Task::ready(Err(anyhow!("no such path")))
        }
    }

    pub fn open_buffer(
        &mut self,
        path: impl Into<ProjectPath>,
        cx: &mut App,
    ) -> Task<Result<Entity<Buffer>>> {
        if self.is_disconnected(cx) {
            return Task::ready(Err(anyhow!(ErrorCode::Disconnected)));
        }

        self.buffer_store.update(cx, |buffer_store, cx| {
            buffer_store.open_buffer(path.into(), cx)
        })
    }

    #[cfg(any(test, feature = "test-support"))]
    pub fn open_buffer_with_lsp(
        &mut self,
        path: impl Into<ProjectPath>,
        cx: &mut Context<Self>,
    ) -> Task<Result<(Entity<Buffer>, lsp_store::OpenLspBufferHandle)>> {
        let buffer = self.open_buffer(path, cx);
        cx.spawn(|this, mut cx| async move {
            let buffer = buffer.await?;
            let handle = this.update(&mut cx, |project, cx| {
                project.register_buffer_with_language_servers(&buffer, cx)
            })?;
            Ok((buffer, handle))
        })
    }

    pub fn register_buffer_with_language_servers(
        &self,
        buffer: &Entity<Buffer>,
        cx: &mut App,
    ) -> OpenLspBufferHandle {
        self.lsp_store.update(cx, |lsp_store, cx| {
            lsp_store.register_buffer_with_language_servers(&buffer, false, cx)
        })
    }

    pub fn open_unstaged_diff(
        &mut self,
        buffer: Entity<Buffer>,
        cx: &mut Context<Self>,
    ) -> Task<Result<Entity<BufferDiff>>> {
        if self.is_disconnected(cx) {
            return Task::ready(Err(anyhow!(ErrorCode::Disconnected)));
        }

        self.buffer_store.update(cx, |buffer_store, cx| {
            buffer_store.open_unstaged_diff(buffer, cx)
        })
    }

    pub fn open_uncommitted_diff(
        &mut self,
        buffer: Entity<Buffer>,
        cx: &mut Context<Self>,
    ) -> Task<Result<Entity<BufferDiff>>> {
        if self.is_disconnected(cx) {
            return Task::ready(Err(anyhow!(ErrorCode::Disconnected)));
        }

        self.buffer_store.update(cx, |buffer_store, cx| {
            buffer_store.open_uncommitted_diff(buffer, cx)
        })
    }

    pub fn open_buffer_by_id(
        &mut self,
        id: BufferId,
        cx: &mut Context<Self>,
    ) -> Task<Result<Entity<Buffer>>> {
        if let Some(buffer) = self.buffer_for_id(id, cx) {
            Task::ready(Ok(buffer))
        } else if self.is_local() || self.is_via_ssh() {
            Task::ready(Err(anyhow!("buffer {} does not exist", id)))
        } else if let Some(project_id) = self.remote_id() {
            let request = self.client.request(proto::OpenBufferById {
                project_id,
                id: id.into(),
            });
            cx.spawn(move |project, mut cx| async move {
                let buffer_id = BufferId::new(request.await?.buffer_id)?;
                project
                    .update(&mut cx, |project, cx| {
                        project.buffer_store.update(cx, |buffer_store, cx| {
                            buffer_store.wait_for_remote_buffer(buffer_id, cx)
                        })
                    })?
                    .await
            })
        } else {
            Task::ready(Err(anyhow!("cannot open buffer while disconnected")))
        }
    }

    pub fn save_buffers(
        &self,
        buffers: HashSet<Entity<Buffer>>,
        cx: &mut Context<Self>,
    ) -> Task<Result<()>> {
        cx.spawn(move |this, mut cx| async move {
            let save_tasks = buffers.into_iter().filter_map(|buffer| {
                this.update(&mut cx, |this, cx| this.save_buffer(buffer, cx))
                    .ok()
            });
            try_join_all(save_tasks).await?;
            Ok(())
        })
    }

    pub fn save_buffer(&self, buffer: Entity<Buffer>, cx: &mut Context<Self>) -> Task<Result<()>> {
        self.buffer_store
            .update(cx, |buffer_store, cx| buffer_store.save_buffer(buffer, cx))
    }

    pub fn save_buffer_as(
        &mut self,
        buffer: Entity<Buffer>,
        path: ProjectPath,
        cx: &mut Context<Self>,
    ) -> Task<Result<()>> {
        self.buffer_store.update(cx, |buffer_store, cx| {
            buffer_store.save_buffer_as(buffer.clone(), path, cx)
        })
    }

    pub fn get_open_buffer(&self, path: &ProjectPath, cx: &App) -> Option<Entity<Buffer>> {
        self.buffer_store.read(cx).get_by_path(path, cx)
    }

    fn register_buffer(&mut self, buffer: &Entity<Buffer>, cx: &mut Context<Self>) -> Result<()> {
        {
            let mut remotely_created_models = self.remotely_created_models.lock();
            if remotely_created_models.retain_count > 0 {
                remotely_created_models.buffers.push(buffer.clone())
            }
        }

        self.request_buffer_diff_recalculation(buffer, cx);

        cx.subscribe(buffer, |this, buffer, event, cx| {
            this.on_buffer_event(buffer, event, cx);
        })
        .detach();

        Ok(())
    }

    pub fn open_image(
        &mut self,
        path: impl Into<ProjectPath>,
        cx: &mut Context<Self>,
    ) -> Task<Result<Entity<ImageItem>>> {
        if self.is_disconnected(cx) {
            return Task::ready(Err(anyhow!(ErrorCode::Disconnected)));
        }

        let open_image_task = self.image_store.update(cx, |image_store, cx| {
            image_store.open_image(path.into(), cx)
        });

        let weak_project = cx.entity().downgrade();
        cx.spawn(move |_, mut cx| async move {
            let image_item = open_image_task.await?;
            let project = weak_project
                .upgrade()
                .ok_or_else(|| anyhow!("Project dropped"))?;

            let metadata =
                ImageItem::load_image_metadata(image_item.clone(), project, &mut cx).await?;
            image_item.update(&mut cx, |image_item, cx| {
                image_item.image_metadata = Some(metadata);
                cx.emit(ImageItemEvent::MetadataUpdated);
            })?;

            Ok(image_item)
        })
    }

    async fn send_buffer_ordered_messages(
        this: WeakEntity<Self>,
        rx: UnboundedReceiver<BufferOrderedMessage>,
        mut cx: AsyncApp,
    ) -> Result<()> {
        const MAX_BATCH_SIZE: usize = 128;

        let mut operations_by_buffer_id = HashMap::default();
        async fn flush_operations(
            this: &WeakEntity<Project>,
            operations_by_buffer_id: &mut HashMap<BufferId, Vec<proto::Operation>>,
            needs_resync_with_host: &mut bool,
            is_local: bool,
            cx: &mut AsyncApp,
        ) -> Result<()> {
            for (buffer_id, operations) in operations_by_buffer_id.drain() {
                let request = this.update(cx, |this, _| {
                    let project_id = this.remote_id()?;
                    Some(this.client.request(proto::UpdateBuffer {
                        buffer_id: buffer_id.into(),
                        project_id,
                        operations,
                    }))
                })?;
                if let Some(request) = request {
                    if request.await.is_err() && !is_local {
                        *needs_resync_with_host = true;
                        break;
                    }
                }
            }
            Ok(())
        }

        let mut needs_resync_with_host = false;
        let mut changes = rx.ready_chunks(MAX_BATCH_SIZE);

        while let Some(changes) = changes.next().await {
            let is_local = this.update(&mut cx, |this, _| this.is_local())?;

            for change in changes {
                match change {
                    BufferOrderedMessage::Operation {
                        buffer_id,
                        operation,
                    } => {
                        if needs_resync_with_host {
                            continue;
                        }

                        operations_by_buffer_id
                            .entry(buffer_id)
                            .or_insert(Vec::new())
                            .push(operation);
                    }

                    BufferOrderedMessage::Resync => {
                        operations_by_buffer_id.clear();
                        if this
                            .update(&mut cx, |this, cx| this.synchronize_remote_buffers(cx))?
                            .await
                            .is_ok()
                        {
                            needs_resync_with_host = false;
                        }
                    }

                    BufferOrderedMessage::LanguageServerUpdate {
                        language_server_id,
                        message,
                    } => {
                        flush_operations(
                            &this,
                            &mut operations_by_buffer_id,
                            &mut needs_resync_with_host,
                            is_local,
                            &mut cx,
                        )
                        .await?;

                        this.update(&mut cx, |this, _| {
                            if let Some(project_id) = this.remote_id() {
                                this.client
                                    .send(proto::UpdateLanguageServer {
                                        project_id,
                                        language_server_id: language_server_id.0 as u64,
                                        variant: Some(message),
                                    })
                                    .log_err();
                            }
                        })?;
                    }
                }
            }

            flush_operations(
                &this,
                &mut operations_by_buffer_id,
                &mut needs_resync_with_host,
                is_local,
                &mut cx,
            )
            .await?;
        }

        Ok(())
    }

    fn on_buffer_store_event(
        &mut self,
        _: Entity<BufferStore>,
        event: &BufferStoreEvent,
        cx: &mut Context<Self>,
    ) {
        match event {
            BufferStoreEvent::BufferAdded(buffer) => {
                self.register_buffer(buffer, cx).log_err();
            }
            BufferStoreEvent::BufferDropped(buffer_id) => {
                if let Some(ref ssh_client) = self.ssh_client {
                    ssh_client
                        .read(cx)
                        .proto_client()
                        .send(proto::CloseBuffer {
                            project_id: 0,
                            buffer_id: buffer_id.to_proto(),
                        })
                        .log_err();
                }
            }
<<<<<<< HEAD
            BufferStoreEvent::BufferOpened { .. } => {}
=======
            _ => {}
>>>>>>> e298301b
        }
    }

    fn on_image_store_event(
        &mut self,
        _: Entity<ImageStore>,
        event: &ImageStoreEvent,
        cx: &mut Context<Self>,
    ) {
        match event {
            ImageStoreEvent::ImageAdded(image) => {
                cx.subscribe(image, |this, image, event, cx| {
                    this.on_image_event(image, event, cx);
                })
                .detach();
            }
        }
    }

    fn on_dap_store_event(
        &mut self,
        _: Entity<DapStore>,
        event: &DapStoreEvent,
        cx: &mut Context<Self>,
    ) {
        match event {
            DapStoreEvent::DebugClientStarted(session_id) => {
                cx.emit(Event::DebugClientStarted(*session_id));
            }
            DapStoreEvent::DebugClientShutdown(session_id) => {
                cx.emit(Event::DebugClientShutdown(*session_id));
            }
            DapStoreEvent::DebugClientEvent {
                session_id,
                message,
            } => {
                cx.emit(Event::DebugClientEvent {
                    session_id: *session_id,
                    message: message.clone(),
                });
            }
            DapStoreEvent::Notification(message) => {
                cx.emit(Event::Toast {
                    notification_id: "dap".into(),
                    message: message.clone(),
                });
            }
            _ => {}
        }
    }

    fn on_lsp_store_event(
        &mut self,
        _: Entity<LspStore>,
        event: &LspStoreEvent,
        cx: &mut Context<Self>,
    ) {
        match event {
            LspStoreEvent::DiagnosticsUpdated {
                language_server_id,
                path,
            } => cx.emit(Event::DiagnosticsUpdated {
                path: path.clone(),
                language_server_id: *language_server_id,
            }),
            LspStoreEvent::LanguageServerAdded(language_server_id, name, worktree_id) => cx.emit(
                Event::LanguageServerAdded(*language_server_id, name.clone(), *worktree_id),
            ),
            LspStoreEvent::LanguageServerRemoved(language_server_id) => {
                cx.emit(Event::LanguageServerRemoved(*language_server_id))
            }
            LspStoreEvent::LanguageServerLog(server_id, log_type, string) => cx.emit(
                Event::LanguageServerLog(*server_id, log_type.clone(), string.clone()),
            ),
            LspStoreEvent::LanguageDetected {
                buffer,
                new_language,
            } => {
                let Some(_) = new_language else {
                    cx.emit(Event::LanguageNotFound(buffer.clone()));
                    return;
                };
            }
            LspStoreEvent::RefreshInlayHints => cx.emit(Event::RefreshInlayHints),
            LspStoreEvent::LanguageServerPrompt(prompt) => {
                cx.emit(Event::LanguageServerPrompt(prompt.clone()))
            }
            LspStoreEvent::DiskBasedDiagnosticsStarted { language_server_id } => {
                cx.emit(Event::DiskBasedDiagnosticsStarted {
                    language_server_id: *language_server_id,
                });
            }
            LspStoreEvent::DiskBasedDiagnosticsFinished { language_server_id } => {
                cx.emit(Event::DiskBasedDiagnosticsFinished {
                    language_server_id: *language_server_id,
                });
            }
            LspStoreEvent::LanguageServerUpdate {
                language_server_id,
                message,
            } => {
                if self.is_local() {
                    self.enqueue_buffer_ordered_message(
                        BufferOrderedMessage::LanguageServerUpdate {
                            language_server_id: *language_server_id,
                            message: message.clone(),
                        },
                    )
                    .ok();
                }
            }
            LspStoreEvent::Notification(message) => cx.emit(Event::Toast {
                notification_id: "lsp".into(),
                message: message.clone(),
            }),
            LspStoreEvent::SnippetEdit {
                buffer_id,
                edits,
                most_recent_edit,
            } => {
                if most_recent_edit.replica_id == self.replica_id() {
                    cx.emit(Event::SnippetEdit(*buffer_id, edits.clone()))
                }
            }
        }
    }

    fn on_ssh_event(
        &mut self,
        _: Entity<SshRemoteClient>,
        event: &remote::SshRemoteEvent,
        cx: &mut Context<Self>,
    ) {
        match event {
            remote::SshRemoteEvent::Disconnected => {
                // if self.is_via_ssh() {
                // self.collaborators.clear();
                self.worktree_store.update(cx, |store, cx| {
                    store.disconnected_from_host(cx);
                });
                self.buffer_store.update(cx, |buffer_store, cx| {
                    buffer_store.disconnected_from_host(cx)
                });
                self.lsp_store.update(cx, |lsp_store, _cx| {
                    lsp_store.disconnected_from_ssh_remote()
                });
                cx.emit(Event::DisconnectedFromSshRemote);
            }
        }
    }

    fn on_settings_observer_event(
        &mut self,
        _: Entity<SettingsObserver>,
        event: &SettingsObserverEvent,
        cx: &mut Context<Self>,
    ) {
        match event {
            SettingsObserverEvent::LocalSettingsUpdated(result) => match result {
                Err(InvalidSettingsError::LocalSettings { message, path }) => {
                    let message =
                        format!("Failed to set local settings in {:?}:\n{}", path, message);
                    cx.emit(Event::Toast {
                        notification_id: "local-settings".into(),
                        message,
                    });
                }
                Ok(_) => cx.emit(Event::HideToast {
                    notification_id: "local-settings".into(),
                }),
                Err(_) => {}
            },
        }
    }

    fn on_worktree_store_event(
        &mut self,
        _: Entity<WorktreeStore>,
        event: &WorktreeStoreEvent,
        cx: &mut Context<Self>,
    ) {
        match event {
            WorktreeStoreEvent::WorktreeAdded(worktree) => {
                self.on_worktree_added(worktree, cx);
                cx.emit(Event::WorktreeAdded(worktree.read(cx).id()));
            }
            WorktreeStoreEvent::WorktreeRemoved(_, id) => {
                cx.emit(Event::WorktreeRemoved(*id));
            }
            WorktreeStoreEvent::WorktreeReleased(_, id) => {
                self.on_worktree_released(*id, cx);
            }
            WorktreeStoreEvent::WorktreeOrderChanged => cx.emit(Event::WorktreeOrderChanged),
            WorktreeStoreEvent::WorktreeUpdateSent(_) => {}
            WorktreeStoreEvent::WorktreeUpdatedEntries(worktree_id, changes) => {
                self.client()
                    .telemetry()
                    .report_discovered_project_events(*worktree_id, changes);
                cx.emit(Event::WorktreeUpdatedEntries(*worktree_id, changes.clone()))
            }
            WorktreeStoreEvent::WorktreeUpdatedGitRepositories(worktree_id) => {
                cx.emit(Event::WorktreeUpdatedGitRepositories(*worktree_id))
            }
            WorktreeStoreEvent::WorktreeDeletedEntry(worktree_id, id) => {
                cx.emit(Event::DeletedEntry(*worktree_id, *id))
            }
        }
    }

    fn on_worktree_added(&mut self, worktree: &Entity<Worktree>, _: &mut Context<Self>) {
        let mut remotely_created_models = self.remotely_created_models.lock();
        if remotely_created_models.retain_count > 0 {
            remotely_created_models.worktrees.push(worktree.clone())
        }
    }

    fn on_worktree_released(&mut self, id_to_remove: WorktreeId, cx: &mut Context<Self>) {
        if let Some(ssh) = &self.ssh_client {
            ssh.read(cx)
                .proto_client()
                .send(proto::RemoveWorktree {
                    worktree_id: id_to_remove.to_proto(),
                })
                .log_err();
        }
    }

    fn on_buffer_event(
        &mut self,
        buffer: Entity<Buffer>,
        event: &BufferEvent,
        cx: &mut Context<Self>,
    ) -> Option<()> {
        if matches!(event, BufferEvent::Edited { .. } | BufferEvent::Reloaded) {
            self.request_buffer_diff_recalculation(&buffer, cx);
        }

        let buffer_id = buffer.read(cx).remote_id();
        match event {
            BufferEvent::ReloadNeeded => {
                if !self.is_via_collab() {
                    self.reload_buffers([buffer.clone()].into_iter().collect(), true, cx)
                        .detach_and_log_err(cx);
                }
            }
            BufferEvent::Operation {
                operation,
                is_local: true,
            } => {
                let operation = language::proto::serialize_operation(operation);

                if let Some(ssh) = &self.ssh_client {
                    ssh.read(cx)
                        .proto_client()
                        .send(proto::UpdateBuffer {
                            project_id: 0,
                            buffer_id: buffer_id.to_proto(),
                            operations: vec![operation.clone()],
                        })
                        .ok();
                }

                self.enqueue_buffer_ordered_message(BufferOrderedMessage::Operation {
                    buffer_id,
                    operation,
                })
                .ok();
            }

            _ => {}
        }

        None
    }

    fn on_image_event(
        &mut self,
        image: Entity<ImageItem>,
        event: &ImageItemEvent,
        cx: &mut Context<Self>,
    ) -> Option<()> {
        match event {
            ImageItemEvent::ReloadNeeded => {
                if !self.is_via_collab() {
                    self.reload_images([image.clone()].into_iter().collect(), cx)
                        .detach_and_log_err(cx);
                }
            }
            _ => {}
        }

        None
    }

    fn request_buffer_diff_recalculation(
        &mut self,
        buffer: &Entity<Buffer>,
        cx: &mut Context<Self>,
    ) {
        self.buffers_needing_diff.insert(buffer.downgrade());
        let first_insertion = self.buffers_needing_diff.len() == 1;

        let settings = ProjectSettings::get_global(cx);
        let delay = if let Some(delay) = settings.git.gutter_debounce {
            delay
        } else {
            if first_insertion {
                let this = cx.weak_entity();
                cx.defer(move |cx| {
                    if let Some(this) = this.upgrade() {
                        this.update(cx, |this, cx| {
                            this.recalculate_buffer_diffs(cx).detach();
                        });
                    }
                });
            }
            return;
        };

        const MIN_DELAY: u64 = 50;
        let delay = delay.max(MIN_DELAY);
        let duration = Duration::from_millis(delay);

        self.git_diff_debouncer
            .fire_new(duration, cx, move |this, cx| {
                this.recalculate_buffer_diffs(cx)
            });
    }

    fn recalculate_buffer_diffs(&mut self, cx: &mut Context<Self>) -> Task<()> {
        cx.spawn(move |this, mut cx| async move {
            loop {
                let task = this
                    .update(&mut cx, |this, cx| {
                        let buffers = this
                            .buffers_needing_diff
                            .drain()
                            .filter_map(|buffer| buffer.upgrade())
                            .collect::<Vec<_>>();
                        if buffers.is_empty() {
                            None
                        } else {
                            Some(this.buffer_store.update(cx, |buffer_store, cx| {
                                buffer_store.recalculate_buffer_diffs(buffers, cx)
                            }))
                        }
                    })
                    .ok()
                    .flatten();

                if let Some(task) = task {
                    task.await;
                } else {
                    break;
                }
            }
        })
    }

    pub fn set_language_for_buffer(
        &mut self,
        buffer: &Entity<Buffer>,
        new_language: Arc<Language>,
        cx: &mut Context<Self>,
    ) {
        self.lsp_store.update(cx, |lsp_store, cx| {
            lsp_store.set_language_for_buffer(buffer, new_language, cx)
        })
    }

    pub fn restart_language_servers_for_buffers(
        &mut self,
        buffers: Vec<Entity<Buffer>>,
        cx: &mut Context<Self>,
    ) {
        self.lsp_store.update(cx, |lsp_store, cx| {
            lsp_store.restart_language_servers_for_buffers(buffers, cx)
        })
    }

    pub fn cancel_language_server_work_for_buffers(
        &mut self,
        buffers: impl IntoIterator<Item = Entity<Buffer>>,
        cx: &mut Context<Self>,
    ) {
        self.lsp_store.update(cx, |lsp_store, cx| {
            lsp_store.cancel_language_server_work_for_buffers(buffers, cx)
        })
    }

    pub fn cancel_language_server_work(
        &mut self,
        server_id: LanguageServerId,
        token_to_cancel: Option<String>,
        cx: &mut Context<Self>,
    ) {
        self.lsp_store.update(cx, |lsp_store, cx| {
            lsp_store.cancel_language_server_work(server_id, token_to_cancel, cx)
        })
    }

    fn enqueue_buffer_ordered_message(&mut self, message: BufferOrderedMessage) -> Result<()> {
        self.buffer_ordered_messages_tx
            .unbounded_send(message)
            .map_err(|e| anyhow!(e))
    }

    pub fn available_toolchains(
        &self,
        worktree_id: WorktreeId,
        language_name: LanguageName,
        cx: &App,
    ) -> Task<Option<ToolchainList>> {
        if let Some(toolchain_store) = self.toolchain_store.clone() {
            cx.spawn(|cx| async move {
                cx.update(|cx| {
                    toolchain_store
                        .read(cx)
                        .list_toolchains(worktree_id, language_name, cx)
                })
                .ok()?
                .await
            })
        } else {
            Task::ready(None)
        }
    }

    pub async fn toolchain_term(
        languages: Arc<LanguageRegistry>,
        language_name: LanguageName,
    ) -> Option<SharedString> {
        languages
            .language_for_name(language_name.as_ref())
            .await
            .ok()?
            .toolchain_lister()
            .map(|lister| lister.term())
    }

    pub fn activate_toolchain(
        &self,
        worktree_id: WorktreeId,
        toolchain: Toolchain,
        cx: &mut App,
    ) -> Task<Option<()>> {
        let Some(toolchain_store) = self.toolchain_store.clone() else {
            return Task::ready(None);
        };
        toolchain_store.update(cx, |this, cx| {
            this.activate_toolchain(worktree_id, toolchain, cx)
        })
    }
    pub fn active_toolchain(
        &self,
        worktree_id: WorktreeId,
        language_name: LanguageName,
        cx: &App,
    ) -> Task<Option<Toolchain>> {
        let Some(toolchain_store) = self.toolchain_store.clone() else {
            return Task::ready(None);
        };
        toolchain_store
            .read(cx)
            .active_toolchain(worktree_id, language_name, cx)
    }
    pub fn language_server_statuses<'a>(
        &'a self,
        cx: &'a App,
    ) -> impl DoubleEndedIterator<Item = (LanguageServerId, &'a LanguageServerStatus)> {
        self.lsp_store.read(cx).language_server_statuses()
    }

    pub fn last_formatting_failure<'a>(&self, cx: &'a App) -> Option<&'a str> {
        self.lsp_store.read(cx).last_formatting_failure()
    }

    pub fn reset_last_formatting_failure(&self, cx: &mut App) {
        self.lsp_store
            .update(cx, |store, _| store.reset_last_formatting_failure());
    }

    pub fn reload_buffers(
        &self,
        buffers: HashSet<Entity<Buffer>>,
        push_to_history: bool,
        cx: &mut Context<Self>,
    ) -> Task<Result<ProjectTransaction>> {
        self.buffer_store.update(cx, |buffer_store, cx| {
            buffer_store.reload_buffers(buffers, push_to_history, cx)
        })
    }

    pub fn reload_images(
        &self,
        images: HashSet<Entity<ImageItem>>,
        cx: &mut Context<Self>,
    ) -> Task<Result<()>> {
        self.image_store
            .update(cx, |image_store, cx| image_store.reload_images(images, cx))
    }

    pub fn format(
        &mut self,
        buffers: HashSet<Entity<Buffer>>,
        target: LspFormatTarget,
        push_to_history: bool,
        trigger: lsp_store::FormatTrigger,
        cx: &mut Context<Project>,
    ) -> Task<anyhow::Result<ProjectTransaction>> {
        self.lsp_store.update(cx, |lsp_store, cx| {
            lsp_store.format(buffers, target, push_to_history, trigger, cx)
        })
    }

    #[inline(never)]
    fn definition_impl(
        &mut self,
        buffer: &Entity<Buffer>,
        position: PointUtf16,
        cx: &mut Context<Self>,
    ) -> Task<Result<Vec<LocationLink>>> {
        self.request_lsp(
            buffer.clone(),
            LanguageServerToQuery::FirstCapable,
            GetDefinition { position },
            cx,
        )
    }
    pub fn definition<T: ToPointUtf16>(
        &mut self,
        buffer: &Entity<Buffer>,
        position: T,
        cx: &mut Context<Self>,
    ) -> Task<Result<Vec<LocationLink>>> {
        let position = position.to_point_utf16(buffer.read(cx));
        self.definition_impl(buffer, position, cx)
    }

    fn declaration_impl(
        &mut self,
        buffer: &Entity<Buffer>,
        position: PointUtf16,
        cx: &mut Context<Self>,
    ) -> Task<Result<Vec<LocationLink>>> {
        self.request_lsp(
            buffer.clone(),
            LanguageServerToQuery::FirstCapable,
            GetDeclaration { position },
            cx,
        )
    }

    pub fn declaration<T: ToPointUtf16>(
        &mut self,
        buffer: &Entity<Buffer>,
        position: T,
        cx: &mut Context<Self>,
    ) -> Task<Result<Vec<LocationLink>>> {
        let position = position.to_point_utf16(buffer.read(cx));
        self.declaration_impl(buffer, position, cx)
    }

    fn type_definition_impl(
        &mut self,
        buffer: &Entity<Buffer>,
        position: PointUtf16,
        cx: &mut Context<Self>,
    ) -> Task<Result<Vec<LocationLink>>> {
        self.request_lsp(
            buffer.clone(),
            LanguageServerToQuery::FirstCapable,
            GetTypeDefinition { position },
            cx,
        )
    }

    pub fn type_definition<T: ToPointUtf16>(
        &mut self,
        buffer: &Entity<Buffer>,
        position: T,
        cx: &mut Context<Self>,
    ) -> Task<Result<Vec<LocationLink>>> {
        let position = position.to_point_utf16(buffer.read(cx));
        self.type_definition_impl(buffer, position, cx)
    }

    pub fn implementation<T: ToPointUtf16>(
        &mut self,
        buffer: &Entity<Buffer>,
        position: T,
        cx: &mut Context<Self>,
    ) -> Task<Result<Vec<LocationLink>>> {
        let position = position.to_point_utf16(buffer.read(cx));
        self.request_lsp(
            buffer.clone(),
            LanguageServerToQuery::FirstCapable,
            GetImplementation { position },
            cx,
        )
    }

    pub fn references<T: ToPointUtf16>(
        &mut self,
        buffer: &Entity<Buffer>,
        position: T,
        cx: &mut Context<Self>,
    ) -> Task<Result<Vec<Location>>> {
        let position = position.to_point_utf16(buffer.read(cx));
        self.request_lsp(
            buffer.clone(),
            LanguageServerToQuery::FirstCapable,
            GetReferences { position },
            cx,
        )
    }

    fn document_highlights_impl(
        &mut self,
        buffer: &Entity<Buffer>,
        position: PointUtf16,
        cx: &mut Context<Self>,
    ) -> Task<Result<Vec<DocumentHighlight>>> {
        self.request_lsp(
            buffer.clone(),
            LanguageServerToQuery::FirstCapable,
            GetDocumentHighlights { position },
            cx,
        )
    }

    pub fn document_highlights<T: ToPointUtf16>(
        &mut self,
        buffer: &Entity<Buffer>,
        position: T,
        cx: &mut Context<Self>,
    ) -> Task<Result<Vec<DocumentHighlight>>> {
        let position = position.to_point_utf16(buffer.read(cx));
        self.document_highlights_impl(buffer, position, cx)
    }

    pub fn symbols(&self, query: &str, cx: &mut Context<Self>) -> Task<Result<Vec<Symbol>>> {
        self.lsp_store
            .update(cx, |lsp_store, cx| lsp_store.symbols(query, cx))
    }

    pub fn open_buffer_for_symbol(
        &mut self,
        symbol: &Symbol,
        cx: &mut Context<Self>,
    ) -> Task<Result<Entity<Buffer>>> {
        self.lsp_store.update(cx, |lsp_store, cx| {
            lsp_store.open_buffer_for_symbol(symbol, cx)
        })
    }

    pub fn open_server_settings(&mut self, cx: &mut Context<Self>) -> Task<Result<Entity<Buffer>>> {
        let guard = self.retain_remotely_created_models(cx);
        let Some(ssh_client) = self.ssh_client.as_ref() else {
            return Task::ready(Err(anyhow!("not an ssh project")));
        };

        let proto_client = ssh_client.read(cx).proto_client();

        cx.spawn(|project, mut cx| async move {
            let buffer = proto_client
                .request(proto::OpenServerSettings {
                    project_id: SSH_PROJECT_ID,
                })
                .await?;

            let buffer = project
                .update(&mut cx, |project, cx| {
                    project.buffer_store.update(cx, |buffer_store, cx| {
                        anyhow::Ok(
                            buffer_store
                                .wait_for_remote_buffer(BufferId::new(buffer.buffer_id)?, cx),
                        )
                    })
                })??
                .await;

            drop(guard);
            buffer
        })
    }

    pub fn open_local_buffer_via_lsp(
        &mut self,
        abs_path: lsp::Url,
        language_server_id: LanguageServerId,
        language_server_name: LanguageServerName,
        cx: &mut Context<Self>,
    ) -> Task<Result<Entity<Buffer>>> {
        self.lsp_store.update(cx, |lsp_store, cx| {
            lsp_store.open_local_buffer_via_lsp(
                abs_path,
                language_server_id,
                language_server_name,
                cx,
            )
        })
    }

    pub fn signature_help<T: ToPointUtf16>(
        &self,
        buffer: &Entity<Buffer>,
        position: T,
        cx: &mut Context<Self>,
    ) -> Task<Vec<SignatureHelp>> {
        self.lsp_store.update(cx, |lsp_store, cx| {
            lsp_store.signature_help(buffer, position, cx)
        })
    }

    pub fn hover<T: ToPointUtf16>(
        &self,
        buffer: &Entity<Buffer>,
        position: T,
        cx: &mut Context<Self>,
    ) -> Task<Vec<Hover>> {
        let position = position.to_point_utf16(buffer.read(cx));
        self.lsp_store
            .update(cx, |lsp_store, cx| lsp_store.hover(buffer, position, cx))
    }

    pub fn linked_edit(
        &self,
        buffer: &Entity<Buffer>,
        position: Anchor,
        cx: &mut Context<Self>,
    ) -> Task<Result<Vec<Range<Anchor>>>> {
        self.lsp_store.update(cx, |lsp_store, cx| {
            lsp_store.linked_edit(buffer, position, cx)
        })
    }

    pub fn completions<T: ToOffset + ToPointUtf16>(
        &self,
        buffer: &Entity<Buffer>,
        position: T,
        context: CompletionContext,
        cx: &mut Context<Self>,
    ) -> Task<Result<Vec<Completion>>> {
        let position = position.to_point_utf16(buffer.read(cx));
        self.lsp_store.update(cx, |lsp_store, cx| {
            lsp_store.completions(buffer, position, context, cx)
        })
    }

    pub fn code_actions<T: Clone + ToOffset>(
        &mut self,
        buffer_handle: &Entity<Buffer>,
        range: Range<T>,
        kinds: Option<Vec<CodeActionKind>>,
        cx: &mut Context<Self>,
    ) -> Task<Result<Vec<CodeAction>>> {
        let buffer = buffer_handle.read(cx);
        let range = buffer.anchor_before(range.start)..buffer.anchor_before(range.end);
        self.lsp_store.update(cx, |lsp_store, cx| {
            lsp_store.code_actions(buffer_handle, range, kinds, cx)
        })
    }

    pub fn apply_code_action(
        &self,
        buffer_handle: Entity<Buffer>,
        action: CodeAction,
        push_to_history: bool,
        cx: &mut Context<Self>,
    ) -> Task<Result<ProjectTransaction>> {
        self.lsp_store.update(cx, |lsp_store, cx| {
            lsp_store.apply_code_action(buffer_handle, action, push_to_history, cx)
        })
    }

    pub fn apply_code_action_kind(
        &self,
        buffers: HashSet<Entity<Buffer>>,
        kind: CodeActionKind,
        push_to_history: bool,
        cx: &mut Context<Self>,
    ) -> Task<Result<ProjectTransaction>> {
        self.lsp_store.update(cx, |lsp_store, cx| {
            lsp_store.apply_code_action_kind(buffers, kind, push_to_history, cx)
        })
    }

    fn prepare_rename_impl(
        &mut self,
        buffer: Entity<Buffer>,
        position: PointUtf16,
        cx: &mut Context<Self>,
    ) -> Task<Result<PrepareRenameResponse>> {
        self.request_lsp(
            buffer,
            LanguageServerToQuery::FirstCapable,
            PrepareRename { position },
            cx,
        )
    }
    pub fn prepare_rename<T: ToPointUtf16>(
        &mut self,
        buffer: Entity<Buffer>,
        position: T,
        cx: &mut Context<Self>,
    ) -> Task<Result<PrepareRenameResponse>> {
        let position = position.to_point_utf16(buffer.read(cx));
        self.prepare_rename_impl(buffer, position, cx)
    }

    pub fn perform_rename<T: ToPointUtf16>(
        &mut self,
        buffer: Entity<Buffer>,
        position: T,
        new_name: String,
        cx: &mut Context<Self>,
    ) -> Task<Result<ProjectTransaction>> {
        let push_to_history = true;
        let position = position.to_point_utf16(buffer.read(cx));
        self.request_lsp(
            buffer,
            LanguageServerToQuery::FirstCapable,
            PerformRename {
                position,
                new_name,
                push_to_history,
            },
            cx,
        )
    }

    pub fn on_type_format<T: ToPointUtf16>(
        &mut self,
        buffer: Entity<Buffer>,
        position: T,
        trigger: String,
        push_to_history: bool,
        cx: &mut Context<Self>,
    ) -> Task<Result<Option<Transaction>>> {
        self.lsp_store.update(cx, |lsp_store, cx| {
            lsp_store.on_type_format(buffer, position, trigger, push_to_history, cx)
        })
    }

    pub fn inlay_hints<T: ToOffset>(
        &mut self,
        buffer_handle: Entity<Buffer>,
        range: Range<T>,
        cx: &mut Context<Self>,
    ) -> Task<anyhow::Result<Vec<InlayHint>>> {
        let buffer = buffer_handle.read(cx);
        let range = buffer.anchor_before(range.start)..buffer.anchor_before(range.end);
        self.lsp_store.update(cx, |lsp_store, cx| {
            lsp_store.inlay_hints(buffer_handle, range, cx)
        })
    }

    pub fn resolve_inlay_hint(
        &self,
        hint: InlayHint,
        buffer_handle: Entity<Buffer>,
        server_id: LanguageServerId,
        cx: &mut Context<Self>,
    ) -> Task<anyhow::Result<InlayHint>> {
        self.lsp_store.update(cx, |lsp_store, cx| {
            lsp_store.resolve_inlay_hint(hint, buffer_handle, server_id, cx)
        })
    }

    pub fn search(&mut self, query: SearchQuery, cx: &mut Context<Self>) -> Receiver<SearchResult> {
        let (result_tx, result_rx) = smol::channel::unbounded();

        let matching_buffers_rx = if query.is_opened_only() {
            self.sort_search_candidates(&query, cx)
        } else {
            self.find_search_candidate_buffers(&query, MAX_SEARCH_RESULT_FILES + 1, cx)
        };

        cx.spawn(|_, cx| async move {
            let mut range_count = 0;
            let mut buffer_count = 0;
            let mut limit_reached = false;
            let query = Arc::new(query);
            let mut chunks = matching_buffers_rx.ready_chunks(64);

            // Now that we know what paths match the query, we will load at most
            // 64 buffers at a time to avoid overwhelming the main thread. For each
            // opened buffer, we will spawn a background task that retrieves all the
            // ranges in the buffer matched by the query.
            let mut chunks = pin!(chunks);
            'outer: while let Some(matching_buffer_chunk) = chunks.next().await {
                let mut chunk_results = Vec::new();
                for buffer in matching_buffer_chunk {
                    let buffer = buffer.clone();
                    let query = query.clone();
                    let snapshot = buffer.read_with(&cx, |buffer, _| buffer.snapshot())?;
                    chunk_results.push(cx.background_spawn(async move {
                        let ranges = query
                            .search(&snapshot, None)
                            .await
                            .iter()
                            .map(|range| {
                                snapshot.anchor_before(range.start)
                                    ..snapshot.anchor_after(range.end)
                            })
                            .collect::<Vec<_>>();
                        anyhow::Ok((buffer, ranges))
                    }));
                }

                let chunk_results = futures::future::join_all(chunk_results).await;
                for result in chunk_results {
                    if let Some((buffer, ranges)) = result.log_err() {
                        range_count += ranges.len();
                        buffer_count += 1;
                        result_tx
                            .send(SearchResult::Buffer { buffer, ranges })
                            .await?;
                        if buffer_count > MAX_SEARCH_RESULT_FILES
                            || range_count > MAX_SEARCH_RESULT_RANGES
                        {
                            limit_reached = true;
                            break 'outer;
                        }
                    }
                }
            }

            if limit_reached {
                result_tx.send(SearchResult::LimitReached).await?;
            }

            anyhow::Ok(())
        })
        .detach();

        result_rx
    }

    fn find_search_candidate_buffers(
        &mut self,
        query: &SearchQuery,
        limit: usize,
        cx: &mut Context<Project>,
    ) -> Receiver<Entity<Buffer>> {
        if self.is_local() {
            let fs = self.fs.clone();
            self.buffer_store.update(cx, |buffer_store, cx| {
                buffer_store.find_search_candidates(query, limit, fs, cx)
            })
        } else {
            self.find_search_candidates_remote(query, limit, cx)
        }
    }

    fn sort_search_candidates(
        &mut self,
        search_query: &SearchQuery,
        cx: &mut Context<Project>,
    ) -> Receiver<Entity<Buffer>> {
        let worktree_store = self.worktree_store.read(cx);
        let mut buffers = search_query
            .buffers()
            .into_iter()
            .flatten()
            .filter(|buffer| {
                let b = buffer.read(cx);
                if let Some(file) = b.file() {
                    if !search_query.file_matches(file.path()) {
                        return false;
                    }
                    if let Some(entry) = b
                        .entry_id(cx)
                        .and_then(|entry_id| worktree_store.entry_for_id(entry_id, cx))
                    {
                        if entry.is_ignored && !search_query.include_ignored() {
                            return false;
                        }
                    }
                }
                true
            })
            .collect::<Vec<_>>();
        let (tx, rx) = smol::channel::unbounded();
        buffers.sort_by(|a, b| match (a.read(cx).file(), b.read(cx).file()) {
            (None, None) => a.read(cx).remote_id().cmp(&b.read(cx).remote_id()),
            (None, Some(_)) => std::cmp::Ordering::Less,
            (Some(_), None) => std::cmp::Ordering::Greater,
            (Some(a), Some(b)) => compare_paths((a.path(), true), (b.path(), true)),
        });
        for buffer in buffers {
            tx.send_blocking(buffer.clone()).unwrap()
        }

        rx
    }

    fn find_search_candidates_remote(
        &mut self,
        query: &SearchQuery,
        limit: usize,
        cx: &mut Context<Project>,
    ) -> Receiver<Entity<Buffer>> {
        let (tx, rx) = smol::channel::unbounded();

        let (client, remote_id): (AnyProtoClient, _) = if let Some(ssh_client) = &self.ssh_client {
            (ssh_client.read(cx).proto_client(), 0)
        } else if let Some(remote_id) = self.remote_id() {
            (self.client.clone().into(), remote_id)
        } else {
            return rx;
        };

        let request = client.request(proto::FindSearchCandidates {
            project_id: remote_id,
            query: Some(query.to_proto()),
            limit: limit as _,
        });
        let guard = self.retain_remotely_created_models(cx);

        cx.spawn(move |project, mut cx| async move {
            let response = request.await?;
            for buffer_id in response.buffer_ids {
                let buffer_id = BufferId::new(buffer_id)?;
                let buffer = project
                    .update(&mut cx, |project, cx| {
                        project.buffer_store.update(cx, |buffer_store, cx| {
                            buffer_store.wait_for_remote_buffer(buffer_id, cx)
                        })
                    })?
                    .await?;
                let _ = tx.send(buffer).await;
            }

            drop(guard);
            anyhow::Ok(())
        })
        .detach_and_log_err(cx);
        rx
    }

    pub fn request_lsp<R: LspCommand>(
        &mut self,
        buffer_handle: Entity<Buffer>,
        server: LanguageServerToQuery,
        request: R,
        cx: &mut Context<Self>,
    ) -> Task<Result<R::Response>>
    where
        <R::LspRequest as lsp::request::Request>::Result: Send,
        <R::LspRequest as lsp::request::Request>::Params: Send,
    {
        let guard = self.retain_remotely_created_models(cx);
        let task = self.lsp_store.update(cx, |lsp_store, cx| {
            lsp_store.request_lsp(buffer_handle, server, request, cx)
        });
        cx.spawn(|_, _| async move {
            let result = task.await;
            drop(guard);
            result
        })
    }

    /// Move a worktree to a new position in the worktree order.
    ///
    /// The worktree will moved to the opposite side of the destination worktree.
    ///
    /// # Example
    ///
    /// Given the worktree order `[11, 22, 33]` and a call to move worktree `22` to `33`,
    /// worktree_order will be updated to produce the indexes `[11, 33, 22]`.
    ///
    /// Given the worktree order `[11, 22, 33]` and a call to move worktree `22` to `11`,
    /// worktree_order will be updated to produce the indexes `[22, 11, 33]`.
    ///
    /// # Errors
    ///
    /// An error will be returned if the worktree or destination worktree are not found.
    pub fn move_worktree(
        &mut self,
        source: WorktreeId,
        destination: WorktreeId,
        cx: &mut Context<'_, Self>,
    ) -> Result<()> {
        self.worktree_store.update(cx, |worktree_store, cx| {
            worktree_store.move_worktree(source, destination, cx)
        })
    }

    pub fn find_or_create_worktree(
        &mut self,
        abs_path: impl AsRef<Path>,
        visible: bool,
        cx: &mut Context<Self>,
    ) -> Task<Result<(Entity<Worktree>, PathBuf)>> {
        self.worktree_store.update(cx, |worktree_store, cx| {
            worktree_store.find_or_create_worktree(abs_path, visible, cx)
        })
    }

    pub fn find_worktree(&self, abs_path: &Path, cx: &App) -> Option<(Entity<Worktree>, PathBuf)> {
        self.worktree_store.read_with(cx, |worktree_store, cx| {
            worktree_store.find_worktree(abs_path, cx)
        })
    }

    pub fn is_shared(&self) -> bool {
        match &self.client_state {
            ProjectClientState::Shared { .. } => true,
            ProjectClientState::Local => false,
            ProjectClientState::Remote { .. } => true,
        }
    }

    /// Returns the resolved version of `path`, that was found in `buffer`, if it exists.
    pub fn resolve_path_in_buffer(
        &self,
        path: &str,
        buffer: &Entity<Buffer>,
        cx: &mut Context<Self>,
    ) -> Task<Option<ResolvedPath>> {
        let path_buf = PathBuf::from(path);
        if path_buf.is_absolute() || path.starts_with("~") {
            self.resolve_abs_path(path, cx)
        } else {
            self.resolve_path_in_worktrees(path_buf, buffer, cx)
        }
    }

    pub fn resolve_abs_file_path(
        &self,
        path: &str,
        cx: &mut Context<Self>,
    ) -> Task<Option<ResolvedPath>> {
        let resolve_task = self.resolve_abs_path(path, cx);
        cx.background_spawn(async move {
            let resolved_path = resolve_task.await;
            resolved_path.filter(|path| path.is_file())
        })
    }

    pub fn resolve_abs_path(
        &self,
        path: &str,
        cx: &mut Context<Self>,
    ) -> Task<Option<ResolvedPath>> {
        if self.is_local() {
            let expanded = PathBuf::from(shellexpand::tilde(&path).into_owned());
            let fs = self.fs.clone();
            cx.background_spawn(async move {
                let path = expanded.as_path();
                let metadata = fs.metadata(path).await.ok().flatten();

                metadata.map(|metadata| ResolvedPath::AbsPath {
                    path: expanded,
                    is_dir: metadata.is_dir,
                })
            })
        } else if let Some(ssh_client) = self.ssh_client.as_ref() {
            let request_path = Path::new(path);
            let request = ssh_client
                .read(cx)
                .proto_client()
                .request(proto::GetPathMetadata {
                    project_id: SSH_PROJECT_ID,
                    path: request_path.to_proto(),
                });
            cx.background_spawn(async move {
                let response = request.await.log_err()?;
                if response.exists {
                    Some(ResolvedPath::AbsPath {
                        path: PathBuf::from_proto(response.path),
                        is_dir: response.is_dir,
                    })
                } else {
                    None
                }
            })
        } else {
            return Task::ready(None);
        }
    }

    fn resolve_path_in_worktrees(
        &self,
        path: PathBuf,
        buffer: &Entity<Buffer>,
        cx: &mut Context<Self>,
    ) -> Task<Option<ResolvedPath>> {
        let mut candidates = vec![path.clone()];

        if let Some(file) = buffer.read(cx).file() {
            if let Some(dir) = file.path().parent() {
                let joined = dir.to_path_buf().join(path);
                candidates.push(joined);
            }
        }

        let buffer_worktree_id = buffer.read(cx).file().map(|file| file.worktree_id(cx));
        let worktrees_with_ids: Vec<_> = self
            .worktrees(cx)
            .map(|worktree| {
                let id = worktree.read(cx).id();
                (worktree, id)
            })
            .collect();

        cx.spawn(|_, mut cx| async move {
            if let Some(buffer_worktree_id) = buffer_worktree_id {
                if let Some((worktree, _)) = worktrees_with_ids
                    .iter()
                    .find(|(_, id)| *id == buffer_worktree_id)
                {
                    for candidate in candidates.iter() {
                        if let Some(path) =
                            Self::resolve_path_in_worktree(&worktree, candidate, &mut cx)
                        {
                            return Some(path);
                        }
                    }
                }
            }
            for (worktree, id) in worktrees_with_ids {
                if Some(id) == buffer_worktree_id {
                    continue;
                }
                for candidate in candidates.iter() {
                    if let Some(path) =
                        Self::resolve_path_in_worktree(&worktree, candidate, &mut cx)
                    {
                        return Some(path);
                    }
                }
            }
            None
        })
    }

    fn resolve_path_in_worktree(
        worktree: &Entity<Worktree>,
        path: &PathBuf,
        cx: &mut AsyncApp,
    ) -> Option<ResolvedPath> {
        worktree
            .update(cx, |worktree, _| {
                let root_entry_path = &worktree.root_entry()?.path;
                let resolved = resolve_path(root_entry_path, path);
                let stripped = resolved.strip_prefix(root_entry_path).unwrap_or(&resolved);
                worktree.entry_for_path(stripped).map(|entry| {
                    let project_path = ProjectPath {
                        worktree_id: worktree.id(),
                        path: entry.path.clone(),
                    };
                    ResolvedPath::ProjectPath {
                        project_path,
                        is_dir: entry.is_dir(),
                    }
                })
            })
            .ok()?
    }

    pub fn list_directory(
        &self,
        query: String,
        cx: &mut Context<Self>,
    ) -> Task<Result<Vec<DirectoryItem>>> {
        if self.is_local() {
            DirectoryLister::Local(self.fs.clone()).list_directory(query, cx)
        } else if let Some(session) = self.ssh_client.as_ref() {
            let path_buf = PathBuf::from(query);
            let request = proto::ListRemoteDirectory {
                dev_server_id: SSH_PROJECT_ID,
                path: path_buf.to_proto(),
                config: Some(proto::ListRemoteDirectoryConfig { is_dir: true }),
            };

            let response = session.read(cx).proto_client().request(request);
            cx.background_spawn(async move {
                let proto::ListRemoteDirectoryResponse {
                    entries,
                    entry_info,
                } = response.await?;
                Ok(entries
                    .into_iter()
                    .zip(entry_info)
                    .map(|(entry, info)| DirectoryItem {
                        path: PathBuf::from(entry),
                        is_dir: info.is_dir,
                    })
                    .collect())
            })
        } else {
            Task::ready(Err(anyhow!("cannot list directory in remote project")))
        }
    }

    pub fn create_worktree(
        &mut self,
        abs_path: impl AsRef<Path>,
        visible: bool,
        cx: &mut Context<Self>,
    ) -> Task<Result<Entity<Worktree>>> {
        self.worktree_store.update(cx, |worktree_store, cx| {
            worktree_store.create_worktree(abs_path, visible, cx)
        })
    }

    pub fn remove_worktree(&mut self, id_to_remove: WorktreeId, cx: &mut Context<Self>) {
        self.worktree_store.update(cx, |worktree_store, cx| {
            worktree_store.remove_worktree(id_to_remove, cx);
        });
    }

    fn add_worktree(&mut self, worktree: &Entity<Worktree>, cx: &mut Context<Self>) {
        self.worktree_store.update(cx, |worktree_store, cx| {
            worktree_store.add(worktree, cx);
        });
    }

    pub fn set_active_path(&mut self, entry: Option<ProjectPath>, cx: &mut Context<Self>) {
        let new_active_entry = entry.and_then(|project_path| {
            let worktree = self.worktree_for_id(project_path.worktree_id, cx)?;
            let entry = worktree.read(cx).entry_for_path(project_path.path)?;
            Some(entry.id)
        });
        if new_active_entry != self.active_entry {
            self.active_entry = new_active_entry;
            self.lsp_store.update(cx, |lsp_store, _| {
                lsp_store.set_active_entry(new_active_entry);
            });
            cx.emit(Event::ActiveEntryChanged(new_active_entry));
        }
    }

    pub fn language_servers_running_disk_based_diagnostics<'a>(
        &'a self,
        cx: &'a App,
    ) -> impl Iterator<Item = LanguageServerId> + 'a {
        self.lsp_store
            .read(cx)
            .language_servers_running_disk_based_diagnostics()
    }

    pub fn diagnostic_summary(&self, include_ignored: bool, cx: &App) -> DiagnosticSummary {
        self.lsp_store
            .read(cx)
            .diagnostic_summary(include_ignored, cx)
    }

    pub fn diagnostic_summaries<'a>(
        &'a self,
        include_ignored: bool,
        cx: &'a App,
    ) -> impl Iterator<Item = (ProjectPath, LanguageServerId, DiagnosticSummary)> + 'a {
        self.lsp_store
            .read(cx)
            .diagnostic_summaries(include_ignored, cx)
    }

    pub fn active_entry(&self) -> Option<ProjectEntryId> {
        self.active_entry
    }

    pub fn entry_for_path(&self, path: &ProjectPath, cx: &App) -> Option<Entry> {
        self.worktree_store.read(cx).entry_for_path(path, cx)
    }

    pub fn path_for_entry(&self, entry_id: ProjectEntryId, cx: &App) -> Option<ProjectPath> {
        let worktree = self.worktree_for_entry(entry_id, cx)?;
        let worktree = worktree.read(cx);
        let worktree_id = worktree.id();
        let path = worktree.entry_for_id(entry_id)?.path.clone();
        Some(ProjectPath { worktree_id, path })
    }

    pub fn absolute_path(&self, project_path: &ProjectPath, cx: &App) -> Option<PathBuf> {
        self.worktree_for_id(project_path.worktree_id, cx)?
            .read(cx)
            .absolutize(&project_path.path)
            .ok()
    }

    /// Attempts to find a `ProjectPath` corresponding to the given path. If the path
    /// is a *full path*, meaning it starts with the root name of a worktree, we'll locate
    /// it in that worktree. Otherwise, we'll attempt to find it as a relative path in
    /// the first visible worktree that has an entry for that relative path.
    ///
    /// We use this to resolve edit steps, when there's a chance an LLM may omit the workree
    /// root name from paths.
    ///
    /// # Arguments
    ///
    /// * `path` - A full path that starts with a worktree root name, or alternatively a
    ///            relative path within a visible worktree.
    /// * `cx` - A reference to the `AppContext`.
    ///
    /// # Returns
    ///
    /// Returns `Some(ProjectPath)` if a matching worktree is found, otherwise `None`.
    pub fn find_project_path(&self, path: &Path, cx: &App) -> Option<ProjectPath> {
        let worktree_store = self.worktree_store.read(cx);

        for worktree in worktree_store.visible_worktrees(cx) {
            let worktree_root_name = worktree.read(cx).root_name();
            if let Ok(relative_path) = path.strip_prefix(worktree_root_name) {
                return Some(ProjectPath {
                    worktree_id: worktree.read(cx).id(),
                    path: relative_path.into(),
                });
            }
        }

        for worktree in worktree_store.visible_worktrees(cx) {
            let worktree = worktree.read(cx);
            if let Some(entry) = worktree.entry_for_path(path) {
                return Some(ProjectPath {
                    worktree_id: worktree.id(),
                    path: entry.path.clone(),
                });
            }
        }

        None
    }

    pub fn project_path_for_absolute_path(&self, abs_path: &Path, cx: &App) -> Option<ProjectPath> {
        self.find_local_worktree(abs_path, cx)
            .map(|(worktree, relative_path)| ProjectPath {
                worktree_id: worktree.read(cx).id(),
                path: relative_path.into(),
            })
    }

    pub fn find_local_worktree(
        &self,
        abs_path: &Path,
        cx: &App,
    ) -> Option<(Entity<Worktree>, PathBuf)> {
        let trees = self.worktrees(cx);

        for tree in trees {
            if let Some(relative_path) = abs_path.strip_prefix(tree.read(cx).abs_path()).ok() {
                return Some((tree.clone(), relative_path.into()));
            }
        }
        None
    }

    pub fn get_workspace_root(&self, project_path: &ProjectPath, cx: &App) -> Option<PathBuf> {
        Some(
            self.worktree_for_id(project_path.worktree_id, cx)?
                .read(cx)
                .abs_path()
                .to_path_buf(),
        )
    }

    pub fn get_first_worktree_root_repo(&self, cx: &App) -> Option<Arc<dyn GitRepository>> {
        let worktree = self.visible_worktrees(cx).next()?.read(cx).as_local()?;
        let root_entry = worktree.root_git_entry()?;
        worktree.get_local_repo(&root_entry)?.repo().clone().into()
    }

    pub fn blame_buffer(
        &self,
        buffer: &Entity<Buffer>,
        version: Option<clock::Global>,
        cx: &App,
    ) -> Task<Result<Option<Blame>>> {
        self.buffer_store.read(cx).blame_buffer(buffer, version, cx)
    }

    pub fn get_permalink_to_line(
        &self,
        buffer: &Entity<Buffer>,
        selection: Range<u32>,
        cx: &App,
    ) -> Task<Result<url::Url>> {
        self.buffer_store
            .read(cx)
            .get_permalink_to_line(buffer, selection, cx)
    }

    // RPC message handlers

    async fn handle_unshare_project(
        this: Entity<Self>,
        _: TypedEnvelope<proto::UnshareProject>,
        mut cx: AsyncApp,
    ) -> Result<()> {
        this.update(&mut cx, |this, cx| {
            if this.is_local() || this.is_via_ssh() {
                this.unshare(cx)?;
            } else {
                this.disconnected_from_host(cx);
            }
            Ok(())
        })?
    }

    async fn handle_add_collaborator(
        this: Entity<Self>,
        mut envelope: TypedEnvelope<proto::AddProjectCollaborator>,
        mut cx: AsyncApp,
    ) -> Result<()> {
        let collaborator = envelope
            .payload
            .collaborator
            .take()
            .ok_or_else(|| anyhow!("empty collaborator"))?;

        let collaborator = Collaborator::from_proto(collaborator)?;
        this.update(&mut cx, |this, cx| {
            this.buffer_store.update(cx, |buffer_store, _| {
                buffer_store.forget_shared_buffers_for(&collaborator.peer_id);
            });
            this.breakpoint_store.read(cx).broadcast();
            cx.emit(Event::CollaboratorJoined(collaborator.peer_id));
            this.collaborators
                .insert(collaborator.peer_id, collaborator);
        })?;

        Ok(())
    }

    async fn handle_update_project_collaborator(
        this: Entity<Self>,
        envelope: TypedEnvelope<proto::UpdateProjectCollaborator>,
        mut cx: AsyncApp,
    ) -> Result<()> {
        let old_peer_id = envelope
            .payload
            .old_peer_id
            .ok_or_else(|| anyhow!("missing old peer id"))?;
        let new_peer_id = envelope
            .payload
            .new_peer_id
            .ok_or_else(|| anyhow!("missing new peer id"))?;
        this.update(&mut cx, |this, cx| {
            let collaborator = this
                .collaborators
                .remove(&old_peer_id)
                .ok_or_else(|| anyhow!("received UpdateProjectCollaborator for unknown peer"))?;
            let is_host = collaborator.is_host;
            this.collaborators.insert(new_peer_id, collaborator);

            log::info!("peer {} became {}", old_peer_id, new_peer_id,);
            this.buffer_store.update(cx, |buffer_store, _| {
                buffer_store.update_peer_id(&old_peer_id, new_peer_id)
            });

            if is_host {
                this.buffer_store
                    .update(cx, |buffer_store, _| buffer_store.discard_incomplete());
                this.enqueue_buffer_ordered_message(BufferOrderedMessage::Resync)
                    .unwrap();
                cx.emit(Event::HostReshared);
            }

            cx.emit(Event::CollaboratorUpdated {
                old_peer_id,
                new_peer_id,
            });
            Ok(())
        })?
    }

    async fn handle_remove_collaborator(
        this: Entity<Self>,
        envelope: TypedEnvelope<proto::RemoveProjectCollaborator>,
        mut cx: AsyncApp,
    ) -> Result<()> {
        this.update(&mut cx, |this, cx| {
            let peer_id = envelope
                .payload
                .peer_id
                .ok_or_else(|| anyhow!("invalid peer id"))?;
            let replica_id = this
                .collaborators
                .remove(&peer_id)
                .ok_or_else(|| anyhow!("unknown peer {:?}", peer_id))?
                .replica_id;
            this.buffer_store.update(cx, |buffer_store, cx| {
                buffer_store.forget_shared_buffers_for(&peer_id);
                for buffer in buffer_store.buffers() {
                    buffer.update(cx, |buffer, cx| buffer.remove_peer(replica_id, cx));
                }
            });

            cx.emit(Event::CollaboratorLeft(peer_id));
            Ok(())
        })?
    }

    async fn handle_update_project(
        this: Entity<Self>,
        envelope: TypedEnvelope<proto::UpdateProject>,
        mut cx: AsyncApp,
    ) -> Result<()> {
        this.update(&mut cx, |this, cx| {
            // Don't handle messages that were sent before the response to us joining the project
            if envelope.message_id > this.join_project_response_message_id {
                this.set_worktrees_from_proto(envelope.payload.worktrees, cx)?;
            }
            Ok(())
        })?
    }

    async fn handle_toast(
        this: Entity<Self>,
        envelope: TypedEnvelope<proto::Toast>,
        mut cx: AsyncApp,
    ) -> Result<()> {
        this.update(&mut cx, |_, cx| {
            cx.emit(Event::Toast {
                notification_id: envelope.payload.notification_id.into(),
                message: envelope.payload.message,
            });
            Ok(())
        })?
    }

    async fn handle_language_server_prompt_request(
        this: Entity<Self>,
        envelope: TypedEnvelope<proto::LanguageServerPromptRequest>,
        mut cx: AsyncApp,
    ) -> Result<proto::LanguageServerPromptResponse> {
        let (tx, mut rx) = smol::channel::bounded(1);
        let actions: Vec<_> = envelope
            .payload
            .actions
            .into_iter()
            .map(|action| MessageActionItem {
                title: action,
                properties: Default::default(),
            })
            .collect();
        this.update(&mut cx, |_, cx| {
            cx.emit(Event::LanguageServerPrompt(LanguageServerPromptRequest {
                level: proto_to_prompt(envelope.payload.level.context("Invalid prompt level")?),
                message: envelope.payload.message,
                actions: actions.clone(),
                lsp_name: envelope.payload.lsp_name,
                response_channel: tx,
            }));

            anyhow::Ok(())
        })??;

        // We drop `this` to avoid holding a reference in this future for too
        // long.
        // If we keep the reference, we might not drop the `Project` early
        // enough when closing a window and it will only get releases on the
        // next `flush_effects()` call.
        drop(this);

        let mut rx = pin!(rx);
        let answer = rx.next().await;

        Ok(LanguageServerPromptResponse {
            action_response: answer.and_then(|answer| {
                actions
                    .iter()
                    .position(|action| *action == answer)
                    .map(|index| index as u64)
            }),
        })
    }

    async fn handle_hide_toast(
        this: Entity<Self>,
        envelope: TypedEnvelope<proto::HideToast>,
        mut cx: AsyncApp,
    ) -> Result<()> {
        this.update(&mut cx, |_, cx| {
            cx.emit(Event::HideToast {
                notification_id: envelope.payload.notification_id.into(),
            });
            Ok(())
        })?
    }

    // Collab sends UpdateWorktree protos as messages
    async fn handle_update_worktree(
        this: Entity<Self>,
        envelope: TypedEnvelope<proto::UpdateWorktree>,
        mut cx: AsyncApp,
    ) -> Result<()> {
        this.update(&mut cx, |this, cx| {
            let worktree_id = WorktreeId::from_proto(envelope.payload.worktree_id);
            if let Some(worktree) = this.worktree_for_id(worktree_id, cx) {
                worktree.update(cx, |worktree, _| {
                    let worktree = worktree.as_remote_mut().unwrap();
                    worktree.update_from_remote(envelope.payload);
                });
            }
            Ok(())
        })?
    }

    async fn handle_update_buffer_from_ssh(
        this: Entity<Self>,
        envelope: TypedEnvelope<proto::UpdateBuffer>,
        cx: AsyncApp,
    ) -> Result<proto::Ack> {
        let buffer_store = this.read_with(&cx, |this, cx| {
            if let Some(remote_id) = this.remote_id() {
                let mut payload = envelope.payload.clone();
                payload.project_id = remote_id;
                cx.background_spawn(this.client.request(payload))
                    .detach_and_log_err(cx);
            }
            this.buffer_store.clone()
        })?;
        BufferStore::handle_update_buffer(buffer_store, envelope, cx).await
    }

    async fn handle_update_buffer(
        this: Entity<Self>,
        envelope: TypedEnvelope<proto::UpdateBuffer>,
        cx: AsyncApp,
    ) -> Result<proto::Ack> {
        let buffer_store = this.read_with(&cx, |this, cx| {
            if let Some(ssh) = &this.ssh_client {
                let mut payload = envelope.payload.clone();
                payload.project_id = SSH_PROJECT_ID;
                cx.background_spawn(ssh.read(cx).proto_client().request(payload))
                    .detach_and_log_err(cx);
            }
            this.buffer_store.clone()
        })?;
        BufferStore::handle_update_buffer(buffer_store, envelope, cx).await
    }

    fn retain_remotely_created_models(
        &mut self,
        cx: &mut Context<Self>,
    ) -> RemotelyCreatedModelGuard {
        {
            let mut remotely_create_models = self.remotely_created_models.lock();
            if remotely_create_models.retain_count == 0 {
                remotely_create_models.buffers = self.buffer_store.read(cx).buffers().collect();
                remotely_create_models.worktrees =
                    self.worktree_store.read(cx).worktrees().collect();
            }
            remotely_create_models.retain_count += 1;
        }
        RemotelyCreatedModelGuard {
            remote_models: Arc::downgrade(&self.remotely_created_models),
        }
    }

    async fn handle_create_buffer_for_peer(
        this: Entity<Self>,
        envelope: TypedEnvelope<proto::CreateBufferForPeer>,
        mut cx: AsyncApp,
    ) -> Result<()> {
        this.update(&mut cx, |this, cx| {
            this.buffer_store.update(cx, |buffer_store, cx| {
                buffer_store.handle_create_buffer_for_peer(
                    envelope,
                    this.replica_id(),
                    this.capability(),
                    cx,
                )
            })
        })?
    }

    async fn handle_synchronize_buffers(
        this: Entity<Self>,
        envelope: TypedEnvelope<proto::SynchronizeBuffers>,
        mut cx: AsyncApp,
    ) -> Result<proto::SynchronizeBuffersResponse> {
        let response = this.update(&mut cx, |this, cx| {
            let client = this.client.clone();
            this.buffer_store.update(cx, |this, cx| {
                this.handle_synchronize_buffers(envelope, cx, client)
            })
        })??;

        Ok(response)
    }

    async fn handle_search_candidate_buffers(
        this: Entity<Self>,
        envelope: TypedEnvelope<proto::FindSearchCandidates>,
        mut cx: AsyncApp,
    ) -> Result<proto::FindSearchCandidatesResponse> {
        let peer_id = envelope.original_sender_id()?;
        let message = envelope.payload;
        let query = SearchQuery::from_proto(
            message
                .query
                .ok_or_else(|| anyhow!("missing query field"))?,
        )?;
        let results = this.update(&mut cx, |this, cx| {
            this.find_search_candidate_buffers(&query, message.limit as _, cx)
        })?;

        let mut response = proto::FindSearchCandidatesResponse {
            buffer_ids: Vec::new(),
        };

        while let Ok(buffer) = results.recv().await {
            this.update(&mut cx, |this, cx| {
                let buffer_id = this.create_buffer_for_peer(&buffer, peer_id, cx);
                response.buffer_ids.push(buffer_id.to_proto());
            })?;
        }

        Ok(response)
    }

    async fn handle_open_buffer_by_id(
        this: Entity<Self>,
        envelope: TypedEnvelope<proto::OpenBufferById>,
        mut cx: AsyncApp,
    ) -> Result<proto::OpenBufferResponse> {
        let peer_id = envelope.original_sender_id()?;
        let buffer_id = BufferId::new(envelope.payload.id)?;
        let buffer = this
            .update(&mut cx, |this, cx| this.open_buffer_by_id(buffer_id, cx))?
            .await?;
        Project::respond_to_open_buffer_request(this, buffer, peer_id, &mut cx)
    }

    async fn handle_open_buffer_by_path(
        this: Entity<Self>,
        envelope: TypedEnvelope<proto::OpenBufferByPath>,
        mut cx: AsyncApp,
    ) -> Result<proto::OpenBufferResponse> {
        let peer_id = envelope.original_sender_id()?;
        let worktree_id = WorktreeId::from_proto(envelope.payload.worktree_id);
        let open_buffer = this.update(&mut cx, |this, cx| {
            this.open_buffer(
                ProjectPath {
                    worktree_id,
                    path: Arc::<Path>::from_proto(envelope.payload.path),
                },
                cx,
            )
        })?;

        let buffer = open_buffer.await?;
        Project::respond_to_open_buffer_request(this, buffer, peer_id, &mut cx)
    }

    async fn handle_open_new_buffer(
        this: Entity<Self>,
        envelope: TypedEnvelope<proto::OpenNewBuffer>,
        mut cx: AsyncApp,
    ) -> Result<proto::OpenBufferResponse> {
        let buffer = this
            .update(&mut cx, |this, cx| this.create_buffer(cx))?
            .await?;
        let peer_id = envelope.original_sender_id()?;

        Project::respond_to_open_buffer_request(this, buffer, peer_id, &mut cx)
    }

    fn respond_to_open_buffer_request(
        this: Entity<Self>,
        buffer: Entity<Buffer>,
        peer_id: proto::PeerId,
        cx: &mut AsyncApp,
    ) -> Result<proto::OpenBufferResponse> {
        this.update(cx, |this, cx| {
            let is_private = buffer
                .read(cx)
                .file()
                .map(|f| f.is_private())
                .unwrap_or_default();
            if is_private {
                Err(anyhow!(ErrorCode::UnsharedItem))
            } else {
                Ok(proto::OpenBufferResponse {
                    buffer_id: this.create_buffer_for_peer(&buffer, peer_id, cx).into(),
                })
            }
        })?
    }

    fn create_buffer_for_peer(
        &mut self,
        buffer: &Entity<Buffer>,
        peer_id: proto::PeerId,
        cx: &mut App,
    ) -> BufferId {
        self.buffer_store
            .update(cx, |buffer_store, cx| {
                buffer_store.create_buffer_for_peer(buffer, peer_id, cx)
            })
            .detach_and_log_err(cx);
        buffer.read(cx).remote_id()
    }

    fn synchronize_remote_buffers(&mut self, cx: &mut Context<Self>) -> Task<Result<()>> {
        let project_id = match self.client_state {
            ProjectClientState::Remote {
                sharing_has_stopped,
                remote_id,
                ..
            } => {
                if sharing_has_stopped {
                    return Task::ready(Err(anyhow!(
                        "can't synchronize remote buffers on a readonly project"
                    )));
                } else {
                    remote_id
                }
            }
            ProjectClientState::Shared { .. } | ProjectClientState::Local => {
                return Task::ready(Err(anyhow!(
                    "can't synchronize remote buffers on a local project"
                )))
            }
        };

        let client = self.client.clone();
        cx.spawn(move |this, mut cx| async move {
            let (buffers, incomplete_buffer_ids) = this.update(&mut cx, |this, cx| {
                this.buffer_store.read(cx).buffer_version_info(cx)
            })?;
            let response = client
                .request(proto::SynchronizeBuffers {
                    project_id,
                    buffers,
                })
                .await?;

            let send_updates_for_buffers = this.update(&mut cx, |this, cx| {
                response
                    .buffers
                    .into_iter()
                    .map(|buffer| {
                        let client = client.clone();
                        let buffer_id = match BufferId::new(buffer.id) {
                            Ok(id) => id,
                            Err(e) => {
                                return Task::ready(Err(e));
                            }
                        };
                        let remote_version = language::proto::deserialize_version(&buffer.version);
                        if let Some(buffer) = this.buffer_for_id(buffer_id, cx) {
                            let operations =
                                buffer.read(cx).serialize_ops(Some(remote_version), cx);
                            cx.background_spawn(async move {
                                let operations = operations.await;
                                for chunk in split_operations(operations) {
                                    client
                                        .request(proto::UpdateBuffer {
                                            project_id,
                                            buffer_id: buffer_id.into(),
                                            operations: chunk,
                                        })
                                        .await?;
                                }
                                anyhow::Ok(())
                            })
                        } else {
                            Task::ready(Ok(()))
                        }
                    })
                    .collect::<Vec<_>>()
            })?;

            // Any incomplete buffers have open requests waiting. Request that the host sends
            // creates these buffers for us again to unblock any waiting futures.
            for id in incomplete_buffer_ids {
                cx.background_spawn(client.request(proto::OpenBufferById {
                    project_id,
                    id: id.into(),
                }))
                .detach();
            }

            futures::future::join_all(send_updates_for_buffers)
                .await
                .into_iter()
                .collect()
        })
    }

    pub fn worktree_metadata_protos(&self, cx: &App) -> Vec<proto::WorktreeMetadata> {
        self.worktree_store.read(cx).worktree_metadata_protos(cx)
    }

    /// Iterator of all open buffers that have unsaved changes
    pub fn dirty_buffers<'a>(&'a self, cx: &'a App) -> impl Iterator<Item = ProjectPath> + 'a {
        self.buffer_store.read(cx).buffers().filter_map(|buf| {
            let buf = buf.read(cx);
            if buf.is_dirty() {
                buf.project_path(cx)
            } else {
                None
            }
        })
    }

    fn set_worktrees_from_proto(
        &mut self,
        worktrees: Vec<proto::WorktreeMetadata>,
        cx: &mut Context<Project>,
    ) -> Result<()> {
        self.worktree_store.update(cx, |worktree_store, cx| {
            worktree_store.set_worktrees_from_proto(worktrees, self.replica_id(), cx)
        })
    }

    fn set_collaborators_from_proto(
        &mut self,
        messages: Vec<proto::Collaborator>,
        cx: &mut Context<Self>,
    ) -> Result<()> {
        let mut collaborators = HashMap::default();
        for message in messages {
            let collaborator = Collaborator::from_proto(message)?;
            collaborators.insert(collaborator.peer_id, collaborator);
        }
        for old_peer_id in self.collaborators.keys() {
            if !collaborators.contains_key(old_peer_id) {
                cx.emit(Event::CollaboratorLeft(*old_peer_id));
            }
        }
        self.collaborators = collaborators;
        Ok(())
    }

    pub fn supplementary_language_servers<'a>(
        &'a self,
        cx: &'a App,
    ) -> impl 'a + Iterator<Item = (LanguageServerId, LanguageServerName)> {
        self.lsp_store.read(cx).supplementary_language_servers()
    }

    pub fn any_language_server_supports_inlay_hints(&self, buffer: &Buffer, cx: &mut App) -> bool {
        self.lsp_store.update(cx, |this, cx| {
            this.language_servers_for_local_buffer(buffer, cx)
                .any(
                    |(_, server)| match server.capabilities().inlay_hint_provider {
                        Some(lsp::OneOf::Left(enabled)) => enabled,
                        Some(lsp::OneOf::Right(_)) => true,
                        None => false,
                    },
                )
        })
    }

    pub fn language_server_id_for_name(
        &self,
        buffer: &Buffer,
        name: &str,
        cx: &mut App,
    ) -> Option<LanguageServerId> {
        self.lsp_store.update(cx, |this, cx| {
            this.language_servers_for_local_buffer(buffer, cx)
                .find_map(|(adapter, server)| {
                    if adapter.name.0 == name {
                        Some(server.server_id())
                    } else {
                        None
                    }
                })
        })
    }

    pub fn has_language_servers_for(&self, buffer: &Buffer, cx: &mut App) -> bool {
        self.lsp_store.update(cx, |this, cx| {
            this.language_servers_for_local_buffer(buffer, cx)
                .next()
                .is_some()
        })
    }

    pub fn buffer_store(&self) -> &Entity<BufferStore> {
        &self.buffer_store
    }

    pub fn git_store(&self) -> &Entity<GitStore> {
        &self.git_store
    }

    pub fn active_repository(&self, cx: &App) -> Option<Entity<Repository>> {
        self.git_store.read(cx).active_repository()
    }

    pub fn all_repositories(&self, cx: &App) -> Vec<Entity<Repository>> {
        self.git_store.read(cx).all_repositories()
    }

    pub fn status_for_buffer_id(&self, buffer_id: BufferId, cx: &App) -> Option<FileStatus> {
        self.git_store.read(cx).status_for_buffer_id(buffer_id, cx)
    }
}

fn deserialize_code_actions(code_actions: &HashMap<String, bool>) -> Vec<lsp::CodeActionKind> {
    code_actions
        .iter()
        .flat_map(|(kind, enabled)| {
            if *enabled {
                Some(kind.clone().into())
            } else {
                None
            }
        })
        .collect()
}

pub struct PathMatchCandidateSet {
    pub snapshot: Snapshot,
    pub include_ignored: bool,
    pub include_root_name: bool,
    pub candidates: Candidates,
}

pub enum Candidates {
    /// Only consider directories.
    Directories,
    /// Only consider files.
    Files,
    /// Consider directories and files.
    Entries,
}

impl<'a> fuzzy::PathMatchCandidateSet<'a> for PathMatchCandidateSet {
    type Candidates = PathMatchCandidateSetIter<'a>;

    fn id(&self) -> usize {
        self.snapshot.id().to_usize()
    }

    fn len(&self) -> usize {
        match self.candidates {
            Candidates::Files => {
                if self.include_ignored {
                    self.snapshot.file_count()
                } else {
                    self.snapshot.visible_file_count()
                }
            }

            Candidates::Directories => {
                if self.include_ignored {
                    self.snapshot.dir_count()
                } else {
                    self.snapshot.visible_dir_count()
                }
            }

            Candidates::Entries => {
                if self.include_ignored {
                    self.snapshot.entry_count()
                } else {
                    self.snapshot.visible_entry_count()
                }
            }
        }
    }

    fn prefix(&self) -> Arc<str> {
        if self.snapshot.root_entry().map_or(false, |e| e.is_file()) {
            self.snapshot.root_name().into()
        } else if self.include_root_name {
            format!("{}{}", self.snapshot.root_name(), std::path::MAIN_SEPARATOR).into()
        } else {
            Arc::default()
        }
    }

    fn candidates(&'a self, start: usize) -> Self::Candidates {
        PathMatchCandidateSetIter {
            traversal: match self.candidates {
                Candidates::Directories => self.snapshot.directories(self.include_ignored, start),
                Candidates::Files => self.snapshot.files(self.include_ignored, start),
                Candidates::Entries => self.snapshot.entries(self.include_ignored, start),
            },
        }
    }
}

pub struct PathMatchCandidateSetIter<'a> {
    traversal: Traversal<'a>,
}

impl<'a> Iterator for PathMatchCandidateSetIter<'a> {
    type Item = fuzzy::PathMatchCandidate<'a>;

    fn next(&mut self) -> Option<Self::Item> {
        self.traversal
            .next()
            .map(|entry| fuzzy::PathMatchCandidate {
                is_dir: entry.kind.is_dir(),
                path: &entry.path,
                char_bag: entry.char_bag,
            })
    }
}

impl EventEmitter<Event> for Project {}

impl<'a> From<&'a ProjectPath> for SettingsLocation<'a> {
    fn from(val: &'a ProjectPath) -> Self {
        SettingsLocation {
            worktree_id: val.worktree_id,
            path: val.path.as_ref(),
        }
    }
}

impl<P: AsRef<Path>> From<(WorktreeId, P)> for ProjectPath {
    fn from((worktree_id, path): (WorktreeId, P)) -> Self {
        Self {
            worktree_id,
            path: path.as_ref().into(),
        }
    }
}

pub fn relativize_path(base: &Path, path: &Path) -> PathBuf {
    let mut path_components = path.components();
    let mut base_components = base.components();
    let mut components: Vec<Component> = Vec::new();
    loop {
        match (path_components.next(), base_components.next()) {
            (None, None) => break,
            (Some(a), None) => {
                components.push(a);
                components.extend(path_components.by_ref());
                break;
            }
            (None, _) => components.push(Component::ParentDir),
            (Some(a), Some(b)) if components.is_empty() && a == b => (),
            (Some(a), Some(Component::CurDir)) => components.push(a),
            (Some(a), Some(_)) => {
                components.push(Component::ParentDir);
                for _ in base_components {
                    components.push(Component::ParentDir);
                }
                components.push(a);
                components.extend(path_components.by_ref());
                break;
            }
        }
    }
    components.iter().map(|c| c.as_os_str()).collect()
}

fn resolve_path(base: &Path, path: &Path) -> PathBuf {
    let mut result = base.to_path_buf();
    for component in path.components() {
        match component {
            Component::ParentDir => {
                result.pop();
            }
            Component::CurDir => (),
            _ => result.push(component),
        }
    }
    result
}

/// ResolvedPath is a path that has been resolved to either a ProjectPath
/// or an AbsPath and that *exists*.
#[derive(Debug, Clone)]
pub enum ResolvedPath {
    ProjectPath {
        project_path: ProjectPath,
        is_dir: bool,
    },
    AbsPath {
        path: PathBuf,
        is_dir: bool,
    },
}

impl ResolvedPath {
    pub fn abs_path(&self) -> Option<&Path> {
        match self {
            Self::AbsPath { path, .. } => Some(path.as_path()),
            _ => None,
        }
    }

    pub fn project_path(&self) -> Option<&ProjectPath> {
        match self {
            Self::ProjectPath { project_path, .. } => Some(&project_path),
            _ => None,
        }
    }

    pub fn is_file(&self) -> bool {
        !self.is_dir()
    }

    pub fn is_dir(&self) -> bool {
        match self {
            Self::ProjectPath { is_dir, .. } => *is_dir,
            Self::AbsPath { is_dir, .. } => *is_dir,
        }
    }
}

impl ProjectItem for Buffer {
    fn try_open(
        project: &Entity<Project>,
        path: &ProjectPath,
        cx: &mut App,
    ) -> Option<Task<Result<Entity<Self>>>> {
        Some(project.update(cx, |project, cx| project.open_buffer(path.clone(), cx)))
    }

    fn entry_id(&self, cx: &App) -> Option<ProjectEntryId> {
        File::from_dyn(self.file()).and_then(|file| file.project_entry_id(cx))
    }

    fn project_path(&self, cx: &App) -> Option<ProjectPath> {
        File::from_dyn(self.file()).map(|file| ProjectPath {
            worktree_id: file.worktree_id(cx),
            path: file.path().clone(),
        })
    }

    fn is_dirty(&self) -> bool {
        self.is_dirty()
    }
}

impl Completion {
    /// A key that can be used to sort completions when displaying
    /// them to the user.
    pub fn sort_key(&self) -> (usize, &str) {
        const DEFAULT_KIND_KEY: usize = 2;
        let kind_key = self
            .source
            .lsp_completion()
            .and_then(|lsp_completion| lsp_completion.kind)
            .and_then(|lsp_completion_kind| match lsp_completion_kind {
                lsp::CompletionItemKind::KEYWORD => Some(0),
                lsp::CompletionItemKind::VARIABLE => Some(1),
                _ => None,
            })
            .unwrap_or(DEFAULT_KIND_KEY);
        (kind_key, &self.label.text[self.label.filter_range.clone()])
    }

    /// Whether this completion is a snippet.
    pub fn is_snippet(&self) -> bool {
        self.source
            .lsp_completion()
            .map_or(false, |lsp_completion| {
                lsp_completion.insert_text_format == Some(lsp::InsertTextFormat::SNIPPET)
            })
    }

    /// Returns the corresponding color for this completion.
    ///
    /// Will return `None` if this completion's kind is not [`CompletionItemKind::COLOR`].
    pub fn color(&self) -> Option<Hsla> {
        let lsp_completion = self.source.lsp_completion()?;
        if lsp_completion.kind? == CompletionItemKind::COLOR {
            return color_extractor::extract_color(lsp_completion);
        }
        None
    }
}

pub fn sort_worktree_entries(entries: &mut [impl AsRef<Entry>]) {
    entries.sort_by(|entry_a, entry_b| {
        let entry_a = entry_a.as_ref();
        let entry_b = entry_b.as_ref();
        compare_paths(
            (&entry_a.path, entry_a.is_file()),
            (&entry_b.path, entry_b.is_file()),
        )
    });
}

fn proto_to_prompt(level: proto::language_server_prompt_request::Level) -> gpui::PromptLevel {
    match level {
        proto::language_server_prompt_request::Level::Info(_) => gpui::PromptLevel::Info,
        proto::language_server_prompt_request::Level::Warning(_) => gpui::PromptLevel::Warning,
        proto::language_server_prompt_request::Level::Critical(_) => gpui::PromptLevel::Critical,
    }
}<|MERGE_RESOLUTION|>--- conflicted
+++ resolved
@@ -2492,11 +2492,7 @@
                         .log_err();
                 }
             }
-<<<<<<< HEAD
-            BufferStoreEvent::BufferOpened { .. } => {}
-=======
             _ => {}
->>>>>>> e298301b
         }
     }
 
