pub mod buffer_store;
pub mod connection_manager;
pub mod debounced_delay;
pub mod lsp_command;
pub mod lsp_ext_command;
pub mod lsp_store;
mod prettier_support;
pub mod project_settings;
pub mod search;
mod task_inventory;
pub mod terminals;
pub mod worktree_store;

#[cfg(test)]
mod project_tests;

mod environment;
pub mod search_history;
mod yarn;

use anyhow::{anyhow, Context as _, Result};
use buffer_store::{BufferStore, BufferStoreEvent};
use client::{
    proto, Client, Collaborator, DevServerProjectId, PendingEntitySubscription, ProjectId,
    TypedEnvelope, UserStore,
};
use clock::ReplicaId;
use collections::{BTreeSet, HashMap, HashSet};
use debounced_delay::DebouncedDelay;
use environment::ProjectEnvironment;
use futures::{
    channel::mpsc::{self, UnboundedReceiver},
    future::try_join_all,
    stream::FuturesUnordered,
    AsyncWriteExt, FutureExt, StreamExt,
};

use git::{blame::Blame, repository::GitRepository};
use gpui::{
    AnyModel, AppContext, AsyncAppContext, BorrowAppContext, Context, Entity, EventEmitter, Model,
    ModelContext, SharedString, Task, WeakModel, WindowContext,
};
use itertools::Itertools;
use language::{
    language_settings::{
        language_settings, FormatOnSave, Formatter, InlayHintKind, LanguageSettings,
        SelectedFormatter,
    },
    proto::{
        deserialize_anchor, serialize_anchor, serialize_line_ending, serialize_version,
        split_operations,
    },
<<<<<<< HEAD
    range_from_lsp, Bias, Buffer, BufferSnapshot, CachedLspAdapter, Capability, CodeLabel,
    ContextProvider, Diagnostic, DiagnosticEntry, DiagnosticSet, Diff, Documentation,
    Event as BufferEvent, File as _, Language, LanguageRegistry, LanguageServerName, LocalFile,
    LspAdapterDelegate, Patch, PendingLanguageServer, Point, PointUtf16, TextBufferSnapshot,
    ToOffset, ToPointUtf16, Transaction, Unclipped,
};
use log::error;
use lsp::{
    CompletionContext, DiagnosticSeverity, DiagnosticTag, DidChangeWatchedFilesRegistrationOptions,
    DocumentHighlightKind, Edit, FileSystemWatcher, InsertTextFormat, LanguageServer,
    LanguageServerBinary, LanguageServerId, LspRequestFuture, MessageActionItem, MessageType,
    OneOf, ServerHealthStatus, ServerStatus, TextEdit, WorkDoneProgressCancelParams,
=======
    Buffer, CachedLspAdapter, Capability, CodeLabel, ContextProvider, DiagnosticEntry, Diff,
    Documentation, Event as BufferEvent, File as _, Language, LanguageRegistry, LanguageServerName,
    LocalFile, PointUtf16, ToOffset, ToPointUtf16, Transaction, Unclipped,
>>>>>>> a850731b
};
use lsp::{CompletionContext, DocumentHighlightKind, LanguageServer, LanguageServerId};
use lsp_command::*;
use node_runtime::NodeRuntime;
use parking_lot::{Mutex, RwLock};
use paths::{
    local_settings_file_relative_path, local_tasks_file_relative_path,
    local_vscode_tasks_file_relative_path,
};
use prettier_support::{DefaultPrettier, PrettierInstance};
use project_settings::{LspSettings, ProjectSettings};
use remote::SshSession;
use rpc::{proto::AnyProtoClient, ErrorCode};
use search::{SearchQuery, SearchResult};
use search_history::SearchHistory;
use settings::{watch_config_file, Settings, SettingsLocation, SettingsStore};
use smol::channel::Receiver;
use snippet::Snippet;
use snippet_provider::SnippetProvider;
use std::{
    borrow::Cow,
    ops::Range,
    path::{Component, Path, PathBuf},
    str,
    sync::Arc,
    time::Duration,
};
use task::{
    static_source::{StaticSource, TrackedFile},
    HideStrategy, RevealStrategy, Shell, TaskContext, TaskTemplate, TaskVariables, VariableName,
};
use terminals::Terminals;
<<<<<<< HEAD
use text::{Anchor, BufferId, LineEnding, Selection};
use util::{
    debug_panic, defer, maybe, merge_json_value_into, parse_env_output, paths::compare_paths,
    post_inc, ResultExt, TryFutureExt as _,
};
=======
use text::{Anchor, BufferId};
use util::{defer, paths::compare_paths, ResultExt as _};
>>>>>>> a850731b
use worktree::{CreatedEntry, Snapshot, Traversal};
use worktree_store::{WorktreeStore, WorktreeStoreEvent};

pub use fs::*;
pub use language::Location;
#[cfg(any(test, feature = "test-support"))]
pub use prettier::FORMAT_SUFFIX as TEST_PRETTIER_FORMAT_SUFFIX;
pub use task_inventory::{
    BasicContextProvider, ContextProviderWithTasks, Inventory, TaskSourceKind,
};
pub use worktree::{
    Entry, EntryKind, File, LocalWorktree, PathChange, ProjectEntryId, RepositoryEntry,
    UpdatedEntriesSet, UpdatedGitRepositoriesSet, Worktree, WorktreeId, WorktreeSettings,
    FS_WATCH_LATENCY,
};

pub use buffer_store::ProjectTransaction;
pub use lsp_store::{
    DiagnosticSummary, LanguageServerLogType, LanguageServerProgress, LanguageServerPromptRequest,
    LanguageServerStatus, LanguageServerToQuery, LspStore, LspStoreEvent,
    ProjectLspAdapterDelegate, SERVER_PROGRESS_THROTTLE_TIMEOUT,
};

const MAX_PROJECT_SEARCH_HISTORY_SIZE: usize = 500;
const MAX_SEARCH_RESULT_FILES: usize = 5_000;
const MAX_SEARCH_RESULT_RANGES: usize = 10_000;

pub trait Item {
    fn try_open(
        project: &Model<Project>,
        path: &ProjectPath,
        cx: &mut AppContext,
    ) -> Option<Task<Result<Model<Self>>>>
    where
        Self: Sized;
    fn entry_id(&self, cx: &AppContext) -> Option<ProjectEntryId>;
    fn project_path(&self, cx: &AppContext) -> Option<ProjectPath>;
}

#[derive(Clone)]
pub enum OpenedBufferEvent {
    Disconnected,
    Ok(BufferId),
    Err(BufferId, Arc<anyhow::Error>),
}

/// Semantics-aware entity that is relevant to one or more [`Worktree`] with the files.
/// `Project` is responsible for tasks, LSP and collab queries, synchronizing worktree states accordingly.
/// Maps [`Worktree`] entries with its own logic using [`ProjectEntryId`] and [`ProjectPath`] structs.
///
/// Can be either local (for the project opened on the same host) or remote.(for collab projects, browsed by multiple remote users).
pub struct Project {
    active_entry: Option<ProjectEntryId>,
    buffer_ordered_messages_tx: mpsc::UnboundedSender<BufferOrderedMessage>,
    languages: Arc<LanguageRegistry>,
    client: Arc<client::Client>,
    current_lsp_settings: HashMap<Arc<str>, LspSettings>,
    join_project_response_message_id: u32,
    user_store: Model<UserStore>,
    fs: Arc<dyn Fs>,
    ssh_session: Option<Arc<SshSession>>,
    client_state: ProjectClientState,
    collaborators: HashMap<proto::PeerId, Collaborator>,
    client_subscriptions: Vec<client::Subscription>,
    worktree_store: Model<WorktreeStore>,
    buffer_store: Model<BufferStore>,
    lsp_store: Model<LspStore>,
    _subscriptions: Vec<gpui::Subscription>,
    buffers_needing_diff: HashSet<WeakModel<Buffer>>,
    git_diff_debouncer: DebouncedDelay<Self>,
    remotely_created_buffers: Arc<Mutex<RemotelyCreatedBuffers>>,
    _maintain_buffer_languages: Task<()>,
    terminals: Terminals,
    node: Option<Arc<dyn NodeRuntime>>,
    default_prettier: DefaultPrettier,
    prettiers_per_worktree: HashMap<WorktreeId, HashSet<Option<PathBuf>>>,
    prettier_instances: HashMap<PathBuf, PrettierInstance>,
    tasks: Model<Inventory>,
    hosted_project_id: Option<ProjectId>,
    dev_server_project_id: Option<client::DevServerProjectId>,
    search_history: SearchHistory,
    snippets: Model<SnippetProvider>,
    last_formatting_failure: Option<String>,
    buffers_being_formatted: HashSet<BufferId>,
    environment: Model<ProjectEnvironment>,
}

#[derive(Default)]
struct RemotelyCreatedBuffers {
    buffers: Vec<Model<Buffer>>,
    retain_count: usize,
}

struct RemotelyCreatedBufferGuard {
    remote_buffers: std::sync::Weak<Mutex<RemotelyCreatedBuffers>>,
}

impl Drop for RemotelyCreatedBufferGuard {
    fn drop(&mut self) {
        if let Some(remote_buffers) = self.remote_buffers.upgrade() {
            let mut remote_buffers = remote_buffers.lock();
            assert!(
                remote_buffers.retain_count > 0,
                "RemotelyCreatedBufferGuard dropped too many times"
            );
            remote_buffers.retain_count -= 1;
            if remote_buffers.retain_count == 0 {
                remote_buffers.buffers.clear();
            }
        }
    }
}
/// Message ordered with respect to buffer operations
#[derive(Debug)]
enum BufferOrderedMessage {
    Operation {
        buffer_id: BufferId,
        operation: proto::Operation,
    },
    LanguageServerUpdate {
        language_server_id: LanguageServerId,
        message: proto::update_language_server::Variant,
    },
    Resync,
}

#[derive(Debug)]
enum ProjectClientState {
    Local,
    Shared {
        remote_id: u64,
    },
    Remote {
        sharing_has_stopped: bool,
        capability: Capability,
        remote_id: u64,
        replica_id: ReplicaId,
        in_room: bool,
    },
}

#[derive(Clone, Debug, PartialEq)]
pub enum Event {
    LanguageServerAdded(LanguageServerId),
    LanguageServerRemoved(LanguageServerId),
    LanguageServerLog(LanguageServerId, LanguageServerLogType, String),
    Notification(String),
    LanguageServerPrompt(LanguageServerPromptRequest),
    LanguageNotFound(Model<Buffer>),
    ActiveEntryChanged(Option<ProjectEntryId>),
    ActivateProjectPanel,
    WorktreeAdded,
    WorktreeOrderChanged,
    WorktreeRemoved(WorktreeId),
    WorktreeUpdatedEntries(WorktreeId, UpdatedEntriesSet),
    WorktreeUpdatedGitRepositories,
    DiskBasedDiagnosticsStarted {
        language_server_id: LanguageServerId,
    },
    DiskBasedDiagnosticsFinished {
        language_server_id: LanguageServerId,
    },
    DiagnosticsUpdated {
        path: ProjectPath,
        language_server_id: LanguageServerId,
    },
    RemoteIdChanged(Option<u64>),
    DisconnectedFromHost,
    Closed,
    DeletedEntry(ProjectEntryId),
    CollaboratorUpdated {
        old_peer_id: proto::PeerId,
        new_peer_id: proto::PeerId,
    },
    CollaboratorJoined(proto::PeerId),
    CollaboratorLeft(proto::PeerId),
    HostReshared,
    Reshared,
    Rejoined,
    RefreshInlayHints,
    RevealInProjectPanel(ProjectEntryId),
    SnippetEdit(BufferId, Vec<(lsp::Range, Snippet)>),
}

#[derive(Clone, Debug, Eq, PartialEq, Hash, PartialOrd, Ord)]
pub struct ProjectPath {
    pub worktree_id: WorktreeId,
    pub path: Arc<Path>,
}

impl ProjectPath {
    pub fn from_proto(p: proto::ProjectPath) -> Self {
        Self {
            worktree_id: WorktreeId::from_proto(p.worktree_id),
            path: Arc::from(PathBuf::from(p.path)),
        }
    }

    pub fn to_proto(&self) -> proto::ProjectPath {
        proto::ProjectPath {
            worktree_id: self.worktree_id.to_proto(),
            path: self.path.to_string_lossy().to_string(),
        }
    }
}

#[derive(Debug, Clone, PartialEq, Eq)]
pub struct InlayHint {
    pub position: language::Anchor,
    pub label: InlayHintLabel,
    pub kind: Option<InlayHintKind>,
    pub padding_left: bool,
    pub padding_right: bool,
    pub tooltip: Option<InlayHintTooltip>,
    pub resolve_state: ResolveState,
}

/// The user's intent behind a given completion confirmation
#[derive(PartialEq, Eq, Hash, Debug, Clone, Copy)]
pub enum CompletionIntent {
    /// The user intends to 'commit' this result, if possible
    /// completion confirmations should run side effects
    Complete,
    /// The user intends to continue 'composing' this completion
    /// completion confirmations should not run side effects and
    /// let the user continue composing their action
    Compose,
}

impl CompletionIntent {
    pub fn is_complete(&self) -> bool {
        self == &Self::Complete
    }

    pub fn is_compose(&self) -> bool {
        self == &Self::Compose
    }
}

/// A completion provided by a language server
#[derive(Clone)]
pub struct Completion {
    /// The range of the buffer that will be replaced.
    pub old_range: Range<Anchor>,
    /// The new text that will be inserted.
    pub new_text: String,
    /// A label for this completion that is shown in the menu.
    pub label: CodeLabel,
    /// The id of the language server that produced this completion.
    pub server_id: LanguageServerId,
    /// The documentation for this completion.
    pub documentation: Option<Documentation>,
    /// The raw completion provided by the language server.
    pub lsp_completion: lsp::CompletionItem,
    /// An optional callback to invoke when this completion is confirmed.
    /// Returns, whether new completions should be retriggered after the current one.
    /// If `true` is returned, the editor will show a new completion menu after this completion is confirmed.
    /// if no confirmation is provided or `false` is returned, the completion will be committed.
    pub confirm: Option<Arc<dyn Send + Sync + Fn(CompletionIntent, &mut WindowContext) -> bool>>,
}

impl std::fmt::Debug for Completion {
    fn fmt(&self, f: &mut std::fmt::Formatter<'_>) -> std::fmt::Result {
        f.debug_struct("Completion")
            .field("old_range", &self.old_range)
            .field("new_text", &self.new_text)
            .field("label", &self.label)
            .field("server_id", &self.server_id)
            .field("documentation", &self.documentation)
            .field("lsp_completion", &self.lsp_completion)
            .finish()
    }
}

/// A completion provided by a language server
#[derive(Clone, Debug)]
pub(crate) struct CoreCompletion {
    old_range: Range<Anchor>,
    new_text: String,
    server_id: LanguageServerId,
    lsp_completion: lsp::CompletionItem,
}

/// A code action provided by a language server.
#[derive(Clone, Debug)]
pub struct CodeAction {
    /// The id of the language server that produced this code action.
    pub server_id: LanguageServerId,
    /// The range of the buffer where this code action is applicable.
    pub range: Range<Anchor>,
    /// The raw code action provided by the language server.
    pub lsp_action: lsp::CodeAction,
}

#[derive(Debug, Clone, PartialEq, Eq)]
pub enum ResolveState {
    Resolved,
    CanResolve(LanguageServerId, Option<lsp::LSPAny>),
    Resolving,
}

impl InlayHint {
    pub fn text(&self) -> String {
        match &self.label {
            InlayHintLabel::String(s) => s.to_owned(),
            InlayHintLabel::LabelParts(parts) => parts.iter().map(|part| &part.value).join(""),
        }
    }
}

#[derive(Debug, Clone, PartialEq, Eq)]
pub enum InlayHintLabel {
    String(String),
    LabelParts(Vec<InlayHintLabelPart>),
}

#[derive(Debug, Clone, PartialEq, Eq)]
pub struct InlayHintLabelPart {
    pub value: String,
    pub tooltip: Option<InlayHintLabelPartTooltip>,
    pub location: Option<(LanguageServerId, lsp::Location)>,
}

#[derive(Debug, Clone, PartialEq, Eq)]
pub enum InlayHintTooltip {
    String(String),
    MarkupContent(MarkupContent),
}

#[derive(Debug, Clone, PartialEq, Eq)]
pub enum InlayHintLabelPartTooltip {
    String(String),
    MarkupContent(MarkupContent),
}

#[derive(Debug, Clone, PartialEq, Eq)]
pub struct MarkupContent {
    pub kind: HoverBlockKind,
    pub value: String,
}

#[derive(Debug, Clone)]
pub struct LocationLink {
    pub origin: Option<Location>,
    pub target: Location,
}

#[derive(Debug)]
pub struct DocumentHighlight {
    pub range: Range<language::Anchor>,
    pub kind: DocumentHighlightKind,
}

#[derive(Clone, Debug)]
pub struct Symbol {
    pub language_server_name: LanguageServerName,
    pub source_worktree_id: WorktreeId,
    pub path: ProjectPath,
    pub label: CodeLabel,
    pub name: String,
    pub kind: lsp::SymbolKind,
    pub range: Range<Unclipped<PointUtf16>>,
    pub signature: [u8; 32],
}

#[derive(Clone, Debug, PartialEq)]
pub struct HoverBlock {
    pub text: String,
    pub kind: HoverBlockKind,
}

#[derive(Clone, Debug, PartialEq, Eq)]
pub enum HoverBlockKind {
    PlainText,
    Markdown,
    Code { language: String },
}

#[derive(Debug, Clone)]
pub struct Hover {
    pub contents: Vec<HoverBlock>,
    pub range: Option<Range<language::Anchor>>,
    pub language: Option<Arc<Language>>,
}

impl Hover {
    pub fn is_empty(&self) -> bool {
        self.contents.iter().all(|block| block.text.is_empty())
    }
}

#[derive(Debug, Clone, Copy, PartialEq, Eq)]
pub enum FormatTrigger {
    Save,
    Manual,
}

// Currently, formatting operations are represented differently depending on
// whether they come from a language server or an external command.
#[derive(Debug)]
enum FormatOperation {
    Lsp(Vec<(Range<Anchor>, String)>),
    External(Diff),
    Prettier(Diff),
}

impl FormatTrigger {
    fn from_proto(value: i32) -> FormatTrigger {
        match value {
            0 => FormatTrigger::Save,
            1 => FormatTrigger::Manual,
            _ => FormatTrigger::Save,
        }
    }
}

#[derive(Clone)]
pub enum DirectoryLister {
    Project(Model<Project>),
    Local(Arc<dyn Fs>),
}

impl DirectoryLister {
    pub fn is_local(&self, cx: &AppContext) -> bool {
        match self {
            DirectoryLister::Local(_) => true,
            DirectoryLister::Project(project) => project.read(cx).is_local_or_ssh(),
        }
    }

    pub fn resolve_tilde<'a>(&self, path: &'a String, cx: &AppContext) -> Cow<'a, str> {
        if self.is_local(cx) {
            shellexpand::tilde(path)
        } else {
            Cow::from(path)
        }
    }

    pub fn default_query(&self, cx: &mut AppContext) -> String {
        if let DirectoryLister::Project(project) = self {
            if let Some(worktree) = project.read(cx).visible_worktrees(cx).next() {
                return worktree.read(cx).abs_path().to_string_lossy().to_string();
            }
        };
        "~/".to_string()
    }

    pub fn list_directory(&self, path: String, cx: &mut AppContext) -> Task<Result<Vec<PathBuf>>> {
        match self {
            DirectoryLister::Project(project) => {
                project.update(cx, |project, cx| project.list_directory(path, cx))
            }
            DirectoryLister::Local(fs) => {
                let fs = fs.clone();
                cx.background_executor().spawn(async move {
                    let mut results = vec![];
                    let expanded = shellexpand::tilde(&path);
                    let query = Path::new(expanded.as_ref());
                    let mut response = fs.read_dir(query).await?;
                    while let Some(path) = response.next().await {
                        if let Some(file_name) = path?.file_name() {
                            results.push(PathBuf::from(file_name.to_os_string()));
                        }
                    }
                    Ok(results)
                })
            }
        }
    }
}

#[cfg(any(test, feature = "test-support"))]
pub const DEFAULT_COMPLETION_CONTEXT: CompletionContext = CompletionContext {
    trigger_kind: lsp::CompletionTriggerKind::INVOKED,
    trigger_character: None,
};

impl Project {
    pub fn init_settings(cx: &mut AppContext) {
        WorktreeSettings::register(cx);
        ProjectSettings::register(cx);
    }

    pub fn init(client: &Arc<Client>, cx: &mut AppContext) {
        connection_manager::init(client.clone(), cx);
        Self::init_settings(cx);

        client.add_model_message_handler(Self::handle_add_collaborator);
        client.add_model_message_handler(Self::handle_update_project_collaborator);
        client.add_model_message_handler(Self::handle_remove_collaborator);
        client.add_model_message_handler(Self::handle_update_project);
        client.add_model_message_handler(Self::handle_unshare_project);
        client.add_model_request_handler(Self::handle_update_buffer);
        client.add_model_message_handler(Self::handle_update_worktree);
        client.add_model_message_handler(Self::handle_update_worktree_settings);
        client.add_model_request_handler(Self::handle_reload_buffers);
        client.add_model_request_handler(Self::handle_synchronize_buffers);
        client.add_model_request_handler(Self::handle_format_buffers);
        client.add_model_request_handler(Self::handle_search_project);
        client.add_model_request_handler(Self::handle_search_candidate_buffers);
        client.add_model_request_handler(Self::handle_open_buffer_by_id);
        client.add_model_request_handler(Self::handle_open_buffer_by_path);
        client.add_model_request_handler(Self::handle_open_new_buffer);
        client.add_model_request_handler(Self::handle_task_context_for_location);
        client.add_model_request_handler(Self::handle_task_templates);
        client.add_model_message_handler(Self::handle_create_buffer_for_peer);

        WorktreeStore::init(client);
        BufferStore::init(client);
        LspStore::init(client);
    }

    pub fn local(
        client: Arc<Client>,
        node: Arc<dyn NodeRuntime>,
        user_store: Model<UserStore>,
        languages: Arc<LanguageRegistry>,
        fs: Arc<dyn Fs>,
        env: Option<HashMap<String, String>>,
        cx: &mut AppContext,
    ) -> Model<Self> {
        cx.new_model(|cx: &mut ModelContext<Self>| {
            let (tx, rx) = mpsc::unbounded();
            cx.spawn(move |this, cx| Self::send_buffer_ordered_messages(this, rx, cx))
                .detach();
            let tasks = Inventory::new(cx);
            let global_snippets_dir = paths::config_dir().join("snippets");
            let snippets =
                SnippetProvider::new(fs.clone(), BTreeSet::from_iter([global_snippets_dir]), cx);

            let worktree_store = cx.new_model(|_| WorktreeStore::new(false, fs.clone()));
            cx.subscribe(&worktree_store, Self::on_worktree_store_event)
                .detach();

            let buffer_store =
                cx.new_model(|cx| BufferStore::new(worktree_store.clone(), None, cx));
            cx.subscribe(&buffer_store, Self::on_buffer_store_event)
                .detach();

            let environment = ProjectEnvironment::new(env, cx);
            let lsp_store = cx.new_model(|cx| {
                LspStore::new(
                    buffer_store.clone(),
                    worktree_store.clone(),
                    Some(environment.clone()),
                    languages.clone(),
                    client.http_client(),
                    fs.clone(),
                    None,
                    None,
                    None,
                    cx,
                )
            });
            cx.subscribe(&lsp_store, Self::on_lsp_store_event).detach();

            Self {
                buffer_ordered_messages_tx: tx,
                collaborators: Default::default(),
                worktree_store,
                buffer_store,
                lsp_store,
                current_lsp_settings: ProjectSettings::get_global(cx).lsp.clone(),
                join_project_response_message_id: 0,
                client_state: ProjectClientState::Local,
                client_subscriptions: Vec::new(),
                _subscriptions: vec![
                    cx.observe_global::<SettingsStore>(Self::on_settings_changed),
                    cx.on_release(Self::release),
                ],
                _maintain_buffer_languages: Self::maintain_buffer_languages(languages.clone(), cx),
                active_entry: None,
                snippets,
                languages,
                client,
                user_store,
                fs,
                ssh_session: None,
                buffers_needing_diff: Default::default(),
                git_diff_debouncer: DebouncedDelay::new(),
                terminals: Terminals {
                    local_handles: Vec::new(),
                },
                node: Some(node),
                default_prettier: DefaultPrettier::default(),
                prettiers_per_worktree: HashMap::default(),
                prettier_instances: HashMap::default(),
                tasks,
                hosted_project_id: None,
                dev_server_project_id: None,
                search_history: Self::new_search_history(),
                environment,
                remotely_created_buffers: Default::default(),
                last_formatting_failure: None,
                buffers_being_formatted: Default::default(),
            }
        })
    }

    pub fn ssh(
        ssh: Arc<SshSession>,
        client: Arc<Client>,
        node: Arc<dyn NodeRuntime>,
        user_store: Model<UserStore>,
        languages: Arc<LanguageRegistry>,
        fs: Arc<dyn Fs>,
        cx: &mut AppContext,
    ) -> Model<Self> {
        let this = Self::local(client, node, user_store, languages, fs, None, cx);
        this.update(cx, |this, cx| {
            let buffer_store = this.buffer_store.downgrade();
            this.worktree_store.update(cx, |store, _cx| {
                store.set_upstream_client(ssh.clone().into());
            });

            ssh.add_message_handler(cx.weak_model(), Self::handle_update_worktree);
            ssh.add_message_handler(cx.weak_model(), Self::handle_create_buffer_for_peer);
            ssh.add_message_handler(buffer_store.clone(), BufferStore::handle_update_buffer_file);
            ssh.add_message_handler(buffer_store.clone(), BufferStore::handle_update_diff_base);

            this.ssh_session = Some(ssh);
        });
        this
    }

    pub async fn remote(
        remote_id: u64,
        client: Arc<Client>,
        user_store: Model<UserStore>,
        languages: Arc<LanguageRegistry>,
        fs: Arc<dyn Fs>,
        cx: AsyncAppContext,
    ) -> Result<Model<Self>> {
        let project =
            Self::in_room(remote_id, client, user_store, languages, fs, cx.clone()).await?;
        cx.update(|cx| {
            connection_manager::Manager::global(cx).update(cx, |manager, cx| {
                manager.maintain_project_connection(&project, cx)
            })
        })?;
        Ok(project)
    }

    pub async fn in_room(
        remote_id: u64,
        client: Arc<Client>,
        user_store: Model<UserStore>,
        languages: Arc<LanguageRegistry>,
        fs: Arc<dyn Fs>,
        cx: AsyncAppContext,
    ) -> Result<Model<Self>> {
        client.authenticate_and_connect(true, &cx).await?;

        let subscriptions = (
            client.subscribe_to_entity::<Self>(remote_id)?,
            client.subscribe_to_entity::<BufferStore>(remote_id)?,
            client.subscribe_to_entity::<WorktreeStore>(remote_id)?,
            client.subscribe_to_entity::<LspStore>(remote_id)?,
        );
        let response = client
            .request_envelope(proto::JoinProject {
                project_id: remote_id,
            })
            .await?;
        Self::from_join_project_response(
            response,
            subscriptions,
            client,
            user_store,
            languages,
            fs,
            cx,
        )
        .await
    }

    async fn from_join_project_response(
        response: TypedEnvelope<proto::JoinProjectResponse>,
        subscription: (
            PendingEntitySubscription<Project>,
            PendingEntitySubscription<BufferStore>,
            PendingEntitySubscription<WorktreeStore>,
            PendingEntitySubscription<LspStore>,
        ),
        client: Arc<Client>,
        user_store: Model<UserStore>,
        languages: Arc<LanguageRegistry>,
        fs: Arc<dyn Fs>,
        mut cx: AsyncAppContext,
    ) -> Result<Model<Self>> {
        let remote_id = response.payload.project_id;
        let role = response.payload.role();

        let worktree_store = cx.new_model(|_| {
            let mut store = WorktreeStore::new(true, fs.clone());
            store.set_upstream_client(client.clone().into());
            if let Some(dev_server_project_id) = response.payload.dev_server_project_id {
                store.set_dev_server_project_id(DevServerProjectId(dev_server_project_id));
            }
            store
        })?;
        let buffer_store =
            cx.new_model(|cx| BufferStore::new(worktree_store.clone(), Some(remote_id), cx))?;

        let lsp_store = cx.new_model(|cx| {
            let mut lsp_store = LspStore::new(
                buffer_store.clone(),
                worktree_store.clone(),
                None,
                languages.clone(),
                client.http_client(),
                fs.clone(),
                None,
                Some(client.clone().into()),
                Some(remote_id),
                cx,
            );
            lsp_store.set_language_server_statuses_from_proto(response.payload.language_servers);
            lsp_store
        })?;

        let this = cx.new_model(|cx| {
            let replica_id = response.payload.replica_id as ReplicaId;
            let tasks = Inventory::new(cx);
            let global_snippets_dir = paths::config_dir().join("snippets");
            let snippets =
                SnippetProvider::new(fs.clone(), BTreeSet::from_iter([global_snippets_dir]), cx);

            let mut worktrees = Vec::new();
            for worktree in response.payload.worktrees {
                let worktree =
                    Worktree::remote(remote_id, replica_id, worktree, client.clone().into(), cx);
                worktrees.push(worktree);
            }

            let (tx, rx) = mpsc::unbounded();
            cx.spawn(move |this, cx| Self::send_buffer_ordered_messages(this, rx, cx))
                .detach();

            cx.subscribe(&buffer_store, Self::on_buffer_store_event)
                .detach();
            cx.subscribe(&lsp_store, Self::on_lsp_store_event).detach();

            let mut this = Self {
                buffer_ordered_messages_tx: tx,
                buffer_store: buffer_store.clone(),
                worktree_store: worktree_store.clone(),
                lsp_store: lsp_store.clone(),
                current_lsp_settings: ProjectSettings::get_global(cx).lsp.clone(),
                active_entry: None,
                collaborators: Default::default(),
                join_project_response_message_id: response.message_id,
                _maintain_buffer_languages: Self::maintain_buffer_languages(languages.clone(), cx),
                languages,
                user_store: user_store.clone(),
                snippets,
                fs,
                ssh_session: None,
                client_subscriptions: Default::default(),
                _subscriptions: vec![cx.on_release(Self::release)],
                client: client.clone(),
                client_state: ProjectClientState::Remote {
                    sharing_has_stopped: false,
                    capability: Capability::ReadWrite,
                    remote_id,
                    replica_id,
                    in_room: response.payload.dev_server_project_id.is_none(),
                },
                buffers_needing_diff: Default::default(),
                git_diff_debouncer: DebouncedDelay::new(),
                terminals: Terminals {
                    local_handles: Vec::new(),
                },
                node: None,
                default_prettier: DefaultPrettier::default(),
                prettiers_per_worktree: HashMap::default(),
                prettier_instances: HashMap::default(),
                tasks,
                hosted_project_id: None,
                dev_server_project_id: response
                    .payload
                    .dev_server_project_id
                    .map(|dev_server_project_id| DevServerProjectId(dev_server_project_id)),
                search_history: Self::new_search_history(),
                environment: ProjectEnvironment::new(None, cx),
                remotely_created_buffers: Arc::new(Mutex::new(RemotelyCreatedBuffers::default())),
                last_formatting_failure: None,
                buffers_being_formatted: Default::default(),
            };
            this.set_role(role, cx);
            for worktree in worktrees {
                let _ = this.add_worktree(&worktree, cx);
            }
            this
        })?;

        let subscriptions = [
            subscription.0.set_model(&this, &mut cx),
            subscription.1.set_model(&buffer_store, &mut cx),
            subscription.2.set_model(&worktree_store, &mut cx),
            subscription.3.set_model(&lsp_store, &mut cx),
        ];

        let user_ids = response
            .payload
            .collaborators
            .iter()
            .map(|peer| peer.user_id)
            .collect();
        user_store
            .update(&mut cx, |user_store, cx| user_store.get_users(user_ids, cx))?
            .await?;

        this.update(&mut cx, |this, cx| {
            this.set_collaborators_from_proto(response.payload.collaborators, cx)?;
            this.client_subscriptions.extend(subscriptions);
            anyhow::Ok(())
        })??;

        Ok(this)
    }

    pub async fn hosted(
        remote_id: ProjectId,
        user_store: Model<UserStore>,
        client: Arc<Client>,
        languages: Arc<LanguageRegistry>,
        fs: Arc<dyn Fs>,
        cx: AsyncAppContext,
    ) -> Result<Model<Self>> {
        client.authenticate_and_connect(true, &cx).await?;

        let subscriptions = (
            client.subscribe_to_entity::<Self>(remote_id.0)?,
            client.subscribe_to_entity::<BufferStore>(remote_id.0)?,
            client.subscribe_to_entity::<WorktreeStore>(remote_id.0)?,
            client.subscribe_to_entity::<LspStore>(remote_id.0)?,
        );
        let response = client
            .request_envelope(proto::JoinHostedProject {
                project_id: remote_id.0,
            })
            .await?;
        Self::from_join_project_response(
            response,
            subscriptions,
            client,
            user_store,
            languages,
            fs,
            cx,
        )
        .await
    }

    fn new_search_history() -> SearchHistory {
        SearchHistory::new(
            Some(MAX_PROJECT_SEARCH_HISTORY_SIZE),
            search_history::QueryInsertionBehavior::AlwaysInsert,
        )
    }

    fn release(&mut self, cx: &mut AppContext) {
        match &self.client_state {
            ProjectClientState::Local => {}
            ProjectClientState::Shared { .. } => {
                let _ = self.unshare_internal(cx);
            }
            ProjectClientState::Remote { remote_id, .. } => {
                let _ = self.client.send(proto::LeaveProject {
                    project_id: *remote_id,
                });
                self.disconnected_from_host_internal(cx);
            }
        }
    }

    #[cfg(any(test, feature = "test-support"))]
    pub async fn example(
        root_paths: impl IntoIterator<Item = &Path>,
        cx: &mut AsyncAppContext,
    ) -> Model<Project> {
        use clock::FakeSystemClock;

        let fs = Arc::new(RealFs::default());
        let languages = LanguageRegistry::test(cx.background_executor().clone());
        let clock = Arc::new(FakeSystemClock::default());
        let http_client = http_client::FakeHttpClient::with_404_response();
        let client = cx
            .update(|cx| client::Client::new(clock, http_client.clone(), cx))
            .unwrap();
        let user_store = cx
            .new_model(|cx| UserStore::new(client.clone(), cx))
            .unwrap();
        let project = cx
            .update(|cx| {
                Project::local(
                    client,
                    node_runtime::FakeNodeRuntime::new(),
                    user_store,
                    Arc::new(languages),
                    fs,
                    None,
                    cx,
                )
            })
            .unwrap();
        for path in root_paths {
            let (tree, _) = project
                .update(cx, |project, cx| {
                    project.find_or_create_worktree(path, true, cx)
                })
                .unwrap()
                .await
                .unwrap();
            tree.update(cx, |tree, _| tree.as_local().unwrap().scan_complete())
                .unwrap()
                .await;
        }
        project
    }

    #[cfg(any(test, feature = "test-support"))]
    pub async fn test(
        fs: Arc<dyn Fs>,
        root_paths: impl IntoIterator<Item = &Path>,
        cx: &mut gpui::TestAppContext,
    ) -> Model<Project> {
        use clock::FakeSystemClock;

        let languages = LanguageRegistry::test(cx.executor());
        let clock = Arc::new(FakeSystemClock::default());
        let http_client = http_client::FakeHttpClient::with_404_response();
        let client = cx.update(|cx| client::Client::new(clock, http_client.clone(), cx));
        let user_store = cx.new_model(|cx| UserStore::new(client.clone(), cx));
        let project = cx.update(|cx| {
            Project::local(
                client,
                node_runtime::FakeNodeRuntime::new(),
                user_store,
                Arc::new(languages),
                fs,
                None,
                cx,
            )
        });
        for path in root_paths {
            let (tree, _) = project
                .update(cx, |project, cx| {
                    project.find_or_create_worktree(path, true, cx)
                })
                .await
                .unwrap();

            project.update(cx, |project, cx| {
                // In tests we always populate the environment to be empty so we don't run the shell
                let tree_id = tree.read(cx).id();
                let environment = ProjectEnvironment::test(&[(tree_id, HashMap::default())], cx);
                project.environment = environment.clone();
                project
                    .lsp_store
                    .update(cx, |lsp_store, _| lsp_store.set_environment(environment));
            });

            tree.update(cx, |tree, _| tree.as_local().unwrap().scan_complete())
                .await;
        }
        project
    }

    pub fn lsp_store(&self) -> Model<LspStore> {
        self.lsp_store.clone()
    }

    fn on_settings_changed(&mut self, cx: &mut ModelContext<Self>) {
        let mut language_servers_to_start = Vec::new();
        let mut language_formatters_to_check = Vec::new();
        for buffer in self.buffer_store.read(cx).buffers() {
            let buffer = buffer.read(cx);
            let buffer_file = File::from_dyn(buffer.file());
            let buffer_language = buffer.language();
            let settings = language_settings(buffer_language, buffer.file(), cx);
            if let Some(language) = buffer_language {
                if settings.enable_language_server {
                    if let Some(file) = buffer_file {
                        language_servers_to_start
                            .push((file.worktree.clone(), Arc::clone(language)));
                    }
                }
                language_formatters_to_check
                    .push((buffer_file.map(|f| f.worktree_id(cx)), settings.clone()));
            }
        }

        let mut language_servers_to_stop = Vec::new();
        let mut language_servers_to_restart = Vec::new();
        let languages = self.languages.to_vec();

        let new_lsp_settings = ProjectSettings::get_global(cx).lsp.clone();
        let current_lsp_settings = &self.current_lsp_settings;
        for (worktree_id, started_lsp_name) in self.lsp_store.read(cx).started_language_servers() {
            let language = languages.iter().find_map(|l| {
                let adapter = self
                    .languages
                    .lsp_adapters(l)
                    .iter()
                    .find(|adapter| adapter.name == started_lsp_name)?
                    .clone();
                Some((l, adapter))
            });
            if let Some((language, adapter)) = language {
                let worktree = self.worktree_for_id(worktree_id, cx);
                let file = worktree.as_ref().and_then(|tree| {
                    tree.update(cx, |tree, cx| tree.root_file(cx).map(|f| f as _))
                });
                if !language_settings(Some(language), file.as_ref(), cx).enable_language_server {
                    language_servers_to_stop.push((worktree_id, started_lsp_name.clone()));
                } else if let Some(worktree) = worktree {
                    let server_name = &adapter.name.0;
                    match (
                        current_lsp_settings.get(server_name),
                        new_lsp_settings.get(server_name),
                    ) {
                        (None, None) => {}
                        (Some(_), None) | (None, Some(_)) => {
                            language_servers_to_restart.push((worktree, Arc::clone(language)));
                        }
                        (Some(current_lsp_settings), Some(new_lsp_settings)) => {
                            if current_lsp_settings != new_lsp_settings {
                                language_servers_to_restart.push((worktree, Arc::clone(language)));
                            }
                        }
                    }
                }
            }
        }
        self.current_lsp_settings = new_lsp_settings;

        // Stop all newly-disabled language servers.
        self.lsp_store.update(cx, |lsp_store, cx| {
            for (worktree_id, adapter_name) in language_servers_to_stop {
                lsp_store
                    .stop_language_server(worktree_id, adapter_name, cx)
                    .detach();
            }
        });

        let mut prettier_plugins_by_worktree = HashMap::default();
        for (worktree, language_settings) in language_formatters_to_check {
            if let Some(plugins) =
                prettier_support::prettier_plugins_for_language(&language_settings)
            {
                prettier_plugins_by_worktree
                    .entry(worktree)
                    .or_insert_with(|| HashSet::default())
                    .extend(plugins.iter().cloned());
            }
        }
        for (worktree, prettier_plugins) in prettier_plugins_by_worktree {
            self.install_default_prettier(
                worktree,
                prettier_plugins.into_iter().map(Arc::from),
                cx,
            );
        }

        // Start all the newly-enabled language servers.
        self.lsp_store.update(cx, |lsp_store, cx| {
            for (worktree, language) in language_servers_to_start {
                lsp_store.start_language_servers(&worktree, language, cx);
            }

            // Restart all language servers with changed initialization options.
            for (worktree, language) in language_servers_to_restart {
                lsp_store.restart_language_servers(worktree, language, cx);
            }
        });

        cx.notify();
    }

    pub fn buffer_for_id(&self, remote_id: BufferId, cx: &AppContext) -> Option<Model<Buffer>> {
        self.buffer_store.read(cx).get(remote_id)
    }

    pub fn languages(&self) -> &Arc<LanguageRegistry> {
        &self.languages
    }

    pub fn client(&self) -> Arc<Client> {
        self.client.clone()
    }

    pub fn user_store(&self) -> Model<UserStore> {
        self.user_store.clone()
    }

    pub fn node_runtime(&self) -> Option<&Arc<dyn NodeRuntime>> {
        self.node.as_ref()
    }

    pub fn opened_buffers(&self, cx: &AppContext) -> Vec<Model<Buffer>> {
        self.buffer_store.read(cx).buffers().collect()
    }

    pub fn cli_environment(&self, cx: &AppContext) -> Option<HashMap<String, String>> {
        self.environment.read(cx).get_cli_environment()
    }

    #[cfg(any(test, feature = "test-support"))]
    pub fn has_open_buffer(&self, path: impl Into<ProjectPath>, cx: &AppContext) -> bool {
        self.buffer_store
            .read(cx)
            .get_by_path(&path.into(), cx)
            .is_some()
    }

    pub fn fs(&self) -> &Arc<dyn Fs> {
        &self.fs
    }

    pub fn remote_id(&self) -> Option<u64> {
        match self.client_state {
            ProjectClientState::Local => None,
            ProjectClientState::Shared { remote_id, .. }
            | ProjectClientState::Remote { remote_id, .. } => Some(remote_id),
        }
    }

    pub fn hosted_project_id(&self) -> Option<ProjectId> {
        self.hosted_project_id
    }

    pub fn dev_server_project_id(&self) -> Option<DevServerProjectId> {
        self.dev_server_project_id
    }

    pub fn supports_remote_terminal(&self, cx: &AppContext) -> bool {
        let Some(id) = self.dev_server_project_id else {
            return false;
        };
        let Some(server) = dev_server_projects::Store::global(cx)
            .read(cx)
            .dev_server_for_project(id)
        else {
            return false;
        };
        server.ssh_connection_string.is_some()
    }

    pub fn ssh_connection_string(&self, cx: &ModelContext<Self>) -> Option<SharedString> {
        if self.is_local_or_ssh() {
            return None;
        }

        let dev_server_id = self.dev_server_project_id()?;
        dev_server_projects::Store::global(cx)
            .read(cx)
            .dev_server_for_project(dev_server_id)?
            .ssh_connection_string
            .clone()
    }

    pub fn replica_id(&self) -> ReplicaId {
        match self.client_state {
            ProjectClientState::Remote { replica_id, .. } => replica_id,
            _ => 0,
        }
    }

    fn metadata_changed(&mut self, cx: &mut ModelContext<Self>) {
        cx.notify();

        let ProjectClientState::Shared { remote_id } = self.client_state else {
            return;
        };
        let project_id = remote_id;

        let update_project = self.client.request(proto::UpdateProject {
            project_id,
            worktrees: self.worktree_metadata_protos(cx),
        });
        cx.spawn(|this, mut cx| async move {
            update_project.await?;
            this.update(&mut cx, |this, cx| {
                let client = this.client.clone();
                let worktrees = this.worktree_store.read(cx).worktrees().collect::<Vec<_>>();

                for worktree in worktrees {
                    worktree.update(cx, |worktree, cx| {
                        let client = client.clone();
                        worktree.observe_updates(project_id, cx, {
                            move |update| client.request(update).map(|result| result.is_ok())
                        });

                        this.lsp_store.update(cx, |lsp_store, _| {
                            lsp_store.send_diagnostic_summaries(worktree)
                        })
                    })?;
                }

                anyhow::Ok(())
            })
        })
        .detach_and_log_err(cx);
    }

    pub fn task_inventory(&self) -> &Model<Inventory> {
        &self.tasks
    }

    pub fn snippets(&self) -> &Model<SnippetProvider> {
        &self.snippets
    }

    pub fn search_history(&self) -> &SearchHistory {
        &self.search_history
    }

    pub fn search_history_mut(&mut self) -> &mut SearchHistory {
        &mut self.search_history
    }

    pub fn collaborators(&self) -> &HashMap<proto::PeerId, Collaborator> {
        &self.collaborators
    }

    pub fn host(&self) -> Option<&Collaborator> {
        self.collaborators.values().find(|c| c.replica_id == 0)
    }

    pub fn set_worktrees_reordered(&mut self, worktrees_reordered: bool, cx: &mut AppContext) {
        self.worktree_store.update(cx, |store, _| {
            store.set_worktrees_reordered(worktrees_reordered);
        });
    }

    /// Collect all worktrees, including ones that don't appear in the project panel
    pub fn worktrees<'a>(
        &self,
        cx: &'a AppContext,
    ) -> impl 'a + DoubleEndedIterator<Item = Model<Worktree>> {
        self.worktree_store.read(cx).worktrees()
    }

    /// Collect all user-visible worktrees, the ones that appear in the project panel.
    pub fn visible_worktrees<'a>(
        &'a self,
        cx: &'a AppContext,
    ) -> impl 'a + DoubleEndedIterator<Item = Model<Worktree>> {
        self.worktree_store.read(cx).visible_worktrees(cx)
    }

    pub fn worktree_root_names<'a>(&'a self, cx: &'a AppContext) -> impl Iterator<Item = &'a str> {
        self.visible_worktrees(cx)
            .map(|tree| tree.read(cx).root_name())
    }

    pub fn worktree_for_id(&self, id: WorktreeId, cx: &AppContext) -> Option<Model<Worktree>> {
        self.worktree_store.read(cx).worktree_for_id(id, cx)
    }

    pub fn worktree_for_entry(
        &self,
        entry_id: ProjectEntryId,
        cx: &AppContext,
    ) -> Option<Model<Worktree>> {
        self.worktree_store
            .read(cx)
            .worktree_for_entry(entry_id, cx)
    }

    pub fn worktree_id_for_entry(
        &self,
        entry_id: ProjectEntryId,
        cx: &AppContext,
    ) -> Option<WorktreeId> {
        self.worktree_for_entry(entry_id, cx)
            .map(|worktree| worktree.read(cx).id())
    }

    /// Checks if the entry is the root of a worktree.
    pub fn entry_is_worktree_root(&self, entry_id: ProjectEntryId, cx: &AppContext) -> bool {
        self.worktree_for_entry(entry_id, cx)
            .map(|worktree| {
                worktree
                    .read(cx)
                    .root_entry()
                    .is_some_and(|e| e.id == entry_id)
            })
            .unwrap_or(false)
    }

    pub fn visibility_for_paths(&self, paths: &[PathBuf], cx: &AppContext) -> Option<bool> {
        paths
            .iter()
            .map(|path| self.visibility_for_path(path, cx))
            .max()
            .flatten()
    }

    pub fn visibility_for_path(&self, path: &Path, cx: &AppContext) -> Option<bool> {
        self.worktrees(cx)
            .filter_map(|worktree| {
                let worktree = worktree.read(cx);
                worktree
                    .as_local()?
                    .contains_abs_path(path)
                    .then(|| worktree.is_visible())
            })
            .max()
    }

    pub fn create_entry(
        &mut self,
        project_path: impl Into<ProjectPath>,
        is_directory: bool,
        cx: &mut ModelContext<Self>,
    ) -> Task<Result<CreatedEntry>> {
        let project_path = project_path.into();
        let Some(worktree) = self.worktree_for_id(project_path.worktree_id, cx) else {
            return Task::ready(Err(anyhow!(format!(
                "No worktree for path {project_path:?}"
            ))));
        };
        worktree.update(cx, |worktree, cx| {
            worktree.create_entry(project_path.path, is_directory, cx)
        })
    }

    pub fn copy_entry(
        &mut self,
        entry_id: ProjectEntryId,
        relative_worktree_source_path: Option<PathBuf>,
        new_path: impl Into<Arc<Path>>,
        cx: &mut ModelContext<Self>,
    ) -> Task<Result<Option<Entry>>> {
        let Some(worktree) = self.worktree_for_entry(entry_id, cx) else {
            return Task::ready(Ok(None));
        };
        worktree.update(cx, |worktree, cx| {
            worktree.copy_entry(entry_id, relative_worktree_source_path, new_path, cx)
        })
    }

    pub fn rename_entry(
        &mut self,
        entry_id: ProjectEntryId,
        new_path: impl Into<Arc<Path>>,
        cx: &mut ModelContext<Self>,
    ) -> Task<Result<CreatedEntry>> {
        let Some(worktree) = self.worktree_for_entry(entry_id, cx) else {
            return Task::ready(Err(anyhow!(format!("No worktree for entry {entry_id:?}"))));
        };
        worktree.update(cx, |worktree, cx| {
            worktree.rename_entry(entry_id, new_path, cx)
        })
    }

    pub fn delete_entry(
        &mut self,
        entry_id: ProjectEntryId,
        trash: bool,
        cx: &mut ModelContext<Self>,
    ) -> Option<Task<Result<()>>> {
        let worktree = self.worktree_for_entry(entry_id, cx)?;
        worktree.update(cx, |worktree, cx| {
            worktree.delete_entry(entry_id, trash, cx)
        })
    }

    pub fn expand_entry(
        &mut self,
        worktree_id: WorktreeId,
        entry_id: ProjectEntryId,
        cx: &mut ModelContext<Self>,
    ) -> Option<Task<Result<()>>> {
        let worktree = self.worktree_for_id(worktree_id, cx)?;
        worktree.update(cx, |worktree, cx| worktree.expand_entry(entry_id, cx))
    }

    pub fn shared(&mut self, project_id: u64, cx: &mut ModelContext<Self>) -> Result<()> {
        if !matches!(self.client_state, ProjectClientState::Local) {
            if let ProjectClientState::Remote { in_room, .. } = &mut self.client_state {
                if *in_room || self.dev_server_project_id.is_none() {
                    return Err(anyhow!("project was already shared"));
                } else {
                    *in_room = true;
                    return Ok(());
                }
            } else {
                return Err(anyhow!("project was already shared"));
            }
        }
        self.client_subscriptions.extend([
            self.client
                .subscribe_to_entity(project_id)?
                .set_model(&cx.handle(), &mut cx.to_async()),
            self.client
                .subscribe_to_entity(project_id)?
                .set_model(&self.worktree_store, &mut cx.to_async()),
            self.client
                .subscribe_to_entity(project_id)?
                .set_model(&self.buffer_store, &mut cx.to_async()),
            self.client
                .subscribe_to_entity(project_id)?
                .set_model(&self.lsp_store, &mut cx.to_async()),
        ]);

        self.buffer_store.update(cx, |buffer_store, cx| {
            buffer_store.shared(project_id, self.client.clone().into(), cx)
        });
        self.worktree_store.update(cx, |worktree_store, cx| {
            worktree_store.set_shared(true, cx);
        });
        self.lsp_store.update(cx, |lsp_store, cx| {
            lsp_store.shared(project_id, self.client.clone().into(), cx)
        });

        let store = cx.global::<SettingsStore>();
        for worktree in self.worktrees(cx) {
            let worktree_id = worktree.read(cx).id().to_proto();
            for (path, content) in store.local_settings(worktree.entity_id().as_u64() as usize) {
                self.client
                    .send(proto::UpdateWorktreeSettings {
                        project_id,
                        worktree_id,
                        path: path.to_string_lossy().into(),
                        content: Some(content),
                    })
                    .log_err();
            }
        }

        self.client_state = ProjectClientState::Shared {
            remote_id: project_id,
        };

        self.metadata_changed(cx);
        cx.emit(Event::RemoteIdChanged(Some(project_id)));
        cx.notify();
        Ok(())
    }

    pub fn reshared(
        &mut self,
        message: proto::ResharedProject,
        cx: &mut ModelContext<Self>,
    ) -> Result<()> {
        self.buffer_store
            .update(cx, |buffer_store, _| buffer_store.forget_shared_buffers());
        self.set_collaborators_from_proto(message.collaborators, cx)?;
        self.metadata_changed(cx);
        cx.emit(Event::Reshared);
        Ok(())
    }

    pub fn rejoined(
        &mut self,
        message: proto::RejoinedProject,
        message_id: u32,
        cx: &mut ModelContext<Self>,
    ) -> Result<()> {
        cx.update_global::<SettingsStore, _>(|store, cx| {
            self.worktree_store.update(cx, |worktree_store, cx| {
                for worktree in worktree_store.worktrees() {
                    store
                        .clear_local_settings(worktree.entity_id().as_u64() as usize, cx)
                        .log_err();
                }
            });
        });

        self.join_project_response_message_id = message_id;
        self.set_worktrees_from_proto(message.worktrees, cx)?;
        self.set_collaborators_from_proto(message.collaborators, cx)?;
        self.lsp_store.update(cx, |lsp_store, _| {
            lsp_store.set_language_server_statuses_from_proto(message.language_servers)
        });
        self.enqueue_buffer_ordered_message(BufferOrderedMessage::Resync)
            .unwrap();
        cx.emit(Event::Rejoined);
        cx.notify();
        Ok(())
    }

    pub fn unshare(&mut self, cx: &mut ModelContext<Self>) -> Result<()> {
        self.unshare_internal(cx)?;
        self.metadata_changed(cx);
        cx.notify();
        Ok(())
    }

    fn unshare_internal(&mut self, cx: &mut AppContext) -> Result<()> {
        if self.is_via_collab() {
            if self.dev_server_project_id().is_some() {
                if let ProjectClientState::Remote { in_room, .. } = &mut self.client_state {
                    *in_room = false
                }
                return Ok(());
            } else {
                return Err(anyhow!("attempted to unshare a remote project"));
            }
        }

        if let ProjectClientState::Shared { remote_id, .. } = self.client_state {
            self.client_state = ProjectClientState::Local;
            self.collaborators.clear();
            self.client_subscriptions.clear();
            self.worktree_store.update(cx, |store, cx| {
                store.set_shared(false, cx);
            });
            self.buffer_store.update(cx, |buffer_store, cx| {
                buffer_store.forget_shared_buffers();
                buffer_store.unshared(cx)
            });
            self.client
                .send(proto::UnshareProject {
                    project_id: remote_id,
                })
                .ok();
            Ok(())
        } else {
            Err(anyhow!("attempted to unshare an unshared project"))
        }
    }

    pub fn disconnected_from_host(&mut self, cx: &mut ModelContext<Self>) {
        if self.is_disconnected() {
            return;
        }
        self.disconnected_from_host_internal(cx);
        cx.emit(Event::DisconnectedFromHost);
        cx.notify();
    }

    pub fn set_role(&mut self, role: proto::ChannelRole, cx: &mut ModelContext<Self>) {
        let new_capability =
            if role == proto::ChannelRole::Member || role == proto::ChannelRole::Admin {
                Capability::ReadWrite
            } else {
                Capability::ReadOnly
            };
        if let ProjectClientState::Remote { capability, .. } = &mut self.client_state {
            if *capability == new_capability {
                return;
            }

            *capability = new_capability;
            for buffer in self.opened_buffers(cx) {
                buffer.update(cx, |buffer, cx| buffer.set_capability(new_capability, cx));
            }
        }
    }

    fn disconnected_from_host_internal(&mut self, cx: &mut AppContext) {
        if let ProjectClientState::Remote {
            sharing_has_stopped,
            ..
        } = &mut self.client_state
        {
            *sharing_has_stopped = true;
            self.collaborators.clear();
            self.worktree_store.update(cx, |store, cx| {
                store.disconnected_from_host(cx);
            });
            self.buffer_store.update(cx, |buffer_store, cx| {
                buffer_store.disconnected_from_host(cx)
            });
            self.lsp_store
                .update(cx, |lsp_store, _cx| lsp_store.disconnected_from_host());
        }
    }

    pub fn close(&mut self, cx: &mut ModelContext<Self>) {
        cx.emit(Event::Closed);
    }

    pub fn is_disconnected(&self) -> bool {
        match &self.client_state {
            ProjectClientState::Remote {
                sharing_has_stopped,
                ..
            } => *sharing_has_stopped,
            _ => false,
        }
    }

    pub fn capability(&self) -> Capability {
        match &self.client_state {
            ProjectClientState::Remote { capability, .. } => *capability,
            ProjectClientState::Shared { .. } | ProjectClientState::Local => Capability::ReadWrite,
        }
    }

    pub fn is_read_only(&self) -> bool {
        self.is_disconnected() || self.capability() == Capability::ReadOnly
    }

    pub fn is_local(&self) -> bool {
        match &self.client_state {
            ProjectClientState::Local | ProjectClientState::Shared { .. } => {
                self.ssh_session.is_none()
            }
            ProjectClientState::Remote { .. } => false,
        }
    }

    pub fn is_local_or_ssh(&self) -> bool {
        match &self.client_state {
            ProjectClientState::Local | ProjectClientState::Shared { .. } => true,
            ProjectClientState::Remote { .. } => false,
        }
    }

    pub fn is_via_collab(&self) -> bool {
        match &self.client_state {
            ProjectClientState::Local | ProjectClientState::Shared { .. } => false,
            ProjectClientState::Remote { .. } => true,
        }
    }

    pub fn create_buffer(&mut self, cx: &mut ModelContext<Self>) -> Task<Result<Model<Buffer>>> {
        self.buffer_store.update(cx, |buffer_store, cx| {
            buffer_store.create_buffer(
                if self.is_via_collab() {
                    Some((self.client.clone().into(), self.remote_id().unwrap()))
                } else {
                    None
                },
                cx,
            )
        })
    }

    pub fn create_local_buffer(
        &mut self,
        text: &str,
        language: Option<Arc<Language>>,
        cx: &mut ModelContext<Self>,
    ) -> Model<Buffer> {
        if self.is_via_collab() {
            panic!("called create_local_buffer on a remote project")
        }
        self.buffer_store.update(cx, |buffer_store, cx| {
            buffer_store.create_local_buffer(text, language, cx)
        })
    }

    pub fn open_path(
        &mut self,
        path: ProjectPath,
        cx: &mut ModelContext<Self>,
    ) -> Task<Result<(Option<ProjectEntryId>, AnyModel)>> {
        let task = self.open_buffer(path.clone(), cx);
        cx.spawn(move |_, cx| async move {
            let buffer = task.await?;
            let project_entry_id = buffer.read_with(&cx, |buffer, cx| {
                File::from_dyn(buffer.file()).and_then(|file| file.project_entry_id(cx))
            })?;

            let buffer: &AnyModel = &buffer;
            Ok((project_entry_id, buffer.clone()))
        })
    }

    pub fn open_local_buffer(
        &mut self,
        abs_path: impl AsRef<Path>,
        cx: &mut ModelContext<Self>,
    ) -> Task<Result<Model<Buffer>>> {
        if let Some((worktree, relative_path)) = self.find_worktree(abs_path.as_ref(), cx) {
            self.open_buffer((worktree.read(cx).id(), relative_path), cx)
        } else {
            Task::ready(Err(anyhow!("no such path")))
        }
    }

    pub fn open_buffer(
        &mut self,
        path: impl Into<ProjectPath>,
        cx: &mut ModelContext<Self>,
    ) -> Task<Result<Model<Buffer>>> {
        if self.is_via_collab() && self.is_disconnected() {
            return Task::ready(Err(anyhow!(ErrorCode::Disconnected)));
        }

        self.buffer_store.update(cx, |buffer_store, cx| {
            buffer_store.open_buffer(path.into(), cx)
        })
    }

    pub fn open_buffer_by_id(
        &mut self,
        id: BufferId,
        cx: &mut ModelContext<Self>,
    ) -> Task<Result<Model<Buffer>>> {
        if let Some(buffer) = self.buffer_for_id(id, cx) {
            Task::ready(Ok(buffer))
        } else if self.is_local_or_ssh() {
            Task::ready(Err(anyhow!("buffer {} does not exist", id)))
        } else if let Some(project_id) = self.remote_id() {
            let request = self.client.request(proto::OpenBufferById {
                project_id,
                id: id.into(),
            });
            cx.spawn(move |this, mut cx| async move {
                let buffer_id = BufferId::new(request.await?.buffer_id)?;
                this.update(&mut cx, |this, cx| {
                    this.wait_for_remote_buffer(buffer_id, cx)
                })?
                .await
            })
        } else {
            Task::ready(Err(anyhow!("cannot open buffer while disconnected")))
        }
    }

    pub fn save_buffers(
        &self,
        buffers: HashSet<Model<Buffer>>,
        cx: &mut ModelContext<Self>,
    ) -> Task<Result<()>> {
        cx.spawn(move |this, mut cx| async move {
            let save_tasks = buffers.into_iter().filter_map(|buffer| {
                this.update(&mut cx, |this, cx| this.save_buffer(buffer, cx))
                    .ok()
            });
            try_join_all(save_tasks).await?;
            Ok(())
        })
    }

    pub fn save_buffer(
        &self,
        buffer: Model<Buffer>,
        cx: &mut ModelContext<Self>,
    ) -> Task<Result<()>> {
        self.buffer_store
            .update(cx, |buffer_store, cx| buffer_store.save_buffer(buffer, cx))
    }

    pub fn save_buffer_as(
        &mut self,
        buffer: Model<Buffer>,
        path: ProjectPath,
        cx: &mut ModelContext<Self>,
    ) -> Task<Result<()>> {
        self.buffer_store.update(cx, |buffer_store, cx| {
            buffer_store.save_buffer_as(buffer.clone(), path, cx)
        })
    }

    pub fn get_open_buffer(
        &mut self,
        path: &ProjectPath,
        cx: &mut ModelContext<Self>,
    ) -> Option<Model<Buffer>> {
        self.buffer_store.read(cx).get_by_path(path, cx)
    }

    fn register_buffer(
        &mut self,
        buffer: &Model<Buffer>,
        cx: &mut ModelContext<Self>,
    ) -> Result<()> {
        {
            let mut remotely_created_buffers = self.remotely_created_buffers.lock();
            if remotely_created_buffers.retain_count > 0 {
                remotely_created_buffers.buffers.push(buffer.clone())
            }
        }

        self.request_buffer_diff_recalculation(buffer, cx);
        buffer.update(cx, |buffer, _| {
            buffer.set_language_registry(self.languages.clone())
        });

        cx.subscribe(buffer, |this, buffer, event, cx| {
            this.on_buffer_event(buffer, event, cx);
        })
        .detach();

        self.detect_language_for_buffer(buffer, cx);
        self.register_buffer_with_language_servers(buffer, cx);
        cx.observe_release(buffer, |this, buffer, cx| {
            if let Some(file) = File::from_dyn(buffer.file()) {
                if file.is_local() {
                    let uri = lsp::Url::from_file_path(file.abs_path(cx)).unwrap();
                    for server in this.language_servers_for_buffer(buffer, cx) {
                        server
                            .1
                            .notify::<lsp::notification::DidCloseTextDocument>(
                                lsp::DidCloseTextDocumentParams {
                                    text_document: lsp::TextDocumentIdentifier::new(uri.clone()),
                                },
                            )
                            .log_err();
                    }
                }
            }
        })
        .detach();

        Ok(())
    }

    fn register_buffer_with_language_servers(
        &mut self,
        buffer_handle: &Model<Buffer>,
        cx: &mut ModelContext<Self>,
    ) {
        self.lsp_store.update(cx, |lsp_store, cx| {
            lsp_store.register_buffer_with_language_servers(buffer_handle, cx)
        })
    }

    fn unregister_buffer_from_language_servers(
        &mut self,
        buffer: &Model<Buffer>,
        old_file: &File,
        cx: &mut AppContext,
    ) {
        self.lsp_store.update(cx, |lsp_store, cx| {
            lsp_store.unregister_buffer_from_language_servers(buffer, old_file, cx)
        })
    }

    async fn send_buffer_ordered_messages(
        this: WeakModel<Self>,
        rx: UnboundedReceiver<BufferOrderedMessage>,
        mut cx: AsyncAppContext,
    ) -> Result<()> {
        const MAX_BATCH_SIZE: usize = 128;

        let mut operations_by_buffer_id = HashMap::default();
        async fn flush_operations(
            this: &WeakModel<Project>,
            operations_by_buffer_id: &mut HashMap<BufferId, Vec<proto::Operation>>,
            needs_resync_with_host: &mut bool,
            is_local: bool,
            cx: &mut AsyncAppContext,
        ) -> Result<()> {
            for (buffer_id, operations) in operations_by_buffer_id.drain() {
                let request = this.update(cx, |this, _| {
                    let project_id = this.remote_id()?;
                    Some(this.client.request(proto::UpdateBuffer {
                        buffer_id: buffer_id.into(),
                        project_id,
                        operations,
                    }))
                })?;
                if let Some(request) = request {
                    if request.await.is_err() && !is_local {
                        *needs_resync_with_host = true;
                        break;
                    }
                }
            }
            Ok(())
        }

        let mut needs_resync_with_host = false;
        let mut changes = rx.ready_chunks(MAX_BATCH_SIZE);

        while let Some(changes) = changes.next().await {
            let is_local = this.update(&mut cx, |this, _| this.is_local_or_ssh())?;

            for change in changes {
                match change {
                    BufferOrderedMessage::Operation {
                        buffer_id,
                        operation,
                    } => {
                        if needs_resync_with_host {
                            continue;
                        }

                        operations_by_buffer_id
                            .entry(buffer_id)
                            .or_insert(Vec::new())
                            .push(operation);
                    }

                    BufferOrderedMessage::Resync => {
                        operations_by_buffer_id.clear();
                        if this
                            .update(&mut cx, |this, cx| this.synchronize_remote_buffers(cx))?
                            .await
                            .is_ok()
                        {
                            needs_resync_with_host = false;
                        }
                    }

                    BufferOrderedMessage::LanguageServerUpdate {
                        language_server_id,
                        message,
                    } => {
                        flush_operations(
                            &this,
                            &mut operations_by_buffer_id,
                            &mut needs_resync_with_host,
                            is_local,
                            &mut cx,
                        )
                        .await?;

                        this.update(&mut cx, |this, _| {
                            if let Some(project_id) = this.remote_id() {
                                this.client
                                    .send(proto::UpdateLanguageServer {
                                        project_id,
                                        language_server_id: language_server_id.0 as u64,
                                        variant: Some(message),
                                    })
                                    .log_err();
                            }
                        })?;
                    }
                }
            }

            flush_operations(
                &this,
                &mut operations_by_buffer_id,
                &mut needs_resync_with_host,
                is_local,
                &mut cx,
            )
            .await?;
        }

        Ok(())
    }

    fn on_buffer_store_event(
        &mut self,
        _: Model<BufferStore>,
        event: &BufferStoreEvent,
        cx: &mut ModelContext<Self>,
    ) {
        match event {
            BufferStoreEvent::BufferAdded(buffer) => {
                self.register_buffer(buffer, cx).log_err();
            }
            BufferStoreEvent::BufferChangedFilePath { buffer, old_file } => {
                if let Some(old_file) = File::from_dyn(old_file.as_ref()) {
                    self.unregister_buffer_from_language_servers(&buffer, old_file, cx);
                }

                self.detect_language_for_buffer(&buffer, cx);
                self.register_buffer_with_language_servers(&buffer, cx);
            }
            BufferStoreEvent::BufferDropped(buffer_id) => {
                if let Some(ref ssh_session) = self.ssh_session {
                    ssh_session
                        .send(proto::CloseBuffer {
                            project_id: 0,
                            buffer_id: buffer_id.to_proto(),
                        })
                        .log_err();
                }
            }
        }
    }

    fn on_lsp_store_event(
        &mut self,
        _: Model<LspStore>,
        event: &LspStoreEvent,
        cx: &mut ModelContext<Self>,
    ) {
        match event {
            LspStoreEvent::DiagnosticsUpdated {
                language_server_id,
                path,
            } => cx.emit(Event::DiagnosticsUpdated {
                path: path.clone(),
                language_server_id: *language_server_id,
            }),
            LspStoreEvent::LanguageServerAdded(language_server_id) => {
                cx.emit(Event::LanguageServerAdded(*language_server_id))
            }
            LspStoreEvent::LanguageServerRemoved(language_server_id) => {
                cx.emit(Event::LanguageServerAdded(*language_server_id))
            }
            LspStoreEvent::LanguageServerLog(server_id, log_type, string) => cx.emit(
                Event::LanguageServerLog(*server_id, log_type.clone(), string.clone()),
            ),
            LspStoreEvent::RefreshInlayHints => cx.emit(Event::RefreshInlayHints),
            LspStoreEvent::LanguageServerPrompt(prompt) => {
                cx.emit(Event::LanguageServerPrompt(prompt.clone()))
            }
            LspStoreEvent::DiskBasedDiagnosticsStarted { language_server_id } => {
                cx.emit(Event::DiskBasedDiagnosticsStarted {
                    language_server_id: *language_server_id,
                });
                if self.is_local_or_ssh() {
                    self.enqueue_buffer_ordered_message(BufferOrderedMessage::LanguageServerUpdate {
                        language_server_id: *language_server_id,
                        message: proto::update_language_server::Variant::DiskBasedDiagnosticsUpdating(
                            Default::default(),
                        ),
                    })
                    .ok();
                }
            }
            LspStoreEvent::DiskBasedDiagnosticsFinished { language_server_id } => {
                cx.emit(Event::DiskBasedDiagnosticsFinished {
                    language_server_id: *language_server_id,
                });
                if self.is_local_or_ssh() {
                    self.enqueue_buffer_ordered_message(
                        BufferOrderedMessage::LanguageServerUpdate {
                            language_server_id: *language_server_id,
                            message:
                                proto::update_language_server::Variant::DiskBasedDiagnosticsUpdated(
                                    Default::default(),
                                ),
                        },
                    )
                    .ok();
                }
            }
            LspStoreEvent::LanguageServerUpdate {
                language_server_id,
                message,
            } => {
                if self.is_local_or_ssh() {
                    self.enqueue_buffer_ordered_message(
                        BufferOrderedMessage::LanguageServerUpdate {
                            language_server_id: *language_server_id,
                            message: message.clone(),
                        },
                    )
                    .ok();
                }
            }
            LspStoreEvent::Notification(message) => cx.emit(Event::Notification(message.clone())),
            LspStoreEvent::SnippetEdit {
                buffer_id,
                edits,
                most_recent_edit,
            } => {
                if most_recent_edit.replica_id == self.replica_id() {
                    cx.emit(Event::SnippetEdit(*buffer_id, edits.clone()))
                }
            }
            LspStoreEvent::StartFormattingLocalBuffer(buffer_id) => {
                self.buffers_being_formatted.insert(*buffer_id);
            }
            LspStoreEvent::FinishFormattingLocalBuffer(buffer_id) => {
                self.buffers_being_formatted.remove(buffer_id);
            }
        }
    }

    fn on_worktree_store_event(
        &mut self,
        _: Model<WorktreeStore>,
        event: &WorktreeStoreEvent,
        cx: &mut ModelContext<Self>,
    ) {
        match event {
            WorktreeStoreEvent::WorktreeAdded(worktree) => {
                self.on_worktree_added(worktree, cx);
                cx.emit(Event::WorktreeAdded);
            }
            WorktreeStoreEvent::WorktreeRemoved(_, id) => {
                self.on_worktree_removed(*id, cx);
                cx.emit(Event::WorktreeRemoved(*id));
            }
            WorktreeStoreEvent::WorktreeOrderChanged => cx.emit(Event::WorktreeOrderChanged),
        }
    }

    fn on_worktree_added(&mut self, worktree: &Model<Worktree>, cx: &mut ModelContext<Self>) {
        cx.observe(worktree, |_, _, cx| cx.notify()).detach();
        cx.subscribe(worktree, |this, worktree, event, cx| {
            let is_local = worktree.read(cx).is_local();
            match event {
                worktree::Event::UpdatedEntries(changes) => {
                    if is_local {
                        this.lsp_store.update(cx, |lsp_store, cx| {
                            lsp_store
                                .update_local_worktree_language_servers(&worktree, changes, cx);
                        });
                        this.update_local_worktree_settings(&worktree, changes, cx);
                        this.update_prettier_settings(&worktree, changes, cx);
                    }

                    cx.emit(Event::WorktreeUpdatedEntries(
                        worktree.read(cx).id(),
                        changes.clone(),
                    ));

                    let worktree_id = worktree.update(cx, |worktree, _| worktree.id());
                    this.client()
                        .telemetry()
                        .report_discovered_project_events(worktree_id, changes);
                }
                worktree::Event::UpdatedGitRepositories(_) => {
                    cx.emit(Event::WorktreeUpdatedGitRepositories);
                }
                worktree::Event::DeletedEntry(id) => cx.emit(Event::DeletedEntry(*id)),
            }
        })
        .detach();
        self.metadata_changed(cx);
    }

    fn on_worktree_removed(&mut self, id_to_remove: WorktreeId, cx: &mut ModelContext<Self>) {
        if let Some(dev_server_project_id) = self.dev_server_project_id {
            let paths: Vec<String> = self
                .visible_worktrees(cx)
                .filter_map(|worktree| {
                    if worktree.read(cx).id() == id_to_remove {
                        None
                    } else {
                        Some(worktree.read(cx).abs_path().to_string_lossy().to_string())
                    }
                })
                .collect();
            if paths.len() > 0 {
                let request = self.client.request(proto::UpdateDevServerProject {
                    dev_server_project_id: dev_server_project_id.0,
                    paths,
                });
                cx.background_executor()
                    .spawn(request)
                    .detach_and_log_err(cx);
            }
            return;
        }
        self.environment.update(cx, |environment, _| {
            environment.remove_worktree_environment(id_to_remove);
        });
        self.lsp_store.update(cx, |lsp_store, cx| {
            lsp_store.remove_worktree(id_to_remove, cx);
        });

        let mut prettier_instances_to_clean = FuturesUnordered::new();
        if let Some(prettier_paths) = self.prettiers_per_worktree.remove(&id_to_remove) {
            for path in prettier_paths.iter().flatten() {
                if let Some(prettier_instance) = self.prettier_instances.remove(path) {
                    prettier_instances_to_clean.push(async move {
                        prettier_instance
                            .server()
                            .await
                            .map(|server| server.server_id())
                    });
                }
            }
        }
        cx.spawn(|project, mut cx| async move {
            while let Some(prettier_server_id) = prettier_instances_to_clean.next().await {
                if let Some(prettier_server_id) = prettier_server_id {
                    project
                        .update(&mut cx, |project, cx| {
                            project.lsp_store.update(cx, |lsp_store, cx| {
                                lsp_store.unregister_supplementary_language_server(
                                    prettier_server_id,
                                    cx,
                                );
                            });
                        })
                        .ok();
                }
            }
        })
        .detach();

        self.task_inventory().update(cx, |inventory, _| {
            inventory.remove_worktree_sources(id_to_remove);
        });

        self.metadata_changed(cx);
    }

    fn on_buffer_event(
        &mut self,
        buffer: Model<Buffer>,
        event: &BufferEvent,
        cx: &mut ModelContext<Self>,
    ) -> Option<()> {
        if matches!(
            event,
            BufferEvent::Edited { .. } | BufferEvent::Reloaded | BufferEvent::DiffBaseChanged
        ) {
            self.request_buffer_diff_recalculation(&buffer, cx);
        }

        let buffer_id = buffer.read(cx).remote_id();
        match event {
            BufferEvent::Operation(operation) => {
                let operation = language::proto::serialize_operation(operation);

                if let Some(ssh) = &self.ssh_session {
                    ssh.send(proto::UpdateBuffer {
                        project_id: 0,
                        buffer_id: buffer_id.to_proto(),
                        operations: vec![operation.clone()],
                    })
                    .ok();
                }

                self.enqueue_buffer_ordered_message(BufferOrderedMessage::Operation {
                    buffer_id,
                    operation,
                })
                .ok();
            }

            BufferEvent::Reloaded => {
                if self.is_local_or_ssh() {
                    if let Some(project_id) = self.remote_id() {
                        let buffer = buffer.read(cx);
                        self.client
                            .send(proto::BufferReloaded {
                                project_id,
                                buffer_id: buffer.remote_id().to_proto(),
                                version: serialize_version(&buffer.version()),
                                mtime: buffer.saved_mtime().map(|t| t.into()),
                                line_ending: serialize_line_ending(buffer.line_ending()) as i32,
                            })
                            .log_err();
                    }
                }
            }

            BufferEvent::Edited { .. } => {
                self.lsp_store.update(cx, |lsp_store, cx| {
                    lsp_store.on_buffer_edited(buffer, cx);
                });
            }

            // NEXT STEP have the lsp_store register for these things!
            BufferEvent::Saved => {
                self.lsp_store.update(cx, |lsp_store, cx| {
                    lsp_store.on_buffer_saved(buffer, cx);
                });
            }

            _ => {}
        }

        None
    }

    fn request_buffer_diff_recalculation(
        &mut self,
        buffer: &Model<Buffer>,
        cx: &mut ModelContext<Self>,
    ) {
        self.buffers_needing_diff.insert(buffer.downgrade());
        let first_insertion = self.buffers_needing_diff.len() == 1;

        let settings = ProjectSettings::get_global(cx);
        let delay = if let Some(delay) = settings.git.gutter_debounce {
            delay
        } else {
            if first_insertion {
                let this = cx.weak_model();
                cx.defer(move |cx| {
                    if let Some(this) = this.upgrade() {
                        this.update(cx, |this, cx| {
                            this.recalculate_buffer_diffs(cx).detach();
                        });
                    }
                });
            }
            return;
        };

        const MIN_DELAY: u64 = 50;
        let delay = delay.max(MIN_DELAY);
        let duration = Duration::from_millis(delay);

        self.git_diff_debouncer
            .fire_new(duration, cx, move |this, cx| {
                this.recalculate_buffer_diffs(cx)
            });
    }

    fn recalculate_buffer_diffs(&mut self, cx: &mut ModelContext<Self>) -> Task<()> {
        let buffers = self.buffers_needing_diff.drain().collect::<Vec<_>>();
        cx.spawn(move |this, mut cx| async move {
            let tasks: Vec<_> = buffers
                .iter()
                .filter_map(|buffer| {
                    let buffer = buffer.upgrade()?;
                    buffer
                        .update(&mut cx, |buffer, cx| buffer.git_diff_recalc(cx))
                        .ok()
                        .flatten()
                })
                .collect();

            futures::future::join_all(tasks).await;

            this.update(&mut cx, |this, cx| {
                if this.buffers_needing_diff.is_empty() {
                    // TODO: Would a `ModelContext<Project>.notify()` suffice here?
                    for buffer in buffers {
                        if let Some(buffer) = buffer.upgrade() {
                            buffer.update(cx, |_, cx| cx.notify());
                        }
                    }
                } else {
                    this.recalculate_buffer_diffs(cx).detach();
                }
            })
            .ok();
        })
    }

    fn maintain_buffer_languages(
        languages: Arc<LanguageRegistry>,
        cx: &mut ModelContext<Project>,
    ) -> Task<()> {
        let mut subscription = languages.subscribe();
        let mut prev_reload_count = languages.reload_count();
        cx.spawn(move |project, mut cx| async move {
            while let Some(()) = subscription.next().await {
                if let Some(project) = project.upgrade() {
                    // If the language registry has been reloaded, then remove and
                    // re-assign the languages on all open buffers.
                    let reload_count = languages.reload_count();
                    if reload_count > prev_reload_count {
                        prev_reload_count = reload_count;
                        project
                            .update(&mut cx, |this, cx| {
                                this.buffer_store.clone().update(cx, |buffer_store, cx| {
                                    for buffer in buffer_store.buffers() {
                                        if let Some(f) =
                                            File::from_dyn(buffer.read(cx).file()).cloned()
                                        {
                                            this.unregister_buffer_from_language_servers(
                                                &buffer, &f, cx,
                                            );
                                            buffer.update(cx, |buffer, cx| {
                                                buffer.set_language(None, cx)
                                            });
                                        }
                                    }
                                });
                            })
                            .ok();
                    }

                    project
                        .update(&mut cx, |project, cx| {
                            let mut plain_text_buffers = Vec::new();
                            let mut buffers_with_unknown_injections = Vec::new();
                            for handle in project.buffer_store.read(cx).buffers() {
                                let buffer = handle.read(cx);
                                if buffer.language().is_none()
                                    || buffer.language() == Some(&*language::PLAIN_TEXT)
                                {
                                    plain_text_buffers.push(handle);
                                } else if buffer.contains_unknown_injections() {
                                    buffers_with_unknown_injections.push(handle);
                                }
                            }

                            for buffer in plain_text_buffers {
                                project.detect_language_for_buffer(&buffer, cx);
                                project.register_buffer_with_language_servers(&buffer, cx);
                            }

                            for buffer in buffers_with_unknown_injections {
                                buffer.update(cx, |buffer, cx| buffer.reparse(cx));
                            }
                        })
                        .ok();
                }
            }
        })
    }

    fn detect_language_for_buffer(
        &mut self,
        buffer_handle: &Model<Buffer>,
        cx: &mut ModelContext<Self>,
    ) {
        // If the buffer has a language, set it and start the language server if we haven't already.
        let buffer = buffer_handle.read(cx);
        let Some(file) = buffer.file() else {
            return;
        };
        let content = buffer.as_rope();
        let Some(new_language_result) = self
            .languages
            .language_for_file(file, Some(content), cx)
            .now_or_never()
        else {
            return;
        };

        match new_language_result {
            Err(e) => {
                if e.is::<language::LanguageNotFound>() {
                    cx.emit(Event::LanguageNotFound(buffer_handle.clone()))
                }
            }
            Ok(new_language) => {
                self.set_language_for_buffer(buffer_handle, new_language, cx);
            }
        };
    }

    pub fn set_language_for_buffer(
        &mut self,
        buffer: &Model<Buffer>,
        new_language: Arc<Language>,
        cx: &mut ModelContext<Self>,
    ) {
        buffer.update(cx, |buffer, cx| {
            if buffer.language().map_or(true, |old_language| {
                !Arc::ptr_eq(old_language, &new_language)
            }) {
                buffer.set_language(Some(new_language.clone()), cx);
            }
        });

        let buffer_file = buffer.read(cx).file().cloned();
        let settings = language_settings(Some(&new_language), buffer_file.as_ref(), cx).clone();
        let buffer_file = File::from_dyn(buffer_file.as_ref());
        let worktree = buffer_file.as_ref().map(|f| f.worktree_id(cx));
        if let Some(prettier_plugins) = prettier_support::prettier_plugins_for_language(&settings) {
            self.install_default_prettier(
                worktree,
                prettier_plugins.iter().map(|s| Arc::from(s.as_str())),
                cx,
            );
        };
        if let Some(file) = buffer_file {
            let worktree = file.worktree.clone();
            if worktree.read(cx).is_local() {
                self.lsp_store.update(cx, |lsp_store, cx| {
                    lsp_store.start_language_servers(&worktree, new_language, cx);
                });
            }
        }
    }

    pub fn restart_language_servers_for_buffers(
        &mut self,
        buffers: impl IntoIterator<Item = Model<Buffer>>,
        cx: &mut ModelContext<Self>,
    ) {
        self.lsp_store.update(cx, |lsp_store, cx| {
            lsp_store.restart_language_servers_for_buffers(buffers, cx)
        })
    }

    pub fn cancel_language_server_work_for_buffers(
        &mut self,
        buffers: impl IntoIterator<Item = Model<Buffer>>,
        cx: &mut ModelContext<Self>,
    ) {
        self.lsp_store.update(cx, |lsp_store, cx| {
            lsp_store.cancel_language_server_work_for_buffers(buffers, cx)
        })
    }

    pub fn cancel_language_server_work(
        &mut self,
        server_id: LanguageServerId,
        token_to_cancel: Option<String>,
        cx: &mut ModelContext<Self>,
    ) {
        self.lsp_store.update(cx, |lsp_store, cx| {
            lsp_store.cancel_language_server_work(server_id, token_to_cancel, cx)
        })
    }

    fn enqueue_buffer_ordered_message(&mut self, message: BufferOrderedMessage) -> Result<()> {
        self.buffer_ordered_messages_tx
            .unbounded_send(message)
            .map_err(|e| anyhow!(e))
    }

    pub fn language_server_statuses<'a>(
        &'a self,
        cx: &'a AppContext,
    ) -> impl DoubleEndedIterator<Item = (LanguageServerId, &'a LanguageServerStatus)> {
        self.lsp_store.read(cx).language_server_statuses()
    }

    pub fn last_formatting_failure(&self) -> Option<&str> {
        self.last_formatting_failure.as_deref()
    }

    pub fn update_diagnostics(
        &mut self,
        language_server_id: LanguageServerId,
        params: lsp::PublishDiagnosticsParams,
        disk_based_sources: &[String],
        cx: &mut ModelContext<Self>,
    ) -> Result<()> {
        self.lsp_store.update(cx, |lsp_store, cx| {
            lsp_store.update_diagnostics(language_server_id, params, disk_based_sources, cx)
        })
    }

    pub fn update_diagnostic_entries(
        &mut self,
        server_id: LanguageServerId,
        abs_path: PathBuf,
        version: Option<i32>,
        diagnostics: Vec<DiagnosticEntry<Unclipped<PointUtf16>>>,
        cx: &mut ModelContext<Project>,
    ) -> Result<(), anyhow::Error> {
        self.lsp_store.update(cx, |lsp_store, cx| {
            lsp_store.update_diagnostic_entries(server_id, abs_path, version, diagnostics, cx)
        })
    }

    pub fn reload_buffers(
        &self,
        buffers: HashSet<Model<Buffer>>,
        push_to_history: bool,
        cx: &mut ModelContext<Self>,
    ) -> Task<Result<ProjectTransaction>> {
        let mut local_buffers = Vec::new();
        let mut remote_buffers = None;
        for buffer_handle in buffers {
            let buffer = buffer_handle.read(cx);
            if buffer.is_dirty() {
                if let Some(file) = File::from_dyn(buffer.file()) {
                    if file.is_local() {
                        local_buffers.push(buffer_handle);
                    } else {
                        remote_buffers.get_or_insert(Vec::new()).push(buffer_handle);
                    }
                }
            }
        }

        let remote_buffers = self.remote_id().zip(remote_buffers);
        let client = self.client.clone();

        cx.spawn(move |this, mut cx| async move {
            let mut project_transaction = ProjectTransaction::default();

            if let Some((project_id, remote_buffers)) = remote_buffers {
                let response = client
                    .request(proto::ReloadBuffers {
                        project_id,
                        buffer_ids: remote_buffers
                            .iter()
                            .filter_map(|buffer| {
                                buffer
                                    .update(&mut cx, |buffer, _| buffer.remote_id().into())
                                    .ok()
                            })
                            .collect(),
                    })
                    .await?
                    .transaction
                    .ok_or_else(|| anyhow!("missing transaction"))?;
                BufferStore::deserialize_project_transaction(
                    this.read_with(&cx, |this, _| this.buffer_store.downgrade())?,
                    response,
                    push_to_history,
                    cx.clone(),
                )
                .await?;
            }

            for buffer in local_buffers {
                let transaction = buffer
                    .update(&mut cx, |buffer, cx| buffer.reload(cx))?
                    .await?;
                buffer.update(&mut cx, |buffer, cx| {
                    if let Some(transaction) = transaction {
                        if !push_to_history {
                            buffer.forget_transaction(transaction.id);
                        }
                        project_transaction.0.insert(cx.handle(), transaction);
                    }
                })?;
            }

            Ok(project_transaction)
        })
    }

    pub fn format(
        &mut self,
        buffers: HashSet<Model<Buffer>>,
        push_to_history: bool,
        trigger: FormatTrigger,
        cx: &mut ModelContext<Project>,
    ) -> Task<anyhow::Result<ProjectTransaction>> {
        if self.is_local_or_ssh() {
            let buffers_with_paths = buffers
                .into_iter()
                .map(|buffer_handle| {
                    let buffer = buffer_handle.read(cx);
                    let buffer_abs_path = File::from_dyn(buffer.file())
                        .and_then(|file| file.as_local().map(|f| f.abs_path(cx)));
                    (buffer_handle, buffer_abs_path)
                })
                .collect::<Vec<_>>();

            cx.spawn(move |project, mut cx| async move {
                let result = Self::format_locally(
                    project.clone(),
                    buffers_with_paths,
                    push_to_history,
                    trigger,
                    cx.clone(),
                )
                .await;

                project.update(&mut cx, |project, _| match &result {
                    Ok(_) => project.last_formatting_failure = None,
                    Err(error) => {
                        project.last_formatting_failure.replace(error.to_string());
                    }
                })?;

                result
            })
        } else {
            let remote_id = self.remote_id();
            let client = self.client.clone();
            cx.spawn(move |this, mut cx| async move {
                if let Some(project_id) = remote_id {
                    let response = client
                        .request(proto::FormatBuffers {
                            project_id,
                            trigger: trigger as i32,
                            buffer_ids: buffers
                                .iter()
                                .map(|buffer| {
                                    buffer.update(&mut cx, |buffer, _| buffer.remote_id().into())
                                })
                                .collect::<Result<_>>()?,
                        })
                        .await?
                        .transaction
                        .ok_or_else(|| anyhow!("missing transaction"))?;
                    BufferStore::deserialize_project_transaction(
                        this.read_with(&cx, |this, _| this.buffer_store.downgrade())?,
                        response,
                        push_to_history,
                        cx,
                    )
                    .await
                } else {
                    Ok(ProjectTransaction::default())
                }
            })
<<<<<<< HEAD
            .ok();
        }))
    }

    #[allow(clippy::too_many_arguments)]
    async fn setup_and_insert_language_server(
        this: WeakModel<Self>,
        delegate: Arc<dyn LspAdapterDelegate>,
        override_initialization_options: Option<serde_json::Value>,
        pending_server: PendingLanguageServer,
        adapter: Arc<CachedLspAdapter>,
        language: Arc<Language>,
        server_id: LanguageServerId,
        key: (WorktreeId, LanguageServerName),
        cx: &mut AsyncAppContext,
    ) -> Result<Option<Arc<LanguageServer>>> {
        let language_server = Self::setup_pending_language_server(
            this.clone(),
            override_initialization_options,
            pending_server,
            delegate,
            adapter.clone(),
            server_id,
            cx,
        )
        .await?;

        let this = match this.upgrade() {
            Some(this) => this,
            None => return Err(anyhow!("failed to upgrade project handle")),
        };

        this.update(cx, |this, cx| {
            this.insert_newly_running_language_server(
                language,
                adapter,
                language_server.clone(),
                server_id,
                key,
                cx,
            )
        })??;

        Ok(Some(language_server))
    }

    async fn setup_pending_language_server(
        project: WeakModel<Self>,
        override_options: Option<serde_json::Value>,
        pending_server: PendingLanguageServer,
        delegate: Arc<dyn LspAdapterDelegate>,
        adapter: Arc<CachedLspAdapter>,
        server_id: LanguageServerId,
        cx: &mut AsyncAppContext,
    ) -> Result<Arc<LanguageServer>> {
        let workspace_config = adapter
            .adapter
            .clone()
            .workspace_configuration(&delegate, cx)
            .await?;
        let (language_server, mut initialization_options) = pending_server.task.await?;

        let name = language_server.name();
        language_server
            .on_notification::<lsp::notification::PublishDiagnostics, _>({
                let adapter = adapter.clone();
                let this = project.clone();
                move |mut params, mut cx| {
                    let adapter = adapter.clone();
                    if let Some(this) = this.upgrade() {
                        adapter.process_diagnostics(&mut params);
                        this.update(&mut cx, |this, cx| {
                            this.update_diagnostics(
                                server_id,
                                params,
                                &adapter.disk_based_diagnostic_sources,
                                cx,
                            )
                            .log_err();
                        })
                        .ok();
                    }
                }
            })
            .detach();

        language_server
            .on_request::<lsp::request::WorkspaceConfiguration, _, _>({
                let adapter = adapter.adapter.clone();
                let delegate = delegate.clone();
                move |params, mut cx| {
                    let adapter = adapter.clone();
                    let delegate = delegate.clone();
                    async move {
                        let workspace_config =
                            adapter.workspace_configuration(&delegate, &mut cx).await?;
                        Ok(params
                            .items
                            .into_iter()
                            .map(|item| {
                                if let Some(section) = &item.section {
                                    workspace_config
                                        .get(section)
                                        .cloned()
                                        .unwrap_or(serde_json::Value::Null)
                                } else {
                                    workspace_config.clone()
                                }
                            })
                            .collect())
                    }
                }
            })
            .detach();

        // Even though we don't have handling for these requests, respond to them to
        // avoid stalling any language server like `gopls` which waits for a response
        // to these requests when initializing.
        language_server
            .on_request::<lsp::request::WorkDoneProgressCreate, _, _>({
                let this = project.clone();
                move |params, mut cx| {
                    let this = this.clone();
                    async move {
                        this.update(&mut cx, |this, _| {
                            if let Some(status) = this.language_server_statuses.get_mut(&server_id)
                            {
                                if let lsp::NumberOrString::String(token) = params.token {
                                    status.progress_tokens.insert(token);
                                }
                            }
                        })?;

                        Ok(())
                    }
                }
            })
            .detach();

        language_server
            .on_request::<lsp::request::RegisterCapability, _, _>({
                let project = project.clone();
                move |params, mut cx| {
                    let project = project.clone();
                    async move {
                        for reg in params.registrations {
                            match reg.method.as_str() {
                                "workspace/didChangeWatchedFiles" => {
                                    if let Some(options) = reg.register_options {
                                        let options = serde_json::from_value(options)?;
                                        project.update(&mut cx, |project, cx| {
                                            project.on_lsp_did_change_watched_files(
                                                server_id, &reg.id, options, cx,
                                            );
                                        })?;
                                    }
                                }
                                "textDocument/rangeFormatting" => {
                                    project.update(&mut cx, |project, _| {
                                        if let Some(server) =
                                            project.language_server_for_id(server_id)
                                        {
                                            let options = reg
                                                .register_options
                                                .map(|options| {
                                                    serde_json::from_value::<
                                                        lsp::DocumentRangeFormattingOptions,
                                                    >(
                                                        options
                                                    )
                                                })
                                                .transpose()?;
                                            let provider = match options {
                                                None => OneOf::Left(true),
                                                Some(options) => OneOf::Right(options),
                                            };
                                            server.update_capabilities(|capabilities| {
                                                capabilities.document_range_formatting_provider =
                                                    Some(provider);
                                            })
                                        }
                                        anyhow::Ok(())
                                    })??;
                                }
                                "textDocument/onTypeFormatting" => {
                                    project.update(&mut cx, |project, _| {
                                        if let Some(server) =
                                            project.language_server_for_id(server_id)
                                        {
                                            let options = reg
                                                .register_options
                                                .map(|options| {
                                                    serde_json::from_value::<
                                                        lsp::DocumentOnTypeFormattingOptions,
                                                    >(
                                                        options
                                                    )
                                                })
                                                .transpose()?;
                                            if let Some(options) = options {
                                                server.update_capabilities(|capabilities| {
                                                    capabilities
                                                        .document_on_type_formatting_provider =
                                                        Some(options);
                                                })
                                            }
                                        }
                                        anyhow::Ok(())
                                    })??;
                                }
                                "textDocument/formatting" => {
                                    project.update(&mut cx, |project, _| {
                                        if let Some(server) =
                                            project.language_server_for_id(server_id)
                                        {
                                            let options = reg
                                                .register_options
                                                .map(|options| {
                                                    serde_json::from_value::<
                                                        lsp::DocumentFormattingOptions,
                                                    >(
                                                        options
                                                    )
                                                })
                                                .transpose()?;
                                            let provider = match options {
                                                None => OneOf::Left(true),
                                                Some(options) => OneOf::Right(options),
                                            };
                                            server.update_capabilities(|capabilities| {
                                                capabilities.document_formatting_provider =
                                                    Some(provider);
                                            })
                                        }
                                        anyhow::Ok(())
                                    })??;
                                }
                                _ => log::warn!("unhandled capability registration: {reg:?}"),
                            }
                        }
                        Ok(())
                    }
                }
            })
            .detach();

        language_server
            .on_request::<lsp::request::UnregisterCapability, _, _>({
                let this = project.clone();
                move |params, mut cx| {
                    let project = this.clone();
                    async move {
                        for unreg in params.unregisterations.iter() {
                            match unreg.method.as_str() {
                                "workspace/didChangeWatchedFiles" => {
                                    project.update(&mut cx, |project, cx| {
                                        project.on_lsp_unregister_did_change_watched_files(
                                            server_id, &unreg.id, cx,
                                        );
                                    })?;
                                }
                                "textDocument/rangeFormatting" => {
                                    project.update(&mut cx, |project, _| {
                                        if let Some(server) =
                                            project.language_server_for_id(server_id)
                                        {
                                            server.update_capabilities(|capabilities| {
                                                capabilities.document_range_formatting_provider =
                                                    None
                                            })
                                        }
                                    })?;
                                }
                                "textDocument/onTypeFormatting" => {
                                    project.update(&mut cx, |project, _| {
                                        if let Some(server) =
                                            project.language_server_for_id(server_id)
                                        {
                                            server.update_capabilities(|capabilities| {
                                                capabilities.document_on_type_formatting_provider =
                                                    None;
                                            })
                                        }
                                    })?;
                                }
                                "textDocument/formatting" => {
                                    project.update(&mut cx, |project, _| {
                                        if let Some(server) =
                                            project.language_server_for_id(server_id)
                                        {
                                            server.update_capabilities(|capabilities| {
                                                capabilities.document_formatting_provider = None;
                                            })
                                        }
                                    })?;
                                }
                                _ => log::warn!("unhandled capability unregistration: {unreg:?}"),
                            }
                        }
                        Ok(())
                    }
                }
            })
            .detach();

        language_server
            .on_request::<lsp::request::ApplyWorkspaceEdit, _, _>({
                let adapter = adapter.clone();
                let this = project.clone();
                move |params, cx| {
                    Self::on_lsp_workspace_edit(
                        this.clone(),
                        params,
                        server_id,
                        adapter.clone(),
                        cx,
                    )
                }
            })
            .detach();

        language_server
            .on_request::<lsp::request::InlayHintRefreshRequest, _, _>({
                let this = project.clone();
                move |(), mut cx| {
                    let this = this.clone();
                    async move {
                        this.update(&mut cx, |project, cx| {
                            cx.emit(Event::RefreshInlayHints);
                            project.remote_id().map(|project_id| {
                                project.client.send(proto::RefreshInlayHints { project_id })
                            })
                        })?
                        .transpose()?;
                        Ok(())
                    }
                }
            })
            .detach();

        language_server
            .on_request::<lsp::request::ShowMessageRequest, _, _>({
                let this = project.clone();
                let name = name.to_string();
                move |params, mut cx| {
                    let this = this.clone();
                    let name = name.to_string();
                    async move {
                        let actions = params.actions.unwrap_or_default();
                        let (tx, mut rx) = smol::channel::bounded(1);
                        let request = LanguageServerPromptRequest {
                            level: match params.typ {
                                lsp::MessageType::ERROR => PromptLevel::Critical,
                                lsp::MessageType::WARNING => PromptLevel::Warning,
                                _ => PromptLevel::Info,
                            },
                            message: params.message,
                            actions,
                            response_channel: tx,
                            lsp_name: name.clone(),
                        };

                        if let Ok(_) = this.update(&mut cx, |_, cx| {
                            cx.emit(Event::LanguageServerPrompt(request));
                        }) {
                            let response = rx.next().await;

                            Ok(response)
                        } else {
                            Ok(None)
                        }
                    }
                }
            })
            .detach();

        let disk_based_diagnostics_progress_token =
            adapter.disk_based_diagnostics_progress_token.clone();

        language_server
            .on_notification::<ServerStatus, _>({
                let this = project.clone();
                let name = name.to_string();
                move |params, mut cx| {
                    let this = this.clone();
                    let name = name.to_string();
                    if let Some(ref message) = params.message {
                        let message = message.trim();
                        if !message.is_empty() {
                            let formatted_message = format!(
                                "Language server {name} (id {server_id}) status update: {message}"
                            );
                            match params.health {
                                ServerHealthStatus::Ok => log::info!("{}", formatted_message),
                                ServerHealthStatus::Warning => log::warn!("{}", formatted_message),
                                ServerHealthStatus::Error => {
                                    log::error!("{}", formatted_message);
                                    let (tx, _rx) = smol::channel::bounded(1);
                                    let request = LanguageServerPromptRequest {
                                        level: PromptLevel::Critical,
                                        message: params.message.unwrap_or_default(),
                                        actions: Vec::new(),
                                        response_channel: tx,
                                        lsp_name: name.clone(),
                                    };
                                    let _ = this
                                        .update(&mut cx, |_, cx| {
                                            cx.emit(Event::LanguageServerPrompt(request));
                                        })
                                        .ok();
                                }
                                ServerHealthStatus::Other(status) => {
                                    log::info!(
                                        "Unknown server health: {status}\n{formatted_message}"
                                    )
                                }
                            }
                        }
                    }
                }
            })
            .detach();
        language_server
            .on_notification::<lsp::notification::ShowMessage, _>({
                let this = project.clone();
                let name = name.to_string();
                move |params, mut cx| {
                    let this = this.clone();
                    let name = name.to_string();

                    let (tx, _) = smol::channel::bounded(1);
                    let request = LanguageServerPromptRequest {
                        level: match params.typ {
                            lsp::MessageType::ERROR => PromptLevel::Critical,
                            lsp::MessageType::WARNING => PromptLevel::Warning,
                            _ => PromptLevel::Info,
                        },
                        message: params.message,
                        actions: vec![],
                        response_channel: tx,
                        lsp_name: name.clone(),
                    };

                    let _ = this.update(&mut cx, |_, cx| {
                        cx.emit(Event::LanguageServerPrompt(request));
                    });
                }
            })
            .detach();
        language_server
            .on_notification::<lsp::notification::Progress, _>({
                let project = project.clone();
                move |params, mut cx| {
                    if let Some(this) = project.upgrade() {
                        this.update(&mut cx, |this, cx| {
                            this.on_lsp_progress(
                                params,
                                server_id,
                                disk_based_diagnostics_progress_token.clone(),
                                cx,
                            );
                        })
                        .ok();
                    }
                }
            })
            .detach();

        language_server
            .on_notification::<lsp::notification::LogMessage, _>({
                let project = project.clone();
                move |params, mut cx| {
                    if let Some(this) = project.upgrade() {
                        this.update(&mut cx, |_, cx| {
                            cx.emit(Event::LanguageServerLog(
                                server_id,
                                LanguageServerLogType::Log(params.typ),
                                params.message,
                            ));
                        })
                        .ok();
                    }
                }
            })
            .detach();

        language_server
            .on_notification::<lsp::notification::LogTrace, _>({
                let project = project.clone();
                move |params, mut cx| {
                    if let Some(this) = project.upgrade() {
                        this.update(&mut cx, |_, cx| {
                            cx.emit(Event::LanguageServerLog(
                                server_id,
                                LanguageServerLogType::Trace(params.verbose),
                                params.message,
                            ));
                        })
                        .ok();
                    }
                }
            })
            .detach();

        match (&mut initialization_options, override_options) {
            (Some(initialization_options), Some(override_options)) => {
                merge_json_value_into(override_options, initialization_options);
            }
            (None, override_options) => initialization_options = override_options,
            _ => {}
        }

        let language_server = cx
            .update(|cx| language_server.initialize(initialization_options, cx))?
            .await
            .inspect_err(|_| {
                if let Some(this) = project.upgrade() {
                    this.update(cx, |_, cx| cx.emit(Event::LanguageServerRemoved(server_id)))
                        .ok();
                }
            })?;

        language_server
            .notify::<lsp::notification::DidChangeConfiguration>(
                lsp::DidChangeConfigurationParams {
                    settings: workspace_config,
                },
            )
            .ok();

        Ok(language_server)
    }

    fn insert_newly_running_language_server(
        &mut self,
        language: Arc<Language>,
        adapter: Arc<CachedLspAdapter>,
        language_server: Arc<LanguageServer>,
        server_id: LanguageServerId,
        key: (WorktreeId, LanguageServerName),
        cx: &mut ModelContext<Self>,
    ) -> Result<()> {
        // If the language server for this key doesn't match the server id, don't store the
        // server. Which will cause it to be dropped, killing the process
        if self
            .language_server_ids
            .get(&key)
            .map(|id| id != &server_id)
            .unwrap_or(false)
        {
            return Ok(());
        }

        // Update language_servers collection with Running variant of LanguageServerState
        // indicating that the server is up and running and ready
        self.language_servers.insert(
            server_id,
            LanguageServerState::Running {
                adapter: adapter.clone(),
                language: language.clone(),
                server: language_server.clone(),
                simulate_disk_based_diagnostics_completion: None,
            },
        );

        self.language_server_statuses.insert(
            server_id,
            LanguageServerStatus {
                name: language_server.name().to_string(),
                pending_work: Default::default(),
                has_pending_diagnostic_updates: false,
                progress_tokens: Default::default(),
            },
        );

        cx.emit(Event::LanguageServerAdded(server_id));

        if let Some(project_id) = self.remote_id() {
            self.client.send(proto::StartLanguageServer {
                project_id,
                server: Some(proto::LanguageServer {
                    id: server_id.0 as u64,
                    name: language_server.name().to_string(),
                }),
            })?;
        }

        // Tell the language server about every open buffer in the worktree that matches the language.
        self.buffer_store.update(cx, |buffer_store, cx| {
            for buffer_handle in buffer_store.buffers() {
                let buffer = buffer_handle.read(cx);
                let file = match File::from_dyn(buffer.file()) {
                    Some(file) => file,
                    None => continue,
                };
                let language = match buffer.language() {
                    Some(language) => language,
                    None => continue,
                };

                if file.worktree.read(cx).id() != key.0
                    || !self
                        .languages
                        .lsp_adapters(&language)
                        .iter()
                        .any(|a| a.name == key.1)
                {
                    continue;
                }

                let file = match file.as_local() {
                    Some(file) => file,
                    None => continue,
                };

                let versions = self
                    .buffer_snapshots
                    .entry(buffer.remote_id())
                    .or_default()
                    .entry(server_id)
                    .or_insert_with(|| {
                        vec![LspBufferSnapshot {
                            version: 0,
                            snapshot: buffer.text_snapshot(),
                        }]
                    });

                let snapshot = versions.last().unwrap();
                let version = snapshot.version;
                let initial_snapshot = &snapshot.snapshot;
                let uri = lsp::Url::from_file_path(file.abs_path(cx)).unwrap();
                language_server.notify::<lsp::notification::DidOpenTextDocument>(
                    lsp::DidOpenTextDocumentParams {
                        text_document: lsp::TextDocumentItem::new(
                            uri,
                            adapter.language_id(&language),
                            version,
                            initial_snapshot.text(),
                        ),
                    },
                )?;

                buffer_handle.update(cx, |buffer, cx| {
                    buffer.set_completion_triggers(
                        language_server
                            .capabilities()
                            .completion_provider
                            .as_ref()
                            .and_then(|provider| provider.trigger_characters.clone())
                            .unwrap_or_default(),
                        cx,
                    )
                });
            }
            anyhow::Ok(())
        })?;

        cx.notify();
        Ok(())
    }

    // Returns a list of all of the worktrees which no longer have a language server and the root path
    // for the stopped server
    fn stop_language_server(
        &mut self,
        worktree_id: WorktreeId,
        adapter_name: LanguageServerName,
        cx: &mut ModelContext<Self>,
    ) -> Task<Vec<WorktreeId>> {
        let key = (worktree_id, adapter_name);
        if let Some(server_id) = self.language_server_ids.remove(&key) {
            let name = key.1 .0;
            log::info!("stopping language server {name}");

            // Remove other entries for this language server as well
            let mut orphaned_worktrees = vec![worktree_id];
            let other_keys = self.language_server_ids.keys().cloned().collect::<Vec<_>>();
            for other_key in other_keys {
                if self.language_server_ids.get(&other_key) == Some(&server_id) {
                    self.language_server_ids.remove(&other_key);
                    orphaned_worktrees.push(other_key.0);
                }
            }

            self.buffer_store.update(cx, |buffer_store, cx| {
                for buffer in buffer_store.buffers() {
                    buffer.update(cx, |buffer, cx| {
                        buffer.update_diagnostics(server_id, Default::default(), cx);
                    });
                }
            });

            let project_id = self.remote_id();
            for (worktree_id, summaries) in self.diagnostic_summaries.iter_mut() {
                summaries.retain(|path, summaries_by_server_id| {
                    if summaries_by_server_id.remove(&server_id).is_some() {
                        if let Some(project_id) = project_id {
                            self.client
                                .send(proto::UpdateDiagnosticSummary {
                                    project_id,
                                    worktree_id: worktree_id.to_proto(),
                                    summary: Some(proto::DiagnosticSummary {
                                        path: path.to_string_lossy().to_string(),
                                        language_server_id: server_id.0 as u64,
                                        error_count: 0,
                                        warning_count: 0,
                                    }),
                                })
                                .log_err();
                        }
                        !summaries_by_server_id.is_empty()
                    } else {
                        true
                    }
                });
            }

            for diagnostics in self.diagnostics.values_mut() {
                diagnostics.retain(|_, diagnostics_by_server_id| {
                    if let Ok(ix) =
                        diagnostics_by_server_id.binary_search_by_key(&server_id, |e| e.0)
                    {
                        diagnostics_by_server_id.remove(ix);
                        !diagnostics_by_server_id.is_empty()
                    } else {
                        true
                    }
                });
            }

            self.language_server_watched_paths.remove(&server_id);
            self.language_server_statuses.remove(&server_id);
            cx.notify();

            let server_state = self.language_servers.remove(&server_id);
            cx.emit(Event::LanguageServerRemoved(server_id));
            cx.spawn(move |_, cx| async move {
                Self::shutdown_language_server(server_state, name, cx).await;
                orphaned_worktrees
            })
        } else {
            Task::ready(Vec::new())
        }
    }

    async fn shutdown_language_server(
        server_state: Option<LanguageServerState>,
        name: Arc<str>,
        cx: AsyncAppContext,
    ) {
        let server = match server_state {
            Some(LanguageServerState::Starting(task)) => {
                let mut timer = cx
                    .background_executor()
                    .timer(SERVER_LAUNCHING_BEFORE_SHUTDOWN_TIMEOUT)
                    .fuse();

                select! {
                    server = task.fuse() => server,
                    _ = timer => {
                        log::info!(
                            "timeout waiting for language server {} to finish launching before stopping",
                            name
                        );
                        None
                    },
                }
            }

            Some(LanguageServerState::Running { server, .. }) => Some(server),

            None => None,
        };

        if let Some(server) = server {
            if let Some(shutdown) = server.shutdown() {
                shutdown.await;
            }
        }
    }

    async fn handle_restart_language_servers(
        project: Model<Self>,
        envelope: TypedEnvelope<proto::RestartLanguageServers>,
        mut cx: AsyncAppContext,
    ) -> Result<proto::Ack> {
        project.update(&mut cx, |project, cx| {
            let buffers: Vec<_> = envelope
                .payload
                .buffer_ids
                .into_iter()
                .flat_map(|buffer_id| {
                    project.buffer_for_id(BufferId::new(buffer_id).log_err()?, cx)
                })
                .collect();
            project.restart_language_servers_for_buffers(buffers, cx)
        })?;

        Ok(proto::Ack {})
    }

    pub fn restart_language_servers_for_buffers(
        &mut self,
        buffers: impl IntoIterator<Item = Model<Buffer>>,
        cx: &mut ModelContext<Self>,
    ) {
        if self.is_via_collab() {
            let request = self.client.request(proto::RestartLanguageServers {
                project_id: self.remote_id().unwrap(),
                buffer_ids: buffers
                    .into_iter()
                    .map(|b| b.read(cx).remote_id().to_proto())
                    .collect(),
            });
            cx.background_executor()
                .spawn(request)
                .detach_and_log_err(cx);
            return;
        }

        #[allow(clippy::mutable_key_type)]
        let language_server_lookup_info: HashSet<(Model<Worktree>, Arc<Language>)> = buffers
            .into_iter()
            .filter_map(|buffer| {
                let buffer = buffer.read(cx);
                let file = buffer.file()?;
                let worktree = File::from_dyn(Some(file))?.worktree.clone();
                let language = self
                    .languages
                    .language_for_file(file, Some(buffer.as_rope()), cx)
                    .now_or_never()?
                    .ok()?;
                Some((worktree, language))
            })
            .collect();
        for (worktree, language) in language_server_lookup_info {
            self.restart_language_servers(worktree, language, cx);
        }
    }

    fn restart_language_servers(
        &mut self,
        worktree: Model<Worktree>,
        language: Arc<Language>,
        cx: &mut ModelContext<Self>,
    ) {
        let worktree_id = worktree.read(cx).id();

        let stop_tasks = self
            .languages
            .clone()
            .lsp_adapters(&language)
            .iter()
            .map(|adapter| {
                let stop_task = self.stop_language_server(worktree_id, adapter.name.clone(), cx);
                (stop_task, adapter.name.clone())
            })
            .collect::<Vec<_>>();
        if stop_tasks.is_empty() {
            return;
        }

        cx.spawn(move |this, mut cx| async move {
            // For each stopped language server, record all of the worktrees with which
            // it was associated.
            let mut affected_worktrees = Vec::new();
            for (stop_task, language_server_name) in stop_tasks {
                for affected_worktree_id in stop_task.await {
                    affected_worktrees.push((affected_worktree_id, language_server_name.clone()));
                }
            }

            this.update(&mut cx, |this, cx| {
                // Restart the language server for the given worktree.
                this.start_language_servers(&worktree, language.clone(), cx);

                // Lookup new server ids and set them for each of the orphaned worktrees
                for (affected_worktree_id, language_server_name) in affected_worktrees {
                    if let Some(new_server_id) = this
                        .language_server_ids
                        .get(&(worktree_id, language_server_name.clone()))
                        .cloned()
                    {
                        this.language_server_ids
                            .insert((affected_worktree_id, language_server_name), new_server_id);
                    }
                }
            })
            .ok();
        })
        .detach();
    }

    pub fn cancel_language_server_work_for_buffers(
        &mut self,
        buffers: impl IntoIterator<Item = Model<Buffer>>,
        cx: &mut ModelContext<Self>,
    ) {
        let servers = buffers
            .into_iter()
            .flat_map(|buffer| {
                self.language_server_ids_for_buffer(buffer.read(cx), cx)
                    .into_iter()
            })
            .collect::<HashSet<_>>();

        for server_id in servers {
            self.cancel_language_server_work(server_id, None, cx);
        }
    }

    pub fn cancel_language_server_work(
        &mut self,
        server_id: LanguageServerId,
        token_to_cancel: Option<String>,
        _cx: &mut ModelContext<Self>,
    ) {
        let status = self.language_server_statuses.get(&server_id);
        let server = self.language_servers.get(&server_id);
        if let Some((server, status)) = server.zip(status) {
            if let LanguageServerState::Running { server, .. } = server {
                for (token, progress) in &status.pending_work {
                    if let Some(token_to_cancel) = token_to_cancel.as_ref() {
                        if token != token_to_cancel {
                            continue;
                        }
                    }
                    if progress.is_cancellable {
                        server
                            .notify::<lsp::notification::WorkDoneProgressCancel>(
                                WorkDoneProgressCancelParams {
                                    token: lsp::NumberOrString::String(token.clone()),
                                },
                            )
                            .ok();
                    }
                }
            }
        }
    }

    fn check_errored_server(
        language: Arc<Language>,
        adapter: Arc<CachedLspAdapter>,
        server_id: LanguageServerId,
        installation_test_binary: Option<LanguageServerBinary>,
        cx: &mut ModelContext<Self>,
    ) {
        if !adapter.can_be_reinstalled() {
            log::info!(
                "Validation check requested for {:?} but it cannot be reinstalled",
                adapter.name.0
            );
            return;
        }

        cx.spawn(move |this, mut cx| async move {
            log::info!("About to spawn test binary");

            // A lack of test binary counts as a failure
            let process = installation_test_binary.and_then(|binary| {
                smol::process::Command::new(&binary.path)
                    .current_dir(&binary.path)
                    .args(binary.arguments)
                    .stdin(Stdio::piped())
                    .stdout(Stdio::piped())
                    .stderr(Stdio::inherit())
                    .kill_on_drop(true)
                    .spawn()
                    .ok()
            });

            const PROCESS_TIMEOUT: Duration = Duration::from_secs(5);
            let mut timeout = cx.background_executor().timer(PROCESS_TIMEOUT).fuse();

            let mut errored = false;
            if let Some(mut process) = process {
                futures::select! {
                    status = process.status().fuse() => match status {
                        Ok(status) => errored = !status.success(),
                        Err(_) => errored = true,
                    },

                    _ = timeout => {
                        log::info!("test binary time-ed out, this counts as a success");
                        _ = process.kill();
                    }
                }
            } else {
                log::warn!("test binary failed to launch");
                errored = true;
            }

            if errored {
                log::warn!("test binary check failed");
                let task = this
                    .update(&mut cx, move |this, cx| {
                        this.reinstall_language_server(language, adapter, server_id, cx)
                    })
                    .ok()
                    .flatten();

                if let Some(task) = task {
                    task.await;
                }
            }
        })
        .detach();
    }

    fn enqueue_buffer_ordered_message(&mut self, message: BufferOrderedMessage) -> Result<()> {
        self.buffer_ordered_messages_tx
            .unbounded_send(message)
            .map_err(|e| anyhow!(e))
    }

    fn on_lsp_progress(
        &mut self,
        progress: lsp::ProgressParams,
        language_server_id: LanguageServerId,
        disk_based_diagnostics_progress_token: Option<String>,
        cx: &mut ModelContext<Self>,
    ) {
        let token = match progress.token {
            lsp::NumberOrString::String(token) => token,
            lsp::NumberOrString::Number(token) => {
                log::info!("skipping numeric progress token {}", token);
                return;
            }
        };

        let lsp::ProgressParamsValue::WorkDone(progress) = progress.value;
        let language_server_status =
            if let Some(status) = self.language_server_statuses.get_mut(&language_server_id) {
                status
            } else {
                return;
            };

        if !language_server_status.progress_tokens.contains(&token) {
            return;
        }

        let is_disk_based_diagnostics_progress = disk_based_diagnostics_progress_token
            .as_ref()
            .map_or(false, |disk_based_token| {
                token.starts_with(disk_based_token)
            });

        match progress {
            lsp::WorkDoneProgress::Begin(report) => {
                if is_disk_based_diagnostics_progress {
                    self.disk_based_diagnostics_started(language_server_id, cx);
                }
                self.on_lsp_work_start(
                    language_server_id,
                    token.clone(),
                    LanguageServerProgress {
                        title: Some(report.title),
                        is_disk_based_diagnostics_progress,
                        is_cancellable: report.cancellable.unwrap_or(false),
                        message: report.message.clone(),
                        percentage: report.percentage.map(|p| p as usize),
                        last_update_at: cx.background_executor().now(),
                    },
                    cx,
                );
            }
            lsp::WorkDoneProgress::Report(report) => {
                if self.on_lsp_work_progress(
                    language_server_id,
                    token.clone(),
                    LanguageServerProgress {
                        title: None,
                        is_disk_based_diagnostics_progress,
                        is_cancellable: report.cancellable.unwrap_or(false),
                        message: report.message.clone(),
                        percentage: report.percentage.map(|p| p as usize),
                        last_update_at: cx.background_executor().now(),
                    },
                    cx,
                ) {
                    self.enqueue_buffer_ordered_message(
                        BufferOrderedMessage::LanguageServerUpdate {
                            language_server_id,
                            message: proto::update_language_server::Variant::WorkProgress(
                                proto::LspWorkProgress {
                                    token,
                                    message: report.message,
                                    percentage: report.percentage,
                                },
                            ),
                        },
                    )
                    .ok();
                }
            }
            lsp::WorkDoneProgress::End(_) => {
                language_server_status.progress_tokens.remove(&token);
                self.on_lsp_work_end(language_server_id, token.clone(), cx);
                if is_disk_based_diagnostics_progress {
                    self.disk_based_diagnostics_finished(language_server_id, cx);
                }
            }
        }
    }

    fn on_lsp_work_start(
        &mut self,
        language_server_id: LanguageServerId,
        token: String,
        progress: LanguageServerProgress,
        cx: &mut ModelContext<Self>,
    ) {
        if let Some(status) = self.language_server_statuses.get_mut(&language_server_id) {
            status.pending_work.insert(token.clone(), progress.clone());
            cx.notify();
        }

        if self.is_local_or_ssh() {
            self.enqueue_buffer_ordered_message(BufferOrderedMessage::LanguageServerUpdate {
                language_server_id,
                message: proto::update_language_server::Variant::WorkStart(proto::LspWorkStart {
                    token,
                    title: progress.title,
                    message: progress.message,
                    percentage: progress.percentage.map(|p| p as u32),
                }),
            })
            .ok();
        }
    }

    fn on_lsp_work_progress(
        &mut self,
        language_server_id: LanguageServerId,
        token: String,
        progress: LanguageServerProgress,
        cx: &mut ModelContext<Self>,
    ) -> bool {
        if let Some(status) = self.language_server_statuses.get_mut(&language_server_id) {
            match status.pending_work.entry(token) {
                btree_map::Entry::Vacant(entry) => {
                    entry.insert(progress);
                    cx.notify();
                    return true;
                }
                btree_map::Entry::Occupied(mut entry) => {
                    let entry = entry.get_mut();
                    if (progress.last_update_at - entry.last_update_at)
                        >= SERVER_PROGRESS_THROTTLE_TIMEOUT
                    {
                        entry.last_update_at = progress.last_update_at;
                        if progress.message.is_some() {
                            entry.message = progress.message;
                        }
                        if progress.percentage.is_some() {
                            entry.percentage = progress.percentage;
                        }
                        cx.notify();
                        return true;
                    }
                }
            }
        }

        false
    }

    fn on_lsp_work_end(
        &mut self,
        language_server_id: LanguageServerId,
        token: String,
        cx: &mut ModelContext<Self>,
    ) {
        if let Some(status) = self.language_server_statuses.get_mut(&language_server_id) {
            if let Some(work) = status.pending_work.remove(&token) {
                if !work.is_disk_based_diagnostics_progress {
                    cx.emit(Event::RefreshInlayHints);
                }
            }
            cx.notify();
        }

        if self.is_local_or_ssh() {
            self.enqueue_buffer_ordered_message(BufferOrderedMessage::LanguageServerUpdate {
                language_server_id,
                message: proto::update_language_server::Variant::WorkEnd(proto::LspWorkEnd {
                    token,
                }),
            })
            .ok();
        }
    }

    fn on_lsp_did_change_watched_files(
        &mut self,
        language_server_id: LanguageServerId,
        registration_id: &str,
        params: DidChangeWatchedFilesRegistrationOptions,
        cx: &mut ModelContext<Self>,
    ) {
        let registrations = self
            .language_server_watcher_registrations
            .entry(language_server_id)
            .or_default();

        registrations.insert(registration_id.to_string(), params.watchers);

        self.rebuild_watched_paths(language_server_id, cx);
    }

    fn on_lsp_unregister_did_change_watched_files(
        &mut self,
        language_server_id: LanguageServerId,
        registration_id: &str,
        cx: &mut ModelContext<Self>,
    ) {
        let registrations = self
            .language_server_watcher_registrations
            .entry(language_server_id)
            .or_default();

        if registrations.remove(registration_id).is_some() {
            log::info!(
                "language server {}: unregistered workspace/DidChangeWatchedFiles capability with id {}",
                language_server_id,
                registration_id
            );
        } else {
            log::warn!(
                "language server {}: failed to unregister workspace/DidChangeWatchedFiles capability with id {}. not registered.",
                language_server_id,
                registration_id
            );
        }

        self.rebuild_watched_paths(language_server_id, cx);
    }

    fn rebuild_watched_paths(
        &mut self,
        language_server_id: LanguageServerId,
        cx: &mut ModelContext<Self>,
    ) {
        let Some(watchers) = self
            .language_server_watcher_registrations
            .get(&language_server_id)
        else {
            return;
        };

        let watched_paths = self
            .language_server_watched_paths
            .entry(language_server_id)
            .or_default();

        let mut builders = HashMap::default();
        for watcher in watchers.values().flatten() {
            for worktree in self.worktree_store.read(cx).worktrees().collect::<Vec<_>>() {
                let glob_is_inside_worktree = worktree.update(cx, |tree, _| {
                    if let Some(abs_path) = tree.abs_path().to_str() {
                        let relative_glob_pattern = match &watcher.glob_pattern {
                            lsp::GlobPattern::String(s) => Some(
                                s.strip_prefix(abs_path)
                                    .unwrap_or(s)
                                    .strip_prefix(std::path::MAIN_SEPARATOR)
                                    .unwrap_or(s),
                            ),
                            lsp::GlobPattern::Relative(rp) => {
                                let base_uri = match &rp.base_uri {
                                    lsp::OneOf::Left(workspace_folder) => &workspace_folder.uri,
                                    lsp::OneOf::Right(base_uri) => base_uri,
                                };
                                base_uri.to_file_path().ok().and_then(|file_path| {
                                    (file_path.to_str() == Some(abs_path))
                                        .then_some(rp.pattern.as_str())
                                })
                            }
                        };
                        if let Some(relative_glob_pattern) = relative_glob_pattern {
                            let literal_prefix = glob_literal_prefix(relative_glob_pattern);
                            tree.as_local_mut()
                                .unwrap()
                                .add_path_prefix_to_scan(Path::new(literal_prefix).into());
                            if let Some(glob) = Glob::new(relative_glob_pattern).log_err() {
                                builders
                                    .entry(tree.id())
                                    .or_insert_with(|| GlobSetBuilder::new())
                                    .add(glob);
                            }
                            return true;
                        }
                    }
                    false
                });
                if glob_is_inside_worktree {
                    break;
                }
            }
        }

        watched_paths.clear();
        for (worktree_id, builder) in builders {
            if let Ok(globset) = builder.build() {
                watched_paths.insert(worktree_id, globset);
            }
        }

        cx.notify();
    }

    async fn on_lsp_workspace_edit(
        this: WeakModel<Self>,
        params: lsp::ApplyWorkspaceEditParams,
        server_id: LanguageServerId,
        adapter: Arc<CachedLspAdapter>,
        mut cx: AsyncAppContext,
    ) -> Result<lsp::ApplyWorkspaceEditResponse> {
        let this = this
            .upgrade()
            .ok_or_else(|| anyhow!("project project closed"))?;
        let language_server = this
            .update(&mut cx, |this, _| this.language_server_for_id(server_id))?
            .ok_or_else(|| anyhow!("language server not found"))?;
        let transaction = Self::deserialize_workspace_edit(
            this.clone(),
            params.edit,
            true,
            adapter.clone(),
            language_server.clone(),
            &mut cx,
        )
        .await
        .log_err();
        this.update(&mut cx, |this, _| {
            if let Some(transaction) = transaction {
                this.last_workspace_edits_by_language_server
                    .insert(server_id, transaction);
            }
        })?;
        Ok(lsp::ApplyWorkspaceEditResponse {
            applied: true,
            failed_change: None,
            failure_reason: None,
        })
    }

    pub fn language_server_statuses(
        &self,
    ) -> impl DoubleEndedIterator<Item = (LanguageServerId, &LanguageServerStatus)> {
        self.language_server_statuses
            .iter()
            .map(|(key, value)| (*key, value))
    }

    pub fn last_formatting_failure(&self) -> Option<&str> {
        self.last_formatting_failure.as_deref()
    }

    pub fn update_diagnostics(
        &mut self,
        language_server_id: LanguageServerId,
        mut params: lsp::PublishDiagnosticsParams,
        disk_based_sources: &[String],
        cx: &mut ModelContext<Self>,
    ) -> Result<()> {
        let abs_path = params
            .uri
            .to_file_path()
            .map_err(|_| anyhow!("URI is not a file"))?;
        let mut diagnostics = Vec::default();
        let mut primary_diagnostic_group_ids = HashMap::default();
        let mut sources_by_group_id = HashMap::default();
        let mut supporting_diagnostics = HashMap::default();

        // Ensure that primary diagnostics are always the most severe
        params.diagnostics.sort_by_key(|item| item.severity);

        for diagnostic in &params.diagnostics {
            let source = diagnostic.source.as_ref();
            let code = diagnostic.code.as_ref().map(|code| match code {
                lsp::NumberOrString::Number(code) => code.to_string(),
                lsp::NumberOrString::String(code) => code.clone(),
            });
            let range = range_from_lsp(diagnostic.range);
            let is_supporting = diagnostic
                .related_information
                .as_ref()
                .map_or(false, |infos| {
                    infos.iter().any(|info| {
                        primary_diagnostic_group_ids.contains_key(&(
                            source,
                            code.clone(),
                            range_from_lsp(info.location.range),
                        ))
                    })
                });

            let is_unnecessary = diagnostic.tags.as_ref().map_or(false, |tags| {
                tags.iter().any(|tag| *tag == DiagnosticTag::UNNECESSARY)
            });

            if is_supporting {
                supporting_diagnostics.insert(
                    (source, code.clone(), range),
                    (diagnostic.severity, is_unnecessary),
                );
            } else {
                let group_id = post_inc(&mut self.next_diagnostic_group_id);
                let is_disk_based =
                    source.map_or(false, |source| disk_based_sources.contains(source));

                sources_by_group_id.insert(group_id, source);
                primary_diagnostic_group_ids
                    .insert((source, code.clone(), range.clone()), group_id);

                diagnostics.push(DiagnosticEntry {
                    range,
                    diagnostic: Diagnostic {
                        source: diagnostic.source.clone(),
                        code: code.clone(),
                        severity: diagnostic.severity.unwrap_or(DiagnosticSeverity::ERROR),
                        message: diagnostic.message.trim().to_string(),
                        group_id,
                        is_primary: true,
                        is_disk_based,
                        is_unnecessary,
                        data: diagnostic.data.clone(),
                    },
                });
                if let Some(infos) = &diagnostic.related_information {
                    for info in infos {
                        if info.location.uri == params.uri && !info.message.is_empty() {
                            let range = range_from_lsp(info.location.range);
                            diagnostics.push(DiagnosticEntry {
                                range,
                                diagnostic: Diagnostic {
                                    source: diagnostic.source.clone(),
                                    code: code.clone(),
                                    severity: DiagnosticSeverity::INFORMATION,
                                    message: info.message.trim().to_string(),
                                    group_id,
                                    is_primary: false,
                                    is_disk_based,
                                    is_unnecessary: false,
                                    data: diagnostic.data.clone(),
                                },
                            });
                        }
                    }
                }
            }
        }

        for entry in &mut diagnostics {
            let diagnostic = &mut entry.diagnostic;
            if !diagnostic.is_primary {
                let source = *sources_by_group_id.get(&diagnostic.group_id).unwrap();
                if let Some(&(severity, is_unnecessary)) = supporting_diagnostics.get(&(
                    source,
                    diagnostic.code.clone(),
                    entry.range.clone(),
                )) {
                    if let Some(severity) = severity {
                        diagnostic.severity = severity;
                    }
                    diagnostic.is_unnecessary = is_unnecessary;
                }
            }
        }

        self.update_diagnostic_entries(
            language_server_id,
            abs_path,
            params.version,
            diagnostics,
            cx,
        )?;
        Ok(())
    }

    pub fn update_diagnostic_entries(
        &mut self,
        server_id: LanguageServerId,
        abs_path: PathBuf,
        version: Option<i32>,
        diagnostics: Vec<DiagnosticEntry<Unclipped<PointUtf16>>>,
        cx: &mut ModelContext<Project>,
    ) -> Result<(), anyhow::Error> {
        let (worktree, relative_path) = self
            .find_worktree(&abs_path, cx)
            .ok_or_else(|| anyhow!("no worktree found for diagnostics path {abs_path:?}"))?;

        let project_path = ProjectPath {
            worktree_id: worktree.read(cx).id(),
            path: relative_path.into(),
        };

        if let Some(buffer) = self.get_open_buffer(&project_path, cx) {
            self.update_buffer_diagnostics(&buffer, server_id, version, diagnostics.clone(), cx)?;
        }

        let updated = worktree.update(cx, |worktree, cx| {
            self.update_worktree_diagnostics(
                worktree.id(),
                server_id,
                project_path.path.clone(),
                diagnostics,
                cx,
            )
        })?;
        if updated {
            cx.emit(Event::DiagnosticsUpdated {
                language_server_id: server_id,
                path: project_path,
            });
        }
        Ok(())
    }

    pub fn update_worktree_diagnostics(
        &mut self,
        worktree_id: WorktreeId,
        server_id: LanguageServerId,
        worktree_path: Arc<Path>,
        diagnostics: Vec<DiagnosticEntry<Unclipped<PointUtf16>>>,
        _: &mut ModelContext<Worktree>,
    ) -> Result<bool> {
        let summaries_for_tree = self.diagnostic_summaries.entry(worktree_id).or_default();
        let diagnostics_for_tree = self.diagnostics.entry(worktree_id).or_default();
        let summaries_by_server_id = summaries_for_tree.entry(worktree_path.clone()).or_default();

        let old_summary = summaries_by_server_id
            .remove(&server_id)
            .unwrap_or_default();

        let new_summary = DiagnosticSummary::new(&diagnostics);
        if new_summary.is_empty() {
            if let Some(diagnostics_by_server_id) = diagnostics_for_tree.get_mut(&worktree_path) {
                if let Ok(ix) = diagnostics_by_server_id.binary_search_by_key(&server_id, |e| e.0) {
                    diagnostics_by_server_id.remove(ix);
                }
                if diagnostics_by_server_id.is_empty() {
                    diagnostics_for_tree.remove(&worktree_path);
                }
            }
        } else {
            summaries_by_server_id.insert(server_id, new_summary);
            let diagnostics_by_server_id = diagnostics_for_tree
                .entry(worktree_path.clone())
                .or_default();
            match diagnostics_by_server_id.binary_search_by_key(&server_id, |e| e.0) {
                Ok(ix) => {
                    diagnostics_by_server_id[ix] = (server_id, diagnostics);
                }
                Err(ix) => {
                    diagnostics_by_server_id.insert(ix, (server_id, diagnostics));
                }
            }
        }

        if !old_summary.is_empty() || !new_summary.is_empty() {
            if let Some(project_id) = self.remote_id() {
                self.client
                    .send(proto::UpdateDiagnosticSummary {
                        project_id,
                        worktree_id: worktree_id.to_proto(),
                        summary: Some(proto::DiagnosticSummary {
                            path: worktree_path.to_string_lossy().to_string(),
                            language_server_id: server_id.0 as u64,
                            error_count: new_summary.error_count as u32,
                            warning_count: new_summary.warning_count as u32,
                        }),
                    })
                    .log_err();
            }
        }

        Ok(!old_summary.is_empty() || !new_summary.is_empty())
    }

    fn update_buffer_diagnostics(
        &mut self,
        buffer: &Model<Buffer>,
        server_id: LanguageServerId,
        version: Option<i32>,
        mut diagnostics: Vec<DiagnosticEntry<Unclipped<PointUtf16>>>,
        cx: &mut ModelContext<Self>,
    ) -> Result<()> {
        fn compare_diagnostics(a: &Diagnostic, b: &Diagnostic) -> Ordering {
            Ordering::Equal
                .then_with(|| b.is_primary.cmp(&a.is_primary))
                .then_with(|| a.is_disk_based.cmp(&b.is_disk_based))
                .then_with(|| a.severity.cmp(&b.severity))
                .then_with(|| a.message.cmp(&b.message))
        }

        let snapshot = self.buffer_snapshot_for_lsp_version(buffer, server_id, version, cx)?;

        diagnostics.sort_unstable_by(|a, b| {
            Ordering::Equal
                .then_with(|| a.range.start.cmp(&b.range.start))
                .then_with(|| b.range.end.cmp(&a.range.end))
                .then_with(|| compare_diagnostics(&a.diagnostic, &b.diagnostic))
        });

        let mut sanitized_diagnostics = Vec::new();
        let edits_since_save = Patch::new(
            snapshot
                .edits_since::<Unclipped<PointUtf16>>(buffer.read(cx).saved_version())
                .collect(),
        );
        for entry in diagnostics {
            let start;
            let end;
            if entry.diagnostic.is_disk_based {
                // Some diagnostics are based on files on disk instead of buffers'
                // current contents. Adjust these diagnostics' ranges to reflect
                // any unsaved edits.
                start = edits_since_save.old_to_new(entry.range.start);
                end = edits_since_save.old_to_new(entry.range.end);
            } else {
                start = entry.range.start;
                end = entry.range.end;
            }

            let mut range = snapshot.clip_point_utf16(start, Bias::Left)
                ..snapshot.clip_point_utf16(end, Bias::Right);

            // Expand empty ranges by one codepoint
            if range.start == range.end {
                // This will be go to the next boundary when being clipped
                range.end.column += 1;
                range.end = snapshot.clip_point_utf16(Unclipped(range.end), Bias::Right);
                if range.start == range.end && range.end.column > 0 {
                    range.start.column -= 1;
                    range.start = snapshot.clip_point_utf16(Unclipped(range.start), Bias::Left);
                }
            }

            sanitized_diagnostics.push(DiagnosticEntry {
                range,
                diagnostic: entry.diagnostic,
            });
        }
        drop(edits_since_save);

        let set = DiagnosticSet::new(sanitized_diagnostics, &snapshot);
        buffer.update(cx, |buffer, cx| {
            buffer.update_diagnostics(server_id, set, cx)
        });
        Ok(())
    }

    pub fn reload_buffers(
        &self,
        buffers: HashSet<Model<Buffer>>,
        push_to_history: bool,
        cx: &mut ModelContext<Self>,
    ) -> Task<Result<ProjectTransaction>> {
        let mut local_buffers = Vec::new();
        let mut remote_buffers = None;
        for buffer_handle in buffers {
            let buffer = buffer_handle.read(cx);
            if buffer.is_dirty() {
                if let Some(file) = File::from_dyn(buffer.file()) {
                    if file.is_local() {
                        local_buffers.push(buffer_handle);
                    } else {
                        remote_buffers.get_or_insert(Vec::new()).push(buffer_handle);
                    }
                }
            }
        }

        let remote_buffers = self.remote_id().zip(remote_buffers);
        let client = self.client.clone();

        cx.spawn(move |this, mut cx| async move {
            let mut project_transaction = ProjectTransaction::default();

            if let Some((project_id, remote_buffers)) = remote_buffers {
                let response = client
                    .request(proto::ReloadBuffers {
                        project_id,
                        buffer_ids: remote_buffers
                            .iter()
                            .filter_map(|buffer| {
                                buffer
                                    .update(&mut cx, |buffer, _| buffer.remote_id().into())
                                    .ok()
                            })
                            .collect(),
                    })
                    .await?
                    .transaction
                    .ok_or_else(|| anyhow!("missing transaction"))?;
                Self::deserialize_project_transaction(this, response, push_to_history, cx.clone())
                    .await?;
            }

            for buffer in local_buffers {
                let transaction = buffer
                    .update(&mut cx, |buffer, cx| buffer.reload(cx))?
                    .await?;
                buffer.update(&mut cx, |buffer, cx| {
                    if let Some(transaction) = transaction {
                        if !push_to_history {
                            buffer.forget_transaction(transaction.id);
                        }
                        project_transaction.0.insert(cx.handle(), transaction);
                    }
                })?;
            }

            Ok(project_transaction)
        })
    }

    pub fn format(
        &mut self,
        buffers: HashSet<Model<Buffer>>,
        push_to_history: bool,
        trigger: FormatTrigger,
        selections: Vec<Selection<Point>>,
        cx: &mut ModelContext<Project>,
    ) -> Task<anyhow::Result<ProjectTransaction>> {
        if self.is_local_or_ssh() {
            let buffers_with_paths = buffers
                .into_iter()
                .map(|buffer_handle| {
                    let buffer = buffer_handle.read(cx);
                    let buffer_abs_path = File::from_dyn(buffer.file())
                        .and_then(|file| file.as_local().map(|f| f.abs_path(cx)));
                    (buffer_handle, buffer_abs_path)
                })
                .collect::<Vec<_>>();

            cx.spawn(move |project, mut cx| async move {
                let result = Self::format_locally(
                    project.clone(),
                    buffers_with_paths,
                    push_to_history,
                    trigger,
                    selections,
                    cx.clone(),
                )
                .await;

                project.update(&mut cx, |project, _| match &result {
                    Ok(_) => project.last_formatting_failure = None,
                    Err(error) => {
                        project.last_formatting_failure.replace(error.to_string());
                    }
                })?;

                result
            })
        } else {
            let remote_id = self.remote_id();
            let client = self.client.clone();
            cx.spawn(move |this, mut cx| async move {
                if let Some(project_id) = remote_id {
                    let response = client
                        .request(proto::FormatBuffers {
                            project_id,
                            trigger: trigger as i32,
                            buffer_ids: buffers
                                .iter()
                                .map(|buffer| {
                                    buffer.update(&mut cx, |buffer, _| buffer.remote_id().into())
                                })
                                .collect::<Result<_>>()?,
                        })
                        .await?
                        .transaction
                        .ok_or_else(|| anyhow!("missing transaction"))?;
                    Self::deserialize_project_transaction(this, response, push_to_history, cx).await
                } else {
                    Ok(ProjectTransaction::default())
                }
            })
=======
>>>>>>> a850731b
        }
    }

    async fn format_locally(
        project: WeakModel<Project>,
        mut buffers_with_paths: Vec<(Model<Buffer>, Option<PathBuf>)>,
        push_to_history: bool,
        trigger: FormatTrigger,
        selections: Vec<Selection<Point>>,
        mut cx: AsyncAppContext,
    ) -> anyhow::Result<ProjectTransaction> {
        // Do not allow multiple concurrent formatting requests for the
        // same buffer.
        let lsp_store = project.update(&mut cx, |this, cx| {
            buffers_with_paths.retain(|(buffer, _)| {
                this.buffers_being_formatted
                    .insert(buffer.read(cx).remote_id())
            });
            this.lsp_store.downgrade()
        })?;

        let _cleanup = defer({
            let this = project.clone();
            let mut cx = cx.clone();
            let buffers = &buffers_with_paths;
            move || {
                this.update(&mut cx, |this, cx| {
                    for (buffer, _) in buffers {
                        this.buffers_being_formatted
                            .remove(&buffer.read(cx).remote_id());
                    }
                })
                .ok();
            }
        });

        let mut project_transaction = ProjectTransaction::default();
        for (buffer, buffer_abs_path) in &buffers_with_paths {
            let (primary_adapter_and_server, adapters_and_servers) =
                project.update(&mut cx, |project, cx| {
                    let buffer = buffer.read(cx);

                    let adapters_and_servers = project
                        .language_servers_for_buffer(buffer, cx)
                        .map(|(adapter, lsp)| (adapter.clone(), lsp.clone()))
                        .collect::<Vec<_>>();

                    let primary_adapter = project
                        .lsp_store
                        .read(cx)
                        .primary_language_server_for_buffer(buffer, cx)
                        .map(|(adapter, lsp)| (adapter.clone(), lsp.clone()));

                    (primary_adapter, adapters_and_servers)
                })?;

            let settings = buffer.update(&mut cx, |buffer, cx| {
                language_settings(buffer.language(), buffer.file(), cx).clone()
            })?;

            let remove_trailing_whitespace = settings.remove_trailing_whitespace_on_save;
            let ensure_final_newline = settings.ensure_final_newline_on_save;

            // First, format buffer's whitespace according to the settings.
            let trailing_whitespace_diff = if remove_trailing_whitespace {
                Some(
                    buffer
                        .update(&mut cx, |b, cx| b.remove_trailing_whitespace(cx))?
                        .await,
                )
            } else {
                None
            };
            let whitespace_transaction_id = buffer.update(&mut cx, |buffer, cx| {
                buffer.finalize_last_transaction();
                buffer.start_transaction();
                if let Some(diff) = trailing_whitespace_diff {
                    buffer.apply_diff(diff, cx);
                }
                if ensure_final_newline {
                    buffer.ensure_final_newline(cx);
                }
                buffer.end_transaction(cx)
            })?;

            // Apply the `code_actions_on_format` before we run the formatter.
            let code_actions = deserialize_code_actions(&settings.code_actions_on_format);
            #[allow(clippy::nonminimal_bool)]
            if !code_actions.is_empty()
                && !(trigger == FormatTrigger::Save && settings.format_on_save == FormatOnSave::Off)
            {
                LspStore::execute_code_actions_on_servers(
                    &lsp_store,
                    &adapters_and_servers,
                    code_actions,
                    buffer,
                    push_to_history,
                    &mut project_transaction,
                    &mut cx,
                )
                .await?;
            }

            // Apply language-specific formatting using either the primary language server
            // or external command.
            // Except for code actions, which are applied with all connected language servers.
            let primary_language_server =
                primary_adapter_and_server.map(|(_adapter, server)| server.clone());
            let server_and_buffer = primary_language_server
                .as_ref()
                .zip(buffer_abs_path.as_ref());

            let prettier_settings = buffer.read_with(&mut cx, |buffer, cx| {
                language_settings(buffer.language(), buffer.file(), cx)
                    .prettier
                    .clone()
            })?;

            let mut format_operations: Vec<FormatOperation> = vec![];
            {
                match trigger {
                    FormatTrigger::Save => {
                        match &settings.format_on_save {
                            FormatOnSave::Off => {
                                // nothing
                            }
                            FormatOnSave::On => {
                                match &settings.formatter {
                                    SelectedFormatter::Auto => {
                                        // do the auto-format: prefer prettier, fallback to primary language server
                                        let diff = {
                                            if prettier_settings.allowed {
                                                Self::perform_format(
                                                    &Formatter::Prettier,
                                                    server_and_buffer,
                                                    project.clone(),
                                                    buffer,
                                                    buffer_abs_path,
                                                    &settings,
                                                    &adapters_and_servers,
                                                    push_to_history,
                                                    selections.clone(),
                                                    &mut project_transaction,
                                                    &mut cx,
                                                )
                                                .await
                                            } else {
                                                let formatter = primary_language_server
                                                    .as_ref()
                                                    .map(|l| Formatter::LanguageServer {
                                                        name: Some(l.name().to_string()),
                                                    })
                                                    .unwrap_or_else(|| Formatter::LanguageServer {
                                                        name: None,
                                                    });

                                                Self::perform_format(
                                                    &formatter,
                                                    server_and_buffer,
                                                    project.clone(),
                                                    buffer,
                                                    buffer_abs_path,
                                                    &settings,
                                                    &adapters_and_servers,
                                                    push_to_history,
                                                    selections.clone(),
                                                    &mut project_transaction,
                                                    &mut cx,
                                                )
                                                .await
                                            }
                                        }
                                        .log_err()
                                        .flatten();
                                        if let Some(op) = diff {
                                            format_operations.push(op);
                                        }
                                    }
                                    SelectedFormatter::List(formatters) => {
                                        for formatter in formatters.as_ref() {
                                            let diff = Self::perform_format(
                                                formatter,
                                                server_and_buffer,
                                                project.clone(),
                                                buffer,
                                                buffer_abs_path,
                                                &settings,
                                                &adapters_and_servers,
                                                push_to_history,
                                                selections.clone(),
                                                &mut project_transaction,
                                                &mut cx,
                                            )
                                            .await
                                            .log_err()
                                            .flatten();
                                            if let Some(op) = diff {
                                                format_operations.push(op);
                                            }

                                            // format with formatter
                                        }
                                    }
                                }
                            }
                            FormatOnSave::List(formatters) => {
                                for formatter in formatters.as_ref() {
                                    let diff = Self::perform_format(
                                        &formatter,
                                        server_and_buffer,
                                        project.clone(),
                                        buffer,
                                        buffer_abs_path,
                                        &settings,
                                        &adapters_and_servers,
                                        push_to_history,
                                        selections.clone(),
                                        &mut project_transaction,
                                        &mut cx,
                                    )
                                    .await
                                    .log_err()
                                    .flatten();
                                    if let Some(op) = diff {
                                        format_operations.push(op);
                                    }
                                }
                            }
                        }
                    }
                    FormatTrigger::Manual => {
                        match &settings.formatter {
                            SelectedFormatter::Auto => {
                                // do the auto-format: prefer prettier, fallback to primary language server
                                let diff = {
                                    if prettier_settings.allowed {
                                        Self::perform_format(
                                            &Formatter::Prettier,
                                            server_and_buffer,
                                            project.clone(),
                                            buffer,
                                            buffer_abs_path,
                                            &settings,
                                            &adapters_and_servers,
                                            push_to_history,
                                            selections.clone(),
                                            &mut project_transaction,
                                            &mut cx,
                                        )
                                        .await
                                    } else {
                                        let formatter = primary_language_server
                                            .as_ref()
                                            .map(|l| Formatter::LanguageServer {
                                                name: Some(l.name().to_string()),
                                            })
                                            .unwrap_or_else(|| Formatter::LanguageServer {
                                                name: None,
                                            });

                                        Self::perform_format(
                                            &formatter,
                                            server_and_buffer,
                                            project.clone(),
                                            buffer,
                                            buffer_abs_path,
                                            &settings,
                                            &adapters_and_servers,
                                            push_to_history,
                                            selections.clone(),
                                            &mut project_transaction,
                                            &mut cx,
                                        )
                                        .await
                                    }
                                }
                                .log_err()
                                .flatten();

                                if let Some(op) = diff {
                                    format_operations.push(op)
                                }
                            }
                            SelectedFormatter::List(formatters) => {
                                for formatter in formatters.as_ref() {
                                    // format with formatter
                                    let diff = Self::perform_format(
                                        formatter,
                                        server_and_buffer,
                                        project.clone(),
                                        buffer,
                                        buffer_abs_path,
                                        &settings,
                                        &adapters_and_servers,
                                        push_to_history,
                                        selections.clone(),
                                        &mut project_transaction,
                                        &mut cx,
                                    )
                                    .await
                                    .log_err()
                                    .flatten();
                                    if let Some(op) = diff {
                                        format_operations.push(op);
                                    }
                                }
                            }
                        }
                    }
                }
            }

            buffer.update(&mut cx, |b, cx| {
                // If the buffer had its whitespace formatted and was edited while the language-specific
                // formatting was being computed, avoid applying the language-specific formatting, because
                // it can't be grouped with the whitespace formatting in the undo history.
                if let Some(transaction_id) = whitespace_transaction_id {
                    if b.peek_undo_stack()
                        .map_or(true, |e| e.transaction_id() != transaction_id)
                    {
                        format_operations.clear();
                    }
                }

                // Apply any language-specific formatting, and group the two formatting operations
                // in the buffer's undo history.
                for operation in format_operations {
                    match operation {
                        FormatOperation::Lsp(edits) => {
                            b.edit(edits, None, cx);
                        }
                        FormatOperation::External(diff) => {
                            b.apply_diff(diff, cx);
                        }
                        FormatOperation::Prettier(diff) => {
                            b.apply_diff(diff, cx);
                        }
                    }

                    if let Some(transaction_id) = whitespace_transaction_id {
                        b.group_until_transaction(transaction_id);
                    } else if let Some(transaction) = project_transaction.0.get(buffer) {
                        b.group_until_transaction(transaction.id)
                    }
                }

                if let Some(transaction) = b.finalize_last_transaction().cloned() {
                    if !push_to_history {
                        b.forget_transaction(transaction.id);
                    }
                    project_transaction.0.insert(buffer.clone(), transaction);
                }
            })?;
        }

        Ok(project_transaction)
    }

    #[allow(clippy::too_many_arguments)]
    async fn perform_format(
        formatter: &Formatter,
        primary_server_and_buffer: Option<(&Arc<LanguageServer>, &PathBuf)>,
        project: WeakModel<Project>,
        buffer: &Model<Buffer>,
        buffer_abs_path: &Option<PathBuf>,
        settings: &LanguageSettings,
        adapters_and_servers: &Vec<(Arc<CachedLspAdapter>, Arc<LanguageServer>)>,
        push_to_history: bool,
        selections: Vec<Selection<Point>>,
        transaction: &mut ProjectTransaction,
        mut cx: &mut AsyncAppContext,
    ) -> Result<Option<FormatOperation>, anyhow::Error> {
        let result = match formatter {
            Formatter::LanguageServer { name } => {
                if let Some((language_server, buffer_abs_path)) = primary_server_and_buffer {
                    let language_server = if let Some(name) = name {
                        adapters_and_servers
                            .iter()
                            .find_map(|(adapter, server)| {
                                adapter.name.0.as_ref().eq(name.as_str()).then_some(server)
                            })
                            .unwrap_or_else(|| language_server)
                    } else {
                        language_server
                    };

                    let lsp_store = project.update(cx, |p, _| p.lsp_store.downgrade())?;
                    Some(FormatOperation::Lsp(
                        LspStore::format_via_lsp(
                            &lsp_store,
                            buffer,
                            buffer_abs_path,
                            language_server,
                            settings,
                            selections,
                            cx,
                        )
                        .await
                        .context("failed to format via language server")?,
                    ))
                } else {
                    None
                }
            }
            Formatter::Prettier => prettier_support::format_with_prettier(
                &project,
                buffer,
                selections.first(),
                &mut cx,
            )
            .await
            .transpose()
            .ok()
            .flatten(),
            Formatter::External { command, arguments } => {
                let buffer_abs_path = buffer_abs_path.as_ref().map(|path| path.as_path());
                Self::format_via_external_command(
                    buffer,
                    buffer_abs_path,
                    &command,
                    &arguments,
                    &mut cx,
                )
                .await
                .context(format!(
                    "failed to format via external command {:?}",
                    command
                ))?
                .map(FormatOperation::External)
            }
            Formatter::CodeActions(code_actions) => {
                let code_actions = deserialize_code_actions(&code_actions);
                let lsp_store = project.update(cx, |p, _| p.lsp_store.downgrade())?;
                if !code_actions.is_empty() {
                    LspStore::execute_code_actions_on_servers(
                        &lsp_store,
                        &adapters_and_servers,
                        code_actions,
                        buffer,
                        push_to_history,
                        transaction,
                        cx,
                    )
                    .await?;
                }
                None
            }
        };
        anyhow::Ok(result)
    }

<<<<<<< HEAD
    async fn format_via_lsp(
        this: &WeakModel<Self>,
        buffer: &Model<Buffer>,
        abs_path: &Path,
        language_server: &Arc<LanguageServer>,
        settings: &LanguageSettings,
        selections: Vec<Selection<Point>>,
        cx: &mut AsyncAppContext,
    ) -> Result<Vec<(Range<Anchor>, String)>> {
        let uri = lsp::Url::from_file_path(abs_path)
            .map_err(|_| anyhow!("failed to convert abs path to uri"))?;
        let text_document = lsp::TextDocumentIdentifier::new(uri);
        let capabilities = &language_server.capabilities();

        let formatting_provider = capabilities.document_formatting_provider.as_ref();
        let range_formatting_provider = capabilities.document_range_formatting_provider.as_ref();

        let lsp_edits = if matches!(formatting_provider, Some(p) if *p != OneOf::Left(false)) {
            language_server
                .request::<lsp::request::Formatting>(lsp::DocumentFormattingParams {
                    text_document,
                    options: lsp_command::lsp_formatting_options(settings),
                    work_done_progress_params: Default::default(),
                })
                .await?
        } else if matches!(range_formatting_provider, Some(p) if *p != OneOf::Left(false)) {
            let ranges = if selections.is_empty() {
                let buffer_start = lsp::Position::new(0, 0);
                let buffer_end = buffer.update(cx, |b, _| point_to_lsp(b.max_point_utf16()))?;
                vec![(buffer_start, buffer_end)]
            } else {
                selections
                    .into_iter()
                    .map(|selection| {
                        let selection_start = selection.start;
                        let selection_end = selection.end;

                        (
                            lsp::Position::new(selection_start.row, selection_start.column),
                            lsp::Position::new(selection_end.row, selection_end.column),
                        )
                    })
                    .collect()
            };

            let mut text_edits = vec![];
            for (buffer_start, buffer_end) in ranges {
                log::debug!("Performing range format of {abs_path:?} from {buffer_start:?} to {buffer_end:?}");

                language_server
                    .request::<lsp::request::RangeFormatting>(lsp::DocumentRangeFormattingParams {
                        text_document: text_document.clone(),
                        range: lsp::Range::new(buffer_start, buffer_end),
                        options: lsp_command::lsp_formatting_options(settings),
                        work_done_progress_params: Default::default(),
                    })
                    .await?
                    .map(|mut edits| text_edits.append(&mut edits));
            }
            if text_edits.is_empty() {
                None
            } else {
                Some(text_edits)
            }
        } else {
            None
        };

        if let Some(lsp_edits) = lsp_edits {
            this.update(cx, |this, cx| {
                this.edits_from_lsp(buffer, lsp_edits, language_server.server_id(), None, cx)
            })?
            .await
        } else {
            Ok(Vec::new())
        }
    }

=======
>>>>>>> a850731b
    async fn format_via_external_command(
        buffer: &Model<Buffer>,
        buffer_abs_path: Option<&Path>,
        command: &str,
        arguments: &[String],
        cx: &mut AsyncAppContext,
    ) -> Result<Option<Diff>> {
        let working_dir_path = buffer.update(cx, |buffer, cx| {
            let file = File::from_dyn(buffer.file())?;
            let worktree = file.worktree.read(cx);
            let mut worktree_path = worktree.abs_path().to_path_buf();
            if worktree.root_entry()?.is_file() {
                worktree_path.pop();
            }
            Some(worktree_path)
        })?;

        let mut child = smol::process::Command::new(command);
        #[cfg(target_os = "windows")]
        {
            use smol::process::windows::CommandExt;
            child.creation_flags(windows::Win32::System::Threading::CREATE_NO_WINDOW.0);
        }

        if let Some(working_dir_path) = working_dir_path {
            child.current_dir(working_dir_path);
        }

        let mut child = child
            .args(arguments.iter().map(|arg| {
                if let Some(buffer_abs_path) = buffer_abs_path {
                    arg.replace("{buffer_path}", &buffer_abs_path.to_string_lossy())
                } else {
                    arg.replace("{buffer_path}", "Untitled")
                }
            }))
            .stdin(smol::process::Stdio::piped())
            .stdout(smol::process::Stdio::piped())
            .stderr(smol::process::Stdio::piped())
            .spawn()?;

        let stdin = child
            .stdin
            .as_mut()
            .ok_or_else(|| anyhow!("failed to acquire stdin"))?;
        let text = buffer.update(cx, |buffer, _| buffer.as_rope().clone())?;
        for chunk in text.chunks() {
            stdin.write_all(chunk.as_bytes()).await?;
        }
        stdin.flush().await?;

        let output = child.output().await?;
        if !output.status.success() {
            return Err(anyhow!(
                "command failed with exit code {:?}:\nstdout: {}\nstderr: {}",
                output.status.code(),
                String::from_utf8_lossy(&output.stdout),
                String::from_utf8_lossy(&output.stderr),
            ));
        }

        let stdout = String::from_utf8(output.stdout)?;
        Ok(Some(
            buffer
                .update(cx, |buffer, cx| buffer.diff(stdout, cx))?
                .await,
        ))
    }

    #[inline(never)]
    fn definition_impl(
        &self,
        buffer: &Model<Buffer>,
        position: PointUtf16,
        cx: &mut ModelContext<Self>,
    ) -> Task<Result<Vec<LocationLink>>> {
        self.request_lsp(
            buffer.clone(),
            LanguageServerToQuery::Primary,
            GetDefinition { position },
            cx,
        )
    }
    pub fn definition<T: ToPointUtf16>(
        &self,
        buffer: &Model<Buffer>,
        position: T,
        cx: &mut ModelContext<Self>,
    ) -> Task<Result<Vec<LocationLink>>> {
        let position = position.to_point_utf16(buffer.read(cx));
        self.definition_impl(buffer, position, cx)
    }

    fn declaration_impl(
        &self,
        buffer: &Model<Buffer>,
        position: PointUtf16,
        cx: &mut ModelContext<Self>,
    ) -> Task<Result<Vec<LocationLink>>> {
        self.request_lsp(
            buffer.clone(),
            LanguageServerToQuery::Primary,
            GetDeclaration { position },
            cx,
        )
    }

    pub fn declaration<T: ToPointUtf16>(
        &self,
        buffer: &Model<Buffer>,
        position: T,
        cx: &mut ModelContext<Self>,
    ) -> Task<Result<Vec<LocationLink>>> {
        let position = position.to_point_utf16(buffer.read(cx));
        self.declaration_impl(buffer, position, cx)
    }

    fn type_definition_impl(
        &self,
        buffer: &Model<Buffer>,
        position: PointUtf16,
        cx: &mut ModelContext<Self>,
    ) -> Task<Result<Vec<LocationLink>>> {
        self.request_lsp(
            buffer.clone(),
            LanguageServerToQuery::Primary,
            GetTypeDefinition { position },
            cx,
        )
    }

    pub fn type_definition<T: ToPointUtf16>(
        &self,
        buffer: &Model<Buffer>,
        position: T,
        cx: &mut ModelContext<Self>,
    ) -> Task<Result<Vec<LocationLink>>> {
        let position = position.to_point_utf16(buffer.read(cx));
        self.type_definition_impl(buffer, position, cx)
    }

    pub fn implementation<T: ToPointUtf16>(
        &self,
        buffer: &Model<Buffer>,
        position: T,
        cx: &mut ModelContext<Self>,
    ) -> Task<Result<Vec<LocationLink>>> {
        let position = position.to_point_utf16(buffer.read(cx));
        self.request_lsp(
            buffer.clone(),
            LanguageServerToQuery::Primary,
            GetImplementation { position },
            cx,
        )
    }

    pub fn references<T: ToPointUtf16>(
        &self,
        buffer: &Model<Buffer>,
        position: T,
        cx: &mut ModelContext<Self>,
    ) -> Task<Result<Vec<Location>>> {
        let position = position.to_point_utf16(buffer.read(cx));
        self.request_lsp(
            buffer.clone(),
            LanguageServerToQuery::Primary,
            GetReferences { position },
            cx,
        )
    }

    fn document_highlights_impl(
        &self,
        buffer: &Model<Buffer>,
        position: PointUtf16,
        cx: &mut ModelContext<Self>,
    ) -> Task<Result<Vec<DocumentHighlight>>> {
        self.request_lsp(
            buffer.clone(),
            LanguageServerToQuery::Primary,
            GetDocumentHighlights { position },
            cx,
        )
    }

    pub fn document_highlights<T: ToPointUtf16>(
        &self,
        buffer: &Model<Buffer>,
        position: T,
        cx: &mut ModelContext<Self>,
    ) -> Task<Result<Vec<DocumentHighlight>>> {
        let position = position.to_point_utf16(buffer.read(cx));
        self.document_highlights_impl(buffer, position, cx)
    }

    pub fn symbols(&self, query: &str, cx: &mut ModelContext<Self>) -> Task<Result<Vec<Symbol>>> {
        self.lsp_store
            .update(cx, |lsp_store, cx| lsp_store.symbols(query, cx))
    }

    pub fn open_buffer_for_symbol(
        &mut self,
        symbol: &Symbol,
        cx: &mut ModelContext<Self>,
    ) -> Task<Result<Model<Buffer>>> {
        self.lsp_store.update(cx, |lsp_store, cx| {
            lsp_store.open_buffer_for_symbol(symbol, cx)
        })
    }

    pub fn open_local_buffer_via_lsp(
        &mut self,
        abs_path: lsp::Url,
        language_server_id: LanguageServerId,
        language_server_name: LanguageServerName,
        cx: &mut ModelContext<Self>,
    ) -> Task<Result<Model<Buffer>>> {
        self.lsp_store.update(cx, |lsp_store, cx| {
            lsp_store.open_local_buffer_via_lsp(
                abs_path,
                language_server_id,
                language_server_name,
                cx,
            )
        })
    }

    pub fn signature_help<T: ToPointUtf16>(
        &self,
        buffer: &Model<Buffer>,
        position: T,
        cx: &mut ModelContext<Self>,
    ) -> Task<Vec<SignatureHelp>> {
        self.lsp_store.update(cx, |lsp_store, cx| {
            lsp_store.signature_help(buffer, position, cx)
        })
    }

    pub fn hover<T: ToPointUtf16>(
        &self,
        buffer: &Model<Buffer>,
        position: T,
        cx: &mut ModelContext<Self>,
    ) -> Task<Vec<Hover>> {
        let position = position.to_point_utf16(buffer.read(cx));
        self.lsp_store
            .update(cx, |lsp_store, cx| lsp_store.hover(buffer, position, cx))
    }

    pub fn linked_edit(
        &self,
        buffer: &Model<Buffer>,
        position: Anchor,
        cx: &mut ModelContext<Self>,
    ) -> Task<Result<Vec<Range<Anchor>>>> {
        self.lsp_store.update(cx, |lsp_store, cx| {
            lsp_store.linked_edit(buffer, position, cx)
        })
    }

    pub fn completions<T: ToOffset + ToPointUtf16>(
        &self,
        buffer: &Model<Buffer>,
        position: T,
        context: CompletionContext,
        cx: &mut ModelContext<Self>,
    ) -> Task<Result<Vec<Completion>>> {
        let position = position.to_point_utf16(buffer.read(cx));
        self.lsp_store.update(cx, |lsp_store, cx| {
            lsp_store.completions(buffer, position, context, cx)
        })
    }

    pub fn resolve_completions(
        &self,
        buffer: Model<Buffer>,
        completion_indices: Vec<usize>,
        completions: Arc<RwLock<Box<[Completion]>>>,
        cx: &mut ModelContext<Self>,
    ) -> Task<Result<bool>> {
        self.lsp_store.update(cx, |lsp_store, cx| {
            lsp_store.resolve_completions(buffer, completion_indices, completions, cx)
        })
    }

    pub fn apply_additional_edits_for_completion(
        &self,
        buffer_handle: Model<Buffer>,
        completion: Completion,
        push_to_history: bool,
        cx: &mut ModelContext<Self>,
    ) -> Task<Result<Option<Transaction>>> {
        self.lsp_store.update(cx, |lsp_store, cx| {
            lsp_store.apply_additional_edits_for_completion(
                buffer_handle,
                completion,
                push_to_history,
                cx,
            )
        })
    }

    pub fn code_actions<T: Clone + ToOffset>(
        &mut self,
        buffer_handle: &Model<Buffer>,
        range: Range<T>,
        cx: &mut ModelContext<Self>,
    ) -> Task<Vec<CodeAction>> {
        let buffer = buffer_handle.read(cx);
        let range = buffer.anchor_before(range.start)..buffer.anchor_before(range.end);
        self.lsp_store.update(cx, |lsp_store, cx| {
            lsp_store.code_actions(buffer_handle, range, cx)
        })
    }

    pub fn apply_code_action(
        &self,
        buffer_handle: Model<Buffer>,
        action: CodeAction,
        push_to_history: bool,
        cx: &mut ModelContext<Self>,
    ) -> Task<Result<ProjectTransaction>> {
        self.lsp_store.update(cx, |lsp_store, cx| {
            lsp_store.apply_code_action(buffer_handle, action, push_to_history, cx)
        })
    }

    fn prepare_rename_impl(
        &mut self,
        buffer: Model<Buffer>,
        position: PointUtf16,
        cx: &mut ModelContext<Self>,
    ) -> Task<Result<Option<Range<Anchor>>>> {
        self.request_lsp(
            buffer,
            LanguageServerToQuery::Primary,
            PrepareRename { position },
            cx,
        )
    }
    pub fn prepare_rename<T: ToPointUtf16>(
        &mut self,
        buffer: Model<Buffer>,
        position: T,
        cx: &mut ModelContext<Self>,
    ) -> Task<Result<Option<Range<Anchor>>>> {
        let position = position.to_point_utf16(buffer.read(cx));
        self.prepare_rename_impl(buffer, position, cx)
    }

    fn perform_rename_impl(
        &mut self,
        buffer: Model<Buffer>,
        position: PointUtf16,
        new_name: String,
        push_to_history: bool,
        cx: &mut ModelContext<Self>,
    ) -> Task<Result<ProjectTransaction>> {
        let position = position.to_point_utf16(buffer.read(cx));
        self.request_lsp(
            buffer,
            LanguageServerToQuery::Primary,
            PerformRename {
                position,
                new_name,
                push_to_history,
            },
            cx,
        )
    }
    pub fn perform_rename<T: ToPointUtf16>(
        &mut self,
        buffer: Model<Buffer>,
        position: T,
        new_name: String,
        push_to_history: bool,
        cx: &mut ModelContext<Self>,
    ) -> Task<Result<ProjectTransaction>> {
        let position = position.to_point_utf16(buffer.read(cx));
        self.perform_rename_impl(buffer, position, new_name, push_to_history, cx)
    }

    pub fn on_type_format<T: ToPointUtf16>(
        &mut self,
        buffer: Model<Buffer>,
        position: T,
        trigger: String,
        push_to_history: bool,
        cx: &mut ModelContext<Self>,
    ) -> Task<Result<Option<Transaction>>> {
        self.lsp_store.update(cx, |lsp_store, cx| {
            lsp_store.on_type_format(buffer, position, trigger, push_to_history, cx)
        })
    }

    pub fn inlay_hints<T: ToOffset>(
        &mut self,
        buffer_handle: Model<Buffer>,
        range: Range<T>,
        cx: &mut ModelContext<Self>,
    ) -> Task<anyhow::Result<Vec<InlayHint>>> {
        let buffer = buffer_handle.read(cx);
        let range = buffer.anchor_before(range.start)..buffer.anchor_before(range.end);
        self.lsp_store.update(cx, |lsp_store, cx| {
            lsp_store.inlay_hints(buffer_handle, range, cx)
        })
    }

    pub fn resolve_inlay_hint(
        &self,
        hint: InlayHint,
        buffer_handle: Model<Buffer>,
        server_id: LanguageServerId,
        cx: &mut ModelContext<Self>,
    ) -> Task<anyhow::Result<InlayHint>> {
        self.lsp_store.update(cx, |lsp_store, cx| {
            lsp_store.resolve_inlay_hint(hint, buffer_handle, server_id, cx)
        })
    }

    pub fn search(
        &mut self,
        query: SearchQuery,
        cx: &mut ModelContext<Self>,
    ) -> Receiver<SearchResult> {
        let (result_tx, result_rx) = smol::channel::unbounded();

        let matching_buffers_rx = if query.is_opened_only() {
            self.sort_candidate_buffers(&query, cx)
        } else {
            self.search_for_candidate_buffers(&query, MAX_SEARCH_RESULT_FILES + 1, cx)
        };

        cx.spawn(|_, cx| async move {
            let mut range_count = 0;
            let mut buffer_count = 0;
            let mut limit_reached = false;
            let query = Arc::new(query);
            let mut chunks = matching_buffers_rx.ready_chunks(64);

            // Now that we know what paths match the query, we will load at most
            // 64 buffers at a time to avoid overwhelming the main thread. For each
            // opened buffer, we will spawn a background task that retrieves all the
            // ranges in the buffer matched by the query.
            'outer: while let Some(matching_buffer_chunk) = chunks.next().await {
                let mut chunk_results = Vec::new();
                for buffer in matching_buffer_chunk {
                    let buffer = buffer.clone();
                    let query = query.clone();
                    let snapshot = buffer.read_with(&cx, |buffer, _| buffer.snapshot())?;
                    chunk_results.push(cx.background_executor().spawn(async move {
                        let ranges = query
                            .search(&snapshot, None)
                            .await
                            .iter()
                            .map(|range| {
                                snapshot.anchor_before(range.start)
                                    ..snapshot.anchor_after(range.end)
                            })
                            .collect::<Vec<_>>();
                        anyhow::Ok((buffer, ranges))
                    }));
                }

                let chunk_results = futures::future::join_all(chunk_results).await;
                for result in chunk_results {
                    if let Some((buffer, ranges)) = result.log_err() {
                        range_count += ranges.len();
                        buffer_count += 1;
                        result_tx
                            .send(SearchResult::Buffer { buffer, ranges })
                            .await?;
                        if buffer_count > MAX_SEARCH_RESULT_FILES
                            || range_count > MAX_SEARCH_RESULT_RANGES
                        {
                            limit_reached = true;
                            break 'outer;
                        }
                    }
                }
            }

            if limit_reached {
                result_tx.send(SearchResult::LimitReached).await?;
            }

            anyhow::Ok(())
        })
        .detach();

        result_rx
    }

    fn search_for_candidate_buffers(
        &mut self,
        query: &SearchQuery,
        limit: usize,
        cx: &mut ModelContext<Project>,
    ) -> Receiver<Model<Buffer>> {
        if self.is_local() {
            let fs = self.fs.clone();
            return self.buffer_store.update(cx, |buffer_store, cx| {
                buffer_store.find_search_candidates(query, limit, fs, cx)
            });
        } else {
            self.search_for_candidate_buffers_remote(query, limit, cx)
        }
    }

    fn sort_candidate_buffers(
        &mut self,
        search_query: &SearchQuery,
        cx: &mut ModelContext<Project>,
    ) -> Receiver<Model<Buffer>> {
        let worktree_store = self.worktree_store.read(cx);
        let mut buffers = search_query
            .buffers()
            .into_iter()
            .flatten()
            .filter(|buffer| {
                let b = buffer.read(cx);
                if let Some(file) = b.file() {
                    if !search_query.file_matches(file.path()) {
                        return false;
                    }
                    if let Some(entry) = b
                        .entry_id(cx)
                        .and_then(|entry_id| worktree_store.entry_for_id(entry_id, cx))
                    {
                        if entry.is_ignored && !search_query.include_ignored() {
                            return false;
                        }
                    }
                }
                return true;
            })
            .collect::<Vec<_>>();
        let (tx, rx) = smol::channel::unbounded();
        buffers.sort_by(|a, b| match (a.read(cx).file(), b.read(cx).file()) {
            (None, None) => a.read(cx).remote_id().cmp(&b.read(cx).remote_id()),
            (None, Some(_)) => std::cmp::Ordering::Less,
            (Some(_), None) => std::cmp::Ordering::Greater,
            (Some(a), Some(b)) => compare_paths((a.path(), true), (b.path(), true)),
        });
        for buffer in buffers {
            tx.send_blocking(buffer.clone()).unwrap()
        }

        rx
    }

    fn search_for_candidate_buffers_remote(
        &mut self,
        query: &SearchQuery,
        limit: usize,
        cx: &mut ModelContext<Project>,
    ) -> Receiver<Model<Buffer>> {
        let (tx, rx) = smol::channel::unbounded();

        let (client, remote_id): (AnyProtoClient, _) =
            if let Some(ssh_session) = self.ssh_session.clone() {
                (ssh_session.into(), 0)
            } else if let Some(remote_id) = self.remote_id() {
                (self.client.clone().into(), remote_id)
            } else {
                return rx;
            };

        let request = client.request(proto::FindSearchCandidates {
            project_id: remote_id,
            query: Some(query.to_proto()),
            limit: limit as _,
        });
        let guard = self.retain_remotely_created_buffers(cx);

        cx.spawn(move |this, mut cx| async move {
            let response = request.await?;
            for buffer_id in response.buffer_ids {
                let buffer_id = BufferId::new(buffer_id)?;
                let buffer = this
                    .update(&mut cx, |this, cx| {
                        this.wait_for_remote_buffer(buffer_id, cx)
                    })?
                    .await?;
                let _ = tx.send(buffer).await;
            }

            drop(guard);
            anyhow::Ok(())
        })
        .detach_and_log_err(cx);
        rx
    }

    pub fn request_lsp<R: LspCommand>(
        &self,
        buffer_handle: Model<Buffer>,
        server: LanguageServerToQuery,
        request: R,
        cx: &mut ModelContext<Self>,
    ) -> Task<Result<R::Response>>
    where
        <R::LspRequest as lsp::request::Request>::Result: Send,
        <R::LspRequest as lsp::request::Request>::Params: Send,
    {
        self.lsp_store.update(cx, |lsp_store, cx| {
            lsp_store.request_lsp(buffer_handle, server, request, cx)
        })
    }

    /// Move a worktree to a new position in the worktree order.
    ///
    /// The worktree will moved to the opposite side of the destination worktree.
    ///
    /// # Example
    ///
    /// Given the worktree order `[11, 22, 33]` and a call to move worktree `22` to `33`,
    /// worktree_order will be updated to produce the indexes `[11, 33, 22]`.
    ///
    /// Given the worktree order `[11, 22, 33]` and a call to move worktree `22` to `11`,
    /// worktree_order will be updated to produce the indexes `[22, 11, 33]`.
    ///
    /// # Errors
    ///
    /// An error will be returned if the worktree or destination worktree are not found.
    pub fn move_worktree(
        &mut self,
        source: WorktreeId,
        destination: WorktreeId,
        cx: &mut ModelContext<'_, Self>,
    ) -> Result<()> {
        self.worktree_store.update(cx, |worktree_store, cx| {
            worktree_store.move_worktree(source, destination, cx)
        })
    }

    pub fn find_or_create_worktree(
        &mut self,
        abs_path: impl AsRef<Path>,
        visible: bool,
        cx: &mut ModelContext<Self>,
    ) -> Task<Result<(Model<Worktree>, PathBuf)>> {
        let abs_path = abs_path.as_ref();
        if let Some((tree, relative_path)) = self.find_worktree(abs_path, cx) {
            Task::ready(Ok((tree, relative_path)))
        } else {
            let worktree = self.create_worktree(abs_path, visible, cx);
            cx.background_executor()
                .spawn(async move { Ok((worktree.await?, PathBuf::new())) })
        }
    }

    pub fn find_worktree(
        &self,
        abs_path: &Path,
        cx: &AppContext,
    ) -> Option<(Model<Worktree>, PathBuf)> {
        self.worktree_store.read_with(cx, |worktree_store, cx| {
            worktree_store.find_worktree(abs_path, cx)
        })
    }

    pub fn is_shared(&self) -> bool {
        match &self.client_state {
            ProjectClientState::Shared { .. } => true,
            ProjectClientState::Local => false,
            ProjectClientState::Remote { in_room, .. } => *in_room,
        }
    }

    // Returns the resolved version of `path`, that was found in `buffer`, if it exists.
    pub fn resolve_existing_file_path(
        &self,
        path: &str,
        buffer: &Model<Buffer>,
        cx: &mut ModelContext<Self>,
    ) -> Task<Option<ResolvedPath>> {
        // TODO: ssh based remoting.
        if self.ssh_session.is_some() {
            return Task::ready(None);
        }

        if self.is_local_or_ssh() {
            let expanded = PathBuf::from(shellexpand::tilde(&path).into_owned());

            if expanded.is_absolute() {
                let fs = self.fs.clone();
                cx.background_executor().spawn(async move {
                    let path = expanded.as_path();
                    let exists = fs.is_file(path).await;

                    exists.then(|| ResolvedPath::AbsPath(expanded))
                })
            } else {
                self.resolve_path_in_worktrees(expanded, buffer, cx)
            }
        } else {
            let path = PathBuf::from(path);
            if path.is_absolute() || path.starts_with("~") {
                return Task::ready(None);
            }

            self.resolve_path_in_worktrees(path, buffer, cx)
        }
    }

    fn resolve_path_in_worktrees(
        &self,
        path: PathBuf,
        buffer: &Model<Buffer>,
        cx: &mut ModelContext<Self>,
    ) -> Task<Option<ResolvedPath>> {
        let mut candidates = vec![path.clone()];

        if let Some(file) = buffer.read(cx).file() {
            if let Some(dir) = file.path().parent() {
                let joined = dir.to_path_buf().join(path);
                candidates.push(joined);
            }
        }

        let worktrees = self.worktrees(cx).collect::<Vec<_>>();
        cx.spawn(|_, mut cx| async move {
            for worktree in worktrees {
                for candidate in candidates.iter() {
                    let path = worktree
                        .update(&mut cx, |worktree, _| {
                            let root_entry_path = &worktree.root_entry()?.path;

                            let resolved = resolve_path(&root_entry_path, candidate);

                            let stripped =
                                resolved.strip_prefix(&root_entry_path).unwrap_or(&resolved);

                            worktree.entry_for_path(stripped).map(|entry| {
                                ResolvedPath::ProjectPath(ProjectPath {
                                    worktree_id: worktree.id(),
                                    path: entry.path.clone(),
                                })
                            })
                        })
                        .ok()?;

                    if path.is_some() {
                        return path;
                    }
                }
            }
            None
        })
    }

    pub fn list_directory(
        &self,
        query: String,
        cx: &mut ModelContext<Self>,
    ) -> Task<Result<Vec<PathBuf>>> {
        if self.is_local_or_ssh() {
            DirectoryLister::Local(self.fs.clone()).list_directory(query, cx)
        } else if let Some(dev_server) = self.dev_server_project_id().and_then(|id| {
            dev_server_projects::Store::global(cx)
                .read(cx)
                .dev_server_for_project(id)
        }) {
            let request = proto::ListRemoteDirectory {
                dev_server_id: dev_server.id.0,
                path: query,
            };
            let response = self.client.request(request);
            cx.background_executor().spawn(async move {
                let response = response.await?;
                Ok(response.entries.into_iter().map(PathBuf::from).collect())
            })
        } else {
            Task::ready(Err(anyhow!("cannot list directory in remote project")))
        }
    }

    fn create_worktree(
        &mut self,
        abs_path: impl AsRef<Path>,
        visible: bool,
        cx: &mut ModelContext<Self>,
    ) -> Task<Result<Model<Worktree>>> {
        self.worktree_store.update(cx, |worktree_store, cx| {
            worktree_store.create_worktree(abs_path, visible, cx)
        })
    }

    pub fn remove_worktree(&mut self, id_to_remove: WorktreeId, cx: &mut ModelContext<Self>) {
        self.worktree_store.update(cx, |worktree_store, cx| {
            worktree_store.remove_worktree(id_to_remove, cx);
        });
    }

    fn add_worktree(&mut self, worktree: &Model<Worktree>, cx: &mut ModelContext<Self>) {
        self.worktree_store.update(cx, |worktree_store, cx| {
            worktree_store.add(worktree, cx);
        });
    }

    fn update_local_worktree_settings(
        &mut self,
        worktree: &Model<Worktree>,
        changes: &UpdatedEntriesSet,
        cx: &mut ModelContext<Self>,
    ) {
        if worktree.read(cx).is_remote() {
            return;
        }
        let project_id = self.remote_id();
        let worktree_id = worktree.entity_id();
        let remote_worktree_id = worktree.read(cx).id();

        let mut settings_contents = Vec::new();
        for (path, _, change) in changes.iter() {
            let removed = change == &PathChange::Removed;
            let abs_path = match worktree.read(cx).absolutize(path) {
                Ok(abs_path) => abs_path,
                Err(e) => {
                    log::warn!("Cannot absolutize {path:?} received as {change:?} FS change: {e}");
                    continue;
                }
            };

            if path.ends_with(local_settings_file_relative_path()) {
                let settings_dir = Arc::from(
                    path.ancestors()
                        .nth(local_settings_file_relative_path().components().count())
                        .unwrap(),
                );
                let fs = self.fs.clone();
                settings_contents.push(async move {
                    (
                        settings_dir,
                        if removed {
                            None
                        } else {
                            Some(async move { fs.load(&abs_path).await }.await)
                        },
                    )
                });
            } else if path.ends_with(local_tasks_file_relative_path()) {
                self.task_inventory().update(cx, |task_inventory, cx| {
                    if removed {
                        task_inventory.remove_local_static_source(&abs_path);
                    } else {
                        let fs = self.fs.clone();
                        let task_abs_path = abs_path.clone();
                        let tasks_file_rx =
                            watch_config_file(&cx.background_executor(), fs, task_abs_path);
                        task_inventory.add_source(
                            TaskSourceKind::Worktree {
                                id: remote_worktree_id,
                                abs_path,
                                id_base: "local_tasks_for_worktree".into(),
                            },
                            |tx, cx| StaticSource::new(TrackedFile::new(tasks_file_rx, tx, cx)),
                            cx,
                        );
                    }
                })
            } else if path.ends_with(local_vscode_tasks_file_relative_path()) {
                self.task_inventory().update(cx, |task_inventory, cx| {
                    if removed {
                        task_inventory.remove_local_static_source(&abs_path);
                    } else {
                        let fs = self.fs.clone();
                        let task_abs_path = abs_path.clone();
                        let tasks_file_rx =
                            watch_config_file(&cx.background_executor(), fs, task_abs_path);
                        task_inventory.add_source(
                            TaskSourceKind::Worktree {
                                id: remote_worktree_id,
                                abs_path,
                                id_base: "local_vscode_tasks_for_worktree".into(),
                            },
                            |tx, cx| {
                                StaticSource::new(TrackedFile::new_convertible::<
                                    task::VsCodeTaskFile,
                                >(
                                    tasks_file_rx, tx, cx
                                ))
                            },
                            cx,
                        );
                    }
                })
            }
        }

        if settings_contents.is_empty() {
            return;
        }

        let client = self.client.clone();
        cx.spawn(move |_, cx| async move {
            let settings_contents: Vec<(Arc<Path>, _)> =
                futures::future::join_all(settings_contents).await;
            cx.update(|cx| {
                cx.update_global::<SettingsStore, _>(|store, cx| {
                    for (directory, file_content) in settings_contents {
                        let file_content = file_content.and_then(|content| content.log_err());
                        store
                            .set_local_settings(
                                worktree_id.as_u64() as usize,
                                directory.clone(),
                                file_content.as_deref(),
                                cx,
                            )
                            .log_err();
                        if let Some(remote_id) = project_id {
                            client
                                .send(proto::UpdateWorktreeSettings {
                                    project_id: remote_id,
                                    worktree_id: remote_worktree_id.to_proto(),
                                    path: directory.to_string_lossy().into_owned(),
                                    content: file_content,
                                })
                                .log_err();
                        }
                    }
                });
            })
            .ok();
        })
        .detach();
    }

    pub fn set_active_path(&mut self, entry: Option<ProjectPath>, cx: &mut ModelContext<Self>) {
        let new_active_entry = entry.and_then(|project_path| {
            let worktree = self.worktree_for_id(project_path.worktree_id, cx)?;
            let entry = worktree.read(cx).entry_for_path(project_path.path)?;
            Some(entry.id)
        });
        if new_active_entry != self.active_entry {
            self.active_entry = new_active_entry;
            self.lsp_store.update(cx, |lsp_store, _| {
                lsp_store.set_active_entry(new_active_entry);
            });
            cx.emit(Event::ActiveEntryChanged(new_active_entry));
        }
    }

    pub fn language_servers_running_disk_based_diagnostics<'a>(
        &'a self,
        cx: &'a AppContext,
    ) -> impl Iterator<Item = LanguageServerId> + 'a {
        self.lsp_store
            .read(cx)
            .language_servers_running_disk_based_diagnostics()
    }

    pub fn diagnostic_summary(&self, include_ignored: bool, cx: &AppContext) -> DiagnosticSummary {
        let mut summary = DiagnosticSummary::default();
        for (_, _, path_summary) in self.diagnostic_summaries(include_ignored, cx) {
            summary.error_count += path_summary.error_count;
            summary.warning_count += path_summary.warning_count;
        }
        summary
    }

    pub fn diagnostic_summaries<'a>(
        &'a self,
        include_ignored: bool,
        cx: &'a AppContext,
    ) -> impl Iterator<Item = (ProjectPath, LanguageServerId, DiagnosticSummary)> + 'a {
        self.lsp_store
            .read(cx)
            .diagnostic_summaries(include_ignored, cx)
    }

    pub fn active_entry(&self) -> Option<ProjectEntryId> {
        self.active_entry
    }

    pub fn entry_for_path(&self, path: &ProjectPath, cx: &AppContext) -> Option<Entry> {
        self.worktree_store.read(cx).entry_for_path(path, cx)
    }

    pub fn path_for_entry(&self, entry_id: ProjectEntryId, cx: &AppContext) -> Option<ProjectPath> {
        let worktree = self.worktree_for_entry(entry_id, cx)?;
        let worktree = worktree.read(cx);
        let worktree_id = worktree.id();
        let path = worktree.entry_for_id(entry_id)?.path.clone();
        Some(ProjectPath { worktree_id, path })
    }

    pub fn absolute_path(&self, project_path: &ProjectPath, cx: &AppContext) -> Option<PathBuf> {
        let workspace_root = self
            .worktree_for_id(project_path.worktree_id, cx)?
            .read(cx)
            .abs_path();
        let project_path = project_path.path.as_ref();

        Some(if project_path == Path::new("") {
            workspace_root.to_path_buf()
        } else {
            workspace_root.join(project_path)
        })
    }

    /// Attempts to find a `ProjectPath` corresponding to the given path. If the path
    /// is a *full path*, meaning it starts with the root name of a worktree, we'll locate
    /// it in that worktree. Otherwise, we'll attempt to find it as a relative path in
    /// the first visible worktree that has an entry for that relative path.
    ///
    /// We use this to resolve edit steps, when there's a chance an LLM may omit the workree
    /// root name from paths.
    ///
    /// # Arguments
    ///
    /// * `path` - A full path that starts with a worktree root name, or alternatively a
    ///            relative path within a visible worktree.
    /// * `cx` - A reference to the `AppContext`.
    ///
    /// # Returns
    ///
    /// Returns `Some(ProjectPath)` if a matching worktree is found, otherwise `None`.
    pub fn find_project_path(&self, path: &Path, cx: &AppContext) -> Option<ProjectPath> {
        let worktree_store = self.worktree_store.read(cx);

        for worktree in worktree_store.visible_worktrees(cx) {
            let worktree_root_name = worktree.read(cx).root_name();
            if let Ok(relative_path) = path.strip_prefix(worktree_root_name) {
                return Some(ProjectPath {
                    worktree_id: worktree.read(cx).id(),
                    path: relative_path.into(),
                });
            }
        }

        for worktree in worktree_store.visible_worktrees(cx) {
            let worktree = worktree.read(cx);
            if let Some(entry) = worktree.entry_for_path(path) {
                return Some(ProjectPath {
                    worktree_id: worktree.id(),
                    path: entry.path.clone(),
                });
            }
        }

        None
    }

    pub fn get_workspace_root(
        &self,
        project_path: &ProjectPath,
        cx: &AppContext,
    ) -> Option<PathBuf> {
        Some(
            self.worktree_for_id(project_path.worktree_id, cx)?
                .read(cx)
                .abs_path()
                .to_path_buf(),
        )
    }

    pub fn get_repo(
        &self,
        project_path: &ProjectPath,
        cx: &AppContext,
    ) -> Option<Arc<dyn GitRepository>> {
        self.worktree_for_id(project_path.worktree_id, cx)?
            .read(cx)
            .as_local()?
            .local_git_repo(&project_path.path)
    }

    pub fn get_first_worktree_root_repo(&self, cx: &AppContext) -> Option<Arc<dyn GitRepository>> {
        let worktree = self.visible_worktrees(cx).next()?.read(cx).as_local()?;
        let root_entry = worktree.root_git_entry()?;
        worktree.get_local_repo(&root_entry)?.repo().clone().into()
    }

    pub fn blame_buffer(
        &self,
        buffer: &Model<Buffer>,
        version: Option<clock::Global>,
        cx: &AppContext,
    ) -> Task<Result<Blame>> {
        self.buffer_store.read(cx).blame_buffer(buffer, version, cx)
    }

    // RPC message handlers

    async fn handle_unshare_project(
        this: Model<Self>,
        _: TypedEnvelope<proto::UnshareProject>,
        mut cx: AsyncAppContext,
    ) -> Result<()> {
        this.update(&mut cx, |this, cx| {
            if this.is_local_or_ssh() {
                this.unshare(cx)?;
            } else {
                this.disconnected_from_host(cx);
            }
            Ok(())
        })?
    }

    async fn handle_add_collaborator(
        this: Model<Self>,
        mut envelope: TypedEnvelope<proto::AddProjectCollaborator>,
        mut cx: AsyncAppContext,
    ) -> Result<()> {
        let collaborator = envelope
            .payload
            .collaborator
            .take()
            .ok_or_else(|| anyhow!("empty collaborator"))?;

        let collaborator = Collaborator::from_proto(collaborator)?;
        this.update(&mut cx, |this, cx| {
            this.buffer_store.update(cx, |buffer_store, _| {
                buffer_store.forget_shared_buffers_for(&collaborator.peer_id);
            });
            cx.emit(Event::CollaboratorJoined(collaborator.peer_id));
            this.collaborators
                .insert(collaborator.peer_id, collaborator);
            cx.notify();
        })?;

        Ok(())
    }

    async fn handle_update_project_collaborator(
        this: Model<Self>,
        envelope: TypedEnvelope<proto::UpdateProjectCollaborator>,
        mut cx: AsyncAppContext,
    ) -> Result<()> {
        let old_peer_id = envelope
            .payload
            .old_peer_id
            .ok_or_else(|| anyhow!("missing old peer id"))?;
        let new_peer_id = envelope
            .payload
            .new_peer_id
            .ok_or_else(|| anyhow!("missing new peer id"))?;
        this.update(&mut cx, |this, cx| {
            let collaborator = this
                .collaborators
                .remove(&old_peer_id)
                .ok_or_else(|| anyhow!("received UpdateProjectCollaborator for unknown peer"))?;
            let is_host = collaborator.replica_id == 0;
            this.collaborators.insert(new_peer_id, collaborator);

            log::info!("peer {} became {}", old_peer_id, new_peer_id,);
            this.buffer_store.update(cx, |buffer_store, _| {
                buffer_store.update_peer_id(&old_peer_id, new_peer_id)
            });

            if is_host {
                this.buffer_store
                    .update(cx, |buffer_store, _| buffer_store.discard_incomplete());
                this.enqueue_buffer_ordered_message(BufferOrderedMessage::Resync)
                    .unwrap();
                cx.emit(Event::HostReshared);
            }

            cx.emit(Event::CollaboratorUpdated {
                old_peer_id,
                new_peer_id,
            });
            cx.notify();
            Ok(())
        })?
    }

    async fn handle_remove_collaborator(
        this: Model<Self>,
        envelope: TypedEnvelope<proto::RemoveProjectCollaborator>,
        mut cx: AsyncAppContext,
    ) -> Result<()> {
        this.update(&mut cx, |this, cx| {
            let peer_id = envelope
                .payload
                .peer_id
                .ok_or_else(|| anyhow!("invalid peer id"))?;
            let replica_id = this
                .collaborators
                .remove(&peer_id)
                .ok_or_else(|| anyhow!("unknown peer {:?}", peer_id))?
                .replica_id;
            this.buffer_store.update(cx, |buffer_store, cx| {
                buffer_store.forget_shared_buffers_for(&peer_id);
                for buffer in buffer_store.buffers() {
                    buffer.update(cx, |buffer, cx| buffer.remove_peer(replica_id, cx));
                }
            });

            cx.emit(Event::CollaboratorLeft(peer_id));
            cx.notify();
            Ok(())
        })?
    }

    async fn handle_update_project(
        this: Model<Self>,
        envelope: TypedEnvelope<proto::UpdateProject>,
        mut cx: AsyncAppContext,
    ) -> Result<()> {
        this.update(&mut cx, |this, cx| {
            // Don't handle messages that were sent before the response to us joining the project
            if envelope.message_id > this.join_project_response_message_id {
                this.set_worktrees_from_proto(envelope.payload.worktrees, cx)?;
            }
            Ok(())
        })?
    }

    async fn handle_update_worktree(
        this: Model<Self>,
        envelope: TypedEnvelope<proto::UpdateWorktree>,
        mut cx: AsyncAppContext,
    ) -> Result<()> {
        this.update(&mut cx, |this, cx| {
            let worktree_id = WorktreeId::from_proto(envelope.payload.worktree_id);
            if let Some(worktree) = this.worktree_for_id(worktree_id, cx) {
                worktree.update(cx, |worktree, _| {
                    let worktree = worktree.as_remote_mut().unwrap();
                    worktree.update_from_remote(envelope.payload);
                });
            }
            Ok(())
        })?
    }

    async fn handle_update_worktree_settings(
        this: Model<Self>,
        envelope: TypedEnvelope<proto::UpdateWorktreeSettings>,
        mut cx: AsyncAppContext,
    ) -> Result<()> {
        this.update(&mut cx, |this, cx| {
            let worktree_id = WorktreeId::from_proto(envelope.payload.worktree_id);
            if let Some(worktree) = this.worktree_for_id(worktree_id, cx) {
                cx.update_global::<SettingsStore, _>(|store, cx| {
                    store
                        .set_local_settings(
                            worktree.entity_id().as_u64() as usize,
                            PathBuf::from(&envelope.payload.path).into(),
                            envelope.payload.content.as_deref(),
                            cx,
                        )
                        .log_err();
                });
            }
            Ok(())
        })?
    }

    async fn handle_update_buffer(
        this: Model<Self>,
        envelope: TypedEnvelope<proto::UpdateBuffer>,
        cx: AsyncAppContext,
    ) -> Result<proto::Ack> {
        let buffer_store = this.read_with(&cx, |this, cx| {
            if let Some(ssh) = &this.ssh_session {
                let mut payload = envelope.payload.clone();
                payload.project_id = 0;
                cx.background_executor()
                    .spawn(ssh.request(payload))
                    .detach_and_log_err(cx);
            }
            this.buffer_store.clone()
        })?;
        BufferStore::handle_update_buffer(buffer_store, envelope, cx).await
    }

    fn retain_remotely_created_buffers(
        &mut self,
        cx: &mut ModelContext<Self>,
    ) -> RemotelyCreatedBufferGuard {
        {
            let mut remotely_created_buffers = self.remotely_created_buffers.lock();
            if remotely_created_buffers.retain_count == 0 {
                remotely_created_buffers.buffers = self.buffer_store.read(cx).buffers().collect();
            }
            remotely_created_buffers.retain_count += 1;
        }
        RemotelyCreatedBufferGuard {
            remote_buffers: Arc::downgrade(&self.remotely_created_buffers),
        }
    }

    async fn handle_create_buffer_for_peer(
        this: Model<Self>,
        envelope: TypedEnvelope<proto::CreateBufferForPeer>,
        mut cx: AsyncAppContext,
    ) -> Result<()> {
        this.update(&mut cx, |this, cx| {
            this.buffer_store.update(cx, |buffer_store, cx| {
                buffer_store.handle_create_buffer_for_peer(
                    envelope,
                    this.replica_id(),
                    this.capability(),
                    cx,
                )
            })
        })?
    }

    async fn handle_reload_buffers(
        this: Model<Self>,
        envelope: TypedEnvelope<proto::ReloadBuffers>,
        mut cx: AsyncAppContext,
    ) -> Result<proto::ReloadBuffersResponse> {
        let sender_id = envelope.original_sender_id()?;
        let reload = this.update(&mut cx, |this, cx| {
            let mut buffers = HashSet::default();
            for buffer_id in &envelope.payload.buffer_ids {
                let buffer_id = BufferId::new(*buffer_id)?;
                buffers.insert(this.buffer_store.read(cx).get_existing(buffer_id)?);
            }
            Ok::<_, anyhow::Error>(this.reload_buffers(buffers, false, cx))
        })??;

        let project_transaction = reload.await?;
        let project_transaction = this.update(&mut cx, |this, cx| {
            this.serialize_project_transaction_for_peer(project_transaction, sender_id, cx)
        })?;
        Ok(proto::ReloadBuffersResponse {
<<<<<<< HEAD
            transaction: Some(project_transaction),
        })
    }

    async fn handle_synchronize_buffers(
        this: Model<Self>,
        envelope: TypedEnvelope<proto::SynchronizeBuffers>,
        mut cx: AsyncAppContext,
    ) -> Result<proto::SynchronizeBuffersResponse> {
        let project_id = envelope.payload.project_id;
        let mut response = proto::SynchronizeBuffersResponse {
            buffers: Default::default(),
        };

        this.update(&mut cx, |this, cx| {
            let Some(guest_id) = envelope.original_sender_id else {
                error!("missing original_sender_id on SynchronizeBuffers request");
                bail!("missing original_sender_id on SynchronizeBuffers request");
            };

            this.shared_buffers.entry(guest_id).or_default().clear();
            for buffer in envelope.payload.buffers {
                let buffer_id = BufferId::new(buffer.id)?;
                let remote_version = language::proto::deserialize_version(&buffer.version);
                if let Some(buffer) = this.buffer_for_id(buffer_id, cx) {
                    this.shared_buffers
                        .entry(guest_id)
                        .or_default()
                        .insert(buffer_id);

                    let buffer = buffer.read(cx);
                    response.buffers.push(proto::BufferVersion {
                        id: buffer_id.into(),
                        version: language::proto::serialize_version(&buffer.version),
                    });

                    let operations = buffer.serialize_ops(Some(remote_version), cx);
                    let client = this.client.clone();
                    if let Some(file) = buffer.file() {
                        client
                            .send(proto::UpdateBufferFile {
                                project_id,
                                buffer_id: buffer_id.into(),
                                file: Some(file.to_proto(cx)),
                            })
                            .log_err();
                    }

                    client
                        .send(proto::UpdateDiffBase {
                            project_id,
                            buffer_id: buffer_id.into(),
                            diff_base: buffer.diff_base().map(ToString::to_string),
                        })
                        .log_err();

                    client
                        .send(proto::BufferReloaded {
                            project_id,
                            buffer_id: buffer_id.into(),
                            version: language::proto::serialize_version(buffer.saved_version()),
                            mtime: buffer.saved_mtime().map(|time| time.into()),
                            line_ending: language::proto::serialize_line_ending(
                                buffer.line_ending(),
                            ) as i32,
                        })
                        .log_err();

                    cx.background_executor()
                        .spawn(
                            async move {
                                let operations = operations.await;
                                for chunk in split_operations(operations) {
                                    client
                                        .request(proto::UpdateBuffer {
                                            project_id,
                                            buffer_id: buffer_id.into(),
                                            operations: chunk,
                                        })
                                        .await?;
                                }
                                anyhow::Ok(())
                            }
                            .log_err(),
                        )
                        .detach();
                }
            }
            Ok(())
        })??;

        Ok(response)
    }

    async fn handle_format_buffers(
        this: Model<Self>,
        envelope: TypedEnvelope<proto::FormatBuffers>,
        mut cx: AsyncAppContext,
    ) -> Result<proto::FormatBuffersResponse> {
        let sender_id = envelope.original_sender_id()?;
        let format = this.update(&mut cx, |this, cx| {
            let mut buffers = HashSet::default();
            for buffer_id in &envelope.payload.buffer_ids {
                let buffer_id = BufferId::new(*buffer_id)?;
                buffers.insert(this.buffer_store.read(cx).get_existing(buffer_id)?);
            }
            let trigger = FormatTrigger::from_proto(envelope.payload.trigger);
            Ok::<_, anyhow::Error>(this.format(buffers, false, trigger, Vec::with_capacity(0), cx))
        })??;

        let project_transaction = format.await?;
        let project_transaction = this.update(&mut cx, |this, cx| {
            this.serialize_project_transaction_for_peer(project_transaction, sender_id, cx)
        })?;
        Ok(proto::FormatBuffersResponse {
            transaction: Some(project_transaction),
        })
    }

    async fn handle_apply_additional_edits_for_completion(
        this: Model<Self>,
        envelope: TypedEnvelope<proto::ApplyCompletionAdditionalEdits>,
        mut cx: AsyncAppContext,
    ) -> Result<proto::ApplyCompletionAdditionalEditsResponse> {
        let (buffer, completion) = this.update(&mut cx, |this, cx| {
            let buffer_id = BufferId::new(envelope.payload.buffer_id)?;
            let buffer = this.buffer_store.read(cx).get_existing(buffer_id)?;
            let completion = Self::deserialize_completion(
                envelope
                    .payload
                    .completion
                    .ok_or_else(|| anyhow!("invalid completion"))?,
            )?;
            anyhow::Ok((buffer, completion))
        })??;

        let apply_additional_edits = this.update(&mut cx, |this, cx| {
            this.apply_additional_edits_for_completion(
                buffer,
                Completion {
                    old_range: completion.old_range,
                    new_text: completion.new_text,
                    lsp_completion: completion.lsp_completion,
                    server_id: completion.server_id,
                    documentation: None,
                    label: CodeLabel {
                        text: Default::default(),
                        runs: Default::default(),
                        filter_range: Default::default(),
                    },
                    confirm: None,
                },
                false,
                cx,
            )
        })?;

        Ok(proto::ApplyCompletionAdditionalEditsResponse {
            transaction: apply_additional_edits
                .await?
                .as_ref()
                .map(language::proto::serialize_transaction),
        })
    }

    async fn handle_resolve_completion_documentation(
        this: Model<Self>,
        envelope: TypedEnvelope<proto::ResolveCompletionDocumentation>,
        mut cx: AsyncAppContext,
    ) -> Result<proto::ResolveCompletionDocumentationResponse> {
        let lsp_completion = serde_json::from_slice(&envelope.payload.lsp_completion)?;

        let completion = this
            .read_with(&mut cx, |this, _| {
                let id = LanguageServerId(envelope.payload.language_server_id as usize);
                let Some(server) = this.language_server_for_id(id) else {
                    return Err(anyhow!("No language server {id}"));
                };

                Ok(server.request::<lsp::request::ResolveCompletionItem>(lsp_completion))
            })??
            .await?;

        let mut documentation_is_markdown = false;
        let documentation = match completion.documentation {
            Some(lsp::Documentation::String(text)) => text,

            Some(lsp::Documentation::MarkupContent(lsp::MarkupContent { kind, value })) => {
                documentation_is_markdown = kind == lsp::MarkupKind::Markdown;
                value
            }

            _ => String::new(),
        };

        // If we have a new buffer_id, that means we're talking to a new client
        // and want to check for new text_edits in the completion too.
        let mut old_start = None;
        let mut old_end = None;
        let mut new_text = String::default();
        if let Ok(buffer_id) = BufferId::new(envelope.payload.buffer_id) {
            let buffer_snapshot = this.update(&mut cx, |this, cx| {
                let buffer = this.buffer_store.read(cx).get_existing(buffer_id)?;
                anyhow::Ok(buffer.read(cx).snapshot())
            })??;

            if let Some(text_edit) = completion.text_edit.as_ref() {
                let edit = parse_completion_text_edit(text_edit, &buffer_snapshot);

                if let Some((old_range, mut text_edit_new_text)) = edit {
                    LineEnding::normalize(&mut text_edit_new_text);

                    new_text = text_edit_new_text;
                    old_start = Some(serialize_anchor(&old_range.start));
                    old_end = Some(serialize_anchor(&old_range.end));
                }
            }
        }

        Ok(proto::ResolveCompletionDocumentationResponse {
            documentation,
            documentation_is_markdown,
            old_start,
            old_end,
            new_text,
        })
    }

    async fn handle_apply_code_action(
        this: Model<Self>,
        envelope: TypedEnvelope<proto::ApplyCodeAction>,
        mut cx: AsyncAppContext,
    ) -> Result<proto::ApplyCodeActionResponse> {
        let sender_id = envelope.original_sender_id()?;
        let action = Self::deserialize_code_action(
            envelope
                .payload
                .action
                .ok_or_else(|| anyhow!("invalid action"))?,
        )?;
        let apply_code_action = this.update(&mut cx, |this, cx| {
            let buffer_id = BufferId::new(envelope.payload.buffer_id)?;
            let buffer = this.buffer_store.read(cx).get_existing(buffer_id)?;
            anyhow::Ok(this.apply_code_action(buffer, action, false, cx))
        })??;

        let project_transaction = apply_code_action.await?;
        let project_transaction = this.update(&mut cx, |this, cx| {
            this.serialize_project_transaction_for_peer(project_transaction, sender_id, cx)
        })?;
        Ok(proto::ApplyCodeActionResponse {
=======
>>>>>>> a850731b
            transaction: Some(project_transaction),
        })
    }

    async fn handle_synchronize_buffers(
        this: Model<Self>,
        envelope: TypedEnvelope<proto::SynchronizeBuffers>,
        mut cx: AsyncAppContext,
    ) -> Result<proto::SynchronizeBuffersResponse> {
        let response = this.update(&mut cx, |this, cx| {
            let client = this.client.clone();
            this.buffer_store.update(cx, |this, cx| {
                this.handle_synchronize_buffers(envelope, cx, client)
            })
        })??;

        Ok(response)
    }

    async fn handle_format_buffers(
        this: Model<Self>,
        envelope: TypedEnvelope<proto::FormatBuffers>,
        mut cx: AsyncAppContext,
    ) -> Result<proto::FormatBuffersResponse> {
        let sender_id = envelope.original_sender_id()?;
        let format = this.update(&mut cx, |this, cx| {
            let mut buffers = HashSet::default();
            for buffer_id in &envelope.payload.buffer_ids {
                let buffer_id = BufferId::new(*buffer_id)?;
                buffers.insert(this.buffer_store.read(cx).get_existing(buffer_id)?);
            }
            let trigger = FormatTrigger::from_proto(envelope.payload.trigger);
            Ok::<_, anyhow::Error>(this.format(buffers, false, trigger, cx))
        })??;

        let project_transaction = format.await?;
        let project_transaction = this.update(&mut cx, |this, cx| {
            this.serialize_project_transaction_for_peer(project_transaction, sender_id, cx)
        })?;
        Ok(proto::FormatBuffersResponse {
            transaction: Some(project_transaction),
        })
    }

    async fn handle_task_context_for_location(
        project: Model<Self>,
        envelope: TypedEnvelope<proto::TaskContextForLocation>,
        mut cx: AsyncAppContext,
    ) -> Result<proto::TaskContext> {
        let location = envelope
            .payload
            .location
            .context("no location given for task context handling")?;
        let location = cx
            .update(|cx| deserialize_location(&project, location, cx))?
            .await?;
        let context_task = project.update(&mut cx, |project, cx| {
            let captured_variables = {
                let mut variables = TaskVariables::default();
                for range in location
                    .buffer
                    .read(cx)
                    .snapshot()
                    .runnable_ranges(location.range.clone())
                {
                    for (capture_name, value) in range.extra_captures {
                        variables.insert(VariableName::Custom(capture_name.into()), value);
                    }
                }
                variables
            };
            project.task_context_for_location(captured_variables, location, cx)
        })?;
        let task_context = context_task.await.unwrap_or_default();
        Ok(proto::TaskContext {
            project_env: task_context.project_env.into_iter().collect(),
            cwd: task_context
                .cwd
                .map(|cwd| cwd.to_string_lossy().to_string()),
            task_variables: task_context
                .task_variables
                .into_iter()
                .map(|(variable_name, variable_value)| (variable_name.to_string(), variable_value))
                .collect(),
        })
    }

    async fn handle_task_templates(
        project: Model<Self>,
        envelope: TypedEnvelope<proto::TaskTemplates>,
        mut cx: AsyncAppContext,
    ) -> Result<proto::TaskTemplatesResponse> {
        let worktree = envelope.payload.worktree_id.map(WorktreeId::from_proto);
        let location = match envelope.payload.location {
            Some(location) => Some(
                cx.update(|cx| deserialize_location(&project, location, cx))?
                    .await
                    .context("task templates request location deserializing")?,
            ),
            None => None,
        };

        let templates = project
            .update(&mut cx, |project, cx| {
                project.task_templates(worktree, location, cx)
            })?
            .await
            .context("receiving task templates")?
            .into_iter()
            .map(|(kind, template)| {
                let kind = Some(match kind {
                    TaskSourceKind::UserInput => proto::task_source_kind::Kind::UserInput(
                        proto::task_source_kind::UserInput {},
                    ),
                    TaskSourceKind::Worktree {
                        id,
                        abs_path,
                        id_base,
                    } => {
                        proto::task_source_kind::Kind::Worktree(proto::task_source_kind::Worktree {
                            id: id.to_proto(),
                            abs_path: abs_path.to_string_lossy().to_string(),
                            id_base: id_base.to_string(),
                        })
                    }
                    TaskSourceKind::AbsPath { id_base, abs_path } => {
                        proto::task_source_kind::Kind::AbsPath(proto::task_source_kind::AbsPath {
                            abs_path: abs_path.to_string_lossy().to_string(),
                            id_base: id_base.to_string(),
                        })
                    }
                    TaskSourceKind::Language { name } => {
                        proto::task_source_kind::Kind::Language(proto::task_source_kind::Language {
                            name: name.to_string(),
                        })
                    }
                });
                let kind = Some(proto::TaskSourceKind { kind });
                let template = Some(proto::TaskTemplate {
                    label: template.label,
                    command: template.command,
                    args: template.args,
                    env: template.env.into_iter().collect(),
                    cwd: template.cwd,
                    use_new_terminal: template.use_new_terminal,
                    allow_concurrent_runs: template.allow_concurrent_runs,
                    reveal: match template.reveal {
                        RevealStrategy::Always => proto::RevealStrategy::RevealAlways as i32,
                        RevealStrategy::Never => proto::RevealStrategy::RevealNever as i32,
                    },
                    hide: match template.hide {
                        HideStrategy::Always => proto::HideStrategy::HideAlways as i32,
                        HideStrategy::Never => proto::HideStrategy::HideNever as i32,
                        HideStrategy::OnSuccess => proto::HideStrategy::HideOnSuccess as i32,
                    },
                    shell: Some(proto::Shell {
                        shell_type: Some(match template.shell {
                            Shell::System => proto::shell::ShellType::System(proto::System {}),
                            Shell::Program(program) => proto::shell::ShellType::Program(program),
                            Shell::WithArguments { program, args } => {
                                proto::shell::ShellType::WithArguments(
                                    proto::shell::WithArguments { program, args },
                                )
                            }
                        }),
                    }),
                    tags: template.tags,
                });
                proto::TemplatePair { kind, template }
            })
            .collect();

        Ok(proto::TaskTemplatesResponse { templates })
    }

    async fn handle_search_project(
        this: Model<Self>,
        envelope: TypedEnvelope<proto::SearchProject>,
        mut cx: AsyncAppContext,
    ) -> Result<proto::SearchProjectResponse> {
        let peer_id = envelope.original_sender_id()?;
        let query = SearchQuery::from_proto_v1(envelope.payload)?;
        let mut result = this.update(&mut cx, |this, cx| this.search(query, cx))?;

        cx.spawn(move |mut cx| async move {
            let mut locations = Vec::new();
            let mut limit_reached = false;
            while let Some(result) = result.next().await {
                match result {
                    SearchResult::Buffer { buffer, ranges } => {
                        for range in ranges {
                            let start = serialize_anchor(&range.start);
                            let end = serialize_anchor(&range.end);
                            let buffer_id = this.update(&mut cx, |this, cx| {
                                this.create_buffer_for_peer(&buffer, peer_id, cx).into()
                            })?;
                            locations.push(proto::Location {
                                buffer_id,
                                start: Some(start),
                                end: Some(end),
                            });
                        }
                    }
                    SearchResult::LimitReached => limit_reached = true,
                }
            }
            Ok(proto::SearchProjectResponse {
                locations,
                limit_reached,
                // will restart
            })
        })
        .await
    }

    async fn handle_search_candidate_buffers(
        this: Model<Self>,
        envelope: TypedEnvelope<proto::FindSearchCandidates>,
        mut cx: AsyncAppContext,
    ) -> Result<proto::FindSearchCandidatesResponse> {
        let peer_id = envelope.original_sender_id()?;
        let message = envelope.payload;
        let query = SearchQuery::from_proto(
            message
                .query
                .ok_or_else(|| anyhow!("missing query field"))?,
        )?;
        let mut results = this.update(&mut cx, |this, cx| {
            this.search_for_candidate_buffers(&query, message.limit as _, cx)
        })?;

        let mut response = proto::FindSearchCandidatesResponse {
            buffer_ids: Vec::new(),
        };

        while let Some(buffer) = results.next().await {
            this.update(&mut cx, |this, cx| {
                let buffer_id = this.create_buffer_for_peer(&buffer, peer_id, cx);
                response.buffer_ids.push(buffer_id.to_proto());
            })?;
        }

        Ok(response)
    }

    async fn handle_open_buffer_by_id(
        this: Model<Self>,
        envelope: TypedEnvelope<proto::OpenBufferById>,
        mut cx: AsyncAppContext,
    ) -> Result<proto::OpenBufferResponse> {
        let peer_id = envelope.original_sender_id()?;
        let buffer_id = BufferId::new(envelope.payload.id)?;
        let buffer = this
            .update(&mut cx, |this, cx| this.open_buffer_by_id(buffer_id, cx))?
            .await?;
        Project::respond_to_open_buffer_request(this, buffer, peer_id, &mut cx)
    }

    async fn handle_open_buffer_by_path(
        this: Model<Self>,
        envelope: TypedEnvelope<proto::OpenBufferByPath>,
        mut cx: AsyncAppContext,
    ) -> Result<proto::OpenBufferResponse> {
        let peer_id = envelope.original_sender_id()?;
        let worktree_id = WorktreeId::from_proto(envelope.payload.worktree_id);
        let open_buffer = this.update(&mut cx, |this, cx| {
            this.open_buffer(
                ProjectPath {
                    worktree_id,
                    path: PathBuf::from(envelope.payload.path).into(),
                },
                cx,
            )
        })?;

        let buffer = open_buffer.await?;
        Project::respond_to_open_buffer_request(this, buffer, peer_id, &mut cx)
    }

    async fn handle_open_new_buffer(
        this: Model<Self>,
        envelope: TypedEnvelope<proto::OpenNewBuffer>,
        mut cx: AsyncAppContext,
    ) -> Result<proto::OpenBufferResponse> {
        let buffer = this.update(&mut cx, |this, cx| this.create_local_buffer("", None, cx))?;
        let peer_id = envelope.original_sender_id()?;

        Project::respond_to_open_buffer_request(this, buffer, peer_id, &mut cx)
    }

    fn respond_to_open_buffer_request(
        this: Model<Self>,
        buffer: Model<Buffer>,
        peer_id: proto::PeerId,
        cx: &mut AsyncAppContext,
    ) -> Result<proto::OpenBufferResponse> {
        this.update(cx, |this, cx| {
            let is_private = buffer
                .read(cx)
                .file()
                .map(|f| f.is_private())
                .unwrap_or_default();
            if is_private {
                Err(anyhow!(ErrorCode::UnsharedItem))
            } else {
                Ok(proto::OpenBufferResponse {
                    buffer_id: this.create_buffer_for_peer(&buffer, peer_id, cx).into(),
                })
            }
        })?
    }

    fn serialize_project_transaction_for_peer(
        &mut self,
        project_transaction: ProjectTransaction,
        peer_id: proto::PeerId,
        cx: &mut AppContext,
    ) -> proto::ProjectTransaction {
        self.buffer_store.update(cx, |buffer_store, cx| {
            buffer_store.serialize_project_transaction_for_peer(project_transaction, peer_id, cx)
        })
    }

    fn create_buffer_for_peer(
        &mut self,
        buffer: &Model<Buffer>,
        peer_id: proto::PeerId,
        cx: &mut AppContext,
    ) -> BufferId {
        self.buffer_store
            .update(cx, |buffer_store, cx| {
                buffer_store.create_buffer_for_peer(buffer, peer_id, cx)
            })
            .detach_and_log_err(cx);
        buffer.read(cx).remote_id()
    }

    fn wait_for_remote_buffer(
        &mut self,
        id: BufferId,
        cx: &mut ModelContext<Self>,
    ) -> Task<Result<Model<Buffer>>> {
        self.buffer_store.update(cx, |buffer_store, cx| {
            buffer_store.wait_for_remote_buffer(id, cx)
        })
    }

    fn synchronize_remote_buffers(&mut self, cx: &mut ModelContext<Self>) -> Task<Result<()>> {
        let project_id = match self.client_state {
            ProjectClientState::Remote {
                sharing_has_stopped,
                remote_id,
                ..
            } => {
                if sharing_has_stopped {
                    return Task::ready(Err(anyhow!(
                        "can't synchronize remote buffers on a readonly project"
                    )));
                } else {
                    remote_id
                }
            }
            ProjectClientState::Shared { .. } | ProjectClientState::Local => {
                return Task::ready(Err(anyhow!(
                    "can't synchronize remote buffers on a local project"
                )))
            }
        };

        let client = self.client.clone();
        cx.spawn(move |this, mut cx| async move {
            let (buffers, incomplete_buffer_ids) = this.update(&mut cx, |this, cx| {
                this.buffer_store.read(cx).buffer_version_info(cx)
            })?;
            let response = client
                .request(proto::SynchronizeBuffers {
                    project_id,
                    buffers,
                })
                .await?;

            let send_updates_for_buffers = this.update(&mut cx, |this, cx| {
                response
                    .buffers
                    .into_iter()
                    .map(|buffer| {
                        let client = client.clone();
                        let buffer_id = match BufferId::new(buffer.id) {
                            Ok(id) => id,
                            Err(e) => {
                                return Task::ready(Err(e));
                            }
                        };
                        let remote_version = language::proto::deserialize_version(&buffer.version);
                        if let Some(buffer) = this.buffer_for_id(buffer_id, cx) {
                            let operations =
                                buffer.read(cx).serialize_ops(Some(remote_version), cx);
                            cx.background_executor().spawn(async move {
                                let operations = operations.await;
                                for chunk in split_operations(operations) {
                                    client
                                        .request(proto::UpdateBuffer {
                                            project_id,
                                            buffer_id: buffer_id.into(),
                                            operations: chunk,
                                        })
                                        .await?;
                                }
                                anyhow::Ok(())
                            })
                        } else {
                            Task::ready(Ok(()))
                        }
                    })
                    .collect::<Vec<_>>()
            })?;

            // Any incomplete buffers have open requests waiting. Request that the host sends
            // creates these buffers for us again to unblock any waiting futures.
            for id in incomplete_buffer_ids {
                cx.background_executor()
                    .spawn(client.request(proto::OpenBufferById {
                        project_id,
                        id: id.into(),
                    }))
                    .detach();
            }

            futures::future::join_all(send_updates_for_buffers)
                .await
                .into_iter()
                .collect()
        })
    }

    pub fn worktree_metadata_protos(&self, cx: &AppContext) -> Vec<proto::WorktreeMetadata> {
        self.worktrees(cx)
            .map(|worktree| {
                let worktree = worktree.read(cx);
                proto::WorktreeMetadata {
                    id: worktree.id().to_proto(),
                    root_name: worktree.root_name().into(),
                    visible: worktree.is_visible(),
                    abs_path: worktree.abs_path().to_string_lossy().into(),
                }
            })
            .collect()
    }

    fn set_worktrees_from_proto(
        &mut self,
        worktrees: Vec<proto::WorktreeMetadata>,
        cx: &mut ModelContext<Project>,
    ) -> Result<()> {
        self.metadata_changed(cx);
        self.worktree_store.update(cx, |worktree_store, cx| {
            worktree_store.set_worktrees_from_proto(
                worktrees,
                self.replica_id(),
                self.remote_id().ok_or_else(|| anyhow!("invalid project"))?,
                self.client.clone().into(),
                cx,
            )
        })
    }

    fn set_collaborators_from_proto(
        &mut self,
        messages: Vec<proto::Collaborator>,
        cx: &mut ModelContext<Self>,
    ) -> Result<()> {
        let mut collaborators = HashMap::default();
        for message in messages {
            let collaborator = Collaborator::from_proto(message)?;
            collaborators.insert(collaborator.peer_id, collaborator);
        }
        for old_peer_id in self.collaborators.keys() {
            if !collaborators.contains_key(old_peer_id) {
                cx.emit(Event::CollaboratorLeft(*old_peer_id));
            }
        }
        self.collaborators = collaborators;
        Ok(())
    }

    pub fn language_servers<'a>(
        &'a self,
        cx: &'a AppContext,
    ) -> impl 'a + Iterator<Item = (LanguageServerId, LanguageServerName, WorktreeId)> {
        self.lsp_store.read(cx).language_servers()
    }

    pub fn supplementary_language_servers<'a>(
        &'a self,
        cx: &'a AppContext,
    ) -> impl '_ + Iterator<Item = (&'a LanguageServerId, &'a LanguageServerName)> {
        self.lsp_store.read(cx).supplementary_language_servers()
    }

    pub fn language_server_adapter_for_id(
        &self,
        id: LanguageServerId,
        cx: &AppContext,
    ) -> Option<Arc<CachedLspAdapter>> {
        self.lsp_store.read(cx).language_server_adapter_for_id(id)
    }

    pub fn language_server_for_id(
        &self,
        id: LanguageServerId,
        cx: &AppContext,
    ) -> Option<Arc<LanguageServer>> {
        self.lsp_store.read(cx).language_server_for_id(id)
    }

    pub fn language_servers_for_buffer<'a>(
        &'a self,
        buffer: &'a Buffer,
        cx: &'a AppContext,
    ) -> impl Iterator<Item = (&'a Arc<CachedLspAdapter>, &'a Arc<LanguageServer>)> {
        self.lsp_store
            .read(cx)
            .language_servers_for_buffer(buffer, cx)
    }

    pub fn language_server_for_buffer<'a>(
        &'a self,
        buffer: &'a Buffer,
        server_id: LanguageServerId,
        cx: &'a AppContext,
    ) -> Option<(&'a Arc<CachedLspAdapter>, &'a Arc<LanguageServer>)> {
        self.lsp_store
            .read(cx)
            .language_server_for_buffer(buffer, server_id, cx)
    }

    pub fn task_context_for_location(
        &self,
        captured_variables: TaskVariables,
        location: Location,
        cx: &mut ModelContext<'_, Project>,
    ) -> Task<Option<TaskContext>> {
        if self.is_local_or_ssh() {
            let (worktree_id, worktree_abs_path) = if let Some(worktree) = self.task_worktree(cx) {
                (
                    Some(worktree.read(cx).id()),
                    Some(worktree.read(cx).abs_path()),
                )
            } else {
                (None, None)
            };

            cx.spawn(|project, mut cx| async move {
                let mut task_variables = cx
                    .update(|cx| {
                        combine_task_variables(
                            captured_variables,
                            location,
                            BasicContextProvider::new(project.upgrade()?),
                            cx,
                        )
                        .log_err()
                    })
                    .ok()
                    .flatten()?;
                // Remove all custom entries starting with _, as they're not intended for use by the end user.
                task_variables.sweep();

                let project_env = project
                    .update(&mut cx, |project, cx| {
                        let worktree_abs_path = worktree_abs_path.clone();
                        project.environment.update(cx, |environment, cx| {
                            environment.get_environment(worktree_id, worktree_abs_path, cx)
                        })
                    })
                    .ok()?
                    .await;

                Some(TaskContext {
                    project_env: project_env.unwrap_or_default(),
                    cwd: worktree_abs_path.map(|p| p.to_path_buf()),
                    task_variables,
                })
            })
        } else if let Some(project_id) = self
            .remote_id()
            .filter(|_| self.ssh_connection_string(cx).is_some())
        {
            let task_context = self.client().request(proto::TaskContextForLocation {
                project_id,
                location: Some(proto::Location {
                    buffer_id: location.buffer.read(cx).remote_id().into(),
                    start: Some(serialize_anchor(&location.range.start)),
                    end: Some(serialize_anchor(&location.range.end)),
                }),
            });
            cx.background_executor().spawn(async move {
                let task_context = task_context.await.log_err()?;
                Some(TaskContext {
                    project_env: task_context.project_env.into_iter().collect(),
                    cwd: task_context.cwd.map(PathBuf::from),
                    task_variables: task_context
                        .task_variables
                        .into_iter()
                        .filter_map(
                            |(variable_name, variable_value)| match variable_name.parse() {
                                Ok(variable_name) => Some((variable_name, variable_value)),
                                Err(()) => {
                                    log::error!("Unknown variable name: {variable_name}");
                                    None
                                }
                            },
                        )
                        .collect(),
                })
            })
        } else {
            Task::ready(None)
        }
    }

    pub fn task_templates(
        &self,
        worktree: Option<WorktreeId>,
        location: Option<Location>,
        cx: &mut ModelContext<Self>,
    ) -> Task<Result<Vec<(TaskSourceKind, TaskTemplate)>>> {
        if self.is_local_or_ssh() {
            let (file, language) = location
                .map(|location| {
                    let buffer = location.buffer.read(cx);
                    (
                        buffer.file().cloned(),
                        buffer.language_at(location.range.start),
                    )
                })
                .unwrap_or_default();
            Task::ready(Ok(self
                .task_inventory()
                .read(cx)
                .list_tasks(file, language, worktree, cx)))
        } else if let Some(project_id) = self
            .remote_id()
            .filter(|_| self.ssh_connection_string(cx).is_some())
        {
            let remote_templates =
                self.query_remote_task_templates(project_id, worktree, location.as_ref(), cx);
            cx.background_executor().spawn(remote_templates)
        } else {
            Task::ready(Ok(Vec::new()))
        }
    }

    pub fn query_remote_task_templates(
        &self,
        project_id: u64,
        worktree: Option<WorktreeId>,
        location: Option<&Location>,
        cx: &AppContext,
    ) -> Task<Result<Vec<(TaskSourceKind, TaskTemplate)>>> {
        let client = self.client();
        let location = location.map(|location| serialize_location(location, cx));
        cx.spawn(|_| async move {
            let response = client
                .request(proto::TaskTemplates {
                    project_id,
                    worktree_id: worktree.map(|id| id.to_proto()),
                    location,
                })
                .await?;

            Ok(response
                .templates
                .into_iter()
                .filter_map(|template_pair| {
                    let task_source_kind = match template_pair.kind?.kind? {
                        proto::task_source_kind::Kind::UserInput(_) => TaskSourceKind::UserInput,
                        proto::task_source_kind::Kind::Worktree(worktree) => {
                            TaskSourceKind::Worktree {
                                id: WorktreeId::from_proto(worktree.id),
                                abs_path: PathBuf::from(worktree.abs_path),
                                id_base: Cow::Owned(worktree.id_base),
                            }
                        }
                        proto::task_source_kind::Kind::AbsPath(abs_path) => {
                            TaskSourceKind::AbsPath {
                                id_base: Cow::Owned(abs_path.id_base),
                                abs_path: PathBuf::from(abs_path.abs_path),
                            }
                        }
                        proto::task_source_kind::Kind::Language(language) => {
                            TaskSourceKind::Language {
                                name: language.name.into(),
                            }
                        }
                    };

                    let proto_template = template_pair.template?;
                    let reveal = match proto::RevealStrategy::from_i32(proto_template.reveal)
                        .unwrap_or(proto::RevealStrategy::RevealAlways)
                    {
                        proto::RevealStrategy::RevealAlways => RevealStrategy::Always,
                        proto::RevealStrategy::RevealNever => RevealStrategy::Never,
                    };
                    let hide = match proto::HideStrategy::from_i32(proto_template.hide)
                        .unwrap_or(proto::HideStrategy::HideNever)
                    {
                        proto::HideStrategy::HideAlways => HideStrategy::Always,
                        proto::HideStrategy::HideNever => HideStrategy::Never,
                        proto::HideStrategy::HideOnSuccess => HideStrategy::OnSuccess,
                    };
                    let shell = match proto_template
                        .shell
                        .and_then(|shell| shell.shell_type)
                        .unwrap_or(proto::shell::ShellType::System(proto::System {}))
                    {
                        proto::shell::ShellType::System(_) => Shell::System,
                        proto::shell::ShellType::Program(program) => Shell::Program(program),
                        proto::shell::ShellType::WithArguments(with_arguments) => {
                            Shell::WithArguments {
                                program: with_arguments.program,
                                args: with_arguments.args,
                            }
                        }
                    };
                    let task_template = TaskTemplate {
                        label: proto_template.label,
                        command: proto_template.command,
                        args: proto_template.args,
                        env: proto_template.env.into_iter().collect(),
                        cwd: proto_template.cwd,
                        use_new_terminal: proto_template.use_new_terminal,
                        allow_concurrent_runs: proto_template.allow_concurrent_runs,
                        reveal,
                        hide,
                        shell,
                        tags: proto_template.tags,
                    };
                    Some((task_source_kind, task_template))
                })
                .collect())
        })
    }

    fn task_worktree(&self, cx: &AppContext) -> Option<Model<Worktree>> {
        let available_worktrees = self
            .worktrees(cx)
            .filter(|worktree| {
                let worktree = worktree.read(cx);
                worktree.is_visible()
                    && worktree.is_local()
                    && worktree.root_entry().map_or(false, |e| e.is_dir())
            })
            .collect::<Vec<_>>();

        match available_worktrees.len() {
            0 => None,
            1 => Some(available_worktrees[0].clone()),
            _ => self.active_entry().and_then(|entry_id| {
                available_worktrees.into_iter().find_map(|worktree| {
                    if worktree.read(cx).contains_entry(entry_id) {
                        Some(worktree)
                    } else {
                        None
                    }
                })
            }),
        }
    }
}

fn combine_task_variables(
    mut captured_variables: TaskVariables,
    location: Location,
    baseline: BasicContextProvider,
    cx: &mut AppContext,
) -> anyhow::Result<TaskVariables> {
    let language_context_provider = location
        .buffer
        .read(cx)
        .language()
        .and_then(|language| language.context_provider());
    let baseline = baseline
        .build_context(&captured_variables, &location, cx)
        .context("building basic default context")?;
    captured_variables.extend(baseline);
    if let Some(provider) = language_context_provider {
        captured_variables.extend(
            provider
                .build_context(&captured_variables, &location, cx)
                .context("building provider context")?,
        );
    }
    Ok(captured_variables)
}

fn deserialize_code_actions(code_actions: &HashMap<String, bool>) -> Vec<lsp::CodeActionKind> {
    code_actions
        .iter()
        .flat_map(|(kind, enabled)| {
            if *enabled {
                Some(kind.clone().into())
            } else {
                None
            }
        })
        .collect()
}

pub struct PathMatchCandidateSet {
    pub snapshot: Snapshot,
    pub include_ignored: bool,
    pub include_root_name: bool,
    pub candidates: Candidates,
}

pub enum Candidates {
    /// Only consider directories.
    Directories,
    /// Only consider files.
    Files,
    /// Consider directories and files.
    Entries,
}

impl<'a> fuzzy::PathMatchCandidateSet<'a> for PathMatchCandidateSet {
    type Candidates = PathMatchCandidateSetIter<'a>;

    fn id(&self) -> usize {
        self.snapshot.id().to_usize()
    }

    fn len(&self) -> usize {
        match self.candidates {
            Candidates::Files => {
                if self.include_ignored {
                    self.snapshot.file_count()
                } else {
                    self.snapshot.visible_file_count()
                }
            }

            Candidates::Directories => {
                if self.include_ignored {
                    self.snapshot.dir_count()
                } else {
                    self.snapshot.visible_dir_count()
                }
            }

            Candidates::Entries => {
                if self.include_ignored {
                    self.snapshot.entry_count()
                } else {
                    self.snapshot.visible_entry_count()
                }
            }
        }
    }

    fn prefix(&self) -> Arc<str> {
        if self.snapshot.root_entry().map_or(false, |e| e.is_file()) {
            self.snapshot.root_name().into()
        } else if self.include_root_name {
            format!("{}/", self.snapshot.root_name()).into()
        } else {
            Arc::default()
        }
    }

    fn candidates(&'a self, start: usize) -> Self::Candidates {
        PathMatchCandidateSetIter {
            traversal: match self.candidates {
                Candidates::Directories => self.snapshot.directories(self.include_ignored, start),
                Candidates::Files => self.snapshot.files(self.include_ignored, start),
                Candidates::Entries => self.snapshot.entries(self.include_ignored, start),
            },
        }
    }
}

pub struct PathMatchCandidateSetIter<'a> {
    traversal: Traversal<'a>,
}

impl<'a> Iterator for PathMatchCandidateSetIter<'a> {
    type Item = fuzzy::PathMatchCandidate<'a>;

    fn next(&mut self) -> Option<Self::Item> {
        self.traversal
            .next()
            .map(|entry| fuzzy::PathMatchCandidate {
                is_dir: entry.kind.is_dir(),
                path: &entry.path,
                char_bag: entry.char_bag,
            })
    }
}

impl EventEmitter<Event> for Project {}

impl<'a> Into<SettingsLocation<'a>> for &'a ProjectPath {
    fn into(self) -> SettingsLocation<'a> {
        SettingsLocation {
            worktree_id: self.worktree_id.to_usize(),
            path: self.path.as_ref(),
        }
    }
}

impl<P: AsRef<Path>> From<(WorktreeId, P)> for ProjectPath {
    fn from((worktree_id, path): (WorktreeId, P)) -> Self {
        Self {
            worktree_id,
            path: path.as_ref().into(),
        }
    }
}

pub fn relativize_path(base: &Path, path: &Path) -> PathBuf {
    let mut path_components = path.components();
    let mut base_components = base.components();
    let mut components: Vec<Component> = Vec::new();
    loop {
        match (path_components.next(), base_components.next()) {
            (None, None) => break,
            (Some(a), None) => {
                components.push(a);
                components.extend(path_components.by_ref());
                break;
            }
            (None, _) => components.push(Component::ParentDir),
            (Some(a), Some(b)) if components.is_empty() && a == b => (),
            (Some(a), Some(Component::CurDir)) => components.push(a),
            (Some(a), Some(_)) => {
                components.push(Component::ParentDir);
                for _ in base_components {
                    components.push(Component::ParentDir);
                }
                components.push(a);
                components.extend(path_components.by_ref());
                break;
            }
        }
    }
    components.iter().map(|c| c.as_os_str()).collect()
}

fn resolve_path(base: &Path, path: &Path) -> PathBuf {
    let mut result = base.to_path_buf();
    for component in path.components() {
        match component {
            Component::ParentDir => {
                result.pop();
            }
            Component::CurDir => (),
            _ => result.push(component),
        }
    }
    result
}

/// ResolvedPath is a path that has been resolved to either a ProjectPath
/// or an AbsPath and that *exists*.
#[derive(Debug, Clone)]
pub enum ResolvedPath {
    ProjectPath(ProjectPath),
    AbsPath(PathBuf),
}

impl Item for Buffer {
    fn try_open(
        project: &Model<Project>,
        path: &ProjectPath,
        cx: &mut AppContext,
    ) -> Option<Task<Result<Model<Self>>>> {
        Some(project.update(cx, |project, cx| project.open_buffer(path.clone(), cx)))
    }

    fn entry_id(&self, cx: &AppContext) -> Option<ProjectEntryId> {
        File::from_dyn(self.file()).and_then(|file| file.project_entry_id(cx))
    }

    fn project_path(&self, cx: &AppContext) -> Option<ProjectPath> {
        File::from_dyn(self.file()).map(|file| ProjectPath {
            worktree_id: file.worktree_id(cx),
            path: file.path().clone(),
        })
    }
}

impl Completion {
    /// A key that can be used to sort completions when displaying
    /// them to the user.
    pub fn sort_key(&self) -> (usize, &str) {
        let kind_key = match self.lsp_completion.kind {
            Some(lsp::CompletionItemKind::KEYWORD) => 0,
            Some(lsp::CompletionItemKind::VARIABLE) => 1,
            _ => 2,
        };
        (kind_key, &self.label.text[self.label.filter_range.clone()])
    }

    /// Whether this completion is a snippet.
    pub fn is_snippet(&self) -> bool {
        self.lsp_completion.insert_text_format == Some(lsp::InsertTextFormat::SNIPPET)
    }
}

#[derive(Debug)]
pub struct NoRepositoryError {}

impl std::fmt::Display for NoRepositoryError {
    fn fmt(&self, f: &mut std::fmt::Formatter<'_>) -> std::fmt::Result {
        write!(f, "no git repository for worktree found")
    }
}

impl std::error::Error for NoRepositoryError {}

fn serialize_location(location: &Location, cx: &AppContext) -> proto::Location {
    proto::Location {
        buffer_id: location.buffer.read(cx).remote_id().into(),
        start: Some(serialize_anchor(&location.range.start)),
        end: Some(serialize_anchor(&location.range.end)),
    }
}

fn deserialize_location(
    project: &Model<Project>,
    location: proto::Location,
    cx: &mut AppContext,
) -> Task<Result<Location>> {
    let buffer_id = match BufferId::new(location.buffer_id) {
        Ok(id) => id,
        Err(e) => return Task::ready(Err(e)),
    };
    let buffer_task = project.update(cx, |project, cx| {
        project.wait_for_remote_buffer(buffer_id, cx)
    });
    cx.spawn(|_| async move {
        let buffer = buffer_task.await?;
        let start = location
            .start
            .and_then(deserialize_anchor)
            .context("missing task context location start")?;
        let end = location
            .end
            .and_then(deserialize_anchor)
            .context("missing task context location end")?;
        Ok(Location {
            buffer,
            range: start..end,
        })
    })
}

pub fn sort_worktree_entries(entries: &mut Vec<Entry>) {
    entries.sort_by(|entry_a, entry_b| {
        compare_paths(
            (&entry_a.path, entry_a.is_file()),
            (&entry_b.path, entry_b.is_file()),
        )
    });
}<|MERGE_RESOLUTION|>--- conflicted
+++ resolved
@@ -50,24 +50,9 @@
         deserialize_anchor, serialize_anchor, serialize_line_ending, serialize_version,
         split_operations,
     },
-<<<<<<< HEAD
-    range_from_lsp, Bias, Buffer, BufferSnapshot, CachedLspAdapter, Capability, CodeLabel,
-    ContextProvider, Diagnostic, DiagnosticEntry, DiagnosticSet, Diff, Documentation,
-    Event as BufferEvent, File as _, Language, LanguageRegistry, LanguageServerName, LocalFile,
-    LspAdapterDelegate, Patch, PendingLanguageServer, Point, PointUtf16, TextBufferSnapshot,
-    ToOffset, ToPointUtf16, Transaction, Unclipped,
-};
-use log::error;
-use lsp::{
-    CompletionContext, DiagnosticSeverity, DiagnosticTag, DidChangeWatchedFilesRegistrationOptions,
-    DocumentHighlightKind, Edit, FileSystemWatcher, InsertTextFormat, LanguageServer,
-    LanguageServerBinary, LanguageServerId, LspRequestFuture, MessageActionItem, MessageType,
-    OneOf, ServerHealthStatus, ServerStatus, TextEdit, WorkDoneProgressCancelParams,
-=======
     Buffer, CachedLspAdapter, Capability, CodeLabel, ContextProvider, DiagnosticEntry, Diff,
     Documentation, Event as BufferEvent, File as _, Language, LanguageRegistry, LanguageServerName,
-    LocalFile, PointUtf16, ToOffset, ToPointUtf16, Transaction, Unclipped,
->>>>>>> a850731b
+    LocalFile, Point, PointUtf16, ToOffset, ToPointUtf16, Transaction, Unclipped,
 };
 use lsp::{CompletionContext, DocumentHighlightKind, LanguageServer, LanguageServerId};
 use lsp_command::*;
@@ -100,16 +85,8 @@
     HideStrategy, RevealStrategy, Shell, TaskContext, TaskTemplate, TaskVariables, VariableName,
 };
 use terminals::Terminals;
-<<<<<<< HEAD
-use text::{Anchor, BufferId, LineEnding, Selection};
-use util::{
-    debug_panic, defer, maybe, merge_json_value_into, parse_env_output, paths::compare_paths,
-    post_inc, ResultExt, TryFutureExt as _,
-};
-=======
-use text::{Anchor, BufferId};
+use text::{Anchor, BufferId, Selection};
 use util::{defer, paths::compare_paths, ResultExt as _};
->>>>>>> a850731b
 use worktree::{CreatedEntry, Snapshot, Traversal};
 use worktree_store::{WorktreeStore, WorktreeStoreEvent};
 
@@ -2705,6 +2682,7 @@
         buffers: HashSet<Model<Buffer>>,
         push_to_history: bool,
         trigger: FormatTrigger,
+        selections: Vec<Selection<Point>>,
         cx: &mut ModelContext<Project>,
     ) -> Task<anyhow::Result<ProjectTransaction>> {
         if self.is_local_or_ssh() {
@@ -2724,6 +2702,7 @@
                     buffers_with_paths,
                     push_to_history,
                     trigger,
+                    selections,
                     cx.clone(),
                 )
                 .await;
@@ -2767,1792 +2746,6 @@
                     Ok(ProjectTransaction::default())
                 }
             })
-<<<<<<< HEAD
-            .ok();
-        }))
-    }
-
-    #[allow(clippy::too_many_arguments)]
-    async fn setup_and_insert_language_server(
-        this: WeakModel<Self>,
-        delegate: Arc<dyn LspAdapterDelegate>,
-        override_initialization_options: Option<serde_json::Value>,
-        pending_server: PendingLanguageServer,
-        adapter: Arc<CachedLspAdapter>,
-        language: Arc<Language>,
-        server_id: LanguageServerId,
-        key: (WorktreeId, LanguageServerName),
-        cx: &mut AsyncAppContext,
-    ) -> Result<Option<Arc<LanguageServer>>> {
-        let language_server = Self::setup_pending_language_server(
-            this.clone(),
-            override_initialization_options,
-            pending_server,
-            delegate,
-            adapter.clone(),
-            server_id,
-            cx,
-        )
-        .await?;
-
-        let this = match this.upgrade() {
-            Some(this) => this,
-            None => return Err(anyhow!("failed to upgrade project handle")),
-        };
-
-        this.update(cx, |this, cx| {
-            this.insert_newly_running_language_server(
-                language,
-                adapter,
-                language_server.clone(),
-                server_id,
-                key,
-                cx,
-            )
-        })??;
-
-        Ok(Some(language_server))
-    }
-
-    async fn setup_pending_language_server(
-        project: WeakModel<Self>,
-        override_options: Option<serde_json::Value>,
-        pending_server: PendingLanguageServer,
-        delegate: Arc<dyn LspAdapterDelegate>,
-        adapter: Arc<CachedLspAdapter>,
-        server_id: LanguageServerId,
-        cx: &mut AsyncAppContext,
-    ) -> Result<Arc<LanguageServer>> {
-        let workspace_config = adapter
-            .adapter
-            .clone()
-            .workspace_configuration(&delegate, cx)
-            .await?;
-        let (language_server, mut initialization_options) = pending_server.task.await?;
-
-        let name = language_server.name();
-        language_server
-            .on_notification::<lsp::notification::PublishDiagnostics, _>({
-                let adapter = adapter.clone();
-                let this = project.clone();
-                move |mut params, mut cx| {
-                    let adapter = adapter.clone();
-                    if let Some(this) = this.upgrade() {
-                        adapter.process_diagnostics(&mut params);
-                        this.update(&mut cx, |this, cx| {
-                            this.update_diagnostics(
-                                server_id,
-                                params,
-                                &adapter.disk_based_diagnostic_sources,
-                                cx,
-                            )
-                            .log_err();
-                        })
-                        .ok();
-                    }
-                }
-            })
-            .detach();
-
-        language_server
-            .on_request::<lsp::request::WorkspaceConfiguration, _, _>({
-                let adapter = adapter.adapter.clone();
-                let delegate = delegate.clone();
-                move |params, mut cx| {
-                    let adapter = adapter.clone();
-                    let delegate = delegate.clone();
-                    async move {
-                        let workspace_config =
-                            adapter.workspace_configuration(&delegate, &mut cx).await?;
-                        Ok(params
-                            .items
-                            .into_iter()
-                            .map(|item| {
-                                if let Some(section) = &item.section {
-                                    workspace_config
-                                        .get(section)
-                                        .cloned()
-                                        .unwrap_or(serde_json::Value::Null)
-                                } else {
-                                    workspace_config.clone()
-                                }
-                            })
-                            .collect())
-                    }
-                }
-            })
-            .detach();
-
-        // Even though we don't have handling for these requests, respond to them to
-        // avoid stalling any language server like `gopls` which waits for a response
-        // to these requests when initializing.
-        language_server
-            .on_request::<lsp::request::WorkDoneProgressCreate, _, _>({
-                let this = project.clone();
-                move |params, mut cx| {
-                    let this = this.clone();
-                    async move {
-                        this.update(&mut cx, |this, _| {
-                            if let Some(status) = this.language_server_statuses.get_mut(&server_id)
-                            {
-                                if let lsp::NumberOrString::String(token) = params.token {
-                                    status.progress_tokens.insert(token);
-                                }
-                            }
-                        })?;
-
-                        Ok(())
-                    }
-                }
-            })
-            .detach();
-
-        language_server
-            .on_request::<lsp::request::RegisterCapability, _, _>({
-                let project = project.clone();
-                move |params, mut cx| {
-                    let project = project.clone();
-                    async move {
-                        for reg in params.registrations {
-                            match reg.method.as_str() {
-                                "workspace/didChangeWatchedFiles" => {
-                                    if let Some(options) = reg.register_options {
-                                        let options = serde_json::from_value(options)?;
-                                        project.update(&mut cx, |project, cx| {
-                                            project.on_lsp_did_change_watched_files(
-                                                server_id, &reg.id, options, cx,
-                                            );
-                                        })?;
-                                    }
-                                }
-                                "textDocument/rangeFormatting" => {
-                                    project.update(&mut cx, |project, _| {
-                                        if let Some(server) =
-                                            project.language_server_for_id(server_id)
-                                        {
-                                            let options = reg
-                                                .register_options
-                                                .map(|options| {
-                                                    serde_json::from_value::<
-                                                        lsp::DocumentRangeFormattingOptions,
-                                                    >(
-                                                        options
-                                                    )
-                                                })
-                                                .transpose()?;
-                                            let provider = match options {
-                                                None => OneOf::Left(true),
-                                                Some(options) => OneOf::Right(options),
-                                            };
-                                            server.update_capabilities(|capabilities| {
-                                                capabilities.document_range_formatting_provider =
-                                                    Some(provider);
-                                            })
-                                        }
-                                        anyhow::Ok(())
-                                    })??;
-                                }
-                                "textDocument/onTypeFormatting" => {
-                                    project.update(&mut cx, |project, _| {
-                                        if let Some(server) =
-                                            project.language_server_for_id(server_id)
-                                        {
-                                            let options = reg
-                                                .register_options
-                                                .map(|options| {
-                                                    serde_json::from_value::<
-                                                        lsp::DocumentOnTypeFormattingOptions,
-                                                    >(
-                                                        options
-                                                    )
-                                                })
-                                                .transpose()?;
-                                            if let Some(options) = options {
-                                                server.update_capabilities(|capabilities| {
-                                                    capabilities
-                                                        .document_on_type_formatting_provider =
-                                                        Some(options);
-                                                })
-                                            }
-                                        }
-                                        anyhow::Ok(())
-                                    })??;
-                                }
-                                "textDocument/formatting" => {
-                                    project.update(&mut cx, |project, _| {
-                                        if let Some(server) =
-                                            project.language_server_for_id(server_id)
-                                        {
-                                            let options = reg
-                                                .register_options
-                                                .map(|options| {
-                                                    serde_json::from_value::<
-                                                        lsp::DocumentFormattingOptions,
-                                                    >(
-                                                        options
-                                                    )
-                                                })
-                                                .transpose()?;
-                                            let provider = match options {
-                                                None => OneOf::Left(true),
-                                                Some(options) => OneOf::Right(options),
-                                            };
-                                            server.update_capabilities(|capabilities| {
-                                                capabilities.document_formatting_provider =
-                                                    Some(provider);
-                                            })
-                                        }
-                                        anyhow::Ok(())
-                                    })??;
-                                }
-                                _ => log::warn!("unhandled capability registration: {reg:?}"),
-                            }
-                        }
-                        Ok(())
-                    }
-                }
-            })
-            .detach();
-
-        language_server
-            .on_request::<lsp::request::UnregisterCapability, _, _>({
-                let this = project.clone();
-                move |params, mut cx| {
-                    let project = this.clone();
-                    async move {
-                        for unreg in params.unregisterations.iter() {
-                            match unreg.method.as_str() {
-                                "workspace/didChangeWatchedFiles" => {
-                                    project.update(&mut cx, |project, cx| {
-                                        project.on_lsp_unregister_did_change_watched_files(
-                                            server_id, &unreg.id, cx,
-                                        );
-                                    })?;
-                                }
-                                "textDocument/rangeFormatting" => {
-                                    project.update(&mut cx, |project, _| {
-                                        if let Some(server) =
-                                            project.language_server_for_id(server_id)
-                                        {
-                                            server.update_capabilities(|capabilities| {
-                                                capabilities.document_range_formatting_provider =
-                                                    None
-                                            })
-                                        }
-                                    })?;
-                                }
-                                "textDocument/onTypeFormatting" => {
-                                    project.update(&mut cx, |project, _| {
-                                        if let Some(server) =
-                                            project.language_server_for_id(server_id)
-                                        {
-                                            server.update_capabilities(|capabilities| {
-                                                capabilities.document_on_type_formatting_provider =
-                                                    None;
-                                            })
-                                        }
-                                    })?;
-                                }
-                                "textDocument/formatting" => {
-                                    project.update(&mut cx, |project, _| {
-                                        if let Some(server) =
-                                            project.language_server_for_id(server_id)
-                                        {
-                                            server.update_capabilities(|capabilities| {
-                                                capabilities.document_formatting_provider = None;
-                                            })
-                                        }
-                                    })?;
-                                }
-                                _ => log::warn!("unhandled capability unregistration: {unreg:?}"),
-                            }
-                        }
-                        Ok(())
-                    }
-                }
-            })
-            .detach();
-
-        language_server
-            .on_request::<lsp::request::ApplyWorkspaceEdit, _, _>({
-                let adapter = adapter.clone();
-                let this = project.clone();
-                move |params, cx| {
-                    Self::on_lsp_workspace_edit(
-                        this.clone(),
-                        params,
-                        server_id,
-                        adapter.clone(),
-                        cx,
-                    )
-                }
-            })
-            .detach();
-
-        language_server
-            .on_request::<lsp::request::InlayHintRefreshRequest, _, _>({
-                let this = project.clone();
-                move |(), mut cx| {
-                    let this = this.clone();
-                    async move {
-                        this.update(&mut cx, |project, cx| {
-                            cx.emit(Event::RefreshInlayHints);
-                            project.remote_id().map(|project_id| {
-                                project.client.send(proto::RefreshInlayHints { project_id })
-                            })
-                        })?
-                        .transpose()?;
-                        Ok(())
-                    }
-                }
-            })
-            .detach();
-
-        language_server
-            .on_request::<lsp::request::ShowMessageRequest, _, _>({
-                let this = project.clone();
-                let name = name.to_string();
-                move |params, mut cx| {
-                    let this = this.clone();
-                    let name = name.to_string();
-                    async move {
-                        let actions = params.actions.unwrap_or_default();
-                        let (tx, mut rx) = smol::channel::bounded(1);
-                        let request = LanguageServerPromptRequest {
-                            level: match params.typ {
-                                lsp::MessageType::ERROR => PromptLevel::Critical,
-                                lsp::MessageType::WARNING => PromptLevel::Warning,
-                                _ => PromptLevel::Info,
-                            },
-                            message: params.message,
-                            actions,
-                            response_channel: tx,
-                            lsp_name: name.clone(),
-                        };
-
-                        if let Ok(_) = this.update(&mut cx, |_, cx| {
-                            cx.emit(Event::LanguageServerPrompt(request));
-                        }) {
-                            let response = rx.next().await;
-
-                            Ok(response)
-                        } else {
-                            Ok(None)
-                        }
-                    }
-                }
-            })
-            .detach();
-
-        let disk_based_diagnostics_progress_token =
-            adapter.disk_based_diagnostics_progress_token.clone();
-
-        language_server
-            .on_notification::<ServerStatus, _>({
-                let this = project.clone();
-                let name = name.to_string();
-                move |params, mut cx| {
-                    let this = this.clone();
-                    let name = name.to_string();
-                    if let Some(ref message) = params.message {
-                        let message = message.trim();
-                        if !message.is_empty() {
-                            let formatted_message = format!(
-                                "Language server {name} (id {server_id}) status update: {message}"
-                            );
-                            match params.health {
-                                ServerHealthStatus::Ok => log::info!("{}", formatted_message),
-                                ServerHealthStatus::Warning => log::warn!("{}", formatted_message),
-                                ServerHealthStatus::Error => {
-                                    log::error!("{}", formatted_message);
-                                    let (tx, _rx) = smol::channel::bounded(1);
-                                    let request = LanguageServerPromptRequest {
-                                        level: PromptLevel::Critical,
-                                        message: params.message.unwrap_or_default(),
-                                        actions: Vec::new(),
-                                        response_channel: tx,
-                                        lsp_name: name.clone(),
-                                    };
-                                    let _ = this
-                                        .update(&mut cx, |_, cx| {
-                                            cx.emit(Event::LanguageServerPrompt(request));
-                                        })
-                                        .ok();
-                                }
-                                ServerHealthStatus::Other(status) => {
-                                    log::info!(
-                                        "Unknown server health: {status}\n{formatted_message}"
-                                    )
-                                }
-                            }
-                        }
-                    }
-                }
-            })
-            .detach();
-        language_server
-            .on_notification::<lsp::notification::ShowMessage, _>({
-                let this = project.clone();
-                let name = name.to_string();
-                move |params, mut cx| {
-                    let this = this.clone();
-                    let name = name.to_string();
-
-                    let (tx, _) = smol::channel::bounded(1);
-                    let request = LanguageServerPromptRequest {
-                        level: match params.typ {
-                            lsp::MessageType::ERROR => PromptLevel::Critical,
-                            lsp::MessageType::WARNING => PromptLevel::Warning,
-                            _ => PromptLevel::Info,
-                        },
-                        message: params.message,
-                        actions: vec![],
-                        response_channel: tx,
-                        lsp_name: name.clone(),
-                    };
-
-                    let _ = this.update(&mut cx, |_, cx| {
-                        cx.emit(Event::LanguageServerPrompt(request));
-                    });
-                }
-            })
-            .detach();
-        language_server
-            .on_notification::<lsp::notification::Progress, _>({
-                let project = project.clone();
-                move |params, mut cx| {
-                    if let Some(this) = project.upgrade() {
-                        this.update(&mut cx, |this, cx| {
-                            this.on_lsp_progress(
-                                params,
-                                server_id,
-                                disk_based_diagnostics_progress_token.clone(),
-                                cx,
-                            );
-                        })
-                        .ok();
-                    }
-                }
-            })
-            .detach();
-
-        language_server
-            .on_notification::<lsp::notification::LogMessage, _>({
-                let project = project.clone();
-                move |params, mut cx| {
-                    if let Some(this) = project.upgrade() {
-                        this.update(&mut cx, |_, cx| {
-                            cx.emit(Event::LanguageServerLog(
-                                server_id,
-                                LanguageServerLogType::Log(params.typ),
-                                params.message,
-                            ));
-                        })
-                        .ok();
-                    }
-                }
-            })
-            .detach();
-
-        language_server
-            .on_notification::<lsp::notification::LogTrace, _>({
-                let project = project.clone();
-                move |params, mut cx| {
-                    if let Some(this) = project.upgrade() {
-                        this.update(&mut cx, |_, cx| {
-                            cx.emit(Event::LanguageServerLog(
-                                server_id,
-                                LanguageServerLogType::Trace(params.verbose),
-                                params.message,
-                            ));
-                        })
-                        .ok();
-                    }
-                }
-            })
-            .detach();
-
-        match (&mut initialization_options, override_options) {
-            (Some(initialization_options), Some(override_options)) => {
-                merge_json_value_into(override_options, initialization_options);
-            }
-            (None, override_options) => initialization_options = override_options,
-            _ => {}
-        }
-
-        let language_server = cx
-            .update(|cx| language_server.initialize(initialization_options, cx))?
-            .await
-            .inspect_err(|_| {
-                if let Some(this) = project.upgrade() {
-                    this.update(cx, |_, cx| cx.emit(Event::LanguageServerRemoved(server_id)))
-                        .ok();
-                }
-            })?;
-
-        language_server
-            .notify::<lsp::notification::DidChangeConfiguration>(
-                lsp::DidChangeConfigurationParams {
-                    settings: workspace_config,
-                },
-            )
-            .ok();
-
-        Ok(language_server)
-    }
-
-    fn insert_newly_running_language_server(
-        &mut self,
-        language: Arc<Language>,
-        adapter: Arc<CachedLspAdapter>,
-        language_server: Arc<LanguageServer>,
-        server_id: LanguageServerId,
-        key: (WorktreeId, LanguageServerName),
-        cx: &mut ModelContext<Self>,
-    ) -> Result<()> {
-        // If the language server for this key doesn't match the server id, don't store the
-        // server. Which will cause it to be dropped, killing the process
-        if self
-            .language_server_ids
-            .get(&key)
-            .map(|id| id != &server_id)
-            .unwrap_or(false)
-        {
-            return Ok(());
-        }
-
-        // Update language_servers collection with Running variant of LanguageServerState
-        // indicating that the server is up and running and ready
-        self.language_servers.insert(
-            server_id,
-            LanguageServerState::Running {
-                adapter: adapter.clone(),
-                language: language.clone(),
-                server: language_server.clone(),
-                simulate_disk_based_diagnostics_completion: None,
-            },
-        );
-
-        self.language_server_statuses.insert(
-            server_id,
-            LanguageServerStatus {
-                name: language_server.name().to_string(),
-                pending_work: Default::default(),
-                has_pending_diagnostic_updates: false,
-                progress_tokens: Default::default(),
-            },
-        );
-
-        cx.emit(Event::LanguageServerAdded(server_id));
-
-        if let Some(project_id) = self.remote_id() {
-            self.client.send(proto::StartLanguageServer {
-                project_id,
-                server: Some(proto::LanguageServer {
-                    id: server_id.0 as u64,
-                    name: language_server.name().to_string(),
-                }),
-            })?;
-        }
-
-        // Tell the language server about every open buffer in the worktree that matches the language.
-        self.buffer_store.update(cx, |buffer_store, cx| {
-            for buffer_handle in buffer_store.buffers() {
-                let buffer = buffer_handle.read(cx);
-                let file = match File::from_dyn(buffer.file()) {
-                    Some(file) => file,
-                    None => continue,
-                };
-                let language = match buffer.language() {
-                    Some(language) => language,
-                    None => continue,
-                };
-
-                if file.worktree.read(cx).id() != key.0
-                    || !self
-                        .languages
-                        .lsp_adapters(&language)
-                        .iter()
-                        .any(|a| a.name == key.1)
-                {
-                    continue;
-                }
-
-                let file = match file.as_local() {
-                    Some(file) => file,
-                    None => continue,
-                };
-
-                let versions = self
-                    .buffer_snapshots
-                    .entry(buffer.remote_id())
-                    .or_default()
-                    .entry(server_id)
-                    .or_insert_with(|| {
-                        vec![LspBufferSnapshot {
-                            version: 0,
-                            snapshot: buffer.text_snapshot(),
-                        }]
-                    });
-
-                let snapshot = versions.last().unwrap();
-                let version = snapshot.version;
-                let initial_snapshot = &snapshot.snapshot;
-                let uri = lsp::Url::from_file_path(file.abs_path(cx)).unwrap();
-                language_server.notify::<lsp::notification::DidOpenTextDocument>(
-                    lsp::DidOpenTextDocumentParams {
-                        text_document: lsp::TextDocumentItem::new(
-                            uri,
-                            adapter.language_id(&language),
-                            version,
-                            initial_snapshot.text(),
-                        ),
-                    },
-                )?;
-
-                buffer_handle.update(cx, |buffer, cx| {
-                    buffer.set_completion_triggers(
-                        language_server
-                            .capabilities()
-                            .completion_provider
-                            .as_ref()
-                            .and_then(|provider| provider.trigger_characters.clone())
-                            .unwrap_or_default(),
-                        cx,
-                    )
-                });
-            }
-            anyhow::Ok(())
-        })?;
-
-        cx.notify();
-        Ok(())
-    }
-
-    // Returns a list of all of the worktrees which no longer have a language server and the root path
-    // for the stopped server
-    fn stop_language_server(
-        &mut self,
-        worktree_id: WorktreeId,
-        adapter_name: LanguageServerName,
-        cx: &mut ModelContext<Self>,
-    ) -> Task<Vec<WorktreeId>> {
-        let key = (worktree_id, adapter_name);
-        if let Some(server_id) = self.language_server_ids.remove(&key) {
-            let name = key.1 .0;
-            log::info!("stopping language server {name}");
-
-            // Remove other entries for this language server as well
-            let mut orphaned_worktrees = vec![worktree_id];
-            let other_keys = self.language_server_ids.keys().cloned().collect::<Vec<_>>();
-            for other_key in other_keys {
-                if self.language_server_ids.get(&other_key) == Some(&server_id) {
-                    self.language_server_ids.remove(&other_key);
-                    orphaned_worktrees.push(other_key.0);
-                }
-            }
-
-            self.buffer_store.update(cx, |buffer_store, cx| {
-                for buffer in buffer_store.buffers() {
-                    buffer.update(cx, |buffer, cx| {
-                        buffer.update_diagnostics(server_id, Default::default(), cx);
-                    });
-                }
-            });
-
-            let project_id = self.remote_id();
-            for (worktree_id, summaries) in self.diagnostic_summaries.iter_mut() {
-                summaries.retain(|path, summaries_by_server_id| {
-                    if summaries_by_server_id.remove(&server_id).is_some() {
-                        if let Some(project_id) = project_id {
-                            self.client
-                                .send(proto::UpdateDiagnosticSummary {
-                                    project_id,
-                                    worktree_id: worktree_id.to_proto(),
-                                    summary: Some(proto::DiagnosticSummary {
-                                        path: path.to_string_lossy().to_string(),
-                                        language_server_id: server_id.0 as u64,
-                                        error_count: 0,
-                                        warning_count: 0,
-                                    }),
-                                })
-                                .log_err();
-                        }
-                        !summaries_by_server_id.is_empty()
-                    } else {
-                        true
-                    }
-                });
-            }
-
-            for diagnostics in self.diagnostics.values_mut() {
-                diagnostics.retain(|_, diagnostics_by_server_id| {
-                    if let Ok(ix) =
-                        diagnostics_by_server_id.binary_search_by_key(&server_id, |e| e.0)
-                    {
-                        diagnostics_by_server_id.remove(ix);
-                        !diagnostics_by_server_id.is_empty()
-                    } else {
-                        true
-                    }
-                });
-            }
-
-            self.language_server_watched_paths.remove(&server_id);
-            self.language_server_statuses.remove(&server_id);
-            cx.notify();
-
-            let server_state = self.language_servers.remove(&server_id);
-            cx.emit(Event::LanguageServerRemoved(server_id));
-            cx.spawn(move |_, cx| async move {
-                Self::shutdown_language_server(server_state, name, cx).await;
-                orphaned_worktrees
-            })
-        } else {
-            Task::ready(Vec::new())
-        }
-    }
-
-    async fn shutdown_language_server(
-        server_state: Option<LanguageServerState>,
-        name: Arc<str>,
-        cx: AsyncAppContext,
-    ) {
-        let server = match server_state {
-            Some(LanguageServerState::Starting(task)) => {
-                let mut timer = cx
-                    .background_executor()
-                    .timer(SERVER_LAUNCHING_BEFORE_SHUTDOWN_TIMEOUT)
-                    .fuse();
-
-                select! {
-                    server = task.fuse() => server,
-                    _ = timer => {
-                        log::info!(
-                            "timeout waiting for language server {} to finish launching before stopping",
-                            name
-                        );
-                        None
-                    },
-                }
-            }
-
-            Some(LanguageServerState::Running { server, .. }) => Some(server),
-
-            None => None,
-        };
-
-        if let Some(server) = server {
-            if let Some(shutdown) = server.shutdown() {
-                shutdown.await;
-            }
-        }
-    }
-
-    async fn handle_restart_language_servers(
-        project: Model<Self>,
-        envelope: TypedEnvelope<proto::RestartLanguageServers>,
-        mut cx: AsyncAppContext,
-    ) -> Result<proto::Ack> {
-        project.update(&mut cx, |project, cx| {
-            let buffers: Vec<_> = envelope
-                .payload
-                .buffer_ids
-                .into_iter()
-                .flat_map(|buffer_id| {
-                    project.buffer_for_id(BufferId::new(buffer_id).log_err()?, cx)
-                })
-                .collect();
-            project.restart_language_servers_for_buffers(buffers, cx)
-        })?;
-
-        Ok(proto::Ack {})
-    }
-
-    pub fn restart_language_servers_for_buffers(
-        &mut self,
-        buffers: impl IntoIterator<Item = Model<Buffer>>,
-        cx: &mut ModelContext<Self>,
-    ) {
-        if self.is_via_collab() {
-            let request = self.client.request(proto::RestartLanguageServers {
-                project_id: self.remote_id().unwrap(),
-                buffer_ids: buffers
-                    .into_iter()
-                    .map(|b| b.read(cx).remote_id().to_proto())
-                    .collect(),
-            });
-            cx.background_executor()
-                .spawn(request)
-                .detach_and_log_err(cx);
-            return;
-        }
-
-        #[allow(clippy::mutable_key_type)]
-        let language_server_lookup_info: HashSet<(Model<Worktree>, Arc<Language>)> = buffers
-            .into_iter()
-            .filter_map(|buffer| {
-                let buffer = buffer.read(cx);
-                let file = buffer.file()?;
-                let worktree = File::from_dyn(Some(file))?.worktree.clone();
-                let language = self
-                    .languages
-                    .language_for_file(file, Some(buffer.as_rope()), cx)
-                    .now_or_never()?
-                    .ok()?;
-                Some((worktree, language))
-            })
-            .collect();
-        for (worktree, language) in language_server_lookup_info {
-            self.restart_language_servers(worktree, language, cx);
-        }
-    }
-
-    fn restart_language_servers(
-        &mut self,
-        worktree: Model<Worktree>,
-        language: Arc<Language>,
-        cx: &mut ModelContext<Self>,
-    ) {
-        let worktree_id = worktree.read(cx).id();
-
-        let stop_tasks = self
-            .languages
-            .clone()
-            .lsp_adapters(&language)
-            .iter()
-            .map(|adapter| {
-                let stop_task = self.stop_language_server(worktree_id, adapter.name.clone(), cx);
-                (stop_task, adapter.name.clone())
-            })
-            .collect::<Vec<_>>();
-        if stop_tasks.is_empty() {
-            return;
-        }
-
-        cx.spawn(move |this, mut cx| async move {
-            // For each stopped language server, record all of the worktrees with which
-            // it was associated.
-            let mut affected_worktrees = Vec::new();
-            for (stop_task, language_server_name) in stop_tasks {
-                for affected_worktree_id in stop_task.await {
-                    affected_worktrees.push((affected_worktree_id, language_server_name.clone()));
-                }
-            }
-
-            this.update(&mut cx, |this, cx| {
-                // Restart the language server for the given worktree.
-                this.start_language_servers(&worktree, language.clone(), cx);
-
-                // Lookup new server ids and set them for each of the orphaned worktrees
-                for (affected_worktree_id, language_server_name) in affected_worktrees {
-                    if let Some(new_server_id) = this
-                        .language_server_ids
-                        .get(&(worktree_id, language_server_name.clone()))
-                        .cloned()
-                    {
-                        this.language_server_ids
-                            .insert((affected_worktree_id, language_server_name), new_server_id);
-                    }
-                }
-            })
-            .ok();
-        })
-        .detach();
-    }
-
-    pub fn cancel_language_server_work_for_buffers(
-        &mut self,
-        buffers: impl IntoIterator<Item = Model<Buffer>>,
-        cx: &mut ModelContext<Self>,
-    ) {
-        let servers = buffers
-            .into_iter()
-            .flat_map(|buffer| {
-                self.language_server_ids_for_buffer(buffer.read(cx), cx)
-                    .into_iter()
-            })
-            .collect::<HashSet<_>>();
-
-        for server_id in servers {
-            self.cancel_language_server_work(server_id, None, cx);
-        }
-    }
-
-    pub fn cancel_language_server_work(
-        &mut self,
-        server_id: LanguageServerId,
-        token_to_cancel: Option<String>,
-        _cx: &mut ModelContext<Self>,
-    ) {
-        let status = self.language_server_statuses.get(&server_id);
-        let server = self.language_servers.get(&server_id);
-        if let Some((server, status)) = server.zip(status) {
-            if let LanguageServerState::Running { server, .. } = server {
-                for (token, progress) in &status.pending_work {
-                    if let Some(token_to_cancel) = token_to_cancel.as_ref() {
-                        if token != token_to_cancel {
-                            continue;
-                        }
-                    }
-                    if progress.is_cancellable {
-                        server
-                            .notify::<lsp::notification::WorkDoneProgressCancel>(
-                                WorkDoneProgressCancelParams {
-                                    token: lsp::NumberOrString::String(token.clone()),
-                                },
-                            )
-                            .ok();
-                    }
-                }
-            }
-        }
-    }
-
-    fn check_errored_server(
-        language: Arc<Language>,
-        adapter: Arc<CachedLspAdapter>,
-        server_id: LanguageServerId,
-        installation_test_binary: Option<LanguageServerBinary>,
-        cx: &mut ModelContext<Self>,
-    ) {
-        if !adapter.can_be_reinstalled() {
-            log::info!(
-                "Validation check requested for {:?} but it cannot be reinstalled",
-                adapter.name.0
-            );
-            return;
-        }
-
-        cx.spawn(move |this, mut cx| async move {
-            log::info!("About to spawn test binary");
-
-            // A lack of test binary counts as a failure
-            let process = installation_test_binary.and_then(|binary| {
-                smol::process::Command::new(&binary.path)
-                    .current_dir(&binary.path)
-                    .args(binary.arguments)
-                    .stdin(Stdio::piped())
-                    .stdout(Stdio::piped())
-                    .stderr(Stdio::inherit())
-                    .kill_on_drop(true)
-                    .spawn()
-                    .ok()
-            });
-
-            const PROCESS_TIMEOUT: Duration = Duration::from_secs(5);
-            let mut timeout = cx.background_executor().timer(PROCESS_TIMEOUT).fuse();
-
-            let mut errored = false;
-            if let Some(mut process) = process {
-                futures::select! {
-                    status = process.status().fuse() => match status {
-                        Ok(status) => errored = !status.success(),
-                        Err(_) => errored = true,
-                    },
-
-                    _ = timeout => {
-                        log::info!("test binary time-ed out, this counts as a success");
-                        _ = process.kill();
-                    }
-                }
-            } else {
-                log::warn!("test binary failed to launch");
-                errored = true;
-            }
-
-            if errored {
-                log::warn!("test binary check failed");
-                let task = this
-                    .update(&mut cx, move |this, cx| {
-                        this.reinstall_language_server(language, adapter, server_id, cx)
-                    })
-                    .ok()
-                    .flatten();
-
-                if let Some(task) = task {
-                    task.await;
-                }
-            }
-        })
-        .detach();
-    }
-
-    fn enqueue_buffer_ordered_message(&mut self, message: BufferOrderedMessage) -> Result<()> {
-        self.buffer_ordered_messages_tx
-            .unbounded_send(message)
-            .map_err(|e| anyhow!(e))
-    }
-
-    fn on_lsp_progress(
-        &mut self,
-        progress: lsp::ProgressParams,
-        language_server_id: LanguageServerId,
-        disk_based_diagnostics_progress_token: Option<String>,
-        cx: &mut ModelContext<Self>,
-    ) {
-        let token = match progress.token {
-            lsp::NumberOrString::String(token) => token,
-            lsp::NumberOrString::Number(token) => {
-                log::info!("skipping numeric progress token {}", token);
-                return;
-            }
-        };
-
-        let lsp::ProgressParamsValue::WorkDone(progress) = progress.value;
-        let language_server_status =
-            if let Some(status) = self.language_server_statuses.get_mut(&language_server_id) {
-                status
-            } else {
-                return;
-            };
-
-        if !language_server_status.progress_tokens.contains(&token) {
-            return;
-        }
-
-        let is_disk_based_diagnostics_progress = disk_based_diagnostics_progress_token
-            .as_ref()
-            .map_or(false, |disk_based_token| {
-                token.starts_with(disk_based_token)
-            });
-
-        match progress {
-            lsp::WorkDoneProgress::Begin(report) => {
-                if is_disk_based_diagnostics_progress {
-                    self.disk_based_diagnostics_started(language_server_id, cx);
-                }
-                self.on_lsp_work_start(
-                    language_server_id,
-                    token.clone(),
-                    LanguageServerProgress {
-                        title: Some(report.title),
-                        is_disk_based_diagnostics_progress,
-                        is_cancellable: report.cancellable.unwrap_or(false),
-                        message: report.message.clone(),
-                        percentage: report.percentage.map(|p| p as usize),
-                        last_update_at: cx.background_executor().now(),
-                    },
-                    cx,
-                );
-            }
-            lsp::WorkDoneProgress::Report(report) => {
-                if self.on_lsp_work_progress(
-                    language_server_id,
-                    token.clone(),
-                    LanguageServerProgress {
-                        title: None,
-                        is_disk_based_diagnostics_progress,
-                        is_cancellable: report.cancellable.unwrap_or(false),
-                        message: report.message.clone(),
-                        percentage: report.percentage.map(|p| p as usize),
-                        last_update_at: cx.background_executor().now(),
-                    },
-                    cx,
-                ) {
-                    self.enqueue_buffer_ordered_message(
-                        BufferOrderedMessage::LanguageServerUpdate {
-                            language_server_id,
-                            message: proto::update_language_server::Variant::WorkProgress(
-                                proto::LspWorkProgress {
-                                    token,
-                                    message: report.message,
-                                    percentage: report.percentage,
-                                },
-                            ),
-                        },
-                    )
-                    .ok();
-                }
-            }
-            lsp::WorkDoneProgress::End(_) => {
-                language_server_status.progress_tokens.remove(&token);
-                self.on_lsp_work_end(language_server_id, token.clone(), cx);
-                if is_disk_based_diagnostics_progress {
-                    self.disk_based_diagnostics_finished(language_server_id, cx);
-                }
-            }
-        }
-    }
-
-    fn on_lsp_work_start(
-        &mut self,
-        language_server_id: LanguageServerId,
-        token: String,
-        progress: LanguageServerProgress,
-        cx: &mut ModelContext<Self>,
-    ) {
-        if let Some(status) = self.language_server_statuses.get_mut(&language_server_id) {
-            status.pending_work.insert(token.clone(), progress.clone());
-            cx.notify();
-        }
-
-        if self.is_local_or_ssh() {
-            self.enqueue_buffer_ordered_message(BufferOrderedMessage::LanguageServerUpdate {
-                language_server_id,
-                message: proto::update_language_server::Variant::WorkStart(proto::LspWorkStart {
-                    token,
-                    title: progress.title,
-                    message: progress.message,
-                    percentage: progress.percentage.map(|p| p as u32),
-                }),
-            })
-            .ok();
-        }
-    }
-
-    fn on_lsp_work_progress(
-        &mut self,
-        language_server_id: LanguageServerId,
-        token: String,
-        progress: LanguageServerProgress,
-        cx: &mut ModelContext<Self>,
-    ) -> bool {
-        if let Some(status) = self.language_server_statuses.get_mut(&language_server_id) {
-            match status.pending_work.entry(token) {
-                btree_map::Entry::Vacant(entry) => {
-                    entry.insert(progress);
-                    cx.notify();
-                    return true;
-                }
-                btree_map::Entry::Occupied(mut entry) => {
-                    let entry = entry.get_mut();
-                    if (progress.last_update_at - entry.last_update_at)
-                        >= SERVER_PROGRESS_THROTTLE_TIMEOUT
-                    {
-                        entry.last_update_at = progress.last_update_at;
-                        if progress.message.is_some() {
-                            entry.message = progress.message;
-                        }
-                        if progress.percentage.is_some() {
-                            entry.percentage = progress.percentage;
-                        }
-                        cx.notify();
-                        return true;
-                    }
-                }
-            }
-        }
-
-        false
-    }
-
-    fn on_lsp_work_end(
-        &mut self,
-        language_server_id: LanguageServerId,
-        token: String,
-        cx: &mut ModelContext<Self>,
-    ) {
-        if let Some(status) = self.language_server_statuses.get_mut(&language_server_id) {
-            if let Some(work) = status.pending_work.remove(&token) {
-                if !work.is_disk_based_diagnostics_progress {
-                    cx.emit(Event::RefreshInlayHints);
-                }
-            }
-            cx.notify();
-        }
-
-        if self.is_local_or_ssh() {
-            self.enqueue_buffer_ordered_message(BufferOrderedMessage::LanguageServerUpdate {
-                language_server_id,
-                message: proto::update_language_server::Variant::WorkEnd(proto::LspWorkEnd {
-                    token,
-                }),
-            })
-            .ok();
-        }
-    }
-
-    fn on_lsp_did_change_watched_files(
-        &mut self,
-        language_server_id: LanguageServerId,
-        registration_id: &str,
-        params: DidChangeWatchedFilesRegistrationOptions,
-        cx: &mut ModelContext<Self>,
-    ) {
-        let registrations = self
-            .language_server_watcher_registrations
-            .entry(language_server_id)
-            .or_default();
-
-        registrations.insert(registration_id.to_string(), params.watchers);
-
-        self.rebuild_watched_paths(language_server_id, cx);
-    }
-
-    fn on_lsp_unregister_did_change_watched_files(
-        &mut self,
-        language_server_id: LanguageServerId,
-        registration_id: &str,
-        cx: &mut ModelContext<Self>,
-    ) {
-        let registrations = self
-            .language_server_watcher_registrations
-            .entry(language_server_id)
-            .or_default();
-
-        if registrations.remove(registration_id).is_some() {
-            log::info!(
-                "language server {}: unregistered workspace/DidChangeWatchedFiles capability with id {}",
-                language_server_id,
-                registration_id
-            );
-        } else {
-            log::warn!(
-                "language server {}: failed to unregister workspace/DidChangeWatchedFiles capability with id {}. not registered.",
-                language_server_id,
-                registration_id
-            );
-        }
-
-        self.rebuild_watched_paths(language_server_id, cx);
-    }
-
-    fn rebuild_watched_paths(
-        &mut self,
-        language_server_id: LanguageServerId,
-        cx: &mut ModelContext<Self>,
-    ) {
-        let Some(watchers) = self
-            .language_server_watcher_registrations
-            .get(&language_server_id)
-        else {
-            return;
-        };
-
-        let watched_paths = self
-            .language_server_watched_paths
-            .entry(language_server_id)
-            .or_default();
-
-        let mut builders = HashMap::default();
-        for watcher in watchers.values().flatten() {
-            for worktree in self.worktree_store.read(cx).worktrees().collect::<Vec<_>>() {
-                let glob_is_inside_worktree = worktree.update(cx, |tree, _| {
-                    if let Some(abs_path) = tree.abs_path().to_str() {
-                        let relative_glob_pattern = match &watcher.glob_pattern {
-                            lsp::GlobPattern::String(s) => Some(
-                                s.strip_prefix(abs_path)
-                                    .unwrap_or(s)
-                                    .strip_prefix(std::path::MAIN_SEPARATOR)
-                                    .unwrap_or(s),
-                            ),
-                            lsp::GlobPattern::Relative(rp) => {
-                                let base_uri = match &rp.base_uri {
-                                    lsp::OneOf::Left(workspace_folder) => &workspace_folder.uri,
-                                    lsp::OneOf::Right(base_uri) => base_uri,
-                                };
-                                base_uri.to_file_path().ok().and_then(|file_path| {
-                                    (file_path.to_str() == Some(abs_path))
-                                        .then_some(rp.pattern.as_str())
-                                })
-                            }
-                        };
-                        if let Some(relative_glob_pattern) = relative_glob_pattern {
-                            let literal_prefix = glob_literal_prefix(relative_glob_pattern);
-                            tree.as_local_mut()
-                                .unwrap()
-                                .add_path_prefix_to_scan(Path::new(literal_prefix).into());
-                            if let Some(glob) = Glob::new(relative_glob_pattern).log_err() {
-                                builders
-                                    .entry(tree.id())
-                                    .or_insert_with(|| GlobSetBuilder::new())
-                                    .add(glob);
-                            }
-                            return true;
-                        }
-                    }
-                    false
-                });
-                if glob_is_inside_worktree {
-                    break;
-                }
-            }
-        }
-
-        watched_paths.clear();
-        for (worktree_id, builder) in builders {
-            if let Ok(globset) = builder.build() {
-                watched_paths.insert(worktree_id, globset);
-            }
-        }
-
-        cx.notify();
-    }
-
-    async fn on_lsp_workspace_edit(
-        this: WeakModel<Self>,
-        params: lsp::ApplyWorkspaceEditParams,
-        server_id: LanguageServerId,
-        adapter: Arc<CachedLspAdapter>,
-        mut cx: AsyncAppContext,
-    ) -> Result<lsp::ApplyWorkspaceEditResponse> {
-        let this = this
-            .upgrade()
-            .ok_or_else(|| anyhow!("project project closed"))?;
-        let language_server = this
-            .update(&mut cx, |this, _| this.language_server_for_id(server_id))?
-            .ok_or_else(|| anyhow!("language server not found"))?;
-        let transaction = Self::deserialize_workspace_edit(
-            this.clone(),
-            params.edit,
-            true,
-            adapter.clone(),
-            language_server.clone(),
-            &mut cx,
-        )
-        .await
-        .log_err();
-        this.update(&mut cx, |this, _| {
-            if let Some(transaction) = transaction {
-                this.last_workspace_edits_by_language_server
-                    .insert(server_id, transaction);
-            }
-        })?;
-        Ok(lsp::ApplyWorkspaceEditResponse {
-            applied: true,
-            failed_change: None,
-            failure_reason: None,
-        })
-    }
-
-    pub fn language_server_statuses(
-        &self,
-    ) -> impl DoubleEndedIterator<Item = (LanguageServerId, &LanguageServerStatus)> {
-        self.language_server_statuses
-            .iter()
-            .map(|(key, value)| (*key, value))
-    }
-
-    pub fn last_formatting_failure(&self) -> Option<&str> {
-        self.last_formatting_failure.as_deref()
-    }
-
-    pub fn update_diagnostics(
-        &mut self,
-        language_server_id: LanguageServerId,
-        mut params: lsp::PublishDiagnosticsParams,
-        disk_based_sources: &[String],
-        cx: &mut ModelContext<Self>,
-    ) -> Result<()> {
-        let abs_path = params
-            .uri
-            .to_file_path()
-            .map_err(|_| anyhow!("URI is not a file"))?;
-        let mut diagnostics = Vec::default();
-        let mut primary_diagnostic_group_ids = HashMap::default();
-        let mut sources_by_group_id = HashMap::default();
-        let mut supporting_diagnostics = HashMap::default();
-
-        // Ensure that primary diagnostics are always the most severe
-        params.diagnostics.sort_by_key(|item| item.severity);
-
-        for diagnostic in &params.diagnostics {
-            let source = diagnostic.source.as_ref();
-            let code = diagnostic.code.as_ref().map(|code| match code {
-                lsp::NumberOrString::Number(code) => code.to_string(),
-                lsp::NumberOrString::String(code) => code.clone(),
-            });
-            let range = range_from_lsp(diagnostic.range);
-            let is_supporting = diagnostic
-                .related_information
-                .as_ref()
-                .map_or(false, |infos| {
-                    infos.iter().any(|info| {
-                        primary_diagnostic_group_ids.contains_key(&(
-                            source,
-                            code.clone(),
-                            range_from_lsp(info.location.range),
-                        ))
-                    })
-                });
-
-            let is_unnecessary = diagnostic.tags.as_ref().map_or(false, |tags| {
-                tags.iter().any(|tag| *tag == DiagnosticTag::UNNECESSARY)
-            });
-
-            if is_supporting {
-                supporting_diagnostics.insert(
-                    (source, code.clone(), range),
-                    (diagnostic.severity, is_unnecessary),
-                );
-            } else {
-                let group_id = post_inc(&mut self.next_diagnostic_group_id);
-                let is_disk_based =
-                    source.map_or(false, |source| disk_based_sources.contains(source));
-
-                sources_by_group_id.insert(group_id, source);
-                primary_diagnostic_group_ids
-                    .insert((source, code.clone(), range.clone()), group_id);
-
-                diagnostics.push(DiagnosticEntry {
-                    range,
-                    diagnostic: Diagnostic {
-                        source: diagnostic.source.clone(),
-                        code: code.clone(),
-                        severity: diagnostic.severity.unwrap_or(DiagnosticSeverity::ERROR),
-                        message: diagnostic.message.trim().to_string(),
-                        group_id,
-                        is_primary: true,
-                        is_disk_based,
-                        is_unnecessary,
-                        data: diagnostic.data.clone(),
-                    },
-                });
-                if let Some(infos) = &diagnostic.related_information {
-                    for info in infos {
-                        if info.location.uri == params.uri && !info.message.is_empty() {
-                            let range = range_from_lsp(info.location.range);
-                            diagnostics.push(DiagnosticEntry {
-                                range,
-                                diagnostic: Diagnostic {
-                                    source: diagnostic.source.clone(),
-                                    code: code.clone(),
-                                    severity: DiagnosticSeverity::INFORMATION,
-                                    message: info.message.trim().to_string(),
-                                    group_id,
-                                    is_primary: false,
-                                    is_disk_based,
-                                    is_unnecessary: false,
-                                    data: diagnostic.data.clone(),
-                                },
-                            });
-                        }
-                    }
-                }
-            }
-        }
-
-        for entry in &mut diagnostics {
-            let diagnostic = &mut entry.diagnostic;
-            if !diagnostic.is_primary {
-                let source = *sources_by_group_id.get(&diagnostic.group_id).unwrap();
-                if let Some(&(severity, is_unnecessary)) = supporting_diagnostics.get(&(
-                    source,
-                    diagnostic.code.clone(),
-                    entry.range.clone(),
-                )) {
-                    if let Some(severity) = severity {
-                        diagnostic.severity = severity;
-                    }
-                    diagnostic.is_unnecessary = is_unnecessary;
-                }
-            }
-        }
-
-        self.update_diagnostic_entries(
-            language_server_id,
-            abs_path,
-            params.version,
-            diagnostics,
-            cx,
-        )?;
-        Ok(())
-    }
-
-    pub fn update_diagnostic_entries(
-        &mut self,
-        server_id: LanguageServerId,
-        abs_path: PathBuf,
-        version: Option<i32>,
-        diagnostics: Vec<DiagnosticEntry<Unclipped<PointUtf16>>>,
-        cx: &mut ModelContext<Project>,
-    ) -> Result<(), anyhow::Error> {
-        let (worktree, relative_path) = self
-            .find_worktree(&abs_path, cx)
-            .ok_or_else(|| anyhow!("no worktree found for diagnostics path {abs_path:?}"))?;
-
-        let project_path = ProjectPath {
-            worktree_id: worktree.read(cx).id(),
-            path: relative_path.into(),
-        };
-
-        if let Some(buffer) = self.get_open_buffer(&project_path, cx) {
-            self.update_buffer_diagnostics(&buffer, server_id, version, diagnostics.clone(), cx)?;
-        }
-
-        let updated = worktree.update(cx, |worktree, cx| {
-            self.update_worktree_diagnostics(
-                worktree.id(),
-                server_id,
-                project_path.path.clone(),
-                diagnostics,
-                cx,
-            )
-        })?;
-        if updated {
-            cx.emit(Event::DiagnosticsUpdated {
-                language_server_id: server_id,
-                path: project_path,
-            });
-        }
-        Ok(())
-    }
-
-    pub fn update_worktree_diagnostics(
-        &mut self,
-        worktree_id: WorktreeId,
-        server_id: LanguageServerId,
-        worktree_path: Arc<Path>,
-        diagnostics: Vec<DiagnosticEntry<Unclipped<PointUtf16>>>,
-        _: &mut ModelContext<Worktree>,
-    ) -> Result<bool> {
-        let summaries_for_tree = self.diagnostic_summaries.entry(worktree_id).or_default();
-        let diagnostics_for_tree = self.diagnostics.entry(worktree_id).or_default();
-        let summaries_by_server_id = summaries_for_tree.entry(worktree_path.clone()).or_default();
-
-        let old_summary = summaries_by_server_id
-            .remove(&server_id)
-            .unwrap_or_default();
-
-        let new_summary = DiagnosticSummary::new(&diagnostics);
-        if new_summary.is_empty() {
-            if let Some(diagnostics_by_server_id) = diagnostics_for_tree.get_mut(&worktree_path) {
-                if let Ok(ix) = diagnostics_by_server_id.binary_search_by_key(&server_id, |e| e.0) {
-                    diagnostics_by_server_id.remove(ix);
-                }
-                if diagnostics_by_server_id.is_empty() {
-                    diagnostics_for_tree.remove(&worktree_path);
-                }
-            }
-        } else {
-            summaries_by_server_id.insert(server_id, new_summary);
-            let diagnostics_by_server_id = diagnostics_for_tree
-                .entry(worktree_path.clone())
-                .or_default();
-            match diagnostics_by_server_id.binary_search_by_key(&server_id, |e| e.0) {
-                Ok(ix) => {
-                    diagnostics_by_server_id[ix] = (server_id, diagnostics);
-                }
-                Err(ix) => {
-                    diagnostics_by_server_id.insert(ix, (server_id, diagnostics));
-                }
-            }
-        }
-
-        if !old_summary.is_empty() || !new_summary.is_empty() {
-            if let Some(project_id) = self.remote_id() {
-                self.client
-                    .send(proto::UpdateDiagnosticSummary {
-                        project_id,
-                        worktree_id: worktree_id.to_proto(),
-                        summary: Some(proto::DiagnosticSummary {
-                            path: worktree_path.to_string_lossy().to_string(),
-                            language_server_id: server_id.0 as u64,
-                            error_count: new_summary.error_count as u32,
-                            warning_count: new_summary.warning_count as u32,
-                        }),
-                    })
-                    .log_err();
-            }
-        }
-
-        Ok(!old_summary.is_empty() || !new_summary.is_empty())
-    }
-
-    fn update_buffer_diagnostics(
-        &mut self,
-        buffer: &Model<Buffer>,
-        server_id: LanguageServerId,
-        version: Option<i32>,
-        mut diagnostics: Vec<DiagnosticEntry<Unclipped<PointUtf16>>>,
-        cx: &mut ModelContext<Self>,
-    ) -> Result<()> {
-        fn compare_diagnostics(a: &Diagnostic, b: &Diagnostic) -> Ordering {
-            Ordering::Equal
-                .then_with(|| b.is_primary.cmp(&a.is_primary))
-                .then_with(|| a.is_disk_based.cmp(&b.is_disk_based))
-                .then_with(|| a.severity.cmp(&b.severity))
-                .then_with(|| a.message.cmp(&b.message))
-        }
-
-        let snapshot = self.buffer_snapshot_for_lsp_version(buffer, server_id, version, cx)?;
-
-        diagnostics.sort_unstable_by(|a, b| {
-            Ordering::Equal
-                .then_with(|| a.range.start.cmp(&b.range.start))
-                .then_with(|| b.range.end.cmp(&a.range.end))
-                .then_with(|| compare_diagnostics(&a.diagnostic, &b.diagnostic))
-        });
-
-        let mut sanitized_diagnostics = Vec::new();
-        let edits_since_save = Patch::new(
-            snapshot
-                .edits_since::<Unclipped<PointUtf16>>(buffer.read(cx).saved_version())
-                .collect(),
-        );
-        for entry in diagnostics {
-            let start;
-            let end;
-            if entry.diagnostic.is_disk_based {
-                // Some diagnostics are based on files on disk instead of buffers'
-                // current contents. Adjust these diagnostics' ranges to reflect
-                // any unsaved edits.
-                start = edits_since_save.old_to_new(entry.range.start);
-                end = edits_since_save.old_to_new(entry.range.end);
-            } else {
-                start = entry.range.start;
-                end = entry.range.end;
-            }
-
-            let mut range = snapshot.clip_point_utf16(start, Bias::Left)
-                ..snapshot.clip_point_utf16(end, Bias::Right);
-
-            // Expand empty ranges by one codepoint
-            if range.start == range.end {
-                // This will be go to the next boundary when being clipped
-                range.end.column += 1;
-                range.end = snapshot.clip_point_utf16(Unclipped(range.end), Bias::Right);
-                if range.start == range.end && range.end.column > 0 {
-                    range.start.column -= 1;
-                    range.start = snapshot.clip_point_utf16(Unclipped(range.start), Bias::Left);
-                }
-            }
-
-            sanitized_diagnostics.push(DiagnosticEntry {
-                range,
-                diagnostic: entry.diagnostic,
-            });
-        }
-        drop(edits_since_save);
-
-        let set = DiagnosticSet::new(sanitized_diagnostics, &snapshot);
-        buffer.update(cx, |buffer, cx| {
-            buffer.update_diagnostics(server_id, set, cx)
-        });
-        Ok(())
-    }
-
-    pub fn reload_buffers(
-        &self,
-        buffers: HashSet<Model<Buffer>>,
-        push_to_history: bool,
-        cx: &mut ModelContext<Self>,
-    ) -> Task<Result<ProjectTransaction>> {
-        let mut local_buffers = Vec::new();
-        let mut remote_buffers = None;
-        for buffer_handle in buffers {
-            let buffer = buffer_handle.read(cx);
-            if buffer.is_dirty() {
-                if let Some(file) = File::from_dyn(buffer.file()) {
-                    if file.is_local() {
-                        local_buffers.push(buffer_handle);
-                    } else {
-                        remote_buffers.get_or_insert(Vec::new()).push(buffer_handle);
-                    }
-                }
-            }
-        }
-
-        let remote_buffers = self.remote_id().zip(remote_buffers);
-        let client = self.client.clone();
-
-        cx.spawn(move |this, mut cx| async move {
-            let mut project_transaction = ProjectTransaction::default();
-
-            if let Some((project_id, remote_buffers)) = remote_buffers {
-                let response = client
-                    .request(proto::ReloadBuffers {
-                        project_id,
-                        buffer_ids: remote_buffers
-                            .iter()
-                            .filter_map(|buffer| {
-                                buffer
-                                    .update(&mut cx, |buffer, _| buffer.remote_id().into())
-                                    .ok()
-                            })
-                            .collect(),
-                    })
-                    .await?
-                    .transaction
-                    .ok_or_else(|| anyhow!("missing transaction"))?;
-                Self::deserialize_project_transaction(this, response, push_to_history, cx.clone())
-                    .await?;
-            }
-
-            for buffer in local_buffers {
-                let transaction = buffer
-                    .update(&mut cx, |buffer, cx| buffer.reload(cx))?
-                    .await?;
-                buffer.update(&mut cx, |buffer, cx| {
-                    if let Some(transaction) = transaction {
-                        if !push_to_history {
-                            buffer.forget_transaction(transaction.id);
-                        }
-                        project_transaction.0.insert(cx.handle(), transaction);
-                    }
-                })?;
-            }
-
-            Ok(project_transaction)
-        })
-    }
-
-    pub fn format(
-        &mut self,
-        buffers: HashSet<Model<Buffer>>,
-        push_to_history: bool,
-        trigger: FormatTrigger,
-        selections: Vec<Selection<Point>>,
-        cx: &mut ModelContext<Project>,
-    ) -> Task<anyhow::Result<ProjectTransaction>> {
-        if self.is_local_or_ssh() {
-            let buffers_with_paths = buffers
-                .into_iter()
-                .map(|buffer_handle| {
-                    let buffer = buffer_handle.read(cx);
-                    let buffer_abs_path = File::from_dyn(buffer.file())
-                        .and_then(|file| file.as_local().map(|f| f.abs_path(cx)));
-                    (buffer_handle, buffer_abs_path)
-                })
-                .collect::<Vec<_>>();
-
-            cx.spawn(move |project, mut cx| async move {
-                let result = Self::format_locally(
-                    project.clone(),
-                    buffers_with_paths,
-                    push_to_history,
-                    trigger,
-                    selections,
-                    cx.clone(),
-                )
-                .await;
-
-                project.update(&mut cx, |project, _| match &result {
-                    Ok(_) => project.last_formatting_failure = None,
-                    Err(error) => {
-                        project.last_formatting_failure.replace(error.to_string());
-                    }
-                })?;
-
-                result
-            })
-        } else {
-            let remote_id = self.remote_id();
-            let client = self.client.clone();
-            cx.spawn(move |this, mut cx| async move {
-                if let Some(project_id) = remote_id {
-                    let response = client
-                        .request(proto::FormatBuffers {
-                            project_id,
-                            trigger: trigger as i32,
-                            buffer_ids: buffers
-                                .iter()
-                                .map(|buffer| {
-                                    buffer.update(&mut cx, |buffer, _| buffer.remote_id().into())
-                                })
-                                .collect::<Result<_>>()?,
-                        })
-                        .await?
-                        .transaction
-                        .ok_or_else(|| anyhow!("missing transaction"))?;
-                    Self::deserialize_project_transaction(this, response, push_to_history, cx).await
-                } else {
-                    Ok(ProjectTransaction::default())
-                }
-            })
-=======
->>>>>>> a850731b
         }
     }
 
@@ -5004,87 +3197,6 @@
         anyhow::Ok(result)
     }
 
-<<<<<<< HEAD
-    async fn format_via_lsp(
-        this: &WeakModel<Self>,
-        buffer: &Model<Buffer>,
-        abs_path: &Path,
-        language_server: &Arc<LanguageServer>,
-        settings: &LanguageSettings,
-        selections: Vec<Selection<Point>>,
-        cx: &mut AsyncAppContext,
-    ) -> Result<Vec<(Range<Anchor>, String)>> {
-        let uri = lsp::Url::from_file_path(abs_path)
-            .map_err(|_| anyhow!("failed to convert abs path to uri"))?;
-        let text_document = lsp::TextDocumentIdentifier::new(uri);
-        let capabilities = &language_server.capabilities();
-
-        let formatting_provider = capabilities.document_formatting_provider.as_ref();
-        let range_formatting_provider = capabilities.document_range_formatting_provider.as_ref();
-
-        let lsp_edits = if matches!(formatting_provider, Some(p) if *p != OneOf::Left(false)) {
-            language_server
-                .request::<lsp::request::Formatting>(lsp::DocumentFormattingParams {
-                    text_document,
-                    options: lsp_command::lsp_formatting_options(settings),
-                    work_done_progress_params: Default::default(),
-                })
-                .await?
-        } else if matches!(range_formatting_provider, Some(p) if *p != OneOf::Left(false)) {
-            let ranges = if selections.is_empty() {
-                let buffer_start = lsp::Position::new(0, 0);
-                let buffer_end = buffer.update(cx, |b, _| point_to_lsp(b.max_point_utf16()))?;
-                vec![(buffer_start, buffer_end)]
-            } else {
-                selections
-                    .into_iter()
-                    .map(|selection| {
-                        let selection_start = selection.start;
-                        let selection_end = selection.end;
-
-                        (
-                            lsp::Position::new(selection_start.row, selection_start.column),
-                            lsp::Position::new(selection_end.row, selection_end.column),
-                        )
-                    })
-                    .collect()
-            };
-
-            let mut text_edits = vec![];
-            for (buffer_start, buffer_end) in ranges {
-                log::debug!("Performing range format of {abs_path:?} from {buffer_start:?} to {buffer_end:?}");
-
-                language_server
-                    .request::<lsp::request::RangeFormatting>(lsp::DocumentRangeFormattingParams {
-                        text_document: text_document.clone(),
-                        range: lsp::Range::new(buffer_start, buffer_end),
-                        options: lsp_command::lsp_formatting_options(settings),
-                        work_done_progress_params: Default::default(),
-                    })
-                    .await?
-                    .map(|mut edits| text_edits.append(&mut edits));
-            }
-            if text_edits.is_empty() {
-                None
-            } else {
-                Some(text_edits)
-            }
-        } else {
-            None
-        };
-
-        if let Some(lsp_edits) = lsp_edits {
-            this.update(cx, |this, cx| {
-                this.edits_from_lsp(buffer, lsp_edits, language_server.server_id(), None, cx)
-            })?
-            .await
-        } else {
-            Ok(Vec::new())
-        }
-    }
-
-=======
->>>>>>> a850731b
     async fn format_via_external_command(
         buffer: &Model<Buffer>,
         buffer_abs_path: Option<&Path>,
@@ -6407,7 +4519,6 @@
             this.serialize_project_transaction_for_peer(project_transaction, sender_id, cx)
         })?;
         Ok(proto::ReloadBuffersResponse {
-<<<<<<< HEAD
             transaction: Some(project_transaction),
         })
     }
@@ -6417,86 +4528,11 @@
         envelope: TypedEnvelope<proto::SynchronizeBuffers>,
         mut cx: AsyncAppContext,
     ) -> Result<proto::SynchronizeBuffersResponse> {
-        let project_id = envelope.payload.project_id;
-        let mut response = proto::SynchronizeBuffersResponse {
-            buffers: Default::default(),
-        };
-
-        this.update(&mut cx, |this, cx| {
-            let Some(guest_id) = envelope.original_sender_id else {
-                error!("missing original_sender_id on SynchronizeBuffers request");
-                bail!("missing original_sender_id on SynchronizeBuffers request");
-            };
-
-            this.shared_buffers.entry(guest_id).or_default().clear();
-            for buffer in envelope.payload.buffers {
-                let buffer_id = BufferId::new(buffer.id)?;
-                let remote_version = language::proto::deserialize_version(&buffer.version);
-                if let Some(buffer) = this.buffer_for_id(buffer_id, cx) {
-                    this.shared_buffers
-                        .entry(guest_id)
-                        .or_default()
-                        .insert(buffer_id);
-
-                    let buffer = buffer.read(cx);
-                    response.buffers.push(proto::BufferVersion {
-                        id: buffer_id.into(),
-                        version: language::proto::serialize_version(&buffer.version),
-                    });
-
-                    let operations = buffer.serialize_ops(Some(remote_version), cx);
-                    let client = this.client.clone();
-                    if let Some(file) = buffer.file() {
-                        client
-                            .send(proto::UpdateBufferFile {
-                                project_id,
-                                buffer_id: buffer_id.into(),
-                                file: Some(file.to_proto(cx)),
-                            })
-                            .log_err();
-                    }
-
-                    client
-                        .send(proto::UpdateDiffBase {
-                            project_id,
-                            buffer_id: buffer_id.into(),
-                            diff_base: buffer.diff_base().map(ToString::to_string),
-                        })
-                        .log_err();
-
-                    client
-                        .send(proto::BufferReloaded {
-                            project_id,
-                            buffer_id: buffer_id.into(),
-                            version: language::proto::serialize_version(buffer.saved_version()),
-                            mtime: buffer.saved_mtime().map(|time| time.into()),
-                            line_ending: language::proto::serialize_line_ending(
-                                buffer.line_ending(),
-                            ) as i32,
-                        })
-                        .log_err();
-
-                    cx.background_executor()
-                        .spawn(
-                            async move {
-                                let operations = operations.await;
-                                for chunk in split_operations(operations) {
-                                    client
-                                        .request(proto::UpdateBuffer {
-                                            project_id,
-                                            buffer_id: buffer_id.into(),
-                                            operations: chunk,
-                                        })
-                                        .await?;
-                                }
-                                anyhow::Ok(())
-                            }
-                            .log_err(),
-                        )
-                        .detach();
-                }
-            }
-            Ok(())
+        let response = this.update(&mut cx, |this, cx| {
+            let client = this.client.clone();
+            this.buffer_store.update(cx, |this, cx| {
+                this.handle_synchronize_buffers(envelope, cx, client)
+            })
         })??;
 
         Ok(response)
@@ -6516,184 +4552,6 @@
             }
             let trigger = FormatTrigger::from_proto(envelope.payload.trigger);
             Ok::<_, anyhow::Error>(this.format(buffers, false, trigger, Vec::with_capacity(0), cx))
-        })??;
-
-        let project_transaction = format.await?;
-        let project_transaction = this.update(&mut cx, |this, cx| {
-            this.serialize_project_transaction_for_peer(project_transaction, sender_id, cx)
-        })?;
-        Ok(proto::FormatBuffersResponse {
-            transaction: Some(project_transaction),
-        })
-    }
-
-    async fn handle_apply_additional_edits_for_completion(
-        this: Model<Self>,
-        envelope: TypedEnvelope<proto::ApplyCompletionAdditionalEdits>,
-        mut cx: AsyncAppContext,
-    ) -> Result<proto::ApplyCompletionAdditionalEditsResponse> {
-        let (buffer, completion) = this.update(&mut cx, |this, cx| {
-            let buffer_id = BufferId::new(envelope.payload.buffer_id)?;
-            let buffer = this.buffer_store.read(cx).get_existing(buffer_id)?;
-            let completion = Self::deserialize_completion(
-                envelope
-                    .payload
-                    .completion
-                    .ok_or_else(|| anyhow!("invalid completion"))?,
-            )?;
-            anyhow::Ok((buffer, completion))
-        })??;
-
-        let apply_additional_edits = this.update(&mut cx, |this, cx| {
-            this.apply_additional_edits_for_completion(
-                buffer,
-                Completion {
-                    old_range: completion.old_range,
-                    new_text: completion.new_text,
-                    lsp_completion: completion.lsp_completion,
-                    server_id: completion.server_id,
-                    documentation: None,
-                    label: CodeLabel {
-                        text: Default::default(),
-                        runs: Default::default(),
-                        filter_range: Default::default(),
-                    },
-                    confirm: None,
-                },
-                false,
-                cx,
-            )
-        })?;
-
-        Ok(proto::ApplyCompletionAdditionalEditsResponse {
-            transaction: apply_additional_edits
-                .await?
-                .as_ref()
-                .map(language::proto::serialize_transaction),
-        })
-    }
-
-    async fn handle_resolve_completion_documentation(
-        this: Model<Self>,
-        envelope: TypedEnvelope<proto::ResolveCompletionDocumentation>,
-        mut cx: AsyncAppContext,
-    ) -> Result<proto::ResolveCompletionDocumentationResponse> {
-        let lsp_completion = serde_json::from_slice(&envelope.payload.lsp_completion)?;
-
-        let completion = this
-            .read_with(&mut cx, |this, _| {
-                let id = LanguageServerId(envelope.payload.language_server_id as usize);
-                let Some(server) = this.language_server_for_id(id) else {
-                    return Err(anyhow!("No language server {id}"));
-                };
-
-                Ok(server.request::<lsp::request::ResolveCompletionItem>(lsp_completion))
-            })??
-            .await?;
-
-        let mut documentation_is_markdown = false;
-        let documentation = match completion.documentation {
-            Some(lsp::Documentation::String(text)) => text,
-
-            Some(lsp::Documentation::MarkupContent(lsp::MarkupContent { kind, value })) => {
-                documentation_is_markdown = kind == lsp::MarkupKind::Markdown;
-                value
-            }
-
-            _ => String::new(),
-        };
-
-        // If we have a new buffer_id, that means we're talking to a new client
-        // and want to check for new text_edits in the completion too.
-        let mut old_start = None;
-        let mut old_end = None;
-        let mut new_text = String::default();
-        if let Ok(buffer_id) = BufferId::new(envelope.payload.buffer_id) {
-            let buffer_snapshot = this.update(&mut cx, |this, cx| {
-                let buffer = this.buffer_store.read(cx).get_existing(buffer_id)?;
-                anyhow::Ok(buffer.read(cx).snapshot())
-            })??;
-
-            if let Some(text_edit) = completion.text_edit.as_ref() {
-                let edit = parse_completion_text_edit(text_edit, &buffer_snapshot);
-
-                if let Some((old_range, mut text_edit_new_text)) = edit {
-                    LineEnding::normalize(&mut text_edit_new_text);
-
-                    new_text = text_edit_new_text;
-                    old_start = Some(serialize_anchor(&old_range.start));
-                    old_end = Some(serialize_anchor(&old_range.end));
-                }
-            }
-        }
-
-        Ok(proto::ResolveCompletionDocumentationResponse {
-            documentation,
-            documentation_is_markdown,
-            old_start,
-            old_end,
-            new_text,
-        })
-    }
-
-    async fn handle_apply_code_action(
-        this: Model<Self>,
-        envelope: TypedEnvelope<proto::ApplyCodeAction>,
-        mut cx: AsyncAppContext,
-    ) -> Result<proto::ApplyCodeActionResponse> {
-        let sender_id = envelope.original_sender_id()?;
-        let action = Self::deserialize_code_action(
-            envelope
-                .payload
-                .action
-                .ok_or_else(|| anyhow!("invalid action"))?,
-        )?;
-        let apply_code_action = this.update(&mut cx, |this, cx| {
-            let buffer_id = BufferId::new(envelope.payload.buffer_id)?;
-            let buffer = this.buffer_store.read(cx).get_existing(buffer_id)?;
-            anyhow::Ok(this.apply_code_action(buffer, action, false, cx))
-        })??;
-
-        let project_transaction = apply_code_action.await?;
-        let project_transaction = this.update(&mut cx, |this, cx| {
-            this.serialize_project_transaction_for_peer(project_transaction, sender_id, cx)
-        })?;
-        Ok(proto::ApplyCodeActionResponse {
-=======
->>>>>>> a850731b
-            transaction: Some(project_transaction),
-        })
-    }
-
-    async fn handle_synchronize_buffers(
-        this: Model<Self>,
-        envelope: TypedEnvelope<proto::SynchronizeBuffers>,
-        mut cx: AsyncAppContext,
-    ) -> Result<proto::SynchronizeBuffersResponse> {
-        let response = this.update(&mut cx, |this, cx| {
-            let client = this.client.clone();
-            this.buffer_store.update(cx, |this, cx| {
-                this.handle_synchronize_buffers(envelope, cx, client)
-            })
-        })??;
-
-        Ok(response)
-    }
-
-    async fn handle_format_buffers(
-        this: Model<Self>,
-        envelope: TypedEnvelope<proto::FormatBuffers>,
-        mut cx: AsyncAppContext,
-    ) -> Result<proto::FormatBuffersResponse> {
-        let sender_id = envelope.original_sender_id()?;
-        let format = this.update(&mut cx, |this, cx| {
-            let mut buffers = HashSet::default();
-            for buffer_id in &envelope.payload.buffer_ids {
-                let buffer_id = BufferId::new(*buffer_id)?;
-                buffers.insert(this.buffer_store.read(cx).get_existing(buffer_id)?);
-            }
-            let trigger = FormatTrigger::from_proto(envelope.payload.trigger);
-            Ok::<_, anyhow::Error>(this.format(buffers, false, trigger, cx))
         })??;
 
         let project_transaction = format.await?;
