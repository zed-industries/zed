--- conflicted
+++ resolved
@@ -1899,17 +1899,6 @@
         false
     }
 
-<<<<<<< HEAD
-=======
-    pub fn ssh_connection_string(&self, cx: &App) -> Option<SharedString> {
-        if let Some(ssh_state) = &self.ssh_client {
-            return Some(ssh_state.read(cx).connection_string().into());
-        }
-
-        None
-    }
-
->>>>>>> 69b1c6d6
     pub fn ssh_connection_state(&self, cx: &App) -> Option<remote::ConnectionState> {
         self.ssh_client
             .as_ref()
