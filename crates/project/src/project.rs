--- conflicted
+++ resolved
@@ -58,17 +58,10 @@
 };
 use log::error;
 use lsp::{
-<<<<<<< HEAD
-    CompletionContext, CompletionTriggerKind, DiagnosticSeverity, DiagnosticTag,
-    DidChangeWatchedFilesRegistrationOptions, DocumentHighlightKind, Edit, FileSystemWatcher,
-    LanguageServer, LanguageServerBinary, LanguageServerId, LspRequestFuture, MessageActionItem,
-    OneOf, ServerCapabilities, ServerHealthStatus, ServerStatus, TextEdit,
-=======
-    DiagnosticSeverity, DiagnosticTag, DidChangeWatchedFilesRegistrationOptions,
+    CompletionContext, DiagnosticSeverity, DiagnosticTag, DidChangeWatchedFilesRegistrationOptions,
     DocumentHighlightKind, Edit, FileSystemWatcher, LanguageServer, LanguageServerBinary,
     LanguageServerId, LspRequestFuture, MessageActionItem, OneOf, ServerCapabilities,
     ServerHealthStatus, ServerStatus, TextEdit, Uri,
->>>>>>> 7798f64d
 };
 use lsp_command::*;
 use node_runtime::NodeRuntime;
@@ -660,7 +653,7 @@
 
 #[cfg(any(test, feature = "test-support"))]
 pub const DEFAULT_COMPLETION_CONTEXT: CompletionContext = CompletionContext {
-    trigger_kind: CompletionTriggerKind::INVOKED,
+    trigger_kind: lsp::CompletionTriggerKind::INVOKED,
     trigger_character: None,
 };
 
