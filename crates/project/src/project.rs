--- conflicted
+++ resolved
@@ -3615,7 +3615,6 @@
         })
     }
 
-<<<<<<< HEAD
     pub fn semantic_tokens_range(
         &mut self,
         buffer_handle: Entity<Buffer>,
@@ -3639,7 +3638,9 @@
         let range = buffer.anchor_before(range.start)..buffer.anchor_before(range.end);
         self.lsp_store.update(cx, |lsp_store, cx| {
             lsp_store.semantic_tokens_full(buffer_handle, range, cx)
-=======
+        })
+    }
+
     pub fn inline_values(
         &mut self,
         session: Entity<Session>,
@@ -3692,7 +3693,6 @@
                 })
             })?
             .await
->>>>>>> 17c3b741
         })
     }
 
