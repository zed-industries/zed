--- conflicted
+++ resolved
@@ -55,11 +55,8 @@
 use lsp::{
     DiagnosticSeverity, DiagnosticTag, DidChangeWatchedFilesRegistrationOptions,
     DocumentHighlightKind, LanguageServer, LanguageServerBinary, LanguageServerId,
-<<<<<<< HEAD
-    LspRequestFuture, MessageActionItem, OneOf, ServerHealthStatus, ServerStatus,
-=======
-    MessageActionItem, OneOf, ServerCapabilities, ServerHealthStatus, ServerStatus,
->>>>>>> c7961b90
+    LspRequestFuture, MessageActionItem, OneOf, ServerCapabilities, ServerHealthStatus,
+    ServerStatus,
 };
 use lsp_command::*;
 use node_runtime::NodeRuntime;
