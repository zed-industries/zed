pub mod bookmark_store;
pub mod buffer_store;
mod color_extractor;
pub mod connection_manager;
pub mod debounced_delay;
pub mod lsp_command;
pub mod lsp_ext_command;
pub mod lsp_store;
pub mod prettier_store;
pub mod project_settings;
pub mod search;
mod task_inventory;
pub mod task_store;
pub mod terminals;
pub mod worktree_store;

#[cfg(test)]
mod project_tests;

mod direnv;
mod environment;
pub use environment::EnvironmentErrorMessage;
pub mod search_history;
mod yarn;

<<<<<<< HEAD
use anyhow::{anyhow, Context as _, Result};
use bookmark_store::BookmarkStore;
=======
use anyhow::{anyhow, Result};
>>>>>>> 378a2cf9
use buffer_store::{BufferStore, BufferStoreEvent};
use client::{
    proto, Client, Collaborator, DevServerProjectId, PendingEntitySubscription, ProjectId,
    TypedEnvelope, UserStore,
};
use clock::ReplicaId;
use collections::{BTreeSet, HashMap, HashSet};
use debounced_delay::DebouncedDelay;
pub use environment::ProjectEnvironment;
use futures::{
    channel::mpsc::{self, UnboundedReceiver},
    future::try_join_all,
    StreamExt,
};

use git::{blame::Blame, repository::GitRepository};
use gpui::{
    AnyModel, AppContext, AsyncAppContext, BorrowAppContext, Context, EventEmitter, Hsla, Model,
    ModelContext, SharedString, Task, WeakModel, WindowContext,
};
use itertools::Itertools;
use language::{
    language_settings::InlayHintKind, proto::split_operations, Buffer, BufferEvent,
    CachedLspAdapter, Capability, CodeLabel, DiagnosticEntry, Documentation, File as _, Language,
    LanguageRegistry, LanguageServerName, PointUtf16, ToOffset, ToPointUtf16, Transaction,
    Unclipped,
};
use lsp::{
    CompletionContext, CompletionItemKind, DocumentHighlightKind, LanguageServer, LanguageServerId,
};
use lsp_command::*;
use node_runtime::NodeRuntime;
use parking_lot::{Mutex, RwLock};
pub use prettier_store::PrettierStore;
use project_settings::{ProjectSettings, SettingsObserver, SettingsObserverEvent};
use remote::{SshConnectionOptions, SshRemoteClient};
use rpc::{proto::SSH_PROJECT_ID, AnyProtoClient, ErrorCode};
use search::{SearchInputKind, SearchQuery, SearchResult};
use search_history::SearchHistory;
use settings::{InvalidSettingsError, Settings, SettingsLocation, SettingsStore};
use smol::channel::Receiver;
use snippet::Snippet;
use snippet_provider::SnippetProvider;
use std::{
    borrow::Cow,
    ops::Range,
    path::{Component, Path, PathBuf},
    str,
    sync::Arc,
    time::Duration,
};
use task_store::TaskStore;
use terminals::Terminals;
use text::{Anchor, BufferId};
use util::{paths::compare_paths, ResultExt as _};
use worktree::{CreatedEntry, Snapshot, Traversal};
use worktree_store::{WorktreeStore, WorktreeStoreEvent};

pub use fs::*;
pub use language::Location;
#[cfg(any(test, feature = "test-support"))]
pub use prettier::FORMAT_SUFFIX as TEST_PRETTIER_FORMAT_SUFFIX;
pub use task_inventory::{
    BasicContextProvider, ContextProviderWithTasks, Inventory, TaskSourceKind,
};
pub use worktree::{
    Entry, EntryKind, File, LocalWorktree, PathChange, ProjectEntryId, RepositoryEntry,
    UpdatedEntriesSet, UpdatedGitRepositoriesSet, Worktree, WorktreeId, WorktreeSettings,
    FS_WATCH_LATENCY,
};

pub use buffer_store::ProjectTransaction;
pub use lsp_store::{
    DiagnosticSummary, LanguageServerLogType, LanguageServerProgress, LanguageServerPromptRequest,
    LanguageServerStatus, LanguageServerToQuery, LspStore, LspStoreEvent,
    SERVER_PROGRESS_THROTTLE_TIMEOUT,
};

const MAX_PROJECT_SEARCH_HISTORY_SIZE: usize = 500;
const MAX_SEARCH_RESULT_FILES: usize = 5_000;
const MAX_SEARCH_RESULT_RANGES: usize = 10_000;

pub trait Item {
    fn try_open(
        project: &Model<Project>,
        path: &ProjectPath,
        cx: &mut AppContext,
    ) -> Option<Task<Result<Model<Self>>>>
    where
        Self: Sized;
    fn entry_id(&self, cx: &AppContext) -> Option<ProjectEntryId>;
    fn project_path(&self, cx: &AppContext) -> Option<ProjectPath>;
}

#[derive(Clone)]
pub enum OpenedBufferEvent {
    Disconnected,
    Ok(BufferId),
    Err(BufferId, Arc<anyhow::Error>),
}

/// Semantics-aware entity that is relevant to one or more [`Worktree`] with the files.
/// `Project` is responsible for tasks, LSP and collab queries, synchronizing worktree states accordingly.
/// Maps [`Worktree`] entries with its own logic using [`ProjectEntryId`] and [`ProjectPath`] structs.
///
/// Can be either local (for the project opened on the same host) or remote.(for collab projects, browsed by multiple remote users).
pub struct Project {
    active_entry: Option<ProjectEntryId>,
    buffer_ordered_messages_tx: mpsc::UnboundedSender<BufferOrderedMessage>,
    languages: Arc<LanguageRegistry>,
    client: Arc<client::Client>,
    join_project_response_message_id: u32,
    task_store: Model<TaskStore>,
    user_store: Model<UserStore>,
    fs: Arc<dyn Fs>,
    ssh_client: Option<Model<SshRemoteClient>>,
    client_state: ProjectClientState,
    collaborators: HashMap<proto::PeerId, Collaborator>,
    client_subscriptions: Vec<client::Subscription>,
    worktree_store: Model<WorktreeStore>,
    buffer_store: Model<BufferStore>,
    lsp_store: Model<LspStore>,
    _subscriptions: Vec<gpui::Subscription>,
    buffers_needing_diff: HashSet<WeakModel<Buffer>>,
    git_diff_debouncer: DebouncedDelay<Self>,
    remotely_created_models: Arc<Mutex<RemotelyCreatedModels>>,
    terminals: Terminals,
    node: Option<NodeRuntime>,
    hosted_project_id: Option<ProjectId>,
    dev_server_project_id: Option<client::DevServerProjectId>,
    search_history: SearchHistory,
    search_included_history: SearchHistory,
    search_excluded_history: SearchHistory,
    snippets: Model<SnippetProvider>,
    environment: Model<ProjectEnvironment>,
    settings_observer: Model<SettingsObserver>,
    bookmark_store: Model<BookmarkStore>,
}

#[derive(Default)]
struct RemotelyCreatedModels {
    worktrees: Vec<Model<Worktree>>,
    buffers: Vec<Model<Buffer>>,
    retain_count: usize,
}

struct RemotelyCreatedModelGuard {
    remote_models: std::sync::Weak<Mutex<RemotelyCreatedModels>>,
}

impl Drop for RemotelyCreatedModelGuard {
    fn drop(&mut self) {
        if let Some(remote_models) = self.remote_models.upgrade() {
            let mut remote_models = remote_models.lock();
            assert!(
                remote_models.retain_count > 0,
                "RemotelyCreatedModelGuard dropped too many times"
            );
            remote_models.retain_count -= 1;
            if remote_models.retain_count == 0 {
                remote_models.buffers.clear();
                remote_models.worktrees.clear();
            }
        }
    }
}
/// Message ordered with respect to buffer operations
#[derive(Debug)]
enum BufferOrderedMessage {
    Operation {
        buffer_id: BufferId,
        operation: proto::Operation,
    },
    LanguageServerUpdate {
        language_server_id: LanguageServerId,
        message: proto::update_language_server::Variant,
    },
    Resync,
}

#[derive(Debug)]
enum ProjectClientState {
    Local,
    Shared {
        remote_id: u64,
    },
    Remote {
        sharing_has_stopped: bool,
        capability: Capability,
        remote_id: u64,
        replica_id: ReplicaId,
        in_room: bool,
    },
}

#[derive(Clone, Debug, PartialEq)]
pub enum Event {
    LanguageServerAdded(LanguageServerId, LanguageServerName, Option<WorktreeId>),
    LanguageServerRemoved(LanguageServerId),
    LanguageServerLog(LanguageServerId, LanguageServerLogType, String),
    Toast {
        notification_id: SharedString,
        message: String,
    },
    HideToast {
        notification_id: SharedString,
    },
    LanguageServerPrompt(LanguageServerPromptRequest),
    LanguageNotFound(Model<Buffer>),
    ActiveEntryChanged(Option<ProjectEntryId>),
    ActivateProjectPanel,
    WorktreeAdded,
    WorktreeOrderChanged,
    WorktreeRemoved(WorktreeId),
    WorktreeUpdatedEntries(WorktreeId, UpdatedEntriesSet),
    WorktreeUpdatedGitRepositories,
    DiskBasedDiagnosticsStarted {
        language_server_id: LanguageServerId,
    },
    DiskBasedDiagnosticsFinished {
        language_server_id: LanguageServerId,
    },
    DiagnosticsUpdated {
        path: ProjectPath,
        language_server_id: LanguageServerId,
    },
    RemoteIdChanged(Option<u64>),
    DisconnectedFromHost,
    DisconnectedFromSshRemote,
    Closed,
    DeletedEntry(ProjectEntryId),
    CollaboratorUpdated {
        old_peer_id: proto::PeerId,
        new_peer_id: proto::PeerId,
    },
    CollaboratorJoined(proto::PeerId),
    CollaboratorLeft(proto::PeerId),
    HostReshared,
    Reshared,
    Rejoined,
    RefreshInlayHints,
    RevealInProjectPanel(ProjectEntryId),
    SnippetEdit(BufferId, Vec<(lsp::Range, Snippet)>),
}

#[derive(Clone, Debug, Eq, PartialEq, Hash, PartialOrd, Ord)]
pub struct ProjectPath {
    pub worktree_id: WorktreeId,
    pub path: Arc<Path>,
}

impl ProjectPath {
    pub fn from_proto(p: proto::ProjectPath) -> Self {
        Self {
            worktree_id: WorktreeId::from_proto(p.worktree_id),
            path: Arc::from(PathBuf::from(p.path)),
        }
    }

    pub fn to_proto(&self) -> proto::ProjectPath {
        proto::ProjectPath {
            worktree_id: self.worktree_id.to_proto(),
            path: self.path.to_string_lossy().to_string(),
        }
    }
}

#[derive(Debug, Clone, PartialEq, Eq)]
pub struct InlayHint {
    pub position: language::Anchor,
    pub label: InlayHintLabel,
    pub kind: Option<InlayHintKind>,
    pub padding_left: bool,
    pub padding_right: bool,
    pub tooltip: Option<InlayHintTooltip>,
    pub resolve_state: ResolveState,
}

/// The user's intent behind a given completion confirmation
#[derive(PartialEq, Eq, Hash, Debug, Clone, Copy)]
pub enum CompletionIntent {
    /// The user intends to 'commit' this result, if possible
    /// completion confirmations should run side effects
    Complete,
    /// The user intends to continue 'composing' this completion
    /// completion confirmations should not run side effects and
    /// let the user continue composing their action
    Compose,
}

impl CompletionIntent {
    pub fn is_complete(&self) -> bool {
        self == &Self::Complete
    }

    pub fn is_compose(&self) -> bool {
        self == &Self::Compose
    }
}

/// A completion provided by a language server
#[derive(Clone)]
pub struct Completion {
    /// The range of the buffer that will be replaced.
    pub old_range: Range<Anchor>,
    /// The new text that will be inserted.
    pub new_text: String,
    /// A label for this completion that is shown in the menu.
    pub label: CodeLabel,
    /// The id of the language server that produced this completion.
    pub server_id: LanguageServerId,
    /// The documentation for this completion.
    pub documentation: Option<Documentation>,
    /// The raw completion provided by the language server.
    pub lsp_completion: lsp::CompletionItem,
    /// An optional callback to invoke when this completion is confirmed.
    /// Returns, whether new completions should be retriggered after the current one.
    /// If `true` is returned, the editor will show a new completion menu after this completion is confirmed.
    /// if no confirmation is provided or `false` is returned, the completion will be committed.
    pub confirm: Option<Arc<dyn Send + Sync + Fn(CompletionIntent, &mut WindowContext) -> bool>>,
}

impl std::fmt::Debug for Completion {
    fn fmt(&self, f: &mut std::fmt::Formatter<'_>) -> std::fmt::Result {
        f.debug_struct("Completion")
            .field("old_range", &self.old_range)
            .field("new_text", &self.new_text)
            .field("label", &self.label)
            .field("server_id", &self.server_id)
            .field("documentation", &self.documentation)
            .field("lsp_completion", &self.lsp_completion)
            .finish()
    }
}

/// A completion provided by a language server
#[derive(Clone, Debug)]
pub(crate) struct CoreCompletion {
    old_range: Range<Anchor>,
    new_text: String,
    server_id: LanguageServerId,
    lsp_completion: lsp::CompletionItem,
}

/// A code action provided by a language server.
#[derive(Clone, Debug)]
pub struct CodeAction {
    /// The id of the language server that produced this code action.
    pub server_id: LanguageServerId,
    /// The range of the buffer where this code action is applicable.
    pub range: Range<Anchor>,
    /// The raw code action provided by the language server.
    pub lsp_action: lsp::CodeAction,
}

#[derive(Debug, Clone, PartialEq, Eq)]
pub enum ResolveState {
    Resolved,
    CanResolve(LanguageServerId, Option<lsp::LSPAny>),
    Resolving,
}

impl InlayHint {
    pub fn text(&self) -> String {
        match &self.label {
            InlayHintLabel::String(s) => s.to_owned(),
            InlayHintLabel::LabelParts(parts) => parts.iter().map(|part| &part.value).join(""),
        }
    }
}

#[derive(Debug, Clone, PartialEq, Eq)]
pub enum InlayHintLabel {
    String(String),
    LabelParts(Vec<InlayHintLabelPart>),
}

#[derive(Debug, Clone, PartialEq, Eq)]
pub struct InlayHintLabelPart {
    pub value: String,
    pub tooltip: Option<InlayHintLabelPartTooltip>,
    pub location: Option<(LanguageServerId, lsp::Location)>,
}

#[derive(Debug, Clone, PartialEq, Eq)]
pub enum InlayHintTooltip {
    String(String),
    MarkupContent(MarkupContent),
}

#[derive(Debug, Clone, PartialEq, Eq)]
pub enum InlayHintLabelPartTooltip {
    String(String),
    MarkupContent(MarkupContent),
}

#[derive(Debug, Clone, PartialEq, Eq)]
pub struct MarkupContent {
    pub kind: HoverBlockKind,
    pub value: String,
}

#[derive(Debug, Clone)]
pub struct LocationLink {
    pub origin: Option<Location>,
    pub target: Location,
}

#[derive(Debug)]
pub struct DocumentHighlight {
    pub range: Range<language::Anchor>,
    pub kind: DocumentHighlightKind,
}

#[derive(Clone, Debug)]
pub struct Symbol {
    pub language_server_name: LanguageServerName,
    pub source_worktree_id: WorktreeId,
    pub path: ProjectPath,
    pub label: CodeLabel,
    pub name: String,
    pub kind: lsp::SymbolKind,
    pub range: Range<Unclipped<PointUtf16>>,
    pub signature: [u8; 32],
}

#[derive(Clone, Debug, PartialEq)]
pub struct HoverBlock {
    pub text: String,
    pub kind: HoverBlockKind,
}

#[derive(Clone, Debug, PartialEq, Eq)]
pub enum HoverBlockKind {
    PlainText,
    Markdown,
    Code { language: String },
}

#[derive(Debug, Clone)]
pub struct Hover {
    pub contents: Vec<HoverBlock>,
    pub range: Option<Range<language::Anchor>>,
    pub language: Option<Arc<Language>>,
}

impl Hover {
    pub fn is_empty(&self) -> bool {
        self.contents.iter().all(|block| block.text.is_empty())
    }
}

enum EntitySubscription {
    Project(PendingEntitySubscription<Project>),
    BufferStore(PendingEntitySubscription<BufferStore>),
    WorktreeStore(PendingEntitySubscription<WorktreeStore>),
    LspStore(PendingEntitySubscription<LspStore>),
    SettingsObserver(PendingEntitySubscription<SettingsObserver>),
}

#[derive(Clone)]
pub enum DirectoryLister {
    Project(Model<Project>),
    Local(Arc<dyn Fs>),
}

impl DirectoryLister {
    pub fn is_local(&self, cx: &AppContext) -> bool {
        match self {
            DirectoryLister::Local(_) => true,
            DirectoryLister::Project(project) => project.read(cx).is_local(),
        }
    }

    pub fn resolve_tilde<'a>(&self, path: &'a String, cx: &AppContext) -> Cow<'a, str> {
        if self.is_local(cx) {
            shellexpand::tilde(path)
        } else {
            Cow::from(path)
        }
    }

    pub fn default_query(&self, cx: &mut AppContext) -> String {
        if let DirectoryLister::Project(project) = self {
            if let Some(worktree) = project.read(cx).visible_worktrees(cx).next() {
                return worktree.read(cx).abs_path().to_string_lossy().to_string();
            }
        };
        "~/".to_string()
    }

    pub fn list_directory(&self, path: String, cx: &mut AppContext) -> Task<Result<Vec<PathBuf>>> {
        match self {
            DirectoryLister::Project(project) => {
                project.update(cx, |project, cx| project.list_directory(path, cx))
            }
            DirectoryLister::Local(fs) => {
                let fs = fs.clone();
                cx.background_executor().spawn(async move {
                    let mut results = vec![];
                    let expanded = shellexpand::tilde(&path);
                    let query = Path::new(expanded.as_ref());
                    let mut response = fs.read_dir(query).await?;
                    while let Some(path) = response.next().await {
                        if let Some(file_name) = path?.file_name() {
                            results.push(PathBuf::from(file_name.to_os_string()));
                        }
                    }
                    Ok(results)
                })
            }
        }
    }
}

#[cfg(any(test, feature = "test-support"))]
pub const DEFAULT_COMPLETION_CONTEXT: CompletionContext = CompletionContext {
    trigger_kind: lsp::CompletionTriggerKind::INVOKED,
    trigger_character: None,
};

impl Project {
    pub fn init_settings(cx: &mut AppContext) {
        WorktreeSettings::register(cx);
        ProjectSettings::register(cx);
    }

    pub fn init(client: &Arc<Client>, cx: &mut AppContext) {
        connection_manager::init(client.clone(), cx);
        Self::init_settings(cx);

        let client: AnyProtoClient = client.clone().into();
        client.add_model_message_handler(Self::handle_add_collaborator);
        client.add_model_message_handler(Self::handle_update_project_collaborator);
        client.add_model_message_handler(Self::handle_remove_collaborator);
        client.add_model_message_handler(Self::handle_update_project);
        client.add_model_message_handler(Self::handle_unshare_project);
        client.add_model_request_handler(Self::handle_update_buffer);
        client.add_model_message_handler(Self::handle_update_worktree);
        client.add_model_request_handler(Self::handle_synchronize_buffers);

        client.add_model_request_handler(Self::handle_search_candidate_buffers);
        client.add_model_request_handler(Self::handle_open_buffer_by_id);
        client.add_model_request_handler(Self::handle_open_buffer_by_path);
        client.add_model_request_handler(Self::handle_open_new_buffer);
        client.add_model_message_handler(Self::handle_create_buffer_for_peer);

        WorktreeStore::init(&client);
        BufferStore::init(&client);
        LspStore::init(&client);
        SettingsObserver::init(&client);
        TaskStore::init(Some(&client));
    }

    pub fn local(
        client: Arc<Client>,
        node: NodeRuntime,
        user_store: Model<UserStore>,
        languages: Arc<LanguageRegistry>,
        fs: Arc<dyn Fs>,
        env: Option<HashMap<String, String>>,
        cx: &mut AppContext,
    ) -> Model<Self> {
        cx.new_model(|cx: &mut ModelContext<Self>| {
            let (tx, rx) = mpsc::unbounded();
            cx.spawn(move |this, cx| Self::send_buffer_ordered_messages(this, rx, cx))
                .detach();
            let snippets = SnippetProvider::new(fs.clone(), BTreeSet::from_iter([]), cx);
            let worktree_store = cx.new_model(|_| WorktreeStore::local(false, fs.clone()));
            cx.subscribe(&worktree_store, Self::on_worktree_store_event)
                .detach();

            let buffer_store = cx.new_model(|cx| BufferStore::local(worktree_store.clone(), cx));
            cx.subscribe(&buffer_store, Self::on_buffer_store_event)
                .detach();

            let prettier_store = cx.new_model(|cx| {
                PrettierStore::new(
                    node.clone(),
                    fs.clone(),
                    languages.clone(),
                    worktree_store.clone(),
                    cx,
                )
            });

            let environment = ProjectEnvironment::new(&worktree_store, env, cx);

            let task_store = cx.new_model(|cx| {
                TaskStore::local(
                    fs.clone(),
                    buffer_store.downgrade(),
                    worktree_store.clone(),
                    environment.clone(),
                    cx,
                )
            });

            let settings_observer = cx.new_model(|cx| {
                SettingsObserver::new_local(
                    fs.clone(),
                    worktree_store.clone(),
                    task_store.clone(),
                    cx,
                )
            });
            cx.subscribe(&settings_observer, Self::on_settings_observer_event)
                .detach();

<<<<<<< HEAD
            let bookmark_store = cx.new_model(|_| BookmarkStore::new());

            let environment = ProjectEnvironment::new(&worktree_store, env, cx);
=======
>>>>>>> 378a2cf9
            let lsp_store = cx.new_model(|cx| {
                LspStore::new_local(
                    buffer_store.clone(),
                    worktree_store.clone(),
                    prettier_store.clone(),
                    environment.clone(),
                    languages.clone(),
                    client.http_client(),
                    fs.clone(),
                    cx,
                )
            });
            cx.subscribe(&lsp_store, Self::on_lsp_store_event).detach();

            Self {
                buffer_ordered_messages_tx: tx,
                collaborators: Default::default(),
                worktree_store,
                buffer_store,
                lsp_store,
                join_project_response_message_id: 0,
                client_state: ProjectClientState::Local,
                client_subscriptions: Vec::new(),
                _subscriptions: vec![cx.on_release(Self::release)],
                active_entry: None,
                snippets,
                languages,
                client,
                task_store,
                user_store,
                settings_observer,
                fs,
                ssh_client: None,
                buffers_needing_diff: Default::default(),
                git_diff_debouncer: DebouncedDelay::new(),
                terminals: Terminals {
                    local_handles: Vec::new(),
                },
                node: Some(node),
                hosted_project_id: None,
                dev_server_project_id: None,
                search_history: Self::new_search_history(),
                environment,
                remotely_created_models: Default::default(),

                search_included_history: Self::new_search_history(),
                search_excluded_history: Self::new_search_history(),
                bookmark_store,
            }
        })
    }

    pub fn ssh(
        ssh: Model<SshRemoteClient>,
        client: Arc<Client>,
        node: NodeRuntime,
        user_store: Model<UserStore>,
        languages: Arc<LanguageRegistry>,
        fs: Arc<dyn Fs>,
        cx: &mut AppContext,
    ) -> Model<Self> {
        cx.new_model(|cx: &mut ModelContext<Self>| {
            let (tx, rx) = mpsc::unbounded();
            cx.spawn(move |this, cx| Self::send_buffer_ordered_messages(this, rx, cx))
                .detach();
            let global_snippets_dir = paths::config_dir().join("snippets");
            let snippets =
                SnippetProvider::new(fs.clone(), BTreeSet::from_iter([global_snippets_dir]), cx);

            let ssh_proto = ssh.read(cx).proto_client();
            let worktree_store =
                cx.new_model(|_| WorktreeStore::remote(false, ssh_proto.clone(), 0, None));
            cx.subscribe(&worktree_store, Self::on_worktree_store_event)
                .detach();

            let buffer_store = cx.new_model(|cx| {
                BufferStore::remote(
                    worktree_store.clone(),
                    ssh.read(cx).proto_client(),
                    SSH_PROJECT_ID,
                    cx,
                )
            });
            cx.subscribe(&buffer_store, Self::on_buffer_store_event)
                .detach();

            let task_store = cx.new_model(|cx| {
                TaskStore::remote(
                    fs.clone(),
                    buffer_store.downgrade(),
                    worktree_store.clone(),
                    ssh.read(cx).proto_client(),
                    SSH_PROJECT_ID,
                    cx,
                )
            });

            let settings_observer = cx.new_model(|cx| {
                SettingsObserver::new_ssh(
                    ssh_proto.clone(),
                    worktree_store.clone(),
                    task_store.clone(),
                    cx,
                )
            });
            let bookmark_store = cx.new_model(|_| BookmarkStore::new());
            cx.subscribe(&settings_observer, Self::on_settings_observer_event)
                .detach();

            let environment = ProjectEnvironment::new(&worktree_store, None, cx);
            let lsp_store = cx.new_model(|cx| {
                LspStore::new_remote(
                    buffer_store.clone(),
                    worktree_store.clone(),
                    languages.clone(),
                    ssh_proto.clone(),
                    SSH_PROJECT_ID,
                    cx,
                )
            });
            cx.subscribe(&lsp_store, Self::on_lsp_store_event).detach();

            cx.subscribe(&ssh, Self::on_ssh_event).detach();
            cx.observe(&ssh, |_, _, cx| cx.notify()).detach();

            let this = Self {
                buffer_ordered_messages_tx: tx,
                collaborators: Default::default(),
                worktree_store,
                buffer_store,
                lsp_store,
                join_project_response_message_id: 0,
                client_state: ProjectClientState::Local,
                client_subscriptions: Vec::new(),
                _subscriptions: vec![
                    cx.on_release(Self::release),
                    cx.on_app_quit(|this, cx| {
                        let shutdown = this.ssh_client.take().and_then(|client| {
                            client
                                .read(cx)
                                .shutdown_processes(Some(proto::ShutdownRemoteServer {}))
                        });

                        cx.background_executor().spawn(async move {
                            if let Some(shutdown) = shutdown {
                                shutdown.await;
                            }
                        })
                    }),
                ],
                active_entry: None,
                snippets,
                languages,
                client,
                task_store,
                user_store,
                settings_observer,
                fs,
                ssh_client: Some(ssh.clone()),
                buffers_needing_diff: Default::default(),
                git_diff_debouncer: DebouncedDelay::new(),
                terminals: Terminals {
                    local_handles: Vec::new(),
                },
                node: Some(node),
                hosted_project_id: None,
                dev_server_project_id: None,
                search_history: Self::new_search_history(),
                environment,
                remotely_created_models: Default::default(),

                search_included_history: Self::new_search_history(),
                search_excluded_history: Self::new_search_history(),
                bookmark_store,
            };

            let ssh = ssh.read(cx);
            ssh.subscribe_to_entity(SSH_PROJECT_ID, &cx.handle());
            ssh.subscribe_to_entity(SSH_PROJECT_ID, &this.buffer_store);
            ssh.subscribe_to_entity(SSH_PROJECT_ID, &this.worktree_store);
            ssh.subscribe_to_entity(SSH_PROJECT_ID, &this.lsp_store);
            ssh.subscribe_to_entity(SSH_PROJECT_ID, &this.settings_observer);

            ssh_proto.add_model_message_handler(Self::handle_create_buffer_for_peer);
            ssh_proto.add_model_message_handler(Self::handle_update_worktree);
            ssh_proto.add_model_message_handler(Self::handle_update_project);
            ssh_proto.add_model_message_handler(Self::handle_toast);
            ssh_proto.add_model_message_handler(Self::handle_hide_toast);
            ssh_proto.add_model_request_handler(BufferStore::handle_update_buffer);
            BufferStore::init(&ssh_proto);
            LspStore::init(&ssh_proto);
            SettingsObserver::init(&ssh_proto);
            TaskStore::init(Some(&ssh_proto));

            this
        })
    }

    pub async fn remote(
        remote_id: u64,
        client: Arc<Client>,
        user_store: Model<UserStore>,
        languages: Arc<LanguageRegistry>,
        fs: Arc<dyn Fs>,
        cx: AsyncAppContext,
    ) -> Result<Model<Self>> {
        let project =
            Self::in_room(remote_id, client, user_store, languages, fs, cx.clone()).await?;
        cx.update(|cx| {
            connection_manager::Manager::global(cx).update(cx, |manager, cx| {
                manager.maintain_project_connection(&project, cx)
            })
        })?;
        Ok(project)
    }

    pub async fn in_room(
        remote_id: u64,
        client: Arc<Client>,
        user_store: Model<UserStore>,
        languages: Arc<LanguageRegistry>,
        fs: Arc<dyn Fs>,
        cx: AsyncAppContext,
    ) -> Result<Model<Self>> {
        client.authenticate_and_connect(true, &cx).await?;

        let subscriptions = [
            EntitySubscription::Project(client.subscribe_to_entity::<Self>(remote_id)?),
            EntitySubscription::BufferStore(client.subscribe_to_entity::<BufferStore>(remote_id)?),
            EntitySubscription::WorktreeStore(
                client.subscribe_to_entity::<WorktreeStore>(remote_id)?,
            ),
            EntitySubscription::LspStore(client.subscribe_to_entity::<LspStore>(remote_id)?),
            EntitySubscription::SettingsObserver(
                client.subscribe_to_entity::<SettingsObserver>(remote_id)?,
            ),
        ];
        let response = client
            .request_envelope(proto::JoinProject {
                project_id: remote_id,
            })
            .await?;
        Self::from_join_project_response(
            response,
            subscriptions,
            client,
            false,
            user_store,
            languages,
            fs,
            cx,
        )
        .await
    }

    #[allow(clippy::too_many_arguments)]
    async fn from_join_project_response(
        response: TypedEnvelope<proto::JoinProjectResponse>,
        subscriptions: [EntitySubscription; 5],
        client: Arc<Client>,
        run_tasks: bool,
        user_store: Model<UserStore>,
        languages: Arc<LanguageRegistry>,
        fs: Arc<dyn Fs>,
        mut cx: AsyncAppContext,
    ) -> Result<Model<Self>> {
        let remote_id = response.payload.project_id;
        let role = response.payload.role();

        let worktree_store = cx.new_model(|_| {
            WorktreeStore::remote(
                true,
                client.clone().into(),
                response.payload.project_id,
                response
                    .payload
                    .dev_server_project_id
                    .map(DevServerProjectId),
            )
        })?;
        let buffer_store = cx.new_model(|cx| {
            BufferStore::remote(worktree_store.clone(), client.clone().into(), remote_id, cx)
        })?;

        let lsp_store = cx.new_model(|cx| {
            let mut lsp_store = LspStore::new_remote(
                buffer_store.clone(),
                worktree_store.clone(),
                languages.clone(),
                client.clone().into(),
                remote_id,
                cx,
            );
            lsp_store.set_language_server_statuses_from_proto(response.payload.language_servers);
            lsp_store
        })?;
        let bookmark_store = cx.new_model(|_| BookmarkStore::new())?;

        let task_store = cx.new_model(|cx| {
            if run_tasks {
                TaskStore::remote(
                    fs.clone(),
                    buffer_store.downgrade(),
                    worktree_store.clone(),
                    client.clone().into(),
                    remote_id,
                    cx,
                )
            } else {
                TaskStore::Noop
            }
        })?;

        let settings_observer = cx.new_model(|cx| {
            SettingsObserver::new_remote(worktree_store.clone(), task_store.clone(), cx)
        })?;

        let this = cx.new_model(|cx| {
            let replica_id = response.payload.replica_id as ReplicaId;

            let snippets = SnippetProvider::new(fs.clone(), BTreeSet::from_iter([]), cx);

            let mut worktrees = Vec::new();
            for worktree in response.payload.worktrees {
                let worktree =
                    Worktree::remote(remote_id, replica_id, worktree, client.clone().into(), cx);
                worktrees.push(worktree);
            }

            let (tx, rx) = mpsc::unbounded();
            cx.spawn(move |this, cx| Self::send_buffer_ordered_messages(this, rx, cx))
                .detach();

            cx.subscribe(&worktree_store, Self::on_worktree_store_event)
                .detach();

            cx.subscribe(&buffer_store, Self::on_buffer_store_event)
                .detach();
            cx.subscribe(&lsp_store, Self::on_lsp_store_event).detach();
            cx.subscribe(&settings_observer, Self::on_settings_observer_event)
                .detach();

            let mut this = Self {
                buffer_ordered_messages_tx: tx,
                buffer_store: buffer_store.clone(),
                worktree_store: worktree_store.clone(),
                lsp_store: lsp_store.clone(),
                active_entry: None,
                collaborators: Default::default(),
                join_project_response_message_id: response.message_id,
                languages,
                user_store: user_store.clone(),
                task_store,
                snippets,
                fs,
                ssh_client: None,
                settings_observer: settings_observer.clone(),
                client_subscriptions: Default::default(),
                _subscriptions: vec![cx.on_release(Self::release)],
                client: client.clone(),
                client_state: ProjectClientState::Remote {
                    sharing_has_stopped: false,
                    capability: Capability::ReadWrite,
                    remote_id,
                    replica_id,
                    in_room: response.payload.dev_server_project_id.is_none(),
                },
                buffers_needing_diff: Default::default(),
                git_diff_debouncer: DebouncedDelay::new(),
                terminals: Terminals {
                    local_handles: Vec::new(),
                },
                node: None,
                hosted_project_id: None,
                dev_server_project_id: response
                    .payload
                    .dev_server_project_id
                    .map(DevServerProjectId),
                search_history: Self::new_search_history(),
                search_included_history: Self::new_search_history(),
                search_excluded_history: Self::new_search_history(),
                environment: ProjectEnvironment::new(&worktree_store, None, cx),
                bookmark_store,
                remotely_created_models: Arc::new(Mutex::new(RemotelyCreatedModels::default())),
            };
            this.set_role(role, cx);
            for worktree in worktrees {
                this.add_worktree(&worktree, cx);
            }
            this
        })?;

        let subscriptions = subscriptions
            .into_iter()
            .map(|s| match s {
                EntitySubscription::BufferStore(subscription) => {
                    subscription.set_model(&buffer_store, &mut cx)
                }
                EntitySubscription::WorktreeStore(subscription) => {
                    subscription.set_model(&worktree_store, &mut cx)
                }
                EntitySubscription::SettingsObserver(subscription) => {
                    subscription.set_model(&settings_observer, &mut cx)
                }
                EntitySubscription::Project(subscription) => subscription.set_model(&this, &mut cx),
                EntitySubscription::LspStore(subscription) => {
                    subscription.set_model(&lsp_store, &mut cx)
                }
            })
            .collect::<Vec<_>>();

        let user_ids = response
            .payload
            .collaborators
            .iter()
            .map(|peer| peer.user_id)
            .collect();
        user_store
            .update(&mut cx, |user_store, cx| user_store.get_users(user_ids, cx))?
            .await?;

        this.update(&mut cx, |this, cx| {
            this.set_collaborators_from_proto(response.payload.collaborators, cx)?;
            this.client_subscriptions.extend(subscriptions);
            anyhow::Ok(())
        })??;

        Ok(this)
    }

    pub async fn hosted(
        remote_id: ProjectId,
        user_store: Model<UserStore>,
        client: Arc<Client>,
        languages: Arc<LanguageRegistry>,
        fs: Arc<dyn Fs>,
        cx: AsyncAppContext,
    ) -> Result<Model<Self>> {
        client.authenticate_and_connect(true, &cx).await?;

        let subscriptions = [
            EntitySubscription::Project(client.subscribe_to_entity::<Self>(remote_id.0)?),
            EntitySubscription::BufferStore(
                client.subscribe_to_entity::<BufferStore>(remote_id.0)?,
            ),
            EntitySubscription::WorktreeStore(
                client.subscribe_to_entity::<WorktreeStore>(remote_id.0)?,
            ),
            EntitySubscription::LspStore(client.subscribe_to_entity::<LspStore>(remote_id.0)?),
            EntitySubscription::SettingsObserver(
                client.subscribe_to_entity::<SettingsObserver>(remote_id.0)?,
            ),
        ];
        let response = client
            .request_envelope(proto::JoinHostedProject {
                project_id: remote_id.0,
            })
            .await?;
        Self::from_join_project_response(
            response,
            subscriptions,
            client,
            true,
            user_store,
            languages,
            fs,
            cx,
        )
        .await
    }

    fn new_search_history() -> SearchHistory {
        SearchHistory::new(
            Some(MAX_PROJECT_SEARCH_HISTORY_SIZE),
            search_history::QueryInsertionBehavior::AlwaysInsert,
        )
    }

    fn release(&mut self, cx: &mut AppContext) {
        if let Some(client) = self.ssh_client.take() {
            let shutdown = client
                .read(cx)
                .shutdown_processes(Some(proto::ShutdownRemoteServer {}));

            cx.background_executor()
                .spawn(async move {
                    if let Some(shutdown) = shutdown {
                        shutdown.await;
                    }
                })
                .detach()
        }

        match &self.client_state {
            ProjectClientState::Local => {}
            ProjectClientState::Shared { .. } => {
                let _ = self.unshare_internal(cx);
            }
            ProjectClientState::Remote { remote_id, .. } => {
                let _ = self.client.send(proto::LeaveProject {
                    project_id: *remote_id,
                });
                self.disconnected_from_host_internal(cx);
            }
        }
    }

    #[cfg(any(test, feature = "test-support"))]
    pub async fn example(
        root_paths: impl IntoIterator<Item = &Path>,
        cx: &mut AsyncAppContext,
    ) -> Model<Project> {
        use clock::FakeSystemClock;

        let fs = Arc::new(RealFs::default());
        let languages = LanguageRegistry::test(cx.background_executor().clone());
        let clock = Arc::new(FakeSystemClock::default());
        let http_client = http_client::FakeHttpClient::with_404_response();
        let client = cx
            .update(|cx| client::Client::new(clock, http_client.clone(), cx))
            .unwrap();
        let user_store = cx
            .new_model(|cx| UserStore::new(client.clone(), cx))
            .unwrap();
        let project = cx
            .update(|cx| {
                Project::local(
                    client,
                    node_runtime::NodeRuntime::unavailable(),
                    user_store,
                    Arc::new(languages),
                    fs,
                    None,
                    cx,
                )
            })
            .unwrap();
        for path in root_paths {
            let (tree, _) = project
                .update(cx, |project, cx| {
                    project.find_or_create_worktree(path, true, cx)
                })
                .unwrap()
                .await
                .unwrap();
            tree.update(cx, |tree, _| tree.as_local().unwrap().scan_complete())
                .unwrap()
                .await;
        }
        project
    }

    #[cfg(any(test, feature = "test-support"))]
    pub async fn test(
        fs: Arc<dyn Fs>,
        root_paths: impl IntoIterator<Item = &Path>,
        cx: &mut gpui::TestAppContext,
    ) -> Model<Project> {
        use clock::FakeSystemClock;

        let languages = LanguageRegistry::test(cx.executor());
        let clock = Arc::new(FakeSystemClock::default());
        let http_client = http_client::FakeHttpClient::with_404_response();
        let client = cx.update(|cx| client::Client::new(clock, http_client.clone(), cx));
        let user_store = cx.new_model(|cx| UserStore::new(client.clone(), cx));
        let project = cx.update(|cx| {
            Project::local(
                client,
                node_runtime::NodeRuntime::unavailable(),
                user_store,
                Arc::new(languages),
                fs,
                None,
                cx,
            )
        });
        for path in root_paths {
            let (tree, _) = project
                .update(cx, |project, cx| {
                    project.find_or_create_worktree(path, true, cx)
                })
                .await
                .unwrap();

            project.update(cx, |project, cx| {
                let tree_id = tree.read(cx).id();
                project.environment.update(cx, |environment, _| {
                    environment.set_cached(&[(tree_id, HashMap::default())])
                });
            });

            tree.update(cx, |tree, _| tree.as_local().unwrap().scan_complete())
                .await;
        }
        project
    }

    pub fn lsp_store(&self) -> Model<LspStore> {
        self.lsp_store.clone()
    }

    pub fn worktree_store(&self) -> Model<WorktreeStore> {
        self.worktree_store.clone()
    }

    pub fn buffer_for_id(&self, remote_id: BufferId, cx: &AppContext) -> Option<Model<Buffer>> {
        self.buffer_store.read(cx).get(remote_id)
    }

    pub fn languages(&self) -> &Arc<LanguageRegistry> {
        &self.languages
    }

    pub fn client(&self) -> Arc<Client> {
        self.client.clone()
    }

    pub fn user_store(&self) -> Model<UserStore> {
        self.user_store.clone()
    }

    pub fn node_runtime(&self) -> Option<&NodeRuntime> {
        self.node.as_ref()
    }

    pub fn opened_buffers(&self, cx: &AppContext) -> Vec<Model<Buffer>> {
        self.buffer_store.read(cx).buffers().collect()
    }

    pub fn cli_environment(&self, cx: &AppContext) -> Option<HashMap<String, String>> {
        self.environment.read(cx).get_cli_environment()
    }

    pub fn shell_environment_errors<'a>(
        &'a self,
        cx: &'a AppContext,
    ) -> impl Iterator<Item = (&'a WorktreeId, &'a EnvironmentErrorMessage)> {
        self.environment.read(cx).environment_errors()
    }

    pub fn remove_environment_error(
        &mut self,
        cx: &mut ModelContext<Self>,
        worktree_id: WorktreeId,
    ) {
        self.environment.update(cx, |environment, _| {
            environment.remove_environment_error(worktree_id);
        });
    }

    #[cfg(any(test, feature = "test-support"))]
    pub fn has_open_buffer(&self, path: impl Into<ProjectPath>, cx: &AppContext) -> bool {
        self.buffer_store
            .read(cx)
            .get_by_path(&path.into(), cx)
            .is_some()
    }

    pub fn fs(&self) -> &Arc<dyn Fs> {
        &self.fs
    }

    pub fn remote_id(&self) -> Option<u64> {
        match self.client_state {
            ProjectClientState::Local => None,
            ProjectClientState::Shared { remote_id, .. }
            | ProjectClientState::Remote { remote_id, .. } => Some(remote_id),
        }
    }

    pub fn hosted_project_id(&self) -> Option<ProjectId> {
        self.hosted_project_id
    }

    pub fn dev_server_project_id(&self) -> Option<DevServerProjectId> {
        self.dev_server_project_id
    }

    pub fn supports_terminal(&self, cx: &AppContext) -> bool {
        if self.is_local() {
            return true;
        }
        if self.is_via_ssh() {
            return true;
        }
        let Some(id) = self.dev_server_project_id else {
            return false;
        };
        let Some(server) = dev_server_projects::Store::global(cx)
            .read(cx)
            .dev_server_for_project(id)
        else {
            return false;
        };
        server.ssh_connection_string.is_some()
    }

    pub fn ssh_connection_string(&self, cx: &AppContext) -> Option<SharedString> {
        if let Some(ssh_state) = &self.ssh_client {
            return Some(ssh_state.read(cx).connection_string().into());
        }
        let dev_server_id = self.dev_server_project_id()?;
        dev_server_projects::Store::global(cx)
            .read(cx)
            .dev_server_for_project(dev_server_id)?
            .ssh_connection_string
            .clone()
    }

    pub fn ssh_connection_state(&self, cx: &AppContext) -> Option<remote::ConnectionState> {
        self.ssh_client
            .as_ref()
            .map(|ssh| ssh.read(cx).connection_state())
    }

    pub fn ssh_connection_options(&self, cx: &AppContext) -> Option<SshConnectionOptions> {
        self.ssh_client
            .as_ref()
            .map(|ssh| ssh.read(cx).connection_options())
    }

    pub fn replica_id(&self) -> ReplicaId {
        match self.client_state {
            ProjectClientState::Remote { replica_id, .. } => replica_id,
            _ => {
                if self.ssh_client.is_some() {
                    1
                } else {
                    0
                }
            }
        }
    }

    pub fn task_store(&self) -> &Model<TaskStore> {
        &self.task_store
    }

    pub fn snippets(&self) -> &Model<SnippetProvider> {
        &self.snippets
    }

    pub fn bookmark_store(&self) -> &Model<BookmarkStore> {
        &self.bookmark_store
    }

    pub fn toggle_bookmark(
        &mut self,
        buffer_id: BufferId,
        anchor: Anchor,
        content: String,
        cx: &mut ModelContext<Self>,
    ) {
        let Some(buffer) = self.buffer_for_id(buffer_id, cx) else {
            return;
        };

        self.bookmark_store
            .update(cx, |store, _cx| store.toggle_bookmark(buffer, anchor, Some(content)));
    }

    pub fn search_history(&self, kind: SearchInputKind) -> &SearchHistory {
        match kind {
            SearchInputKind::Query => &self.search_history,
            SearchInputKind::Include => &self.search_included_history,
            SearchInputKind::Exclude => &self.search_excluded_history,
        }
    }

    pub fn search_history_mut(&mut self, kind: SearchInputKind) -> &mut SearchHistory {
        match kind {
            SearchInputKind::Query => &mut self.search_history,
            SearchInputKind::Include => &mut self.search_included_history,
            SearchInputKind::Exclude => &mut self.search_excluded_history,
        }
    }

    pub fn collaborators(&self) -> &HashMap<proto::PeerId, Collaborator> {
        &self.collaborators
    }

    pub fn host(&self) -> Option<&Collaborator> {
        self.collaborators.values().find(|c| c.replica_id == 0)
    }

    pub fn set_worktrees_reordered(&mut self, worktrees_reordered: bool, cx: &mut AppContext) {
        self.worktree_store.update(cx, |store, _| {
            store.set_worktrees_reordered(worktrees_reordered);
        });
    }

    /// Collect all worktrees, including ones that don't appear in the project panel
    pub fn worktrees<'a>(
        &self,
        cx: &'a AppContext,
    ) -> impl 'a + DoubleEndedIterator<Item = Model<Worktree>> {
        self.worktree_store.read(cx).worktrees()
    }

    /// Collect all user-visible worktrees, the ones that appear in the project panel.
    pub fn visible_worktrees<'a>(
        &'a self,
        cx: &'a AppContext,
    ) -> impl 'a + DoubleEndedIterator<Item = Model<Worktree>> {
        self.worktree_store.read(cx).visible_worktrees(cx)
    }

    pub fn worktree_root_names<'a>(&'a self, cx: &'a AppContext) -> impl Iterator<Item = &'a str> {
        self.visible_worktrees(cx)
            .map(|tree| tree.read(cx).root_name())
    }

    pub fn worktree_for_id(&self, id: WorktreeId, cx: &AppContext) -> Option<Model<Worktree>> {
        self.worktree_store.read(cx).worktree_for_id(id, cx)
    }

    pub fn worktree_for_entry(
        &self,
        entry_id: ProjectEntryId,
        cx: &AppContext,
    ) -> Option<Model<Worktree>> {
        self.worktree_store
            .read(cx)
            .worktree_for_entry(entry_id, cx)
    }

    pub fn worktree_id_for_entry(
        &self,
        entry_id: ProjectEntryId,
        cx: &AppContext,
    ) -> Option<WorktreeId> {
        self.worktree_for_entry(entry_id, cx)
            .map(|worktree| worktree.read(cx).id())
    }

    /// Checks if the entry is the root of a worktree.
    pub fn entry_is_worktree_root(&self, entry_id: ProjectEntryId, cx: &AppContext) -> bool {
        self.worktree_for_entry(entry_id, cx)
            .map(|worktree| {
                worktree
                    .read(cx)
                    .root_entry()
                    .is_some_and(|e| e.id == entry_id)
            })
            .unwrap_or(false)
    }

    pub fn visibility_for_paths(&self, paths: &[PathBuf], cx: &AppContext) -> Option<bool> {
        paths
            .iter()
            .map(|path| self.visibility_for_path(path, cx))
            .max()
            .flatten()
    }

    pub fn visibility_for_path(&self, path: &Path, cx: &AppContext) -> Option<bool> {
        self.worktrees(cx)
            .filter_map(|worktree| {
                let worktree = worktree.read(cx);
                worktree
                    .as_local()?
                    .contains_abs_path(path)
                    .then(|| worktree.is_visible())
            })
            .max()
    }

    pub fn create_entry(
        &mut self,
        project_path: impl Into<ProjectPath>,
        is_directory: bool,
        cx: &mut ModelContext<Self>,
    ) -> Task<Result<CreatedEntry>> {
        let project_path = project_path.into();
        let Some(worktree) = self.worktree_for_id(project_path.worktree_id, cx) else {
            return Task::ready(Err(anyhow!(format!(
                "No worktree for path {project_path:?}"
            ))));
        };
        worktree.update(cx, |worktree, cx| {
            worktree.create_entry(project_path.path, is_directory, cx)
        })
    }

    pub fn copy_entry(
        &mut self,
        entry_id: ProjectEntryId,
        relative_worktree_source_path: Option<PathBuf>,
        new_path: impl Into<Arc<Path>>,
        cx: &mut ModelContext<Self>,
    ) -> Task<Result<Option<Entry>>> {
        let Some(worktree) = self.worktree_for_entry(entry_id, cx) else {
            return Task::ready(Ok(None));
        };
        worktree.update(cx, |worktree, cx| {
            worktree.copy_entry(entry_id, relative_worktree_source_path, new_path, cx)
        })
    }

    pub fn rename_entry(
        &mut self,
        entry_id: ProjectEntryId,
        new_path: impl Into<Arc<Path>>,
        cx: &mut ModelContext<Self>,
    ) -> Task<Result<CreatedEntry>> {
        let Some(worktree) = self.worktree_for_entry(entry_id, cx) else {
            return Task::ready(Err(anyhow!(format!("No worktree for entry {entry_id:?}"))));
        };
        worktree.update(cx, |worktree, cx| {
            worktree.rename_entry(entry_id, new_path, cx)
        })
    }

    pub fn delete_entry(
        &mut self,
        entry_id: ProjectEntryId,
        trash: bool,
        cx: &mut ModelContext<Self>,
    ) -> Option<Task<Result<()>>> {
        let worktree = self.worktree_for_entry(entry_id, cx)?;
        worktree.update(cx, |worktree, cx| {
            worktree.delete_entry(entry_id, trash, cx)
        })
    }

    pub fn expand_entry(
        &mut self,
        worktree_id: WorktreeId,
        entry_id: ProjectEntryId,
        cx: &mut ModelContext<Self>,
    ) -> Option<Task<Result<()>>> {
        let worktree = self.worktree_for_id(worktree_id, cx)?;
        worktree.update(cx, |worktree, cx| worktree.expand_entry(entry_id, cx))
    }

    pub fn shared(&mut self, project_id: u64, cx: &mut ModelContext<Self>) -> Result<()> {
        if !matches!(self.client_state, ProjectClientState::Local) {
            if let ProjectClientState::Remote { in_room, .. } = &mut self.client_state {
                if *in_room || self.dev_server_project_id.is_none() {
                    return Err(anyhow!("project was already shared"));
                } else {
                    *in_room = true;
                    return Ok(());
                }
            } else {
                return Err(anyhow!("project was already shared"));
            }
        }
        self.client_subscriptions.extend([
            self.client
                .subscribe_to_entity(project_id)?
                .set_model(&cx.handle(), &mut cx.to_async()),
            self.client
                .subscribe_to_entity(project_id)?
                .set_model(&self.worktree_store, &mut cx.to_async()),
            self.client
                .subscribe_to_entity(project_id)?
                .set_model(&self.buffer_store, &mut cx.to_async()),
            self.client
                .subscribe_to_entity(project_id)?
                .set_model(&self.lsp_store, &mut cx.to_async()),
            self.client
                .subscribe_to_entity(project_id)?
                .set_model(&self.settings_observer, &mut cx.to_async()),
        ]);

        self.buffer_store.update(cx, |buffer_store, cx| {
            buffer_store.shared(project_id, self.client.clone().into(), cx)
        });
        self.worktree_store.update(cx, |worktree_store, cx| {
            worktree_store.shared(project_id, self.client.clone().into(), cx);
        });
        self.lsp_store.update(cx, |lsp_store, cx| {
            lsp_store.shared(project_id, self.client.clone().into(), cx)
        });
        self.task_store.update(cx, |task_store, cx| {
            task_store.shared(project_id, self.client.clone().into(), cx);
        });
        self.settings_observer.update(cx, |settings_observer, cx| {
            settings_observer.shared(project_id, self.client.clone().into(), cx)
        });

        self.client_state = ProjectClientState::Shared {
            remote_id: project_id,
        };

        cx.emit(Event::RemoteIdChanged(Some(project_id)));
        cx.notify();
        Ok(())
    }

    pub fn reshared(
        &mut self,
        message: proto::ResharedProject,
        cx: &mut ModelContext<Self>,
    ) -> Result<()> {
        self.buffer_store
            .update(cx, |buffer_store, _| buffer_store.forget_shared_buffers());
        self.set_collaborators_from_proto(message.collaborators, cx)?;

        self.worktree_store.update(cx, |worktree_store, cx| {
            worktree_store.send_project_updates(cx);
        });
        cx.notify();
        cx.emit(Event::Reshared);
        Ok(())
    }

    pub fn rejoined(
        &mut self,
        message: proto::RejoinedProject,
        message_id: u32,
        cx: &mut ModelContext<Self>,
    ) -> Result<()> {
        cx.update_global::<SettingsStore, _>(|store, cx| {
            self.worktree_store.update(cx, |worktree_store, cx| {
                for worktree in worktree_store.worktrees() {
                    store
                        .clear_local_settings(worktree.read(cx).id(), cx)
                        .log_err();
                }
            });
        });

        self.join_project_response_message_id = message_id;
        self.set_worktrees_from_proto(message.worktrees, cx)?;
        self.set_collaborators_from_proto(message.collaborators, cx)?;
        self.lsp_store.update(cx, |lsp_store, _| {
            lsp_store.set_language_server_statuses_from_proto(message.language_servers)
        });
        self.enqueue_buffer_ordered_message(BufferOrderedMessage::Resync)
            .unwrap();
        cx.emit(Event::Rejoined);
        cx.notify();
        Ok(())
    }

    pub fn unshare(&mut self, cx: &mut ModelContext<Self>) -> Result<()> {
        self.unshare_internal(cx)?;
        cx.notify();
        Ok(())
    }

    fn unshare_internal(&mut self, cx: &mut AppContext) -> Result<()> {
        if self.is_via_collab() {
            if self.dev_server_project_id().is_some() {
                if let ProjectClientState::Remote { in_room, .. } = &mut self.client_state {
                    *in_room = false
                }
                return Ok(());
            } else {
                return Err(anyhow!("attempted to unshare a remote project"));
            }
        }

        if let ProjectClientState::Shared { remote_id, .. } = self.client_state {
            self.client_state = ProjectClientState::Local;
            self.collaborators.clear();
            self.client_subscriptions.clear();
            self.worktree_store.update(cx, |store, cx| {
                store.unshared(cx);
            });
            self.buffer_store.update(cx, |buffer_store, cx| {
                buffer_store.forget_shared_buffers();
                buffer_store.unshared(cx)
            });
            self.task_store.update(cx, |task_store, cx| {
                task_store.unshared(cx);
            });
            self.settings_observer.update(cx, |settings_observer, cx| {
                settings_observer.unshared(cx);
            });

            self.client
                .send(proto::UnshareProject {
                    project_id: remote_id,
                })
                .ok();
            Ok(())
        } else {
            Err(anyhow!("attempted to unshare an unshared project"))
        }
    }

    pub fn disconnected_from_host(&mut self, cx: &mut ModelContext<Self>) {
        if self.is_disconnected(cx) {
            return;
        }
        self.disconnected_from_host_internal(cx);
        cx.emit(Event::DisconnectedFromHost);
        cx.notify();
    }

    pub fn set_role(&mut self, role: proto::ChannelRole, cx: &mut ModelContext<Self>) {
        let new_capability =
            if role == proto::ChannelRole::Member || role == proto::ChannelRole::Admin {
                Capability::ReadWrite
            } else {
                Capability::ReadOnly
            };
        if let ProjectClientState::Remote { capability, .. } = &mut self.client_state {
            if *capability == new_capability {
                return;
            }

            *capability = new_capability;
            for buffer in self.opened_buffers(cx) {
                buffer.update(cx, |buffer, cx| buffer.set_capability(new_capability, cx));
            }
        }
    }

    fn disconnected_from_host_internal(&mut self, cx: &mut AppContext) {
        if let ProjectClientState::Remote {
            sharing_has_stopped,
            ..
        } = &mut self.client_state
        {
            *sharing_has_stopped = true;
            self.collaborators.clear();
            self.worktree_store.update(cx, |store, cx| {
                store.disconnected_from_host(cx);
            });
            self.buffer_store.update(cx, |buffer_store, cx| {
                buffer_store.disconnected_from_host(cx)
            });
            self.lsp_store
                .update(cx, |lsp_store, _cx| lsp_store.disconnected_from_host());
        }
    }

    pub fn close(&mut self, cx: &mut ModelContext<Self>) {
        cx.emit(Event::Closed);
    }

    pub fn is_disconnected(&self, cx: &AppContext) -> bool {
        match &self.client_state {
            ProjectClientState::Remote {
                sharing_has_stopped,
                ..
            } => *sharing_has_stopped,
            ProjectClientState::Local if self.is_via_ssh() => self.ssh_is_disconnected(cx),
            _ => false,
        }
    }

    fn ssh_is_disconnected(&self, cx: &AppContext) -> bool {
        self.ssh_client
            .as_ref()
            .map(|ssh| ssh.read(cx).is_disconnected())
            .unwrap_or(false)
    }

    pub fn capability(&self) -> Capability {
        match &self.client_state {
            ProjectClientState::Remote { capability, .. } => *capability,
            ProjectClientState::Shared { .. } | ProjectClientState::Local => Capability::ReadWrite,
        }
    }

    pub fn is_read_only(&self, cx: &AppContext) -> bool {
        self.is_disconnected(cx) || self.capability() == Capability::ReadOnly
    }

    pub fn is_local(&self) -> bool {
        match &self.client_state {
            ProjectClientState::Local | ProjectClientState::Shared { .. } => {
                self.ssh_client.is_none()
            }
            ProjectClientState::Remote { .. } => false,
        }
    }

    pub fn is_via_ssh(&self) -> bool {
        match &self.client_state {
            ProjectClientState::Local | ProjectClientState::Shared { .. } => {
                self.ssh_client.is_some()
            }
            ProjectClientState::Remote { .. } => false,
        }
    }

    pub fn is_via_collab(&self) -> bool {
        match &self.client_state {
            ProjectClientState::Local | ProjectClientState::Shared { .. } => false,
            ProjectClientState::Remote { .. } => true,
        }
    }

    pub fn create_buffer(&mut self, cx: &mut ModelContext<Self>) -> Task<Result<Model<Buffer>>> {
        self.buffer_store
            .update(cx, |buffer_store, cx| buffer_store.create_buffer(cx))
    }

    pub fn create_local_buffer(
        &mut self,
        text: &str,
        language: Option<Arc<Language>>,
        cx: &mut ModelContext<Self>,
    ) -> Model<Buffer> {
        if self.is_via_collab() || self.is_via_ssh() {
            panic!("called create_local_buffer on a remote project")
        }
        self.buffer_store.update(cx, |buffer_store, cx| {
            buffer_store.create_local_buffer(text, language, cx)
        })
    }

    pub fn open_path(
        &mut self,
        path: ProjectPath,
        cx: &mut ModelContext<Self>,
    ) -> Task<Result<(Option<ProjectEntryId>, AnyModel)>> {
        let task = self.open_buffer(path.clone(), cx);
        cx.spawn(move |_, cx| async move {
            let buffer = task.await?;
            let project_entry_id = buffer.read_with(&cx, |buffer, cx| {
                File::from_dyn(buffer.file()).and_then(|file| file.project_entry_id(cx))
            })?;

            let buffer: &AnyModel = &buffer;
            Ok((project_entry_id, buffer.clone()))
        })
    }

    pub fn open_local_buffer(
        &mut self,
        abs_path: impl AsRef<Path>,
        cx: &mut ModelContext<Self>,
    ) -> Task<Result<Model<Buffer>>> {
        if let Some((worktree, relative_path)) = self.find_worktree(abs_path.as_ref(), cx) {
            self.open_buffer((worktree.read(cx).id(), relative_path), cx)
        } else {
            Task::ready(Err(anyhow!("no such path")))
        }
    }

    pub fn open_buffer(
        &mut self,
        path: impl Into<ProjectPath>,
        cx: &mut ModelContext<Self>,
    ) -> Task<Result<Model<Buffer>>> {
        if (self.is_via_collab() || self.is_via_ssh()) && self.is_disconnected(cx) {
            return Task::ready(Err(anyhow!(ErrorCode::Disconnected)));
        }

        self.buffer_store.update(cx, |buffer_store, cx| {
            buffer_store.open_buffer(path.into(), cx)
        })
    }

    pub fn open_buffer_by_id(
        &mut self,
        id: BufferId,
        cx: &mut ModelContext<Self>,
    ) -> Task<Result<Model<Buffer>>> {
        if let Some(buffer) = self.buffer_for_id(id, cx) {
            Task::ready(Ok(buffer))
        } else if self.is_local() || self.is_via_ssh() {
            Task::ready(Err(anyhow!("buffer {} does not exist", id)))
        } else if let Some(project_id) = self.remote_id() {
            let request = self.client.request(proto::OpenBufferById {
                project_id,
                id: id.into(),
            });
            cx.spawn(move |this, mut cx| async move {
                let buffer_id = BufferId::new(request.await?.buffer_id)?;
                this.update(&mut cx, |this, cx| {
                    this.wait_for_remote_buffer(buffer_id, cx)
                })?
                .await
            })
        } else {
            Task::ready(Err(anyhow!("cannot open buffer while disconnected")))
        }
    }

    pub fn save_buffers(
        &self,
        buffers: HashSet<Model<Buffer>>,
        cx: &mut ModelContext<Self>,
    ) -> Task<Result<()>> {
        cx.spawn(move |this, mut cx| async move {
            let save_tasks = buffers.into_iter().filter_map(|buffer| {
                this.update(&mut cx, |this, cx| this.save_buffer(buffer, cx))
                    .ok()
            });
            try_join_all(save_tasks).await?;
            Ok(())
        })
    }

    pub fn save_buffer(
        &self,
        buffer: Model<Buffer>,
        cx: &mut ModelContext<Self>,
    ) -> Task<Result<()>> {
        self.buffer_store
            .update(cx, |buffer_store, cx| buffer_store.save_buffer(buffer, cx))
    }

    pub fn save_buffer_as(
        &mut self,
        buffer: Model<Buffer>,
        path: ProjectPath,
        cx: &mut ModelContext<Self>,
    ) -> Task<Result<()>> {
        self.buffer_store.update(cx, |buffer_store, cx| {
            buffer_store.save_buffer_as(buffer.clone(), path, cx)
        })
    }

    pub fn get_open_buffer(
        &mut self,
        path: &ProjectPath,
        cx: &mut ModelContext<Self>,
    ) -> Option<Model<Buffer>> {
        self.buffer_store.read(cx).get_by_path(path, cx)
    }

    fn register_buffer(
        &mut self,
        buffer: &Model<Buffer>,
        cx: &mut ModelContext<Self>,
    ) -> Result<()> {
        {
            let mut remotely_created_models = self.remotely_created_models.lock();
            if remotely_created_models.retain_count > 0 {
                remotely_created_models.buffers.push(buffer.clone())
            }
        }

        self.request_buffer_diff_recalculation(buffer, cx);

        cx.subscribe(buffer, |this, buffer, event, cx| {
            this.on_buffer_event(buffer, event, cx);
        })
        .detach();

        Ok(())
    }

    async fn send_buffer_ordered_messages(
        this: WeakModel<Self>,
        rx: UnboundedReceiver<BufferOrderedMessage>,
        mut cx: AsyncAppContext,
    ) -> Result<()> {
        const MAX_BATCH_SIZE: usize = 128;

        let mut operations_by_buffer_id = HashMap::default();
        async fn flush_operations(
            this: &WeakModel<Project>,
            operations_by_buffer_id: &mut HashMap<BufferId, Vec<proto::Operation>>,
            needs_resync_with_host: &mut bool,
            is_local: bool,
            cx: &mut AsyncAppContext,
        ) -> Result<()> {
            for (buffer_id, operations) in operations_by_buffer_id.drain() {
                let request = this.update(cx, |this, _| {
                    let project_id = this.remote_id()?;
                    Some(this.client.request(proto::UpdateBuffer {
                        buffer_id: buffer_id.into(),
                        project_id,
                        operations,
                    }))
                })?;
                if let Some(request) = request {
                    if request.await.is_err() && !is_local {
                        *needs_resync_with_host = true;
                        break;
                    }
                }
            }
            Ok(())
        }

        let mut needs_resync_with_host = false;
        let mut changes = rx.ready_chunks(MAX_BATCH_SIZE);

        while let Some(changes) = changes.next().await {
            let is_local = this.update(&mut cx, |this, _| this.is_local())?;

            for change in changes {
                match change {
                    BufferOrderedMessage::Operation {
                        buffer_id,
                        operation,
                    } => {
                        if needs_resync_with_host {
                            continue;
                        }

                        operations_by_buffer_id
                            .entry(buffer_id)
                            .or_insert(Vec::new())
                            .push(operation);
                    }

                    BufferOrderedMessage::Resync => {
                        operations_by_buffer_id.clear();
                        if this
                            .update(&mut cx, |this, cx| this.synchronize_remote_buffers(cx))?
                            .await
                            .is_ok()
                        {
                            needs_resync_with_host = false;
                        }
                    }

                    BufferOrderedMessage::LanguageServerUpdate {
                        language_server_id,
                        message,
                    } => {
                        flush_operations(
                            &this,
                            &mut operations_by_buffer_id,
                            &mut needs_resync_with_host,
                            is_local,
                            &mut cx,
                        )
                        .await?;

                        this.update(&mut cx, |this, _| {
                            if let Some(project_id) = this.remote_id() {
                                this.client
                                    .send(proto::UpdateLanguageServer {
                                        project_id,
                                        language_server_id: language_server_id.0 as u64,
                                        variant: Some(message),
                                    })
                                    .log_err();
                            }
                        })?;
                    }
                }
            }

            flush_operations(
                &this,
                &mut operations_by_buffer_id,
                &mut needs_resync_with_host,
                is_local,
                &mut cx,
            )
            .await?;
        }

        Ok(())
    }

    fn on_buffer_store_event(
        &mut self,
        _: Model<BufferStore>,
        event: &BufferStoreEvent,
        cx: &mut ModelContext<Self>,
    ) {
        match event {
            BufferStoreEvent::BufferAdded(buffer) => {
                self.register_buffer(buffer, cx).log_err();
            }
            BufferStoreEvent::BufferChangedFilePath { .. } => {}
            BufferStoreEvent::BufferDropped(buffer_id) => {
                if let Some(ref ssh_client) = self.ssh_client {
                    ssh_client
                        .read(cx)
                        .proto_client()
                        .send(proto::CloseBuffer {
                            project_id: 0,
                            buffer_id: buffer_id.to_proto(),
                        })
                        .log_err();
                }
            }
        }
    }

    fn on_lsp_store_event(
        &mut self,
        _: Model<LspStore>,
        event: &LspStoreEvent,
        cx: &mut ModelContext<Self>,
    ) {
        match event {
            LspStoreEvent::DiagnosticsUpdated {
                language_server_id,
                path,
            } => cx.emit(Event::DiagnosticsUpdated {
                path: path.clone(),
                language_server_id: *language_server_id,
            }),
            LspStoreEvent::LanguageServerAdded(language_server_id, name, worktree_id) => cx.emit(
                Event::LanguageServerAdded(*language_server_id, name.clone(), *worktree_id),
            ),
            LspStoreEvent::LanguageServerRemoved(language_server_id) => {
                cx.emit(Event::LanguageServerRemoved(*language_server_id))
            }
            LspStoreEvent::LanguageServerLog(server_id, log_type, string) => cx.emit(
                Event::LanguageServerLog(*server_id, log_type.clone(), string.clone()),
            ),
            LspStoreEvent::LanguageDetected {
                buffer,
                new_language,
            } => {
                let Some(_) = new_language else {
                    cx.emit(Event::LanguageNotFound(buffer.clone()));
                    return;
                };
            }
            LspStoreEvent::RefreshInlayHints => cx.emit(Event::RefreshInlayHints),
            LspStoreEvent::LanguageServerPrompt(prompt) => {
                cx.emit(Event::LanguageServerPrompt(prompt.clone()))
            }
            LspStoreEvent::DiskBasedDiagnosticsStarted { language_server_id } => {
                cx.emit(Event::DiskBasedDiagnosticsStarted {
                    language_server_id: *language_server_id,
                });
            }
            LspStoreEvent::DiskBasedDiagnosticsFinished { language_server_id } => {
                cx.emit(Event::DiskBasedDiagnosticsFinished {
                    language_server_id: *language_server_id,
                });
            }
            LspStoreEvent::LanguageServerUpdate {
                language_server_id,
                message,
            } => {
                if self.is_local() {
                    self.enqueue_buffer_ordered_message(
                        BufferOrderedMessage::LanguageServerUpdate {
                            language_server_id: *language_server_id,
                            message: message.clone(),
                        },
                    )
                    .ok();
                }
            }
            LspStoreEvent::Notification(message) => cx.emit(Event::Toast {
                notification_id: "lsp".into(),
                message: message.clone(),
            }),
            LspStoreEvent::SnippetEdit {
                buffer_id,
                edits,
                most_recent_edit,
            } => {
                if most_recent_edit.replica_id == self.replica_id() {
                    cx.emit(Event::SnippetEdit(*buffer_id, edits.clone()))
                }
            }
        }
    }

    fn on_ssh_event(
        &mut self,
        _: Model<SshRemoteClient>,
        event: &remote::SshRemoteEvent,
        cx: &mut ModelContext<Self>,
    ) {
        match event {
            remote::SshRemoteEvent::Disconnected => {
                // if self.is_via_ssh() {
                // self.collaborators.clear();
                self.worktree_store.update(cx, |store, cx| {
                    store.disconnected_from_host(cx);
                });
                self.buffer_store.update(cx, |buffer_store, cx| {
                    buffer_store.disconnected_from_host(cx)
                });
                self.lsp_store.update(cx, |lsp_store, _cx| {
                    lsp_store.disconnected_from_ssh_remote()
                });
                cx.emit(Event::DisconnectedFromSshRemote);
            }
        }
    }

    fn on_settings_observer_event(
        &mut self,
        _: Model<SettingsObserver>,
        event: &SettingsObserverEvent,
        cx: &mut ModelContext<Self>,
    ) {
        match event {
            SettingsObserverEvent::LocalSettingsUpdated(result) => match result {
                Err(InvalidSettingsError::LocalSettings { message, path }) => {
                    let message =
                        format!("Failed to set local settings in {:?}:\n{}", path, message);
                    cx.emit(Event::Toast {
                        notification_id: "local-settings".into(),
                        message,
                    });
                }
                Ok(_) => cx.emit(Event::HideToast {
                    notification_id: "local-settings".into(),
                }),
                Err(_) => {}
            },
        }
    }

    fn on_worktree_store_event(
        &mut self,
        _: Model<WorktreeStore>,
        event: &WorktreeStoreEvent,
        cx: &mut ModelContext<Self>,
    ) {
        match event {
            WorktreeStoreEvent::WorktreeAdded(worktree) => {
                self.on_worktree_added(worktree, cx);
                cx.emit(Event::WorktreeAdded);
            }
            WorktreeStoreEvent::WorktreeRemoved(_, id) => {
                self.on_worktree_removed(*id, cx);
                cx.emit(Event::WorktreeRemoved(*id));
            }
            WorktreeStoreEvent::WorktreeOrderChanged => cx.emit(Event::WorktreeOrderChanged),
            WorktreeStoreEvent::WorktreeUpdateSent(_) => {}
        }
    }

    fn on_worktree_added(&mut self, worktree: &Model<Worktree>, cx: &mut ModelContext<Self>) {
        {
            let mut remotely_created_models = self.remotely_created_models.lock();
            if remotely_created_models.retain_count > 0 {
                remotely_created_models.worktrees.push(worktree.clone())
            }
        }
        cx.observe(worktree, |_, _, cx| cx.notify()).detach();
        cx.subscribe(worktree, |project, worktree, event, cx| match event {
            worktree::Event::UpdatedEntries(changes) => {
                cx.emit(Event::WorktreeUpdatedEntries(
                    worktree.read(cx).id(),
                    changes.clone(),
                ));

                let worktree_id = worktree.update(cx, |worktree, _| worktree.id());
                project
                    .client()
                    .telemetry()
                    .report_discovered_project_events(worktree_id, changes);
            }
            worktree::Event::UpdatedGitRepositories(_) => {
                cx.emit(Event::WorktreeUpdatedGitRepositories);
            }
            worktree::Event::DeletedEntry(id) => cx.emit(Event::DeletedEntry(*id)),
        })
        .detach();
        cx.notify();
    }

    fn on_worktree_removed(&mut self, id_to_remove: WorktreeId, cx: &mut ModelContext<Self>) {
        if let Some(dev_server_project_id) = self.dev_server_project_id {
            let paths: Vec<String> = self
                .visible_worktrees(cx)
                .filter_map(|worktree| {
                    if worktree.read(cx).id() == id_to_remove {
                        None
                    } else {
                        Some(worktree.read(cx).abs_path().to_string_lossy().to_string())
                    }
                })
                .collect();
            if !paths.is_empty() {
                let request = self.client.request(proto::UpdateDevServerProject {
                    dev_server_project_id: dev_server_project_id.0,
                    paths,
                });
                cx.background_executor()
                    .spawn(request)
                    .detach_and_log_err(cx);
            }
            return;
        }

        if let Some(ssh) = &self.ssh_client {
            ssh.read(cx)
                .proto_client()
                .send(proto::RemoveWorktree {
                    worktree_id: id_to_remove.to_proto(),
                })
                .log_err();
        }

        cx.notify();
    }

    fn on_buffer_event(
        &mut self,
        buffer: Model<Buffer>,
        event: &BufferEvent,
        cx: &mut ModelContext<Self>,
    ) -> Option<()> {
        if matches!(
            event,
            BufferEvent::Edited { .. } | BufferEvent::Reloaded | BufferEvent::DiffBaseChanged
        ) {
            self.request_buffer_diff_recalculation(&buffer, cx);
        }

        let buffer_id = buffer.read(cx).remote_id();
        match event {
            BufferEvent::Operation {
                operation,
                is_local: true,
            } => {
                let operation = language::proto::serialize_operation(operation);

                if let Some(ssh) = &self.ssh_client {
                    ssh.read(cx)
                        .proto_client()
                        .send(proto::UpdateBuffer {
                            project_id: 0,
                            buffer_id: buffer_id.to_proto(),
                            operations: vec![operation.clone()],
                        })
                        .ok();
                }

                self.enqueue_buffer_ordered_message(BufferOrderedMessage::Operation {
                    buffer_id,
                    operation,
                })
                .ok();
            }

            _ => {}
        }

        None
    }

    fn request_buffer_diff_recalculation(
        &mut self,
        buffer: &Model<Buffer>,
        cx: &mut ModelContext<Self>,
    ) {
        self.buffers_needing_diff.insert(buffer.downgrade());
        let first_insertion = self.buffers_needing_diff.len() == 1;

        let settings = ProjectSettings::get_global(cx);
        let delay = if let Some(delay) = settings.git.gutter_debounce {
            delay
        } else {
            if first_insertion {
                let this = cx.weak_model();
                cx.defer(move |cx| {
                    if let Some(this) = this.upgrade() {
                        this.update(cx, |this, cx| {
                            this.recalculate_buffer_diffs(cx).detach();
                        });
                    }
                });
            }
            return;
        };

        const MIN_DELAY: u64 = 50;
        let delay = delay.max(MIN_DELAY);
        let duration = Duration::from_millis(delay);

        self.git_diff_debouncer
            .fire_new(duration, cx, move |this, cx| {
                this.recalculate_buffer_diffs(cx)
            });
    }

    fn recalculate_buffer_diffs(&mut self, cx: &mut ModelContext<Self>) -> Task<()> {
        let buffers = self.buffers_needing_diff.drain().collect::<Vec<_>>();
        cx.spawn(move |this, mut cx| async move {
            let tasks: Vec<_> = buffers
                .iter()
                .filter_map(|buffer| {
                    let buffer = buffer.upgrade()?;
                    buffer
                        .update(&mut cx, |buffer, cx| buffer.recalculate_diff(cx))
                        .ok()
                        .flatten()
                })
                .collect();

            futures::future::join_all(tasks).await;

            this.update(&mut cx, |this, cx| {
                if this.buffers_needing_diff.is_empty() {
                    // TODO: Would a `ModelContext<Project>.notify()` suffice here?
                    for buffer in buffers {
                        if let Some(buffer) = buffer.upgrade() {
                            buffer.update(cx, |_, cx| cx.notify());
                        }
                    }
                } else {
                    this.recalculate_buffer_diffs(cx).detach();
                }
            })
            .ok();
        })
    }

    pub fn set_language_for_buffer(
        &mut self,
        buffer: &Model<Buffer>,
        new_language: Arc<Language>,
        cx: &mut ModelContext<Self>,
    ) {
        self.lsp_store.update(cx, |lsp_store, cx| {
            lsp_store.set_language_for_buffer(buffer, new_language, cx)
        })
    }

    pub fn restart_language_servers_for_buffers(
        &mut self,
        buffers: impl IntoIterator<Item = Model<Buffer>>,
        cx: &mut ModelContext<Self>,
    ) {
        self.lsp_store.update(cx, |lsp_store, cx| {
            lsp_store.restart_language_servers_for_buffers(buffers, cx)
        })
    }

    pub fn cancel_language_server_work_for_buffers(
        &mut self,
        buffers: impl IntoIterator<Item = Model<Buffer>>,
        cx: &mut ModelContext<Self>,
    ) {
        self.lsp_store.update(cx, |lsp_store, cx| {
            lsp_store.cancel_language_server_work_for_buffers(buffers, cx)
        })
    }

    pub fn cancel_language_server_work(
        &mut self,
        server_id: LanguageServerId,
        token_to_cancel: Option<String>,
        cx: &mut ModelContext<Self>,
    ) {
        self.lsp_store.update(cx, |lsp_store, cx| {
            lsp_store.cancel_language_server_work(server_id, token_to_cancel, cx)
        })
    }

    fn enqueue_buffer_ordered_message(&mut self, message: BufferOrderedMessage) -> Result<()> {
        self.buffer_ordered_messages_tx
            .unbounded_send(message)
            .map_err(|e| anyhow!(e))
    }

    pub fn language_server_statuses<'a>(
        &'a self,
        cx: &'a AppContext,
    ) -> impl DoubleEndedIterator<Item = (LanguageServerId, &'a LanguageServerStatus)> {
        self.lsp_store.read(cx).language_server_statuses()
    }

    pub fn last_formatting_failure<'a>(&self, cx: &'a AppContext) -> Option<&'a str> {
        self.lsp_store.read(cx).last_formatting_failure()
    }

    pub fn update_diagnostics(
        &mut self,
        language_server_id: LanguageServerId,
        params: lsp::PublishDiagnosticsParams,
        disk_based_sources: &[String],
        cx: &mut ModelContext<Self>,
    ) -> Result<()> {
        self.lsp_store.update(cx, |lsp_store, cx| {
            lsp_store.update_diagnostics(language_server_id, params, disk_based_sources, cx)
        })
    }

    pub fn update_diagnostic_entries(
        &mut self,
        server_id: LanguageServerId,
        abs_path: PathBuf,
        version: Option<i32>,
        diagnostics: Vec<DiagnosticEntry<Unclipped<PointUtf16>>>,
        cx: &mut ModelContext<Project>,
    ) -> Result<(), anyhow::Error> {
        self.lsp_store.update(cx, |lsp_store, cx| {
            lsp_store.update_diagnostic_entries(server_id, abs_path, version, diagnostics, cx)
        })
    }

    pub fn reload_buffers(
        &self,
        buffers: HashSet<Model<Buffer>>,
        push_to_history: bool,
        cx: &mut ModelContext<Self>,
    ) -> Task<Result<ProjectTransaction>> {
        self.buffer_store.update(cx, |buffer_store, cx| {
            buffer_store.reload_buffers(buffers, push_to_history, cx)
        })
    }

    pub fn format(
        &mut self,
        buffers: HashSet<Model<Buffer>>,
        push_to_history: bool,
        trigger: lsp_store::FormatTrigger,
        target: lsp_store::FormatTarget,
        cx: &mut ModelContext<Project>,
    ) -> Task<anyhow::Result<ProjectTransaction>> {
        self.lsp_store.update(cx, |lsp_store, cx| {
            lsp_store.format(buffers, push_to_history, trigger, target, cx)
        })
    }

    #[inline(never)]
    fn definition_impl(
        &mut self,
        buffer: &Model<Buffer>,
        position: PointUtf16,
        cx: &mut ModelContext<Self>,
    ) -> Task<Result<Vec<LocationLink>>> {
        self.request_lsp(
            buffer.clone(),
            LanguageServerToQuery::Primary,
            GetDefinition { position },
            cx,
        )
    }
    pub fn definition<T: ToPointUtf16>(
        &mut self,
        buffer: &Model<Buffer>,
        position: T,
        cx: &mut ModelContext<Self>,
    ) -> Task<Result<Vec<LocationLink>>> {
        let position = position.to_point_utf16(buffer.read(cx));
        self.definition_impl(buffer, position, cx)
    }

    fn declaration_impl(
        &mut self,
        buffer: &Model<Buffer>,
        position: PointUtf16,
        cx: &mut ModelContext<Self>,
    ) -> Task<Result<Vec<LocationLink>>> {
        self.request_lsp(
            buffer.clone(),
            LanguageServerToQuery::Primary,
            GetDeclaration { position },
            cx,
        )
    }

    pub fn declaration<T: ToPointUtf16>(
        &mut self,
        buffer: &Model<Buffer>,
        position: T,
        cx: &mut ModelContext<Self>,
    ) -> Task<Result<Vec<LocationLink>>> {
        let position = position.to_point_utf16(buffer.read(cx));
        self.declaration_impl(buffer, position, cx)
    }

    fn type_definition_impl(
        &mut self,
        buffer: &Model<Buffer>,
        position: PointUtf16,
        cx: &mut ModelContext<Self>,
    ) -> Task<Result<Vec<LocationLink>>> {
        self.request_lsp(
            buffer.clone(),
            LanguageServerToQuery::Primary,
            GetTypeDefinition { position },
            cx,
        )
    }

    pub fn type_definition<T: ToPointUtf16>(
        &mut self,
        buffer: &Model<Buffer>,
        position: T,
        cx: &mut ModelContext<Self>,
    ) -> Task<Result<Vec<LocationLink>>> {
        let position = position.to_point_utf16(buffer.read(cx));
        self.type_definition_impl(buffer, position, cx)
    }

    pub fn implementation<T: ToPointUtf16>(
        &mut self,
        buffer: &Model<Buffer>,
        position: T,
        cx: &mut ModelContext<Self>,
    ) -> Task<Result<Vec<LocationLink>>> {
        let position = position.to_point_utf16(buffer.read(cx));
        self.request_lsp(
            buffer.clone(),
            LanguageServerToQuery::Primary,
            GetImplementation { position },
            cx,
        )
    }

    pub fn references<T: ToPointUtf16>(
        &mut self,
        buffer: &Model<Buffer>,
        position: T,
        cx: &mut ModelContext<Self>,
    ) -> Task<Result<Vec<Location>>> {
        let position = position.to_point_utf16(buffer.read(cx));
        self.request_lsp(
            buffer.clone(),
            LanguageServerToQuery::Primary,
            GetReferences { position },
            cx,
        )
    }

    fn document_highlights_impl(
        &mut self,
        buffer: &Model<Buffer>,
        position: PointUtf16,
        cx: &mut ModelContext<Self>,
    ) -> Task<Result<Vec<DocumentHighlight>>> {
        self.request_lsp(
            buffer.clone(),
            LanguageServerToQuery::Primary,
            GetDocumentHighlights { position },
            cx,
        )
    }

    pub fn document_highlights<T: ToPointUtf16>(
        &mut self,
        buffer: &Model<Buffer>,
        position: T,
        cx: &mut ModelContext<Self>,
    ) -> Task<Result<Vec<DocumentHighlight>>> {
        let position = position.to_point_utf16(buffer.read(cx));
        self.document_highlights_impl(buffer, position, cx)
    }

    pub fn symbols(&self, query: &str, cx: &mut ModelContext<Self>) -> Task<Result<Vec<Symbol>>> {
        self.lsp_store
            .update(cx, |lsp_store, cx| lsp_store.symbols(query, cx))
    }

    pub fn open_buffer_for_symbol(
        &mut self,
        symbol: &Symbol,
        cx: &mut ModelContext<Self>,
    ) -> Task<Result<Model<Buffer>>> {
        self.lsp_store.update(cx, |lsp_store, cx| {
            lsp_store.open_buffer_for_symbol(symbol, cx)
        })
    }

    pub fn open_server_settings(
        &mut self,
        cx: &mut ModelContext<Self>,
    ) -> Task<Result<Model<Buffer>>> {
        let guard = self.retain_remotely_created_models(cx);
        let Some(ssh_client) = self.ssh_client.as_ref() else {
            return Task::ready(Err(anyhow!("not an ssh project")));
        };

        let proto_client = ssh_client.read(cx).proto_client();

        cx.spawn(|this, mut cx| async move {
            let buffer = proto_client
                .request(proto::OpenServerSettings {
                    project_id: SSH_PROJECT_ID,
                })
                .await?;

            let buffer = this
                .update(&mut cx, |this, cx| {
                    anyhow::Ok(this.wait_for_remote_buffer(BufferId::new(buffer.buffer_id)?, cx))
                })??
                .await;

            drop(guard);
            buffer
        })
    }

    pub fn open_local_buffer_via_lsp(
        &mut self,
        abs_path: lsp::Url,
        language_server_id: LanguageServerId,
        language_server_name: LanguageServerName,
        cx: &mut ModelContext<Self>,
    ) -> Task<Result<Model<Buffer>>> {
        self.lsp_store.update(cx, |lsp_store, cx| {
            lsp_store.open_local_buffer_via_lsp(
                abs_path,
                language_server_id,
                language_server_name,
                cx,
            )
        })
    }

    pub fn signature_help<T: ToPointUtf16>(
        &self,
        buffer: &Model<Buffer>,
        position: T,
        cx: &mut ModelContext<Self>,
    ) -> Task<Vec<SignatureHelp>> {
        self.lsp_store.update(cx, |lsp_store, cx| {
            lsp_store.signature_help(buffer, position, cx)
        })
    }

    pub fn hover<T: ToPointUtf16>(
        &self,
        buffer: &Model<Buffer>,
        position: T,
        cx: &mut ModelContext<Self>,
    ) -> Task<Vec<Hover>> {
        let position = position.to_point_utf16(buffer.read(cx));
        self.lsp_store
            .update(cx, |lsp_store, cx| lsp_store.hover(buffer, position, cx))
    }

    pub fn linked_edit(
        &self,
        buffer: &Model<Buffer>,
        position: Anchor,
        cx: &mut ModelContext<Self>,
    ) -> Task<Result<Vec<Range<Anchor>>>> {
        self.lsp_store.update(cx, |lsp_store, cx| {
            lsp_store.linked_edit(buffer, position, cx)
        })
    }

    pub fn completions<T: ToOffset + ToPointUtf16>(
        &self,
        buffer: &Model<Buffer>,
        position: T,
        context: CompletionContext,
        cx: &mut ModelContext<Self>,
    ) -> Task<Result<Vec<Completion>>> {
        let position = position.to_point_utf16(buffer.read(cx));
        self.lsp_store.update(cx, |lsp_store, cx| {
            lsp_store.completions(buffer, position, context, cx)
        })
    }

    pub fn resolve_completions(
        &self,
        buffer: Model<Buffer>,
        completion_indices: Vec<usize>,
        completions: Arc<RwLock<Box<[Completion]>>>,
        cx: &mut ModelContext<Self>,
    ) -> Task<Result<bool>> {
        self.lsp_store.update(cx, |lsp_store, cx| {
            lsp_store.resolve_completions(buffer, completion_indices, completions, cx)
        })
    }

    pub fn apply_additional_edits_for_completion(
        &self,
        buffer_handle: Model<Buffer>,
        completion: Completion,
        push_to_history: bool,
        cx: &mut ModelContext<Self>,
    ) -> Task<Result<Option<Transaction>>> {
        self.lsp_store.update(cx, |lsp_store, cx| {
            lsp_store.apply_additional_edits_for_completion(
                buffer_handle,
                completion,
                push_to_history,
                cx,
            )
        })
    }

    pub fn code_actions<T: Clone + ToOffset>(
        &mut self,
        buffer_handle: &Model<Buffer>,
        range: Range<T>,
        cx: &mut ModelContext<Self>,
    ) -> Task<Result<Vec<CodeAction>>> {
        let buffer = buffer_handle.read(cx);
        let range = buffer.anchor_before(range.start)..buffer.anchor_before(range.end);
        self.lsp_store.update(cx, |lsp_store, cx| {
            lsp_store.code_actions(buffer_handle, range, cx)
        })
    }

    pub fn apply_code_action(
        &self,
        buffer_handle: Model<Buffer>,
        action: CodeAction,
        push_to_history: bool,
        cx: &mut ModelContext<Self>,
    ) -> Task<Result<ProjectTransaction>> {
        self.lsp_store.update(cx, |lsp_store, cx| {
            lsp_store.apply_code_action(buffer_handle, action, push_to_history, cx)
        })
    }

    fn prepare_rename_impl(
        &mut self,
        buffer: Model<Buffer>,
        position: PointUtf16,
        cx: &mut ModelContext<Self>,
    ) -> Task<Result<Option<Range<Anchor>>>> {
        self.request_lsp(
            buffer,
            LanguageServerToQuery::Primary,
            PrepareRename { position },
            cx,
        )
    }
    pub fn prepare_rename<T: ToPointUtf16>(
        &mut self,
        buffer: Model<Buffer>,
        position: T,
        cx: &mut ModelContext<Self>,
    ) -> Task<Result<Option<Range<Anchor>>>> {
        let position = position.to_point_utf16(buffer.read(cx));
        self.prepare_rename_impl(buffer, position, cx)
    }

    fn perform_rename_impl(
        &mut self,
        buffer: Model<Buffer>,
        position: PointUtf16,
        new_name: String,
        push_to_history: bool,
        cx: &mut ModelContext<Self>,
    ) -> Task<Result<ProjectTransaction>> {
        let position = position.to_point_utf16(buffer.read(cx));
        self.request_lsp(
            buffer,
            LanguageServerToQuery::Primary,
            PerformRename {
                position,
                new_name,
                push_to_history,
            },
            cx,
        )
    }

    pub fn perform_rename<T: ToPointUtf16>(
        &mut self,
        buffer: Model<Buffer>,
        position: T,
        new_name: String,
        cx: &mut ModelContext<Self>,
    ) -> Task<Result<ProjectTransaction>> {
        let position = position.to_point_utf16(buffer.read(cx));
        self.perform_rename_impl(buffer, position, new_name, true, cx)
    }

    pub fn on_type_format<T: ToPointUtf16>(
        &mut self,
        buffer: Model<Buffer>,
        position: T,
        trigger: String,
        push_to_history: bool,
        cx: &mut ModelContext<Self>,
    ) -> Task<Result<Option<Transaction>>> {
        self.lsp_store.update(cx, |lsp_store, cx| {
            lsp_store.on_type_format(buffer, position, trigger, push_to_history, cx)
        })
    }

    pub fn inlay_hints<T: ToOffset>(
        &mut self,
        buffer_handle: Model<Buffer>,
        range: Range<T>,
        cx: &mut ModelContext<Self>,
    ) -> Task<anyhow::Result<Vec<InlayHint>>> {
        let buffer = buffer_handle.read(cx);
        let range = buffer.anchor_before(range.start)..buffer.anchor_before(range.end);
        self.lsp_store.update(cx, |lsp_store, cx| {
            lsp_store.inlay_hints(buffer_handle, range, cx)
        })
    }

    pub fn resolve_inlay_hint(
        &self,
        hint: InlayHint,
        buffer_handle: Model<Buffer>,
        server_id: LanguageServerId,
        cx: &mut ModelContext<Self>,
    ) -> Task<anyhow::Result<InlayHint>> {
        self.lsp_store.update(cx, |lsp_store, cx| {
            lsp_store.resolve_inlay_hint(hint, buffer_handle, server_id, cx)
        })
    }

    pub fn search(
        &mut self,
        query: SearchQuery,
        cx: &mut ModelContext<Self>,
    ) -> Receiver<SearchResult> {
        let (result_tx, result_rx) = smol::channel::unbounded();

        let matching_buffers_rx = if query.is_opened_only() {
            self.sort_search_candidates(&query, cx)
        } else {
            self.find_search_candidate_buffers(&query, MAX_SEARCH_RESULT_FILES + 1, cx)
        };

        cx.spawn(|_, cx| async move {
            let mut range_count = 0;
            let mut buffer_count = 0;
            let mut limit_reached = false;
            let query = Arc::new(query);
            let mut chunks = matching_buffers_rx.ready_chunks(64);

            // Now that we know what paths match the query, we will load at most
            // 64 buffers at a time to avoid overwhelming the main thread. For each
            // opened buffer, we will spawn a background task that retrieves all the
            // ranges in the buffer matched by the query.
            'outer: while let Some(matching_buffer_chunk) = chunks.next().await {
                let mut chunk_results = Vec::new();
                for buffer in matching_buffer_chunk {
                    let buffer = buffer.clone();
                    let query = query.clone();
                    let snapshot = buffer.read_with(&cx, |buffer, _| buffer.snapshot())?;
                    chunk_results.push(cx.background_executor().spawn(async move {
                        let ranges = query
                            .search(&snapshot, None)
                            .await
                            .iter()
                            .map(|range| {
                                snapshot.anchor_before(range.start)
                                    ..snapshot.anchor_after(range.end)
                            })
                            .collect::<Vec<_>>();
                        anyhow::Ok((buffer, ranges))
                    }));
                }

                let chunk_results = futures::future::join_all(chunk_results).await;
                for result in chunk_results {
                    if let Some((buffer, ranges)) = result.log_err() {
                        range_count += ranges.len();
                        buffer_count += 1;
                        result_tx
                            .send(SearchResult::Buffer { buffer, ranges })
                            .await?;
                        if buffer_count > MAX_SEARCH_RESULT_FILES
                            || range_count > MAX_SEARCH_RESULT_RANGES
                        {
                            limit_reached = true;
                            break 'outer;
                        }
                    }
                }
            }

            if limit_reached {
                result_tx.send(SearchResult::LimitReached).await?;
            }

            anyhow::Ok(())
        })
        .detach();

        result_rx
    }

    fn find_search_candidate_buffers(
        &mut self,
        query: &SearchQuery,
        limit: usize,
        cx: &mut ModelContext<Project>,
    ) -> Receiver<Model<Buffer>> {
        if self.is_local() {
            let fs = self.fs.clone();
            self.buffer_store.update(cx, |buffer_store, cx| {
                buffer_store.find_search_candidates(query, limit, fs, cx)
            })
        } else {
            self.find_search_candidates_remote(query, limit, cx)
        }
    }

    fn sort_search_candidates(
        &mut self,
        search_query: &SearchQuery,
        cx: &mut ModelContext<Project>,
    ) -> Receiver<Model<Buffer>> {
        let worktree_store = self.worktree_store.read(cx);
        let mut buffers = search_query
            .buffers()
            .into_iter()
            .flatten()
            .filter(|buffer| {
                let b = buffer.read(cx);
                if let Some(file) = b.file() {
                    if !search_query.file_matches(file.path()) {
                        return false;
                    }
                    if let Some(entry) = b
                        .entry_id(cx)
                        .and_then(|entry_id| worktree_store.entry_for_id(entry_id, cx))
                    {
                        if entry.is_ignored && !search_query.include_ignored() {
                            return false;
                        }
                    }
                }
                true
            })
            .collect::<Vec<_>>();
        let (tx, rx) = smol::channel::unbounded();
        buffers.sort_by(|a, b| match (a.read(cx).file(), b.read(cx).file()) {
            (None, None) => a.read(cx).remote_id().cmp(&b.read(cx).remote_id()),
            (None, Some(_)) => std::cmp::Ordering::Less,
            (Some(_), None) => std::cmp::Ordering::Greater,
            (Some(a), Some(b)) => compare_paths((a.path(), true), (b.path(), true)),
        });
        for buffer in buffers {
            tx.send_blocking(buffer.clone()).unwrap()
        }

        rx
    }

    fn find_search_candidates_remote(
        &mut self,
        query: &SearchQuery,
        limit: usize,
        cx: &mut ModelContext<Project>,
    ) -> Receiver<Model<Buffer>> {
        let (tx, rx) = smol::channel::unbounded();

        let (client, remote_id): (AnyProtoClient, _) = if let Some(ssh_client) = &self.ssh_client {
            (ssh_client.read(cx).proto_client(), 0)
        } else if let Some(remote_id) = self.remote_id() {
            (self.client.clone().into(), remote_id)
        } else {
            return rx;
        };

        let request = client.request(proto::FindSearchCandidates {
            project_id: remote_id,
            query: Some(query.to_proto()),
            limit: limit as _,
        });
        let guard = self.retain_remotely_created_models(cx);

        cx.spawn(move |this, mut cx| async move {
            let response = request.await?;
            for buffer_id in response.buffer_ids {
                let buffer_id = BufferId::new(buffer_id)?;
                let buffer = this
                    .update(&mut cx, |this, cx| {
                        this.wait_for_remote_buffer(buffer_id, cx)
                    })?
                    .await?;
                let _ = tx.send(buffer).await;
            }

            drop(guard);
            anyhow::Ok(())
        })
        .detach_and_log_err(cx);
        rx
    }

    pub fn request_lsp<R: LspCommand>(
        &mut self,
        buffer_handle: Model<Buffer>,
        server: LanguageServerToQuery,
        request: R,
        cx: &mut ModelContext<Self>,
    ) -> Task<Result<R::Response>>
    where
        <R::LspRequest as lsp::request::Request>::Result: Send,
        <R::LspRequest as lsp::request::Request>::Params: Send,
    {
        let guard = self.retain_remotely_created_models(cx);
        let task = self.lsp_store.update(cx, |lsp_store, cx| {
            lsp_store.request_lsp(buffer_handle, server, request, cx)
        });
        cx.spawn(|_, _| async move {
            let result = task.await;
            drop(guard);
            result
        })
    }

    /// Move a worktree to a new position in the worktree order.
    ///
    /// The worktree will moved to the opposite side of the destination worktree.
    ///
    /// # Example
    ///
    /// Given the worktree order `[11, 22, 33]` and a call to move worktree `22` to `33`,
    /// worktree_order will be updated to produce the indexes `[11, 33, 22]`.
    ///
    /// Given the worktree order `[11, 22, 33]` and a call to move worktree `22` to `11`,
    /// worktree_order will be updated to produce the indexes `[22, 11, 33]`.
    ///
    /// # Errors
    ///
    /// An error will be returned if the worktree or destination worktree are not found.
    pub fn move_worktree(
        &mut self,
        source: WorktreeId,
        destination: WorktreeId,
        cx: &mut ModelContext<'_, Self>,
    ) -> Result<()> {
        self.worktree_store.update(cx, |worktree_store, cx| {
            worktree_store.move_worktree(source, destination, cx)
        })
    }

    pub fn find_or_create_worktree(
        &mut self,
        abs_path: impl AsRef<Path>,
        visible: bool,
        cx: &mut ModelContext<Self>,
    ) -> Task<Result<(Model<Worktree>, PathBuf)>> {
        self.worktree_store.update(cx, |worktree_store, cx| {
            worktree_store.find_or_create_worktree(abs_path, visible, cx)
        })
    }

    pub fn find_worktree(
        &self,
        abs_path: &Path,
        cx: &AppContext,
    ) -> Option<(Model<Worktree>, PathBuf)> {
        self.worktree_store.read_with(cx, |worktree_store, cx| {
            worktree_store.find_worktree(abs_path, cx)
        })
    }

    pub fn is_shared(&self) -> bool {
        match &self.client_state {
            ProjectClientState::Shared { .. } => true,
            ProjectClientState::Local => false,
            ProjectClientState::Remote { in_room, .. } => *in_room,
        }
    }

    /// Returns the resolved version of `path`, that was found in `buffer`, if it exists.
    pub fn resolve_existing_file_path(
        &self,
        path: &str,
        buffer: &Model<Buffer>,
        cx: &mut ModelContext<Self>,
    ) -> Task<Option<ResolvedPath>> {
        let path_buf = PathBuf::from(path);
        if path_buf.is_absolute() || path.starts_with("~") {
            self.resolve_abs_file_path(path, cx)
        } else {
            self.resolve_path_in_worktrees(path_buf, buffer, cx)
        }
    }

    pub fn abs_file_path_exists(&self, path: &str, cx: &mut ModelContext<Self>) -> Task<bool> {
        let resolve_task = self.resolve_abs_file_path(path, cx);
        cx.background_executor().spawn(async move {
            let resolved_path = resolve_task.await;
            resolved_path.is_some()
        })
    }

    fn resolve_abs_file_path(
        &self,
        path: &str,
        cx: &mut ModelContext<Self>,
    ) -> Task<Option<ResolvedPath>> {
        if self.is_local() {
            let expanded = PathBuf::from(shellexpand::tilde(&path).into_owned());

            let fs = self.fs.clone();
            cx.background_executor().spawn(async move {
                let path = expanded.as_path();
                let exists = fs.is_file(path).await;

                exists.then(|| ResolvedPath::AbsPath(expanded))
            })
        } else if let Some(ssh_client) = self.ssh_client.as_ref() {
            let request = ssh_client
                .read(cx)
                .proto_client()
                .request(proto::CheckFileExists {
                    project_id: SSH_PROJECT_ID,
                    path: path.to_string(),
                });
            cx.background_executor().spawn(async move {
                let response = request.await.log_err()?;
                if response.exists {
                    Some(ResolvedPath::AbsPath(PathBuf::from(response.path)))
                } else {
                    None
                }
            })
        } else {
            return Task::ready(None);
        }
    }

    fn resolve_path_in_worktrees(
        &self,
        path: PathBuf,
        buffer: &Model<Buffer>,
        cx: &mut ModelContext<Self>,
    ) -> Task<Option<ResolvedPath>> {
        let mut candidates = vec![path.clone()];

        if let Some(file) = buffer.read(cx).file() {
            if let Some(dir) = file.path().parent() {
                let joined = dir.to_path_buf().join(path);
                candidates.push(joined);
            }
        }

        let worktrees = self.worktrees(cx).collect::<Vec<_>>();
        cx.spawn(|_, mut cx| async move {
            for worktree in worktrees {
                for candidate in candidates.iter() {
                    let path = worktree
                        .update(&mut cx, |worktree, _| {
                            let root_entry_path = &worktree.root_entry()?.path;

                            let resolved = resolve_path(root_entry_path, candidate);

                            let stripped =
                                resolved.strip_prefix(root_entry_path).unwrap_or(&resolved);

                            worktree.entry_for_path(stripped).map(|entry| {
                                ResolvedPath::ProjectPath(ProjectPath {
                                    worktree_id: worktree.id(),
                                    path: entry.path.clone(),
                                })
                            })
                        })
                        .ok()?;

                    if path.is_some() {
                        return path;
                    }
                }
            }
            None
        })
    }

    pub fn list_directory(
        &self,
        query: String,
        cx: &mut ModelContext<Self>,
    ) -> Task<Result<Vec<PathBuf>>> {
        if self.is_local() {
            DirectoryLister::Local(self.fs.clone()).list_directory(query, cx)
        } else if let Some(session) = self.ssh_client.as_ref() {
            let request = proto::ListRemoteDirectory {
                dev_server_id: SSH_PROJECT_ID,
                path: query,
            };

            let response = session.read(cx).proto_client().request(request);
            cx.background_executor().spawn(async move {
                let response = response.await?;
                Ok(response.entries.into_iter().map(PathBuf::from).collect())
            })
        } else if let Some(dev_server) = self.dev_server_project_id().and_then(|id| {
            dev_server_projects::Store::global(cx)
                .read(cx)
                .dev_server_for_project(id)
        }) {
            let request = proto::ListRemoteDirectory {
                dev_server_id: dev_server.id.0,
                path: query,
            };
            let response = self.client.request(request);
            cx.background_executor().spawn(async move {
                let response = response.await?;
                Ok(response.entries.into_iter().map(PathBuf::from).collect())
            })
        } else {
            Task::ready(Err(anyhow!("cannot list directory in remote project")))
        }
    }

    pub fn create_worktree(
        &mut self,
        abs_path: impl AsRef<Path>,
        visible: bool,
        cx: &mut ModelContext<Self>,
    ) -> Task<Result<Model<Worktree>>> {
        self.worktree_store.update(cx, |worktree_store, cx| {
            worktree_store.create_worktree(abs_path, visible, cx)
        })
    }

    pub fn remove_worktree(&mut self, id_to_remove: WorktreeId, cx: &mut ModelContext<Self>) {
        self.worktree_store.update(cx, |worktree_store, cx| {
            worktree_store.remove_worktree(id_to_remove, cx);
        });
    }

    fn add_worktree(&mut self, worktree: &Model<Worktree>, cx: &mut ModelContext<Self>) {
        self.worktree_store.update(cx, |worktree_store, cx| {
            worktree_store.add(worktree, cx);
        });
    }

    pub fn set_active_path(&mut self, entry: Option<ProjectPath>, cx: &mut ModelContext<Self>) {
        let new_active_entry = entry.and_then(|project_path| {
            let worktree = self.worktree_for_id(project_path.worktree_id, cx)?;
            let entry = worktree.read(cx).entry_for_path(project_path.path)?;
            Some(entry.id)
        });
        if new_active_entry != self.active_entry {
            self.active_entry = new_active_entry;
            self.lsp_store.update(cx, |lsp_store, _| {
                lsp_store.set_active_entry(new_active_entry);
            });
            cx.emit(Event::ActiveEntryChanged(new_active_entry));
        }
    }

    pub fn language_servers_running_disk_based_diagnostics<'a>(
        &'a self,
        cx: &'a AppContext,
    ) -> impl Iterator<Item = LanguageServerId> + 'a {
        self.lsp_store
            .read(cx)
            .language_servers_running_disk_based_diagnostics()
    }

    pub fn diagnostic_summary(&self, include_ignored: bool, cx: &AppContext) -> DiagnosticSummary {
        let mut summary = DiagnosticSummary::default();
        for (_, _, path_summary) in self.diagnostic_summaries(include_ignored, cx) {
            summary.error_count += path_summary.error_count;
            summary.warning_count += path_summary.warning_count;
        }
        summary
    }

    pub fn diagnostic_summaries<'a>(
        &'a self,
        include_ignored: bool,
        cx: &'a AppContext,
    ) -> impl Iterator<Item = (ProjectPath, LanguageServerId, DiagnosticSummary)> + 'a {
        self.lsp_store
            .read(cx)
            .diagnostic_summaries(include_ignored, cx)
    }

    pub fn active_entry(&self) -> Option<ProjectEntryId> {
        self.active_entry
    }

    pub fn entry_for_path(&self, path: &ProjectPath, cx: &AppContext) -> Option<Entry> {
        self.worktree_store.read(cx).entry_for_path(path, cx)
    }

    pub fn path_for_entry(&self, entry_id: ProjectEntryId, cx: &AppContext) -> Option<ProjectPath> {
        let worktree = self.worktree_for_entry(entry_id, cx)?;
        let worktree = worktree.read(cx);
        let worktree_id = worktree.id();
        let path = worktree.entry_for_id(entry_id)?.path.clone();
        Some(ProjectPath { worktree_id, path })
    }

    pub fn absolute_path(&self, project_path: &ProjectPath, cx: &AppContext) -> Option<PathBuf> {
        let workspace_root = self
            .worktree_for_id(project_path.worktree_id, cx)?
            .read(cx)
            .abs_path();
        let project_path = project_path.path.as_ref();

        Some(if project_path == Path::new("") {
            workspace_root.to_path_buf()
        } else {
            workspace_root.join(project_path)
        })
    }

    /// Attempts to find a `ProjectPath` corresponding to the given path. If the path
    /// is a *full path*, meaning it starts with the root name of a worktree, we'll locate
    /// it in that worktree. Otherwise, we'll attempt to find it as a relative path in
    /// the first visible worktree that has an entry for that relative path.
    ///
    /// We use this to resolve edit steps, when there's a chance an LLM may omit the workree
    /// root name from paths.
    ///
    /// # Arguments
    ///
    /// * `path` - A full path that starts with a worktree root name, or alternatively a
    ///            relative path within a visible worktree.
    /// * `cx` - A reference to the `AppContext`.
    ///
    /// # Returns
    ///
    /// Returns `Some(ProjectPath)` if a matching worktree is found, otherwise `None`.
    pub fn find_project_path(&self, path: &Path, cx: &AppContext) -> Option<ProjectPath> {
        let worktree_store = self.worktree_store.read(cx);

        for worktree in worktree_store.visible_worktrees(cx) {
            let worktree_root_name = worktree.read(cx).root_name();
            if let Ok(relative_path) = path.strip_prefix(worktree_root_name) {
                return Some(ProjectPath {
                    worktree_id: worktree.read(cx).id(),
                    path: relative_path.into(),
                });
            }
        }

        for worktree in worktree_store.visible_worktrees(cx) {
            let worktree = worktree.read(cx);
            if let Some(entry) = worktree.entry_for_path(path) {
                return Some(ProjectPath {
                    worktree_id: worktree.id(),
                    path: entry.path.clone(),
                });
            }
        }

        None
    }

    pub fn get_workspace_root(
        &self,
        project_path: &ProjectPath,
        cx: &AppContext,
    ) -> Option<PathBuf> {
        Some(
            self.worktree_for_id(project_path.worktree_id, cx)?
                .read(cx)
                .abs_path()
                .to_path_buf(),
        )
    }

    pub fn get_repo(
        &self,
        project_path: &ProjectPath,
        cx: &AppContext,
    ) -> Option<Arc<dyn GitRepository>> {
        self.worktree_for_id(project_path.worktree_id, cx)?
            .read(cx)
            .as_local()?
            .local_git_repo(&project_path.path)
    }

    pub fn get_first_worktree_root_repo(&self, cx: &AppContext) -> Option<Arc<dyn GitRepository>> {
        let worktree = self.visible_worktrees(cx).next()?.read(cx).as_local()?;
        let root_entry = worktree.root_git_entry()?;
        worktree.get_local_repo(&root_entry)?.repo().clone().into()
    }

    pub fn blame_buffer(
        &self,
        buffer: &Model<Buffer>,
        version: Option<clock::Global>,
        cx: &AppContext,
    ) -> Task<Result<Blame>> {
        self.buffer_store.read(cx).blame_buffer(buffer, version, cx)
    }

    // RPC message handlers

    async fn handle_unshare_project(
        this: Model<Self>,
        _: TypedEnvelope<proto::UnshareProject>,
        mut cx: AsyncAppContext,
    ) -> Result<()> {
        this.update(&mut cx, |this, cx| {
            if this.is_local() || this.is_via_ssh() {
                this.unshare(cx)?;
            } else {
                this.disconnected_from_host(cx);
            }
            Ok(())
        })?
    }

    async fn handle_add_collaborator(
        this: Model<Self>,
        mut envelope: TypedEnvelope<proto::AddProjectCollaborator>,
        mut cx: AsyncAppContext,
    ) -> Result<()> {
        let collaborator = envelope
            .payload
            .collaborator
            .take()
            .ok_or_else(|| anyhow!("empty collaborator"))?;

        let collaborator = Collaborator::from_proto(collaborator)?;
        this.update(&mut cx, |this, cx| {
            this.buffer_store.update(cx, |buffer_store, _| {
                buffer_store.forget_shared_buffers_for(&collaborator.peer_id);
            });
            cx.emit(Event::CollaboratorJoined(collaborator.peer_id));
            this.collaborators
                .insert(collaborator.peer_id, collaborator);
            cx.notify();
        })?;

        Ok(())
    }

    async fn handle_update_project_collaborator(
        this: Model<Self>,
        envelope: TypedEnvelope<proto::UpdateProjectCollaborator>,
        mut cx: AsyncAppContext,
    ) -> Result<()> {
        let old_peer_id = envelope
            .payload
            .old_peer_id
            .ok_or_else(|| anyhow!("missing old peer id"))?;
        let new_peer_id = envelope
            .payload
            .new_peer_id
            .ok_or_else(|| anyhow!("missing new peer id"))?;
        this.update(&mut cx, |this, cx| {
            let collaborator = this
                .collaborators
                .remove(&old_peer_id)
                .ok_or_else(|| anyhow!("received UpdateProjectCollaborator for unknown peer"))?;
            let is_host = collaborator.replica_id == 0;
            this.collaborators.insert(new_peer_id, collaborator);

            log::info!("peer {} became {}", old_peer_id, new_peer_id,);
            this.buffer_store.update(cx, |buffer_store, _| {
                buffer_store.update_peer_id(&old_peer_id, new_peer_id)
            });

            if is_host {
                this.buffer_store
                    .update(cx, |buffer_store, _| buffer_store.discard_incomplete());
                this.enqueue_buffer_ordered_message(BufferOrderedMessage::Resync)
                    .unwrap();
                cx.emit(Event::HostReshared);
            }

            cx.emit(Event::CollaboratorUpdated {
                old_peer_id,
                new_peer_id,
            });
            cx.notify();
            Ok(())
        })?
    }

    async fn handle_remove_collaborator(
        this: Model<Self>,
        envelope: TypedEnvelope<proto::RemoveProjectCollaborator>,
        mut cx: AsyncAppContext,
    ) -> Result<()> {
        this.update(&mut cx, |this, cx| {
            let peer_id = envelope
                .payload
                .peer_id
                .ok_or_else(|| anyhow!("invalid peer id"))?;
            let replica_id = this
                .collaborators
                .remove(&peer_id)
                .ok_or_else(|| anyhow!("unknown peer {:?}", peer_id))?
                .replica_id;
            this.buffer_store.update(cx, |buffer_store, cx| {
                buffer_store.forget_shared_buffers_for(&peer_id);
                for buffer in buffer_store.buffers() {
                    buffer.update(cx, |buffer, cx| buffer.remove_peer(replica_id, cx));
                }
            });

            cx.emit(Event::CollaboratorLeft(peer_id));
            cx.notify();
            Ok(())
        })?
    }

    async fn handle_update_project(
        this: Model<Self>,
        envelope: TypedEnvelope<proto::UpdateProject>,
        mut cx: AsyncAppContext,
    ) -> Result<()> {
        this.update(&mut cx, |this, cx| {
            // Don't handle messages that were sent before the response to us joining the project
            if envelope.message_id > this.join_project_response_message_id {
                this.set_worktrees_from_proto(envelope.payload.worktrees, cx)?;
            }
            Ok(())
        })?
    }

    async fn handle_toast(
        this: Model<Self>,
        envelope: TypedEnvelope<proto::Toast>,
        mut cx: AsyncAppContext,
    ) -> Result<()> {
        this.update(&mut cx, |_, cx| {
            cx.emit(Event::Toast {
                notification_id: envelope.payload.notification_id.into(),
                message: envelope.payload.message,
            });
            Ok(())
        })?
    }

    async fn handle_hide_toast(
        this: Model<Self>,
        envelope: TypedEnvelope<proto::HideToast>,
        mut cx: AsyncAppContext,
    ) -> Result<()> {
        this.update(&mut cx, |_, cx| {
            cx.emit(Event::HideToast {
                notification_id: envelope.payload.notification_id.into(),
            });
            Ok(())
        })?
    }

    // Collab sends UpdateWorktree protos as messages
    async fn handle_update_worktree(
        this: Model<Self>,
        envelope: TypedEnvelope<proto::UpdateWorktree>,
        mut cx: AsyncAppContext,
    ) -> Result<()> {
        this.update(&mut cx, |this, cx| {
            let worktree_id = WorktreeId::from_proto(envelope.payload.worktree_id);
            if let Some(worktree) = this.worktree_for_id(worktree_id, cx) {
                worktree.update(cx, |worktree, _| {
                    let worktree = worktree.as_remote_mut().unwrap();
                    worktree.update_from_remote(envelope.payload);
                });
            }
            Ok(())
        })?
    }

    async fn handle_update_buffer(
        this: Model<Self>,
        envelope: TypedEnvelope<proto::UpdateBuffer>,
        cx: AsyncAppContext,
    ) -> Result<proto::Ack> {
        let buffer_store = this.read_with(&cx, |this, cx| {
            if let Some(ssh) = &this.ssh_client {
                let mut payload = envelope.payload.clone();
                payload.project_id = SSH_PROJECT_ID;
                cx.background_executor()
                    .spawn(ssh.read(cx).proto_client().request(payload))
                    .detach_and_log_err(cx);
            }
            this.buffer_store.clone()
        })?;
        BufferStore::handle_update_buffer(buffer_store, envelope, cx).await
    }

    fn retain_remotely_created_models(
        &mut self,
        cx: &mut ModelContext<Self>,
    ) -> RemotelyCreatedModelGuard {
        {
            let mut remotely_create_models = self.remotely_created_models.lock();
            if remotely_create_models.retain_count == 0 {
                remotely_create_models.buffers = self.buffer_store.read(cx).buffers().collect();
                remotely_create_models.worktrees =
                    self.worktree_store.read(cx).worktrees().collect();
            }
            remotely_create_models.retain_count += 1;
        }
        RemotelyCreatedModelGuard {
            remote_models: Arc::downgrade(&self.remotely_created_models),
        }
    }

    async fn handle_create_buffer_for_peer(
        this: Model<Self>,
        envelope: TypedEnvelope<proto::CreateBufferForPeer>,
        mut cx: AsyncAppContext,
    ) -> Result<()> {
        this.update(&mut cx, |this, cx| {
            this.buffer_store.update(cx, |buffer_store, cx| {
                buffer_store.handle_create_buffer_for_peer(
                    envelope,
                    this.replica_id(),
                    this.capability(),
                    cx,
                )
            })
        })?
    }

    async fn handle_synchronize_buffers(
        this: Model<Self>,
        envelope: TypedEnvelope<proto::SynchronizeBuffers>,
        mut cx: AsyncAppContext,
    ) -> Result<proto::SynchronizeBuffersResponse> {
        let response = this.update(&mut cx, |this, cx| {
            let client = this.client.clone();
            this.buffer_store.update(cx, |this, cx| {
                this.handle_synchronize_buffers(envelope, cx, client)
            })
        })??;

        Ok(response)
    }

    async fn handle_search_candidate_buffers(
        this: Model<Self>,
        envelope: TypedEnvelope<proto::FindSearchCandidates>,
        mut cx: AsyncAppContext,
    ) -> Result<proto::FindSearchCandidatesResponse> {
        let peer_id = envelope.original_sender_id()?;
        let message = envelope.payload;
        let query = SearchQuery::from_proto(
            message
                .query
                .ok_or_else(|| anyhow!("missing query field"))?,
        )?;
        let mut results = this.update(&mut cx, |this, cx| {
            this.find_search_candidate_buffers(&query, message.limit as _, cx)
        })?;

        let mut response = proto::FindSearchCandidatesResponse {
            buffer_ids: Vec::new(),
        };

        while let Some(buffer) = results.next().await {
            this.update(&mut cx, |this, cx| {
                let buffer_id = this.create_buffer_for_peer(&buffer, peer_id, cx);
                response.buffer_ids.push(buffer_id.to_proto());
            })?;
        }

        Ok(response)
    }

    async fn handle_open_buffer_by_id(
        this: Model<Self>,
        envelope: TypedEnvelope<proto::OpenBufferById>,
        mut cx: AsyncAppContext,
    ) -> Result<proto::OpenBufferResponse> {
        let peer_id = envelope.original_sender_id()?;
        let buffer_id = BufferId::new(envelope.payload.id)?;
        let buffer = this
            .update(&mut cx, |this, cx| this.open_buffer_by_id(buffer_id, cx))?
            .await?;
        Project::respond_to_open_buffer_request(this, buffer, peer_id, &mut cx)
    }

    async fn handle_open_buffer_by_path(
        this: Model<Self>,
        envelope: TypedEnvelope<proto::OpenBufferByPath>,
        mut cx: AsyncAppContext,
    ) -> Result<proto::OpenBufferResponse> {
        let peer_id = envelope.original_sender_id()?;
        let worktree_id = WorktreeId::from_proto(envelope.payload.worktree_id);
        let open_buffer = this.update(&mut cx, |this, cx| {
            this.open_buffer(
                ProjectPath {
                    worktree_id,
                    path: PathBuf::from(envelope.payload.path).into(),
                },
                cx,
            )
        })?;

        let buffer = open_buffer.await?;
        Project::respond_to_open_buffer_request(this, buffer, peer_id, &mut cx)
    }

    async fn handle_open_new_buffer(
        this: Model<Self>,
        envelope: TypedEnvelope<proto::OpenNewBuffer>,
        mut cx: AsyncAppContext,
    ) -> Result<proto::OpenBufferResponse> {
        let buffer = this
            .update(&mut cx, |this, cx| this.create_buffer(cx))?
            .await?;
        let peer_id = envelope.original_sender_id()?;

        Project::respond_to_open_buffer_request(this, buffer, peer_id, &mut cx)
    }

    fn respond_to_open_buffer_request(
        this: Model<Self>,
        buffer: Model<Buffer>,
        peer_id: proto::PeerId,
        cx: &mut AsyncAppContext,
    ) -> Result<proto::OpenBufferResponse> {
        this.update(cx, |this, cx| {
            let is_private = buffer
                .read(cx)
                .file()
                .map(|f| f.is_private())
                .unwrap_or_default();
            if is_private {
                Err(anyhow!(ErrorCode::UnsharedItem))
            } else {
                Ok(proto::OpenBufferResponse {
                    buffer_id: this.create_buffer_for_peer(&buffer, peer_id, cx).into(),
                })
            }
        })?
    }

    fn create_buffer_for_peer(
        &mut self,
        buffer: &Model<Buffer>,
        peer_id: proto::PeerId,
        cx: &mut AppContext,
    ) -> BufferId {
        self.buffer_store
            .update(cx, |buffer_store, cx| {
                buffer_store.create_buffer_for_peer(buffer, peer_id, cx)
            })
            .detach_and_log_err(cx);
        buffer.read(cx).remote_id()
    }

    fn wait_for_remote_buffer(
        &mut self,
        id: BufferId,
        cx: &mut ModelContext<Self>,
    ) -> Task<Result<Model<Buffer>>> {
        self.buffer_store.update(cx, |buffer_store, cx| {
            buffer_store.wait_for_remote_buffer(id, cx)
        })
    }

    fn synchronize_remote_buffers(&mut self, cx: &mut ModelContext<Self>) -> Task<Result<()>> {
        let project_id = match self.client_state {
            ProjectClientState::Remote {
                sharing_has_stopped,
                remote_id,
                ..
            } => {
                if sharing_has_stopped {
                    return Task::ready(Err(anyhow!(
                        "can't synchronize remote buffers on a readonly project"
                    )));
                } else {
                    remote_id
                }
            }
            ProjectClientState::Shared { .. } | ProjectClientState::Local => {
                return Task::ready(Err(anyhow!(
                    "can't synchronize remote buffers on a local project"
                )))
            }
        };

        let client = self.client.clone();
        cx.spawn(move |this, mut cx| async move {
            let (buffers, incomplete_buffer_ids) = this.update(&mut cx, |this, cx| {
                this.buffer_store.read(cx).buffer_version_info(cx)
            })?;
            let response = client
                .request(proto::SynchronizeBuffers {
                    project_id,
                    buffers,
                })
                .await?;

            let send_updates_for_buffers = this.update(&mut cx, |this, cx| {
                response
                    .buffers
                    .into_iter()
                    .map(|buffer| {
                        let client = client.clone();
                        let buffer_id = match BufferId::new(buffer.id) {
                            Ok(id) => id,
                            Err(e) => {
                                return Task::ready(Err(e));
                            }
                        };
                        let remote_version = language::proto::deserialize_version(&buffer.version);
                        if let Some(buffer) = this.buffer_for_id(buffer_id, cx) {
                            let operations =
                                buffer.read(cx).serialize_ops(Some(remote_version), cx);
                            cx.background_executor().spawn(async move {
                                let operations = operations.await;
                                for chunk in split_operations(operations) {
                                    client
                                        .request(proto::UpdateBuffer {
                                            project_id,
                                            buffer_id: buffer_id.into(),
                                            operations: chunk,
                                        })
                                        .await?;
                                }
                                anyhow::Ok(())
                            })
                        } else {
                            Task::ready(Ok(()))
                        }
                    })
                    .collect::<Vec<_>>()
            })?;

            // Any incomplete buffers have open requests waiting. Request that the host sends
            // creates these buffers for us again to unblock any waiting futures.
            for id in incomplete_buffer_ids {
                cx.background_executor()
                    .spawn(client.request(proto::OpenBufferById {
                        project_id,
                        id: id.into(),
                    }))
                    .detach();
            }

            futures::future::join_all(send_updates_for_buffers)
                .await
                .into_iter()
                .collect()
        })
    }

    pub fn worktree_metadata_protos(&self, cx: &AppContext) -> Vec<proto::WorktreeMetadata> {
        self.worktree_store.read(cx).worktree_metadata_protos(cx)
    }

    fn set_worktrees_from_proto(
        &mut self,
        worktrees: Vec<proto::WorktreeMetadata>,
        cx: &mut ModelContext<Project>,
    ) -> Result<()> {
        cx.notify();
        self.worktree_store.update(cx, |worktree_store, cx| {
            worktree_store.set_worktrees_from_proto(worktrees, self.replica_id(), cx)
        })
    }

    fn set_collaborators_from_proto(
        &mut self,
        messages: Vec<proto::Collaborator>,
        cx: &mut ModelContext<Self>,
    ) -> Result<()> {
        let mut collaborators = HashMap::default();
        for message in messages {
            let collaborator = Collaborator::from_proto(message)?;
            collaborators.insert(collaborator.peer_id, collaborator);
        }
        for old_peer_id in self.collaborators.keys() {
            if !collaborators.contains_key(old_peer_id) {
                cx.emit(Event::CollaboratorLeft(*old_peer_id));
            }
        }
        self.collaborators = collaborators;
        Ok(())
    }

    pub fn language_servers<'a>(
        &'a self,
        cx: &'a AppContext,
    ) -> impl 'a + Iterator<Item = (LanguageServerId, LanguageServerName, WorktreeId)> {
        self.lsp_store.read(cx).language_servers()
    }

    pub fn supplementary_language_servers<'a>(
        &'a self,
        cx: &'a AppContext,
    ) -> impl 'a + Iterator<Item = (LanguageServerId, LanguageServerName)> {
        self.lsp_store.read(cx).supplementary_language_servers()
    }

    pub fn language_server_for_id(
        &self,
        id: LanguageServerId,
        cx: &AppContext,
    ) -> Option<Arc<LanguageServer>> {
        self.lsp_store.read(cx).language_server_for_id(id)
    }

    pub fn language_servers_for_buffer<'a>(
        &'a self,
        buffer: &'a Buffer,
        cx: &'a AppContext,
    ) -> impl Iterator<Item = (&'a Arc<CachedLspAdapter>, &'a Arc<LanguageServer>)> {
        self.lsp_store
            .read(cx)
            .language_servers_for_buffer(buffer, cx)
    }
}

fn deserialize_code_actions(code_actions: &HashMap<String, bool>) -> Vec<lsp::CodeActionKind> {
    code_actions
        .iter()
        .flat_map(|(kind, enabled)| {
            if *enabled {
                Some(kind.clone().into())
            } else {
                None
            }
        })
        .collect()
}

pub struct PathMatchCandidateSet {
    pub snapshot: Snapshot,
    pub include_ignored: bool,
    pub include_root_name: bool,
    pub candidates: Candidates,
}

pub enum Candidates {
    /// Only consider directories.
    Directories,
    /// Only consider files.
    Files,
    /// Consider directories and files.
    Entries,
}

impl<'a> fuzzy::PathMatchCandidateSet<'a> for PathMatchCandidateSet {
    type Candidates = PathMatchCandidateSetIter<'a>;

    fn id(&self) -> usize {
        self.snapshot.id().to_usize()
    }

    fn len(&self) -> usize {
        match self.candidates {
            Candidates::Files => {
                if self.include_ignored {
                    self.snapshot.file_count()
                } else {
                    self.snapshot.visible_file_count()
                }
            }

            Candidates::Directories => {
                if self.include_ignored {
                    self.snapshot.dir_count()
                } else {
                    self.snapshot.visible_dir_count()
                }
            }

            Candidates::Entries => {
                if self.include_ignored {
                    self.snapshot.entry_count()
                } else {
                    self.snapshot.visible_entry_count()
                }
            }
        }
    }

    fn prefix(&self) -> Arc<str> {
        if self.snapshot.root_entry().map_or(false, |e| e.is_file()) {
            self.snapshot.root_name().into()
        } else if self.include_root_name {
            format!("{}{}", self.snapshot.root_name(), std::path::MAIN_SEPARATOR).into()
        } else {
            Arc::default()
        }
    }

    fn candidates(&'a self, start: usize) -> Self::Candidates {
        PathMatchCandidateSetIter {
            traversal: match self.candidates {
                Candidates::Directories => self.snapshot.directories(self.include_ignored, start),
                Candidates::Files => self.snapshot.files(self.include_ignored, start),
                Candidates::Entries => self.snapshot.entries(self.include_ignored, start),
            },
        }
    }
}

pub struct PathMatchCandidateSetIter<'a> {
    traversal: Traversal<'a>,
}

impl<'a> Iterator for PathMatchCandidateSetIter<'a> {
    type Item = fuzzy::PathMatchCandidate<'a>;

    fn next(&mut self) -> Option<Self::Item> {
        self.traversal
            .next()
            .map(|entry| fuzzy::PathMatchCandidate {
                is_dir: entry.kind.is_dir(),
                path: &entry.path,
                char_bag: entry.char_bag,
            })
    }
}

impl EventEmitter<Event> for Project {}

impl<'a> From<&'a ProjectPath> for SettingsLocation<'a> {
    fn from(val: &'a ProjectPath) -> Self {
        SettingsLocation {
            worktree_id: val.worktree_id,
            path: val.path.as_ref(),
        }
    }
}

impl<P: AsRef<Path>> From<(WorktreeId, P)> for ProjectPath {
    fn from((worktree_id, path): (WorktreeId, P)) -> Self {
        Self {
            worktree_id,
            path: path.as_ref().into(),
        }
    }
}

pub fn relativize_path(base: &Path, path: &Path) -> PathBuf {
    let mut path_components = path.components();
    let mut base_components = base.components();
    let mut components: Vec<Component> = Vec::new();
    loop {
        match (path_components.next(), base_components.next()) {
            (None, None) => break,
            (Some(a), None) => {
                components.push(a);
                components.extend(path_components.by_ref());
                break;
            }
            (None, _) => components.push(Component::ParentDir),
            (Some(a), Some(b)) if components.is_empty() && a == b => (),
            (Some(a), Some(Component::CurDir)) => components.push(a),
            (Some(a), Some(_)) => {
                components.push(Component::ParentDir);
                for _ in base_components {
                    components.push(Component::ParentDir);
                }
                components.push(a);
                components.extend(path_components.by_ref());
                break;
            }
        }
    }
    components.iter().map(|c| c.as_os_str()).collect()
}

fn resolve_path(base: &Path, path: &Path) -> PathBuf {
    let mut result = base.to_path_buf();
    for component in path.components() {
        match component {
            Component::ParentDir => {
                result.pop();
            }
            Component::CurDir => (),
            _ => result.push(component),
        }
    }
    result
}

/// ResolvedPath is a path that has been resolved to either a ProjectPath
/// or an AbsPath and that *exists*.
#[derive(Debug, Clone)]
pub enum ResolvedPath {
    ProjectPath(ProjectPath),
    AbsPath(PathBuf),
}

impl ResolvedPath {
    pub fn abs_path(&self) -> Option<&Path> {
        match self {
            Self::AbsPath(path) => Some(path.as_path()),
            _ => None,
        }
    }

    pub fn project_path(&self) -> Option<&ProjectPath> {
        match self {
            Self::ProjectPath(path) => Some(&path),
            _ => None,
        }
    }
}

impl Item for Buffer {
    fn try_open(
        project: &Model<Project>,
        path: &ProjectPath,
        cx: &mut AppContext,
    ) -> Option<Task<Result<Model<Self>>>> {
        Some(project.update(cx, |project, cx| project.open_buffer(path.clone(), cx)))
    }

    fn entry_id(&self, cx: &AppContext) -> Option<ProjectEntryId> {
        File::from_dyn(self.file()).and_then(|file| file.project_entry_id(cx))
    }

    fn project_path(&self, cx: &AppContext) -> Option<ProjectPath> {
        File::from_dyn(self.file()).map(|file| ProjectPath {
            worktree_id: file.worktree_id(cx),
            path: file.path().clone(),
        })
    }
}

impl Completion {
    /// A key that can be used to sort completions when displaying
    /// them to the user.
    pub fn sort_key(&self) -> (usize, &str) {
        let kind_key = match self.lsp_completion.kind {
            Some(lsp::CompletionItemKind::KEYWORD) => 0,
            Some(lsp::CompletionItemKind::VARIABLE) => 1,
            _ => 2,
        };
        (kind_key, &self.label.text[self.label.filter_range.clone()])
    }

    /// Whether this completion is a snippet.
    pub fn is_snippet(&self) -> bool {
        self.lsp_completion.insert_text_format == Some(lsp::InsertTextFormat::SNIPPET)
    }

    /// Returns the corresponding color for this completion.
    ///
    /// Will return `None` if this completion's kind is not [`CompletionItemKind::COLOR`].
    pub fn color(&self) -> Option<Hsla> {
        match self.lsp_completion.kind {
            Some(CompletionItemKind::COLOR) => color_extractor::extract_color(&self.lsp_completion),
            _ => None,
        }
    }
}

#[derive(Debug)]
pub struct NoRepositoryError {}

impl std::fmt::Display for NoRepositoryError {
    fn fmt(&self, f: &mut std::fmt::Formatter<'_>) -> std::fmt::Result {
        write!(f, "no git repository for worktree found")
    }
}

impl std::error::Error for NoRepositoryError {}

pub fn sort_worktree_entries(entries: &mut [Entry]) {
    entries.sort_by(|entry_a, entry_b| {
        compare_paths(
            (&entry_a.path, entry_a.is_file()),
            (&entry_b.path, entry_b.is_file()),
        )
    });
}<|MERGE_RESOLUTION|>--- conflicted
+++ resolved
@@ -23,12 +23,8 @@
 pub mod search_history;
 mod yarn;
 
-<<<<<<< HEAD
-use anyhow::{anyhow, Context as _, Result};
 use bookmark_store::BookmarkStore;
-=======
 use anyhow::{anyhow, Result};
->>>>>>> 378a2cf9
 use buffer_store::{BufferStore, BufferStoreEvent};
 use client::{
     proto, Client, Collaborator, DevServerProjectId, PendingEntitySubscription, ProjectId,
@@ -638,12 +634,8 @@
             cx.subscribe(&settings_observer, Self::on_settings_observer_event)
                 .detach();
 
-<<<<<<< HEAD
             let bookmark_store = cx.new_model(|_| BookmarkStore::new());
 
-            let environment = ProjectEnvironment::new(&worktree_store, env, cx);
-=======
->>>>>>> 378a2cf9
             let lsp_store = cx.new_model(|cx| {
                 LspStore::new_local(
                     buffer_store.clone(),
