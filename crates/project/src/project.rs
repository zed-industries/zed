--- conflicted
+++ resolved
@@ -121,12 +121,7 @@
     TaskVariables, VariableName,
 };
 use terminals::Terminals;
-<<<<<<< HEAD
 use text::{Anchor, BufferId, LineEnding, Point};
-use unicase::UniCase;
-=======
-use text::{Anchor, BufferId, LineEnding};
->>>>>>> bb406894
 use util::{
     debug_panic, defer, maybe, merge_json_value_into, parse_env_output, paths::compare_paths,
     post_inc, ResultExt, TryFutureExt as _,
@@ -1367,7 +1362,6 @@
             .insert(id, DebugAdapterClientState::Starting(task));
     }
 
-<<<<<<< HEAD
     /// Get all serialized breakpoints that belong to a buffer
     ///
     /// # Parameters
@@ -1489,7 +1483,53 @@
         if clients.is_empty() {
             return;
         }
-=======
+
+        let Some(buffer) = self.buffer_for_id(buffer_id, cx) else {
+            return;
+        };
+
+        let buffer = buffer.read(cx);
+
+        let abs_file_path = maybe!({
+            let project_path = buffer.project_path(cx)?;
+            let worktree = self.worktree_for_id(project_path.worktree_id, cx)?;
+            let path = worktree.read(cx).absolutize(&project_path.path).ok()?;
+
+            Some(path)
+        });
+
+        let Some(file_path) = abs_file_path else {
+            return;
+        };
+
+        let read_guard = self.open_breakpoints.read();
+
+        let breakpoints = read_guard.get(&buffer_id);
+        let snapshot = buffer.snapshot();
+
+        if let Some(breakpoints) = breakpoints {
+            // TODO debugger: Send correct value for sourceModified
+
+            for client in clients {
+                let file_path = file_path.clone();
+                let source_breakpoints = breakpoints
+                    .iter()
+                    .map(|bp| bp.source_for_snapshot(&snapshot))
+                    .collect::<Vec<_>>();
+
+                cx.background_executor()
+                    .spawn(async move {
+                        client
+                            .set_breakpoints(Arc::from(file_path), source_breakpoints)
+                            .await?;
+
+                        anyhow::Ok(())
+                    })
+                    .detach_and_log_err(cx)
+            }
+        }
+    }
+
     pub fn stop_debug_adapter_client(
         &mut self,
         client_id: DebugAdapterClientId,
@@ -1507,56 +1547,6 @@
         if let DebugAdapterClientState::Running(client) = debug_client {
             cx.spawn(|_, _| async move { client.terminate().await })
                 .detach_and_log_err(cx)
-        }
-    }
-
-    pub fn update_file_breakpoints(&self, buffer_id: BufferId, cx: &mut ModelContext<Self>) {
-        let clients = self.running_debug_adapters().collect::<Vec<_>>();
->>>>>>> bb406894
-
-        let Some(buffer) = self.buffer_for_id(buffer_id, cx) else {
-            return;
-        };
-
-        let buffer = buffer.read(cx);
-
-        let abs_file_path = maybe!({
-            let project_path = buffer.project_path(cx)?;
-            let worktree = self.worktree_for_id(project_path.worktree_id, cx)?;
-            let path = worktree.read(cx).absolutize(&project_path.path).ok()?;
-
-            Some(path)
-        });
-
-        let Some(file_path) = abs_file_path else {
-            return;
-        };
-
-        let read_guard = self.open_breakpoints.read();
-
-        let breakpoints = read_guard.get(&buffer_id);
-        let snapshot = buffer.snapshot();
-
-        if let Some(breakpoints) = breakpoints {
-            // TODO debugger: Send correct value for sourceModified
-
-            for client in clients {
-                let file_path = file_path.clone();
-                let source_breakpoints = breakpoints
-                    .iter()
-                    .map(|bp| bp.source_for_snapshot(&snapshot))
-                    .collect::<Vec<_>>();
-
-                cx.background_executor()
-                    .spawn(async move {
-                        client
-                            .set_breakpoints(Arc::from(file_path), source_breakpoints)
-                            .await?;
-
-                        anyhow::Ok(())
-                    })
-                    .detach_and_log_err(cx)
-            }
         }
     }
 
