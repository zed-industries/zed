pub mod buffer_store;
pub mod connection_manager;
pub mod debounced_delay;
pub mod lsp_command;
pub mod lsp_ext_command;
pub mod lsp_store;
pub mod prettier_store;
pub mod project_settings;
pub mod search;
mod task_inventory;
pub mod terminals;
pub mod worktree_store;

#[cfg(test)]
mod project_tests;

mod environment;
pub mod search_history;
mod yarn;

use anyhow::{anyhow, Context as _, Result};
use buffer_store::{BufferStore, BufferStoreEvent};
use client::{
    proto, Client, Collaborator, DevServerProjectId, PendingEntitySubscription, ProjectId,
    TypedEnvelope, UserStore,
};
use clock::ReplicaId;
use collections::{BTreeSet, HashMap, HashSet};
use debounced_delay::DebouncedDelay;
pub use environment::ProjectEnvironment;
use futures::{
    channel::mpsc::{self, UnboundedReceiver},
    future::try_join_all,
    StreamExt,
};

use git::{blame::Blame, repository::GitRepository};
use gpui::{
    AnyModel, AppContext, AsyncAppContext, BorrowAppContext, Context, EventEmitter, Model,
    ModelContext, SharedString, Task, WeakModel, WindowContext,
};
use itertools::Itertools;
use language::{
<<<<<<< HEAD
    language_settings::{
        language_settings, FormatOnSave, Formatter, InlayHintKind, LanguageSettings,
        SelectedFormatter,
    },
    proto::{deserialize_anchor, serialize_anchor, split_operations},
=======
    language_settings::InlayHintKind,
    proto::{
        deserialize_anchor, serialize_anchor, serialize_line_ending, serialize_version,
        split_operations,
    },
>>>>>>> 3ba071b9
    Buffer, BufferEvent, CachedLspAdapter, Capability, CodeLabel, ContextProvider, DiagnosticEntry,
    Documentation, File as _, Language, LanguageRegistry, LanguageServerName, PointUtf16, ToOffset,
    ToPointUtf16, Transaction, Unclipped,
};
use lsp::{CompletionContext, DocumentHighlightKind, LanguageServer, LanguageServerId};
use lsp_command::*;
use node_runtime::NodeRuntime;
use parking_lot::{Mutex, RwLock};
use paths::{local_tasks_file_relative_path, local_vscode_tasks_file_relative_path};
pub use prettier_store::PrettierStore;
use project_settings::{ProjectSettings, SettingsObserver, SettingsObserverEvent};
use remote::SshSession;
use rpc::{proto::SSH_PROJECT_ID, AnyProtoClient, ErrorCode};
use search::{SearchInputKind, SearchQuery, SearchResult};
use search_history::SearchHistory;
use settings::{
    watch_config_file, InvalidSettingsError, Settings, SettingsLocation, SettingsStore,
};
use smol::channel::Receiver;
use snippet::Snippet;
use snippet_provider::SnippetProvider;
use std::{
    borrow::Cow,
    ops::Range,
    path::{Component, Path, PathBuf},
    str,
    sync::Arc,
    time::Duration,
};
use task::{
    static_source::{StaticSource, TrackedFile},
    HideStrategy, RevealStrategy, Shell, TaskContext, TaskTemplate, TaskVariables, VariableName,
};
use terminals::Terminals;
use text::{Anchor, BufferId};
use util::{paths::compare_paths, ResultExt as _};
use worktree::{CreatedEntry, Snapshot, Traversal};
use worktree_store::{WorktreeStore, WorktreeStoreEvent};

pub use fs::*;
pub use language::Location;
#[cfg(any(test, feature = "test-support"))]
pub use prettier::FORMAT_SUFFIX as TEST_PRETTIER_FORMAT_SUFFIX;
pub use task_inventory::{
    BasicContextProvider, ContextProviderWithTasks, Inventory, TaskSourceKind,
};
pub use worktree::{
    Entry, EntryKind, File, LocalWorktree, PathChange, ProjectEntryId, RepositoryEntry,
    UpdatedEntriesSet, UpdatedGitRepositoriesSet, Worktree, WorktreeId, WorktreeSettings,
    FS_WATCH_LATENCY,
};

pub use buffer_store::ProjectTransaction;
pub use lsp_store::{
    DiagnosticSummary, LanguageServerLogType, LanguageServerProgress, LanguageServerPromptRequest,
    LanguageServerStatus, LanguageServerToQuery, LspStore, LspStoreEvent,
    SERVER_PROGRESS_THROTTLE_TIMEOUT,
};

const MAX_PROJECT_SEARCH_HISTORY_SIZE: usize = 500;
const MAX_SEARCH_RESULT_FILES: usize = 5_000;
const MAX_SEARCH_RESULT_RANGES: usize = 10_000;

pub trait Item {
    fn try_open(
        project: &Model<Project>,
        path: &ProjectPath,
        cx: &mut AppContext,
    ) -> Option<Task<Result<Model<Self>>>>
    where
        Self: Sized;
    fn entry_id(&self, cx: &AppContext) -> Option<ProjectEntryId>;
    fn project_path(&self, cx: &AppContext) -> Option<ProjectPath>;
}

#[derive(Clone)]
pub enum OpenedBufferEvent {
    Disconnected,
    Ok(BufferId),
    Err(BufferId, Arc<anyhow::Error>),
}

/// Semantics-aware entity that is relevant to one or more [`Worktree`] with the files.
/// `Project` is responsible for tasks, LSP and collab queries, synchronizing worktree states accordingly.
/// Maps [`Worktree`] entries with its own logic using [`ProjectEntryId`] and [`ProjectPath`] structs.
///
/// Can be either local (for the project opened on the same host) or remote.(for collab projects, browsed by multiple remote users).
pub struct Project {
    active_entry: Option<ProjectEntryId>,
    buffer_ordered_messages_tx: mpsc::UnboundedSender<BufferOrderedMessage>,
    languages: Arc<LanguageRegistry>,
    client: Arc<client::Client>,
    join_project_response_message_id: u32,
    user_store: Model<UserStore>,
    fs: Arc<dyn Fs>,
    ssh_session: Option<Arc<SshSession>>,
    client_state: ProjectClientState,
    collaborators: HashMap<proto::PeerId, Collaborator>,
    client_subscriptions: Vec<client::Subscription>,
    worktree_store: Model<WorktreeStore>,
    buffer_store: Model<BufferStore>,
    lsp_store: Model<LspStore>,
    _subscriptions: Vec<gpui::Subscription>,
    buffers_needing_diff: HashSet<WeakModel<Buffer>>,
    git_diff_debouncer: DebouncedDelay<Self>,
    remotely_created_models: Arc<Mutex<RemotelyCreatedModels>>,
    terminals: Terminals,
    node: Option<NodeRuntime>,
    tasks: Model<Inventory>,
    hosted_project_id: Option<ProjectId>,
    dev_server_project_id: Option<client::DevServerProjectId>,
    search_history: SearchHistory,
    search_included_history: SearchHistory,
    search_excluded_history: SearchHistory,
    snippets: Model<SnippetProvider>,
    environment: Model<ProjectEnvironment>,
    settings_observer: Model<SettingsObserver>,
}

#[derive(Default)]
struct RemotelyCreatedModels {
    worktrees: Vec<Model<Worktree>>,
    buffers: Vec<Model<Buffer>>,
    retain_count: usize,
}

struct RemotelyCreatedModelGuard {
    remote_models: std::sync::Weak<Mutex<RemotelyCreatedModels>>,
}

impl Drop for RemotelyCreatedModelGuard {
    fn drop(&mut self) {
        if let Some(remote_models) = self.remote_models.upgrade() {
            let mut remote_models = remote_models.lock();
            assert!(
                remote_models.retain_count > 0,
                "RemotelyCreatedModelGuard dropped too many times"
            );
            remote_models.retain_count -= 1;
            if remote_models.retain_count == 0 {
                remote_models.buffers.clear();
                remote_models.worktrees.clear();
            }
        }
    }
}
/// Message ordered with respect to buffer operations
#[derive(Debug)]
enum BufferOrderedMessage {
    Operation {
        buffer_id: BufferId,
        operation: proto::Operation,
    },
    LanguageServerUpdate {
        language_server_id: LanguageServerId,
        message: proto::update_language_server::Variant,
    },
    Resync,
}

#[derive(Debug)]
enum ProjectClientState {
    Local,
    Shared {
        remote_id: u64,
    },
    Remote {
        sharing_has_stopped: bool,
        capability: Capability,
        remote_id: u64,
        replica_id: ReplicaId,
        in_room: bool,
    },
}

#[derive(Clone, Debug, PartialEq)]
pub enum Event {
    LanguageServerAdded(LanguageServerId),
    LanguageServerRemoved(LanguageServerId),
    LanguageServerLog(LanguageServerId, LanguageServerLogType, String),
    Notification(String),
    LocalSettingsUpdated(Result<(), InvalidSettingsError>),
    LanguageServerPrompt(LanguageServerPromptRequest),
    LanguageNotFound(Model<Buffer>),
    ActiveEntryChanged(Option<ProjectEntryId>),
    ActivateProjectPanel,
    WorktreeAdded,
    WorktreeOrderChanged,
    WorktreeRemoved(WorktreeId),
    WorktreeUpdatedEntries(WorktreeId, UpdatedEntriesSet),
    WorktreeUpdatedGitRepositories,
    DiskBasedDiagnosticsStarted {
        language_server_id: LanguageServerId,
    },
    DiskBasedDiagnosticsFinished {
        language_server_id: LanguageServerId,
    },
    DiagnosticsUpdated {
        path: ProjectPath,
        language_server_id: LanguageServerId,
    },
    RemoteIdChanged(Option<u64>),
    DisconnectedFromHost,
    Closed,
    DeletedEntry(ProjectEntryId),
    CollaboratorUpdated {
        old_peer_id: proto::PeerId,
        new_peer_id: proto::PeerId,
    },
    CollaboratorJoined(proto::PeerId),
    CollaboratorLeft(proto::PeerId),
    HostReshared,
    Reshared,
    Rejoined,
    RefreshInlayHints,
    RevealInProjectPanel(ProjectEntryId),
    SnippetEdit(BufferId, Vec<(lsp::Range, Snippet)>),
}

#[derive(Clone, Debug, Eq, PartialEq, Hash, PartialOrd, Ord)]
pub struct ProjectPath {
    pub worktree_id: WorktreeId,
    pub path: Arc<Path>,
}

impl ProjectPath {
    pub fn from_proto(p: proto::ProjectPath) -> Self {
        Self {
            worktree_id: WorktreeId::from_proto(p.worktree_id),
            path: Arc::from(PathBuf::from(p.path)),
        }
    }

    pub fn to_proto(&self) -> proto::ProjectPath {
        proto::ProjectPath {
            worktree_id: self.worktree_id.to_proto(),
            path: self.path.to_string_lossy().to_string(),
        }
    }
}

#[derive(Debug, Clone, PartialEq, Eq)]
pub struct InlayHint {
    pub position: language::Anchor,
    pub label: InlayHintLabel,
    pub kind: Option<InlayHintKind>,
    pub padding_left: bool,
    pub padding_right: bool,
    pub tooltip: Option<InlayHintTooltip>,
    pub resolve_state: ResolveState,
}

/// The user's intent behind a given completion confirmation
#[derive(PartialEq, Eq, Hash, Debug, Clone, Copy)]
pub enum CompletionIntent {
    /// The user intends to 'commit' this result, if possible
    /// completion confirmations should run side effects
    Complete,
    /// The user intends to continue 'composing' this completion
    /// completion confirmations should not run side effects and
    /// let the user continue composing their action
    Compose,
}

impl CompletionIntent {
    pub fn is_complete(&self) -> bool {
        self == &Self::Complete
    }

    pub fn is_compose(&self) -> bool {
        self == &Self::Compose
    }
}

/// A completion provided by a language server
#[derive(Clone)]
pub struct Completion {
    /// The range of the buffer that will be replaced.
    pub old_range: Range<Anchor>,
    /// The new text that will be inserted.
    pub new_text: String,
    /// A label for this completion that is shown in the menu.
    pub label: CodeLabel,
    /// The id of the language server that produced this completion.
    pub server_id: LanguageServerId,
    /// The documentation for this completion.
    pub documentation: Option<Documentation>,
    /// The raw completion provided by the language server.
    pub lsp_completion: lsp::CompletionItem,
    /// An optional callback to invoke when this completion is confirmed.
    /// Returns, whether new completions should be retriggered after the current one.
    /// If `true` is returned, the editor will show a new completion menu after this completion is confirmed.
    /// if no confirmation is provided or `false` is returned, the completion will be committed.
    pub confirm: Option<Arc<dyn Send + Sync + Fn(CompletionIntent, &mut WindowContext) -> bool>>,
}

impl std::fmt::Debug for Completion {
    fn fmt(&self, f: &mut std::fmt::Formatter<'_>) -> std::fmt::Result {
        f.debug_struct("Completion")
            .field("old_range", &self.old_range)
            .field("new_text", &self.new_text)
            .field("label", &self.label)
            .field("server_id", &self.server_id)
            .field("documentation", &self.documentation)
            .field("lsp_completion", &self.lsp_completion)
            .finish()
    }
}

/// A completion provided by a language server
#[derive(Clone, Debug)]
pub(crate) struct CoreCompletion {
    old_range: Range<Anchor>,
    new_text: String,
    server_id: LanguageServerId,
    lsp_completion: lsp::CompletionItem,
}

/// A code action provided by a language server.
#[derive(Clone, Debug)]
pub struct CodeAction {
    /// The id of the language server that produced this code action.
    pub server_id: LanguageServerId,
    /// The range of the buffer where this code action is applicable.
    pub range: Range<Anchor>,
    /// The raw code action provided by the language server.
    pub lsp_action: lsp::CodeAction,
}

#[derive(Debug, Clone, PartialEq, Eq)]
pub enum ResolveState {
    Resolved,
    CanResolve(LanguageServerId, Option<lsp::LSPAny>),
    Resolving,
}

impl InlayHint {
    pub fn text(&self) -> String {
        match &self.label {
            InlayHintLabel::String(s) => s.to_owned(),
            InlayHintLabel::LabelParts(parts) => parts.iter().map(|part| &part.value).join(""),
        }
    }
}

#[derive(Debug, Clone, PartialEq, Eq)]
pub enum InlayHintLabel {
    String(String),
    LabelParts(Vec<InlayHintLabelPart>),
}

#[derive(Debug, Clone, PartialEq, Eq)]
pub struct InlayHintLabelPart {
    pub value: String,
    pub tooltip: Option<InlayHintLabelPartTooltip>,
    pub location: Option<(LanguageServerId, lsp::Location)>,
}

#[derive(Debug, Clone, PartialEq, Eq)]
pub enum InlayHintTooltip {
    String(String),
    MarkupContent(MarkupContent),
}

#[derive(Debug, Clone, PartialEq, Eq)]
pub enum InlayHintLabelPartTooltip {
    String(String),
    MarkupContent(MarkupContent),
}

#[derive(Debug, Clone, PartialEq, Eq)]
pub struct MarkupContent {
    pub kind: HoverBlockKind,
    pub value: String,
}

#[derive(Debug, Clone)]
pub struct LocationLink {
    pub origin: Option<Location>,
    pub target: Location,
}

#[derive(Debug)]
pub struct DocumentHighlight {
    pub range: Range<language::Anchor>,
    pub kind: DocumentHighlightKind,
}

#[derive(Clone, Debug)]
pub struct Symbol {
    pub language_server_name: LanguageServerName,
    pub source_worktree_id: WorktreeId,
    pub path: ProjectPath,
    pub label: CodeLabel,
    pub name: String,
    pub kind: lsp::SymbolKind,
    pub range: Range<Unclipped<PointUtf16>>,
    pub signature: [u8; 32],
}

#[derive(Clone, Debug, PartialEq)]
pub struct HoverBlock {
    pub text: String,
    pub kind: HoverBlockKind,
}

#[derive(Clone, Debug, PartialEq, Eq)]
pub enum HoverBlockKind {
    PlainText,
    Markdown,
    Code { language: String },
}

#[derive(Debug, Clone)]
pub struct Hover {
    pub contents: Vec<HoverBlock>,
    pub range: Option<Range<language::Anchor>>,
    pub language: Option<Arc<Language>>,
}

impl Hover {
    pub fn is_empty(&self) -> bool {
        self.contents.iter().all(|block| block.text.is_empty())
    }
}

enum EntitySubscription {
    Project(PendingEntitySubscription<Project>),
    BufferStore(PendingEntitySubscription<BufferStore>),
    WorktreeStore(PendingEntitySubscription<WorktreeStore>),
    LspStore(PendingEntitySubscription<LspStore>),
    SettingsObserver(PendingEntitySubscription<SettingsObserver>),
}

#[derive(Clone)]
pub enum DirectoryLister {
    Project(Model<Project>),
    Local(Arc<dyn Fs>),
}

impl DirectoryLister {
    pub fn is_local(&self, cx: &AppContext) -> bool {
        match self {
            DirectoryLister::Local(_) => true,
            DirectoryLister::Project(project) => project.read(cx).is_local_or_ssh(),
        }
    }

    pub fn resolve_tilde<'a>(&self, path: &'a String, cx: &AppContext) -> Cow<'a, str> {
        if self.is_local(cx) {
            shellexpand::tilde(path)
        } else {
            Cow::from(path)
        }
    }

    pub fn default_query(&self, cx: &mut AppContext) -> String {
        if let DirectoryLister::Project(project) = self {
            if let Some(worktree) = project.read(cx).visible_worktrees(cx).next() {
                return worktree.read(cx).abs_path().to_string_lossy().to_string();
            }
        };
        "~/".to_string()
    }

    pub fn list_directory(&self, path: String, cx: &mut AppContext) -> Task<Result<Vec<PathBuf>>> {
        match self {
            DirectoryLister::Project(project) => {
                project.update(cx, |project, cx| project.list_directory(path, cx))
            }
            DirectoryLister::Local(fs) => {
                let fs = fs.clone();
                cx.background_executor().spawn(async move {
                    let mut results = vec![];
                    let expanded = shellexpand::tilde(&path);
                    let query = Path::new(expanded.as_ref());
                    let mut response = fs.read_dir(query).await?;
                    while let Some(path) = response.next().await {
                        if let Some(file_name) = path?.file_name() {
                            results.push(PathBuf::from(file_name.to_os_string()));
                        }
                    }
                    Ok(results)
                })
            }
        }
    }
}

#[cfg(any(test, feature = "test-support"))]
pub const DEFAULT_COMPLETION_CONTEXT: CompletionContext = CompletionContext {
    trigger_kind: lsp::CompletionTriggerKind::INVOKED,
    trigger_character: None,
};

impl Project {
    pub fn init_settings(cx: &mut AppContext) {
        WorktreeSettings::register(cx);
        ProjectSettings::register(cx);
    }

    pub fn init(client: &Arc<Client>, cx: &mut AppContext) {
        connection_manager::init(client.clone(), cx);
        Self::init_settings(cx);

        let client: AnyProtoClient = client.clone().into();
        client.add_model_message_handler(Self::handle_add_collaborator);
        client.add_model_message_handler(Self::handle_update_project_collaborator);
        client.add_model_message_handler(Self::handle_remove_collaborator);
        client.add_model_message_handler(Self::handle_update_project);
        client.add_model_message_handler(Self::handle_unshare_project);
        client.add_model_request_handler(Self::handle_update_buffer);
        client.add_model_message_handler(Self::handle_update_worktree);
        client.add_model_request_handler(Self::handle_synchronize_buffers);

        client.add_model_request_handler(Self::handle_search_project);
        client.add_model_request_handler(Self::handle_search_candidate_buffers);
        client.add_model_request_handler(Self::handle_open_buffer_by_id);
        client.add_model_request_handler(Self::handle_open_buffer_by_path);
        client.add_model_request_handler(Self::handle_open_new_buffer);
        client.add_model_request_handler(Self::handle_task_context_for_location);
        client.add_model_request_handler(Self::handle_task_templates);
        client.add_model_message_handler(Self::handle_create_buffer_for_peer);

        WorktreeStore::init(&client);
        BufferStore::init(&client);
        LspStore::init(&client);
        SettingsObserver::init(&client);
    }

    pub fn local(
        client: Arc<Client>,
        node: NodeRuntime,
        user_store: Model<UserStore>,
        languages: Arc<LanguageRegistry>,
        fs: Arc<dyn Fs>,
        env: Option<HashMap<String, String>>,
        cx: &mut AppContext,
    ) -> Model<Self> {
        cx.new_model(|cx: &mut ModelContext<Self>| {
            let (tx, rx) = mpsc::unbounded();
            cx.spawn(move |this, cx| Self::send_buffer_ordered_messages(this, rx, cx))
                .detach();
            let tasks = Inventory::new(cx);
            let global_snippets_dir = paths::config_dir().join("snippets");
            let snippets =
                SnippetProvider::new(fs.clone(), BTreeSet::from_iter([global_snippets_dir]), cx);

            let worktree_store = cx.new_model(|_| WorktreeStore::local(false, fs.clone()));
            cx.subscribe(&worktree_store, Self::on_worktree_store_event)
                .detach();

            let buffer_store = cx.new_model(|cx| BufferStore::local(worktree_store.clone(), cx));
            cx.subscribe(&buffer_store, Self::on_buffer_store_event)
                .detach();

            let prettier_store = cx.new_model(|cx| {
                PrettierStore::new(
                    node.clone(),
                    fs.clone(),
                    languages.clone(),
                    worktree_store.clone(),
                    cx,
                )
            });

            let settings_observer = cx.new_model(|cx| {
                SettingsObserver::new_local(fs.clone(), worktree_store.clone(), cx)
            });
            cx.subscribe(&settings_observer, Self::on_settings_observer_event)
                .detach();

            let environment = ProjectEnvironment::new(&worktree_store, env, cx);
            let lsp_store = cx.new_model(|cx| {
                LspStore::new_local(
                    buffer_store.clone(),
                    worktree_store.clone(),
                    prettier_store.clone(),
                    environment.clone(),
                    languages.clone(),
                    Some(client.http_client()),
                    fs.clone(),
                    cx,
                )
            });
            cx.subscribe(&lsp_store, Self::on_lsp_store_event).detach();

            Self {
                buffer_ordered_messages_tx: tx,
                collaborators: Default::default(),
                worktree_store,
                buffer_store,
                lsp_store,
                join_project_response_message_id: 0,
                client_state: ProjectClientState::Local,
                client_subscriptions: Vec::new(),
                _subscriptions: vec![cx.on_release(Self::release)],
                active_entry: None,
                snippets,
                languages,
                client,
                user_store,
                settings_observer,
                fs,
                ssh_session: None,
                buffers_needing_diff: Default::default(),
                git_diff_debouncer: DebouncedDelay::new(),
                terminals: Terminals {
                    local_handles: Vec::new(),
                },
                node: Some(node),
                tasks,
                hosted_project_id: None,
                dev_server_project_id: None,
                search_history: Self::new_search_history(),
                environment,
                remotely_created_models: Default::default(),

                search_included_history: Self::new_search_history(),
                search_excluded_history: Self::new_search_history(),
            }
        })
    }

    pub fn ssh(
        ssh: Arc<SshSession>,
        client: Arc<Client>,
        node: NodeRuntime,
        user_store: Model<UserStore>,
        languages: Arc<LanguageRegistry>,
        fs: Arc<dyn Fs>,
        cx: &mut AppContext,
    ) -> Model<Self> {
        cx.new_model(|cx: &mut ModelContext<Self>| {
            let (tx, rx) = mpsc::unbounded();
            cx.spawn(move |this, cx| Self::send_buffer_ordered_messages(this, rx, cx))
                .detach();
            let tasks = Inventory::new(cx);
            let global_snippets_dir = paths::config_dir().join("snippets");
            let snippets =
                SnippetProvider::new(fs.clone(), BTreeSet::from_iter([global_snippets_dir]), cx);

            let worktree_store =
                cx.new_model(|_| WorktreeStore::remote(false, ssh.clone().into(), 0, None));
            cx.subscribe(&worktree_store, Self::on_worktree_store_event)
                .detach();

            let buffer_store = cx.new_model(|cx| {
                BufferStore::remote(
                    worktree_store.clone(),
                    ssh.clone().into(),
                    SSH_PROJECT_ID,
                    cx,
                )
            });
            cx.subscribe(&buffer_store, Self::on_buffer_store_event)
                .detach();

            let settings_observer = cx.new_model(|cx| {
                SettingsObserver::new_ssh(ssh.clone().into(), worktree_store.clone(), cx)
            });
            cx.subscribe(&settings_observer, Self::on_settings_observer_event)
                .detach();

            let environment = ProjectEnvironment::new(&worktree_store, None, cx);
            let lsp_store = cx.new_model(|cx| {
                LspStore::new_ssh(
                    buffer_store.clone(),
                    worktree_store.clone(),
                    languages.clone(),
                    ssh.clone().into(),
                    cx,
                )
            });
            cx.subscribe(&lsp_store, Self::on_lsp_store_event).detach();

            let this = Self {
                buffer_ordered_messages_tx: tx,
                collaborators: Default::default(),
                worktree_store,
                buffer_store,
                lsp_store,
                join_project_response_message_id: 0,
                client_state: ProjectClientState::Local,
                client_subscriptions: Vec::new(),
                _subscriptions: vec![cx.on_release(Self::release)],
                active_entry: None,
                snippets,
                languages,
                client,
                user_store,
                settings_observer,
                fs,
                ssh_session: Some(ssh.clone()),
                buffers_needing_diff: Default::default(),
                git_diff_debouncer: DebouncedDelay::new(),
                terminals: Terminals {
                    local_handles: Vec::new(),
                },
                node: Some(node),
                tasks,
                hosted_project_id: None,
                dev_server_project_id: None,
                search_history: Self::new_search_history(),
                environment,
                remotely_created_models: Default::default(),

                search_included_history: Self::new_search_history(),
                search_excluded_history: Self::new_search_history(),
            };

            let client: AnyProtoClient = ssh.clone().into();

            ssh.subscribe_to_entity(SSH_PROJECT_ID, &cx.handle());
            ssh.subscribe_to_entity(SSH_PROJECT_ID, &this.buffer_store);
            ssh.subscribe_to_entity(SSH_PROJECT_ID, &this.worktree_store);
            ssh.subscribe_to_entity(SSH_PROJECT_ID, &this.lsp_store);
            ssh.subscribe_to_entity(SSH_PROJECT_ID, &this.settings_observer);
            client.add_model_message_handler(Self::handle_create_buffer_for_peer);
            client.add_model_message_handler(Self::handle_update_worktree);
            client.add_model_message_handler(Self::handle_update_project);
            client.add_model_request_handler(BufferStore::handle_update_buffer);
            BufferStore::init(&client);
            LspStore::init(&client);
            SettingsObserver::init(&client);

            this
        })
    }

    pub async fn remote(
        remote_id: u64,
        client: Arc<Client>,
        user_store: Model<UserStore>,
        languages: Arc<LanguageRegistry>,
        fs: Arc<dyn Fs>,
        cx: AsyncAppContext,
    ) -> Result<Model<Self>> {
        let project =
            Self::in_room(remote_id, client, user_store, languages, fs, cx.clone()).await?;
        cx.update(|cx| {
            connection_manager::Manager::global(cx).update(cx, |manager, cx| {
                manager.maintain_project_connection(&project, cx)
            })
        })?;
        Ok(project)
    }

    pub async fn in_room(
        remote_id: u64,
        client: Arc<Client>,
        user_store: Model<UserStore>,
        languages: Arc<LanguageRegistry>,
        fs: Arc<dyn Fs>,
        cx: AsyncAppContext,
    ) -> Result<Model<Self>> {
        client.authenticate_and_connect(true, &cx).await?;

        let subscriptions = [
            EntitySubscription::Project(client.subscribe_to_entity::<Self>(remote_id)?),
            EntitySubscription::BufferStore(client.subscribe_to_entity::<BufferStore>(remote_id)?),
            EntitySubscription::WorktreeStore(
                client.subscribe_to_entity::<WorktreeStore>(remote_id)?,
            ),
            EntitySubscription::LspStore(client.subscribe_to_entity::<LspStore>(remote_id)?),
            EntitySubscription::SettingsObserver(
                client.subscribe_to_entity::<SettingsObserver>(remote_id)?,
            ),
        ];
        let response = client
            .request_envelope(proto::JoinProject {
                project_id: remote_id,
            })
            .await?;
        Self::from_join_project_response(
            response,
            subscriptions,
            client,
            user_store,
            languages,
            fs,
            cx,
        )
        .await
    }

    async fn from_join_project_response(
        response: TypedEnvelope<proto::JoinProjectResponse>,
        subscriptions: [EntitySubscription; 5],
        client: Arc<Client>,
        user_store: Model<UserStore>,
        languages: Arc<LanguageRegistry>,
        fs: Arc<dyn Fs>,
        mut cx: AsyncAppContext,
    ) -> Result<Model<Self>> {
        let remote_id = response.payload.project_id;
        let role = response.payload.role();

        let worktree_store = cx.new_model(|_| {
            WorktreeStore::remote(
                true,
                client.clone().into(),
                response.payload.project_id,
                response
                    .payload
                    .dev_server_project_id
                    .map(DevServerProjectId),
            )
        })?;
        let buffer_store = cx.new_model(|cx| {
            BufferStore::remote(worktree_store.clone(), client.clone().into(), remote_id, cx)
        })?;

        let lsp_store = cx.new_model(|cx| {
            let mut lsp_store = LspStore::new_remote(
                buffer_store.clone(),
                worktree_store.clone(),
                languages.clone(),
                client.clone().into(),
                remote_id,
                cx,
            );
            lsp_store.set_language_server_statuses_from_proto(response.payload.language_servers);
            lsp_store
        })?;

        let settings_observer =
            cx.new_model(|cx| SettingsObserver::new_remote(worktree_store.clone(), cx))?;

        let this = cx.new_model(|cx| {
            let replica_id = response.payload.replica_id as ReplicaId;
            let tasks = Inventory::new(cx);
            let global_snippets_dir = paths::config_dir().join("snippets");
            let snippets =
                SnippetProvider::new(fs.clone(), BTreeSet::from_iter([global_snippets_dir]), cx);

            let mut worktrees = Vec::new();
            for worktree in response.payload.worktrees {
                let worktree =
                    Worktree::remote(remote_id, replica_id, worktree, client.clone().into(), cx);
                worktrees.push(worktree);
            }

            let (tx, rx) = mpsc::unbounded();
            cx.spawn(move |this, cx| Self::send_buffer_ordered_messages(this, rx, cx))
                .detach();

            cx.subscribe(&buffer_store, Self::on_buffer_store_event)
                .detach();
            cx.subscribe(&lsp_store, Self::on_lsp_store_event).detach();
            cx.subscribe(&settings_observer, Self::on_settings_observer_event)
                .detach();

            let mut this = Self {
                buffer_ordered_messages_tx: tx,
                buffer_store: buffer_store.clone(),
                worktree_store: worktree_store.clone(),
                lsp_store: lsp_store.clone(),
                active_entry: None,
                collaborators: Default::default(),
                join_project_response_message_id: response.message_id,
                languages,
                user_store: user_store.clone(),
                snippets,
                fs,
                ssh_session: None,
                settings_observer: settings_observer.clone(),
                client_subscriptions: Default::default(),
                _subscriptions: vec![cx.on_release(Self::release)],
                client: client.clone(),
                client_state: ProjectClientState::Remote {
                    sharing_has_stopped: false,
                    capability: Capability::ReadWrite,
                    remote_id,
                    replica_id,
                    in_room: response.payload.dev_server_project_id.is_none(),
                },
                buffers_needing_diff: Default::default(),
                git_diff_debouncer: DebouncedDelay::new(),
                terminals: Terminals {
                    local_handles: Vec::new(),
                },
                node: None,
                tasks,
                hosted_project_id: None,
                dev_server_project_id: response
                    .payload
                    .dev_server_project_id
                    .map(DevServerProjectId),
                search_history: Self::new_search_history(),
                search_included_history: Self::new_search_history(),
                search_excluded_history: Self::new_search_history(),
                environment: ProjectEnvironment::new(&worktree_store, None, cx),
                remotely_created_models: Arc::new(Mutex::new(RemotelyCreatedModels::default())),
            };
            this.set_role(role, cx);
            for worktree in worktrees {
                this.add_worktree(&worktree, cx);
            }
            this
        })?;

        let subscriptions = subscriptions
            .into_iter()
            .map(|s| match s {
                EntitySubscription::BufferStore(subscription) => {
                    subscription.set_model(&buffer_store, &mut cx)
                }
                EntitySubscription::WorktreeStore(subscription) => {
                    subscription.set_model(&worktree_store, &mut cx)
                }
                EntitySubscription::SettingsObserver(subscription) => {
                    subscription.set_model(&settings_observer, &mut cx)
                }
                EntitySubscription::Project(subscription) => subscription.set_model(&this, &mut cx),
                EntitySubscription::LspStore(subscription) => {
                    subscription.set_model(&lsp_store, &mut cx)
                }
            })
            .collect::<Vec<_>>();

        let user_ids = response
            .payload
            .collaborators
            .iter()
            .map(|peer| peer.user_id)
            .collect();
        user_store
            .update(&mut cx, |user_store, cx| user_store.get_users(user_ids, cx))?
            .await?;

        this.update(&mut cx, |this, cx| {
            this.set_collaborators_from_proto(response.payload.collaborators, cx)?;
            this.client_subscriptions.extend(subscriptions);
            anyhow::Ok(())
        })??;

        Ok(this)
    }

    pub async fn hosted(
        remote_id: ProjectId,
        user_store: Model<UserStore>,
        client: Arc<Client>,
        languages: Arc<LanguageRegistry>,
        fs: Arc<dyn Fs>,
        cx: AsyncAppContext,
    ) -> Result<Model<Self>> {
        client.authenticate_and_connect(true, &cx).await?;

        let subscriptions = [
            EntitySubscription::Project(client.subscribe_to_entity::<Self>(remote_id.0)?),
            EntitySubscription::BufferStore(
                client.subscribe_to_entity::<BufferStore>(remote_id.0)?,
            ),
            EntitySubscription::WorktreeStore(
                client.subscribe_to_entity::<WorktreeStore>(remote_id.0)?,
            ),
            EntitySubscription::LspStore(client.subscribe_to_entity::<LspStore>(remote_id.0)?),
            EntitySubscription::SettingsObserver(
                client.subscribe_to_entity::<SettingsObserver>(remote_id.0)?,
            ),
        ];
        let response = client
            .request_envelope(proto::JoinHostedProject {
                project_id: remote_id.0,
            })
            .await?;
        Self::from_join_project_response(
            response,
            subscriptions,
            client,
            user_store,
            languages,
            fs,
            cx,
        )
        .await
    }

    fn new_search_history() -> SearchHistory {
        SearchHistory::new(
            Some(MAX_PROJECT_SEARCH_HISTORY_SIZE),
            search_history::QueryInsertionBehavior::AlwaysInsert,
        )
    }

    fn release(&mut self, cx: &mut AppContext) {
        match &self.client_state {
            ProjectClientState::Local => {}
            ProjectClientState::Shared { .. } => {
                let _ = self.unshare_internal(cx);
            }
            ProjectClientState::Remote { remote_id, .. } => {
                let _ = self.client.send(proto::LeaveProject {
                    project_id: *remote_id,
                });
                self.disconnected_from_host_internal(cx);
            }
        }
    }

    #[cfg(any(test, feature = "test-support"))]
    pub async fn example(
        root_paths: impl IntoIterator<Item = &Path>,
        cx: &mut AsyncAppContext,
    ) -> Model<Project> {
        use clock::FakeSystemClock;

        let fs = Arc::new(RealFs::default());
        let languages = LanguageRegistry::test(cx.background_executor().clone());
        let clock = Arc::new(FakeSystemClock::default());
        let http_client = http_client::FakeHttpClient::with_404_response();
        let client = cx
            .update(|cx| client::Client::new(clock, http_client.clone(), cx))
            .unwrap();
        let user_store = cx
            .new_model(|cx| UserStore::new(client.clone(), cx))
            .unwrap();
        let project = cx
            .update(|cx| {
                Project::local(
                    client,
                    node_runtime::NodeRuntime::unavailable(),
                    user_store,
                    Arc::new(languages),
                    fs,
                    None,
                    cx,
                )
            })
            .unwrap();
        for path in root_paths {
            let (tree, _) = project
                .update(cx, |project, cx| {
                    project.find_or_create_worktree(path, true, cx)
                })
                .unwrap()
                .await
                .unwrap();
            tree.update(cx, |tree, _| tree.as_local().unwrap().scan_complete())
                .unwrap()
                .await;
        }
        project
    }

    #[cfg(any(test, feature = "test-support"))]
    pub async fn test(
        fs: Arc<dyn Fs>,
        root_paths: impl IntoIterator<Item = &Path>,
        cx: &mut gpui::TestAppContext,
    ) -> Model<Project> {
        use clock::FakeSystemClock;

        let languages = LanguageRegistry::test(cx.executor());
        let clock = Arc::new(FakeSystemClock::default());
        let http_client = http_client::FakeHttpClient::with_404_response();
        let client = cx.update(|cx| client::Client::new(clock, http_client.clone(), cx));
        let user_store = cx.new_model(|cx| UserStore::new(client.clone(), cx));
        let project = cx.update(|cx| {
            Project::local(
                client,
                node_runtime::NodeRuntime::unavailable(),
                user_store,
                Arc::new(languages),
                fs,
                None,
                cx,
            )
        });
        for path in root_paths {
            let (tree, _) = project
                .update(cx, |project, cx| {
                    project.find_or_create_worktree(path, true, cx)
                })
                .await
                .unwrap();

            project.update(cx, |project, cx| {
                let tree_id = tree.read(cx).id();
                project.environment.update(cx, |environment, _| {
                    environment.set_cached(&[(tree_id, HashMap::default())])
                });
            });

            tree.update(cx, |tree, _| tree.as_local().unwrap().scan_complete())
                .await;
        }
        project
    }

    pub fn lsp_store(&self) -> Model<LspStore> {
        self.lsp_store.clone()
    }

    pub fn worktree_store(&self) -> Model<WorktreeStore> {
        self.worktree_store.clone()
    }

    pub fn buffer_for_id(&self, remote_id: BufferId, cx: &AppContext) -> Option<Model<Buffer>> {
        self.buffer_store.read(cx).get(remote_id)
    }

    pub fn languages(&self) -> &Arc<LanguageRegistry> {
        &self.languages
    }

    pub fn client(&self) -> Arc<Client> {
        self.client.clone()
    }

    pub fn user_store(&self) -> Model<UserStore> {
        self.user_store.clone()
    }

    pub fn node_runtime(&self) -> Option<&NodeRuntime> {
        self.node.as_ref()
    }

    pub fn opened_buffers(&self, cx: &AppContext) -> Vec<Model<Buffer>> {
        self.buffer_store.read(cx).buffers().collect()
    }

    pub fn cli_environment(&self, cx: &AppContext) -> Option<HashMap<String, String>> {
        self.environment.read(cx).get_cli_environment()
    }

    #[cfg(any(test, feature = "test-support"))]
    pub fn has_open_buffer(&self, path: impl Into<ProjectPath>, cx: &AppContext) -> bool {
        self.buffer_store
            .read(cx)
            .get_by_path(&path.into(), cx)
            .is_some()
    }

    pub fn fs(&self) -> &Arc<dyn Fs> {
        &self.fs
    }

    pub fn remote_id(&self) -> Option<u64> {
        match self.client_state {
            ProjectClientState::Local => None,
            ProjectClientState::Shared { remote_id, .. }
            | ProjectClientState::Remote { remote_id, .. } => Some(remote_id),
        }
    }

    pub fn hosted_project_id(&self) -> Option<ProjectId> {
        self.hosted_project_id
    }

    pub fn dev_server_project_id(&self) -> Option<DevServerProjectId> {
        self.dev_server_project_id
    }

    pub fn supports_remote_terminal(&self, cx: &AppContext) -> bool {
        let Some(id) = self.dev_server_project_id else {
            return false;
        };
        let Some(server) = dev_server_projects::Store::global(cx)
            .read(cx)
            .dev_server_for_project(id)
        else {
            return false;
        };
        server.ssh_connection_string.is_some()
    }

    pub fn ssh_connection_string(&self, cx: &ModelContext<Self>) -> Option<SharedString> {
        if self.is_local_or_ssh() {
            return None;
        }

        let dev_server_id = self.dev_server_project_id()?;
        dev_server_projects::Store::global(cx)
            .read(cx)
            .dev_server_for_project(dev_server_id)?
            .ssh_connection_string
            .clone()
    }

    pub fn replica_id(&self) -> ReplicaId {
        match self.client_state {
            ProjectClientState::Remote { replica_id, .. } => replica_id,
            _ => {
                if self.ssh_session.is_some() {
                    1
                } else {
                    0
                }
            }
        }
    }

    pub fn task_inventory(&self) -> &Model<Inventory> {
        &self.tasks
    }

    pub fn snippets(&self) -> &Model<SnippetProvider> {
        &self.snippets
    }

    pub fn search_history(&self, kind: SearchInputKind) -> &SearchHistory {
        match kind {
            SearchInputKind::Query => &self.search_history,
            SearchInputKind::Include => &self.search_included_history,
            SearchInputKind::Exclude => &self.search_excluded_history,
        }
    }

    pub fn search_history_mut(&mut self, kind: SearchInputKind) -> &mut SearchHistory {
        match kind {
            SearchInputKind::Query => &mut self.search_history,
            SearchInputKind::Include => &mut self.search_included_history,
            SearchInputKind::Exclude => &mut self.search_excluded_history,
        }
    }

    pub fn collaborators(&self) -> &HashMap<proto::PeerId, Collaborator> {
        &self.collaborators
    }

    pub fn host(&self) -> Option<&Collaborator> {
        self.collaborators.values().find(|c| c.replica_id == 0)
    }

    pub fn set_worktrees_reordered(&mut self, worktrees_reordered: bool, cx: &mut AppContext) {
        self.worktree_store.update(cx, |store, _| {
            store.set_worktrees_reordered(worktrees_reordered);
        });
    }

    /// Collect all worktrees, including ones that don't appear in the project panel
    pub fn worktrees<'a>(
        &self,
        cx: &'a AppContext,
    ) -> impl 'a + DoubleEndedIterator<Item = Model<Worktree>> {
        self.worktree_store.read(cx).worktrees()
    }

    /// Collect all user-visible worktrees, the ones that appear in the project panel.
    pub fn visible_worktrees<'a>(
        &'a self,
        cx: &'a AppContext,
    ) -> impl 'a + DoubleEndedIterator<Item = Model<Worktree>> {
        self.worktree_store.read(cx).visible_worktrees(cx)
    }

    pub fn worktree_root_names<'a>(&'a self, cx: &'a AppContext) -> impl Iterator<Item = &'a str> {
        self.visible_worktrees(cx)
            .map(|tree| tree.read(cx).root_name())
    }

    pub fn worktree_for_id(&self, id: WorktreeId, cx: &AppContext) -> Option<Model<Worktree>> {
        self.worktree_store.read(cx).worktree_for_id(id, cx)
    }

    pub fn worktree_for_entry(
        &self,
        entry_id: ProjectEntryId,
        cx: &AppContext,
    ) -> Option<Model<Worktree>> {
        self.worktree_store
            .read(cx)
            .worktree_for_entry(entry_id, cx)
    }

    pub fn worktree_id_for_entry(
        &self,
        entry_id: ProjectEntryId,
        cx: &AppContext,
    ) -> Option<WorktreeId> {
        self.worktree_for_entry(entry_id, cx)
            .map(|worktree| worktree.read(cx).id())
    }

    /// Checks if the entry is the root of a worktree.
    pub fn entry_is_worktree_root(&self, entry_id: ProjectEntryId, cx: &AppContext) -> bool {
        self.worktree_for_entry(entry_id, cx)
            .map(|worktree| {
                worktree
                    .read(cx)
                    .root_entry()
                    .is_some_and(|e| e.id == entry_id)
            })
            .unwrap_or(false)
    }

    pub fn visibility_for_paths(&self, paths: &[PathBuf], cx: &AppContext) -> Option<bool> {
        paths
            .iter()
            .map(|path| self.visibility_for_path(path, cx))
            .max()
            .flatten()
    }

    pub fn visibility_for_path(&self, path: &Path, cx: &AppContext) -> Option<bool> {
        self.worktrees(cx)
            .filter_map(|worktree| {
                let worktree = worktree.read(cx);
                worktree
                    .as_local()?
                    .contains_abs_path(path)
                    .then(|| worktree.is_visible())
            })
            .max()
    }

    pub fn create_entry(
        &mut self,
        project_path: impl Into<ProjectPath>,
        is_directory: bool,
        cx: &mut ModelContext<Self>,
    ) -> Task<Result<CreatedEntry>> {
        let project_path = project_path.into();
        let Some(worktree) = self.worktree_for_id(project_path.worktree_id, cx) else {
            return Task::ready(Err(anyhow!(format!(
                "No worktree for path {project_path:?}"
            ))));
        };
        worktree.update(cx, |worktree, cx| {
            worktree.create_entry(project_path.path, is_directory, cx)
        })
    }

    pub fn copy_entry(
        &mut self,
        entry_id: ProjectEntryId,
        relative_worktree_source_path: Option<PathBuf>,
        new_path: impl Into<Arc<Path>>,
        cx: &mut ModelContext<Self>,
    ) -> Task<Result<Option<Entry>>> {
        let Some(worktree) = self.worktree_for_entry(entry_id, cx) else {
            return Task::ready(Ok(None));
        };
        worktree.update(cx, |worktree, cx| {
            worktree.copy_entry(entry_id, relative_worktree_source_path, new_path, cx)
        })
    }

    pub fn rename_entry(
        &mut self,
        entry_id: ProjectEntryId,
        new_path: impl Into<Arc<Path>>,
        cx: &mut ModelContext<Self>,
    ) -> Task<Result<CreatedEntry>> {
        let Some(worktree) = self.worktree_for_entry(entry_id, cx) else {
            return Task::ready(Err(anyhow!(format!("No worktree for entry {entry_id:?}"))));
        };
        worktree.update(cx, |worktree, cx| {
            worktree.rename_entry(entry_id, new_path, cx)
        })
    }

    pub fn delete_entry(
        &mut self,
        entry_id: ProjectEntryId,
        trash: bool,
        cx: &mut ModelContext<Self>,
    ) -> Option<Task<Result<()>>> {
        let worktree = self.worktree_for_entry(entry_id, cx)?;
        worktree.update(cx, |worktree, cx| {
            worktree.delete_entry(entry_id, trash, cx)
        })
    }

    pub fn expand_entry(
        &mut self,
        worktree_id: WorktreeId,
        entry_id: ProjectEntryId,
        cx: &mut ModelContext<Self>,
    ) -> Option<Task<Result<()>>> {
        let worktree = self.worktree_for_id(worktree_id, cx)?;
        worktree.update(cx, |worktree, cx| worktree.expand_entry(entry_id, cx))
    }

    pub fn shared(&mut self, project_id: u64, cx: &mut ModelContext<Self>) -> Result<()> {
        if !matches!(self.client_state, ProjectClientState::Local) {
            if let ProjectClientState::Remote { in_room, .. } = &mut self.client_state {
                if *in_room || self.dev_server_project_id.is_none() {
                    return Err(anyhow!("project was already shared"));
                } else {
                    *in_room = true;
                    return Ok(());
                }
            } else {
                return Err(anyhow!("project was already shared"));
            }
        }
        self.client_subscriptions.extend([
            self.client
                .subscribe_to_entity(project_id)?
                .set_model(&cx.handle(), &mut cx.to_async()),
            self.client
                .subscribe_to_entity(project_id)?
                .set_model(&self.worktree_store, &mut cx.to_async()),
            self.client
                .subscribe_to_entity(project_id)?
                .set_model(&self.buffer_store, &mut cx.to_async()),
            self.client
                .subscribe_to_entity(project_id)?
                .set_model(&self.lsp_store, &mut cx.to_async()),
            self.client
                .subscribe_to_entity(project_id)?
                .set_model(&self.settings_observer, &mut cx.to_async()),
        ]);

        self.buffer_store.update(cx, |buffer_store, cx| {
            buffer_store.shared(project_id, self.client.clone().into(), cx)
        });
        self.worktree_store.update(cx, |worktree_store, cx| {
            worktree_store.shared(project_id, self.client.clone().into(), cx);
        });
        self.lsp_store.update(cx, |lsp_store, cx| {
            lsp_store.shared(project_id, self.client.clone().into(), cx)
        });
        self.settings_observer.update(cx, |settings_observer, cx| {
            settings_observer.shared(project_id, self.client.clone().into(), cx)
        });

        self.client_state = ProjectClientState::Shared {
            remote_id: project_id,
        };

        cx.emit(Event::RemoteIdChanged(Some(project_id)));
        cx.notify();
        Ok(())
    }

    pub fn reshared(
        &mut self,
        message: proto::ResharedProject,
        cx: &mut ModelContext<Self>,
    ) -> Result<()> {
        self.buffer_store
            .update(cx, |buffer_store, _| buffer_store.forget_shared_buffers());
        self.set_collaborators_from_proto(message.collaborators, cx)?;

        self.worktree_store.update(cx, |worktree_store, cx| {
            worktree_store.send_project_updates(cx);
        });
        cx.notify();
        cx.emit(Event::Reshared);
        Ok(())
    }

    pub fn rejoined(
        &mut self,
        message: proto::RejoinedProject,
        message_id: u32,
        cx: &mut ModelContext<Self>,
    ) -> Result<()> {
        cx.update_global::<SettingsStore, _>(|store, cx| {
            self.worktree_store.update(cx, |worktree_store, cx| {
                for worktree in worktree_store.worktrees() {
                    store
                        .clear_local_settings(worktree.read(cx).id(), cx)
                        .log_err();
                }
            });
        });

        self.join_project_response_message_id = message_id;
        self.set_worktrees_from_proto(message.worktrees, cx)?;
        self.set_collaborators_from_proto(message.collaborators, cx)?;
        self.lsp_store.update(cx, |lsp_store, _| {
            lsp_store.set_language_server_statuses_from_proto(message.language_servers)
        });
        self.enqueue_buffer_ordered_message(BufferOrderedMessage::Resync)
            .unwrap();
        cx.emit(Event::Rejoined);
        cx.notify();
        Ok(())
    }

    pub fn unshare(&mut self, cx: &mut ModelContext<Self>) -> Result<()> {
        self.unshare_internal(cx)?;
        cx.notify();
        Ok(())
    }

    fn unshare_internal(&mut self, cx: &mut AppContext) -> Result<()> {
        if self.is_via_collab() {
            if self.dev_server_project_id().is_some() {
                if let ProjectClientState::Remote { in_room, .. } = &mut self.client_state {
                    *in_room = false
                }
                return Ok(());
            } else {
                return Err(anyhow!("attempted to unshare a remote project"));
            }
        }

        if let ProjectClientState::Shared { remote_id, .. } = self.client_state {
            self.client_state = ProjectClientState::Local;
            self.collaborators.clear();
            self.client_subscriptions.clear();
            self.worktree_store.update(cx, |store, cx| {
                store.unshared(cx);
            });
            self.buffer_store.update(cx, |buffer_store, cx| {
                buffer_store.forget_shared_buffers();
                buffer_store.unshared(cx)
            });
            self.settings_observer.update(cx, |settings_observer, cx| {
                settings_observer.unshared(cx);
            });
            self.client
                .send(proto::UnshareProject {
                    project_id: remote_id,
                })
                .ok();
            Ok(())
        } else {
            Err(anyhow!("attempted to unshare an unshared project"))
        }
    }

    pub fn disconnected_from_host(&mut self, cx: &mut ModelContext<Self>) {
        if self.is_disconnected() {
            return;
        }
        self.disconnected_from_host_internal(cx);
        cx.emit(Event::DisconnectedFromHost);
        cx.notify();
    }

    pub fn set_role(&mut self, role: proto::ChannelRole, cx: &mut ModelContext<Self>) {
        let new_capability =
            if role == proto::ChannelRole::Member || role == proto::ChannelRole::Admin {
                Capability::ReadWrite
            } else {
                Capability::ReadOnly
            };
        if let ProjectClientState::Remote { capability, .. } = &mut self.client_state {
            if *capability == new_capability {
                return;
            }

            *capability = new_capability;
            for buffer in self.opened_buffers(cx) {
                buffer.update(cx, |buffer, cx| buffer.set_capability(new_capability, cx));
            }
        }
    }

    fn disconnected_from_host_internal(&mut self, cx: &mut AppContext) {
        if let ProjectClientState::Remote {
            sharing_has_stopped,
            ..
        } = &mut self.client_state
        {
            *sharing_has_stopped = true;
            self.collaborators.clear();
            self.worktree_store.update(cx, |store, cx| {
                store.disconnected_from_host(cx);
            });
            self.buffer_store.update(cx, |buffer_store, cx| {
                buffer_store.disconnected_from_host(cx)
            });
            self.lsp_store
                .update(cx, |lsp_store, _cx| lsp_store.disconnected_from_host());
        }
    }

    pub fn close(&mut self, cx: &mut ModelContext<Self>) {
        cx.emit(Event::Closed);
    }

    pub fn is_disconnected(&self) -> bool {
        match &self.client_state {
            ProjectClientState::Remote {
                sharing_has_stopped,
                ..
            } => *sharing_has_stopped,
            _ => false,
        }
    }

    pub fn capability(&self) -> Capability {
        match &self.client_state {
            ProjectClientState::Remote { capability, .. } => *capability,
            ProjectClientState::Shared { .. } | ProjectClientState::Local => Capability::ReadWrite,
        }
    }

    pub fn is_read_only(&self) -> bool {
        self.is_disconnected() || self.capability() == Capability::ReadOnly
    }

    pub fn is_local(&self) -> bool {
        match &self.client_state {
            ProjectClientState::Local | ProjectClientState::Shared { .. } => {
                self.ssh_session.is_none()
            }
            ProjectClientState::Remote { .. } => false,
        }
    }

    pub fn is_local_or_ssh(&self) -> bool {
        match &self.client_state {
            ProjectClientState::Local | ProjectClientState::Shared { .. } => true,
            ProjectClientState::Remote { .. } => false,
        }
    }

    pub fn is_via_ssh(&self) -> bool {
        match &self.client_state {
            ProjectClientState::Local | ProjectClientState::Shared { .. } => {
                self.ssh_session.is_some()
            }
            ProjectClientState::Remote { .. } => false,
        }
    }

    pub fn is_via_collab(&self) -> bool {
        match &self.client_state {
            ProjectClientState::Local | ProjectClientState::Shared { .. } => false,
            ProjectClientState::Remote { .. } => true,
        }
    }

    pub fn create_buffer(&mut self, cx: &mut ModelContext<Self>) -> Task<Result<Model<Buffer>>> {
        self.buffer_store.update(cx, |buffer_store, cx| {
            buffer_store.create_buffer(
                if self.is_via_collab() {
                    Some((self.client.clone().into(), self.remote_id().unwrap()))
                } else {
                    None
                },
                cx,
            )
        })
    }

    pub fn create_local_buffer(
        &mut self,
        text: &str,
        language: Option<Arc<Language>>,
        cx: &mut ModelContext<Self>,
    ) -> Model<Buffer> {
        if self.is_via_collab() {
            panic!("called create_local_buffer on a remote project")
        }
        self.buffer_store.update(cx, |buffer_store, cx| {
            buffer_store.create_local_buffer(text, language, cx)
        })
    }

    pub fn open_path(
        &mut self,
        path: ProjectPath,
        cx: &mut ModelContext<Self>,
    ) -> Task<Result<(Option<ProjectEntryId>, AnyModel)>> {
        let task = self.open_buffer(path.clone(), cx);
        cx.spawn(move |_, cx| async move {
            let buffer = task.await?;
            let project_entry_id = buffer.read_with(&cx, |buffer, cx| {
                File::from_dyn(buffer.file()).and_then(|file| file.project_entry_id(cx))
            })?;

            let buffer: &AnyModel = &buffer;
            Ok((project_entry_id, buffer.clone()))
        })
    }

    pub fn open_local_buffer(
        &mut self,
        abs_path: impl AsRef<Path>,
        cx: &mut ModelContext<Self>,
    ) -> Task<Result<Model<Buffer>>> {
        if let Some((worktree, relative_path)) = self.find_worktree(abs_path.as_ref(), cx) {
            self.open_buffer((worktree.read(cx).id(), relative_path), cx)
        } else {
            Task::ready(Err(anyhow!("no such path")))
        }
    }

    pub fn open_buffer(
        &mut self,
        path: impl Into<ProjectPath>,
        cx: &mut ModelContext<Self>,
    ) -> Task<Result<Model<Buffer>>> {
        if self.is_via_collab() && self.is_disconnected() {
            return Task::ready(Err(anyhow!(ErrorCode::Disconnected)));
        }

        self.buffer_store.update(cx, |buffer_store, cx| {
            buffer_store.open_buffer(path.into(), cx)
        })
    }

    pub fn open_buffer_by_id(
        &mut self,
        id: BufferId,
        cx: &mut ModelContext<Self>,
    ) -> Task<Result<Model<Buffer>>> {
        if let Some(buffer) = self.buffer_for_id(id, cx) {
            Task::ready(Ok(buffer))
        } else if self.is_local_or_ssh() {
            Task::ready(Err(anyhow!("buffer {} does not exist", id)))
        } else if let Some(project_id) = self.remote_id() {
            let request = self.client.request(proto::OpenBufferById {
                project_id,
                id: id.into(),
            });
            cx.spawn(move |this, mut cx| async move {
                let buffer_id = BufferId::new(request.await?.buffer_id)?;
                this.update(&mut cx, |this, cx| {
                    this.wait_for_remote_buffer(buffer_id, cx)
                })?
                .await
            })
        } else {
            Task::ready(Err(anyhow!("cannot open buffer while disconnected")))
        }
    }

    pub fn save_buffers(
        &self,
        buffers: HashSet<Model<Buffer>>,
        cx: &mut ModelContext<Self>,
    ) -> Task<Result<()>> {
        cx.spawn(move |this, mut cx| async move {
            let save_tasks = buffers.into_iter().filter_map(|buffer| {
                this.update(&mut cx, |this, cx| this.save_buffer(buffer, cx))
                    .ok()
            });
            try_join_all(save_tasks).await?;
            Ok(())
        })
    }

    pub fn save_buffer(
        &self,
        buffer: Model<Buffer>,
        cx: &mut ModelContext<Self>,
    ) -> Task<Result<()>> {
        self.buffer_store
            .update(cx, |buffer_store, cx| buffer_store.save_buffer(buffer, cx))
    }

    pub fn save_buffer_as(
        &mut self,
        buffer: Model<Buffer>,
        path: ProjectPath,
        cx: &mut ModelContext<Self>,
    ) -> Task<Result<()>> {
        self.buffer_store.update(cx, |buffer_store, cx| {
            buffer_store.save_buffer_as(buffer.clone(), path, cx)
        })
    }

    pub fn get_open_buffer(
        &mut self,
        path: &ProjectPath,
        cx: &mut ModelContext<Self>,
    ) -> Option<Model<Buffer>> {
        self.buffer_store.read(cx).get_by_path(path, cx)
    }

    fn register_buffer(
        &mut self,
        buffer: &Model<Buffer>,
        cx: &mut ModelContext<Self>,
    ) -> Result<()> {
        {
            let mut remotely_created_models = self.remotely_created_models.lock();
            if remotely_created_models.retain_count > 0 {
                remotely_created_models.buffers.push(buffer.clone())
            }
        }

        self.request_buffer_diff_recalculation(buffer, cx);

        cx.subscribe(buffer, |this, buffer, event, cx| {
            this.on_buffer_event(buffer, event, cx);
        })
        .detach();

        Ok(())
    }

    async fn send_buffer_ordered_messages(
        this: WeakModel<Self>,
        rx: UnboundedReceiver<BufferOrderedMessage>,
        mut cx: AsyncAppContext,
    ) -> Result<()> {
        const MAX_BATCH_SIZE: usize = 128;

        let mut operations_by_buffer_id = HashMap::default();
        async fn flush_operations(
            this: &WeakModel<Project>,
            operations_by_buffer_id: &mut HashMap<BufferId, Vec<proto::Operation>>,
            needs_resync_with_host: &mut bool,
            is_local: bool,
            cx: &mut AsyncAppContext,
        ) -> Result<()> {
            for (buffer_id, operations) in operations_by_buffer_id.drain() {
                let request = this.update(cx, |this, _| {
                    let project_id = this.remote_id()?;
                    Some(this.client.request(proto::UpdateBuffer {
                        buffer_id: buffer_id.into(),
                        project_id,
                        operations,
                    }))
                })?;
                if let Some(request) = request {
                    if request.await.is_err() && !is_local {
                        *needs_resync_with_host = true;
                        break;
                    }
                }
            }
            Ok(())
        }

        let mut needs_resync_with_host = false;
        let mut changes = rx.ready_chunks(MAX_BATCH_SIZE);

        while let Some(changes) = changes.next().await {
            let is_local = this.update(&mut cx, |this, _| this.is_local_or_ssh())?;

            for change in changes {
                match change {
                    BufferOrderedMessage::Operation {
                        buffer_id,
                        operation,
                    } => {
                        if needs_resync_with_host {
                            continue;
                        }

                        operations_by_buffer_id
                            .entry(buffer_id)
                            .or_insert(Vec::new())
                            .push(operation);
                    }

                    BufferOrderedMessage::Resync => {
                        operations_by_buffer_id.clear();
                        if this
                            .update(&mut cx, |this, cx| this.synchronize_remote_buffers(cx))?
                            .await
                            .is_ok()
                        {
                            needs_resync_with_host = false;
                        }
                    }

                    BufferOrderedMessage::LanguageServerUpdate {
                        language_server_id,
                        message,
                    } => {
                        flush_operations(
                            &this,
                            &mut operations_by_buffer_id,
                            &mut needs_resync_with_host,
                            is_local,
                            &mut cx,
                        )
                        .await?;

                        this.update(&mut cx, |this, _| {
                            if let Some(project_id) = this.remote_id() {
                                this.client
                                    .send(proto::UpdateLanguageServer {
                                        project_id,
                                        language_server_id: language_server_id.0 as u64,
                                        variant: Some(message),
                                    })
                                    .log_err();
                            }
                        })?;
                    }
                }
            }

            flush_operations(
                &this,
                &mut operations_by_buffer_id,
                &mut needs_resync_with_host,
                is_local,
                &mut cx,
            )
            .await?;
        }

        Ok(())
    }

    fn on_buffer_store_event(
        &mut self,
        _: Model<BufferStore>,
        event: &BufferStoreEvent,
        cx: &mut ModelContext<Self>,
    ) {
        match event {
            BufferStoreEvent::BufferAdded(buffer) => {
                self.register_buffer(buffer, cx).log_err();
            }
            BufferStoreEvent::BufferChangedFilePath { .. } => {}
            BufferStoreEvent::BufferDropped(buffer_id) => {
                if let Some(ref ssh_session) = self.ssh_session {
                    ssh_session
                        .send(proto::CloseBuffer {
                            project_id: 0,
                            buffer_id: buffer_id.to_proto(),
                        })
                        .log_err();
                }
            }
        }
    }

    fn on_lsp_store_event(
        &mut self,
        _: Model<LspStore>,
        event: &LspStoreEvent,
        cx: &mut ModelContext<Self>,
    ) {
        match event {
            LspStoreEvent::DiagnosticsUpdated {
                language_server_id,
                path,
            } => cx.emit(Event::DiagnosticsUpdated {
                path: path.clone(),
                language_server_id: *language_server_id,
            }),
            LspStoreEvent::LanguageServerAdded(language_server_id) => {
                cx.emit(Event::LanguageServerAdded(*language_server_id))
            }
            LspStoreEvent::LanguageServerRemoved(language_server_id) => {
                cx.emit(Event::LanguageServerRemoved(*language_server_id))
            }
            LspStoreEvent::LanguageServerLog(server_id, log_type, string) => cx.emit(
                Event::LanguageServerLog(*server_id, log_type.clone(), string.clone()),
            ),
            LspStoreEvent::LanguageDetected {
                buffer,
                new_language,
            } => {
                let Some(_) = new_language else {
                    cx.emit(Event::LanguageNotFound(buffer.clone()));
                    return;
                };
            }
            LspStoreEvent::RefreshInlayHints => cx.emit(Event::RefreshInlayHints),
            LspStoreEvent::LanguageServerPrompt(prompt) => {
                cx.emit(Event::LanguageServerPrompt(prompt.clone()))
            }
            LspStoreEvent::DiskBasedDiagnosticsStarted { language_server_id } => {
                cx.emit(Event::DiskBasedDiagnosticsStarted {
                    language_server_id: *language_server_id,
                });
            }
            LspStoreEvent::DiskBasedDiagnosticsFinished { language_server_id } => {
                cx.emit(Event::DiskBasedDiagnosticsFinished {
                    language_server_id: *language_server_id,
                });
            }
            LspStoreEvent::LanguageServerUpdate {
                language_server_id,
                message,
            } => {
                if self.is_local_or_ssh() {
                    self.enqueue_buffer_ordered_message(
                        BufferOrderedMessage::LanguageServerUpdate {
                            language_server_id: *language_server_id,
                            message: message.clone(),
                        },
                    )
                    .ok();
                }
            }
            LspStoreEvent::Notification(message) => cx.emit(Event::Notification(message.clone())),
            LspStoreEvent::SnippetEdit {
                buffer_id,
                edits,
                most_recent_edit,
            } => {
                if most_recent_edit.replica_id == self.replica_id() {
                    cx.emit(Event::SnippetEdit(*buffer_id, edits.clone()))
                }
            }
        }
    }

    fn on_settings_observer_event(
        &mut self,
        _: Model<SettingsObserver>,
        event: &SettingsObserverEvent,
        cx: &mut ModelContext<Self>,
    ) {
        match event {
            SettingsObserverEvent::LocalSettingsUpdated(error) => {
                cx.emit(Event::LocalSettingsUpdated(error.clone()))
            }
        }
    }

    fn on_worktree_store_event(
        &mut self,
        _: Model<WorktreeStore>,
        event: &WorktreeStoreEvent,
        cx: &mut ModelContext<Self>,
    ) {
        match event {
            WorktreeStoreEvent::WorktreeAdded(worktree) => {
                self.on_worktree_added(worktree, cx);
                cx.emit(Event::WorktreeAdded);
            }
            WorktreeStoreEvent::WorktreeRemoved(_, id) => {
                self.on_worktree_removed(*id, cx);
                cx.emit(Event::WorktreeRemoved(*id));
            }
            WorktreeStoreEvent::WorktreeOrderChanged => cx.emit(Event::WorktreeOrderChanged),
            WorktreeStoreEvent::WorktreeUpdateSent(_) => {}
        }
    }

    fn on_worktree_added(&mut self, worktree: &Model<Worktree>, cx: &mut ModelContext<Self>) {
        {
            let mut remotely_created_models = self.remotely_created_models.lock();
            if remotely_created_models.retain_count > 0 {
                remotely_created_models.worktrees.push(worktree.clone())
            }
        }
        cx.observe(worktree, |_, _, cx| cx.notify()).detach();
        cx.subscribe(worktree, |this, worktree, event, cx| {
            let is_local = worktree.read(cx).is_local();
            match event {
                worktree::Event::UpdatedEntries(changes) => {
                    if is_local {
                        this.update_local_worktree_settings(&worktree, changes, cx);
                    }

                    cx.emit(Event::WorktreeUpdatedEntries(
                        worktree.read(cx).id(),
                        changes.clone(),
                    ));

                    let worktree_id = worktree.update(cx, |worktree, _| worktree.id());
                    this.client()
                        .telemetry()
                        .report_discovered_project_events(worktree_id, changes);
                }
                worktree::Event::UpdatedGitRepositories(_) => {
                    cx.emit(Event::WorktreeUpdatedGitRepositories);
                }
                worktree::Event::DeletedEntry(id) => cx.emit(Event::DeletedEntry(*id)),
            }
        })
        .detach();
        cx.notify();
    }

    fn on_worktree_removed(&mut self, id_to_remove: WorktreeId, cx: &mut ModelContext<Self>) {
        if let Some(dev_server_project_id) = self.dev_server_project_id {
            let paths: Vec<String> = self
                .visible_worktrees(cx)
                .filter_map(|worktree| {
                    if worktree.read(cx).id() == id_to_remove {
                        None
                    } else {
                        Some(worktree.read(cx).abs_path().to_string_lossy().to_string())
                    }
                })
                .collect();
            if !paths.is_empty() {
                let request = self.client.request(proto::UpdateDevServerProject {
                    dev_server_project_id: dev_server_project_id.0,
                    paths,
                });
                cx.background_executor()
                    .spawn(request)
                    .detach_and_log_err(cx);
            }
            return;
        }

        self.task_inventory().update(cx, |inventory, _| {
            inventory.remove_worktree_sources(id_to_remove);
        });

        cx.notify();
    }

    fn on_buffer_event(
        &mut self,
        buffer: Model<Buffer>,
        event: &BufferEvent,
        cx: &mut ModelContext<Self>,
    ) -> Option<()> {
        if matches!(
            event,
            BufferEvent::Edited { .. } | BufferEvent::Reloaded | BufferEvent::DiffBaseChanged
        ) {
            self.request_buffer_diff_recalculation(&buffer, cx);
        }

        let buffer_id = buffer.read(cx).remote_id();
        match event {
            BufferEvent::Operation {
                operation,
                is_local: true,
            } => {
                let operation = language::proto::serialize_operation(operation);

                if let Some(ssh) = &self.ssh_session {
                    ssh.send(proto::UpdateBuffer {
                        project_id: 0,
                        buffer_id: buffer_id.to_proto(),
                        operations: vec![operation.clone()],
                    })
                    .ok();
                }

                self.enqueue_buffer_ordered_message(BufferOrderedMessage::Operation {
                    buffer_id,
                    operation,
                })
                .ok();
            }

            _ => {}
        }

        None
    }

    fn request_buffer_diff_recalculation(
        &mut self,
        buffer: &Model<Buffer>,
        cx: &mut ModelContext<Self>,
    ) {
        self.buffers_needing_diff.insert(buffer.downgrade());
        let first_insertion = self.buffers_needing_diff.len() == 1;

        let settings = ProjectSettings::get_global(cx);
        let delay = if let Some(delay) = settings.git.gutter_debounce {
            delay
        } else {
            if first_insertion {
                let this = cx.weak_model();
                cx.defer(move |cx| {
                    if let Some(this) = this.upgrade() {
                        this.update(cx, |this, cx| {
                            this.recalculate_buffer_diffs(cx).detach();
                        });
                    }
                });
            }
            return;
        };

        const MIN_DELAY: u64 = 50;
        let delay = delay.max(MIN_DELAY);
        let duration = Duration::from_millis(delay);

        self.git_diff_debouncer
            .fire_new(duration, cx, move |this, cx| {
                this.recalculate_buffer_diffs(cx)
            });
    }

    fn recalculate_buffer_diffs(&mut self, cx: &mut ModelContext<Self>) -> Task<()> {
        let buffers = self.buffers_needing_diff.drain().collect::<Vec<_>>();
        cx.spawn(move |this, mut cx| async move {
            let tasks: Vec<_> = buffers
                .iter()
                .filter_map(|buffer| {
                    let buffer = buffer.upgrade()?;
                    buffer
                        .update(&mut cx, |buffer, cx| buffer.recalculate_diff(cx))
                        .ok()
                        .flatten()
                })
                .collect();

            futures::future::join_all(tasks).await;

            this.update(&mut cx, |this, cx| {
                if this.buffers_needing_diff.is_empty() {
                    // TODO: Would a `ModelContext<Project>.notify()` suffice here?
                    for buffer in buffers {
                        if let Some(buffer) = buffer.upgrade() {
                            buffer.update(cx, |_, cx| cx.notify());
                        }
                    }
                } else {
                    this.recalculate_buffer_diffs(cx).detach();
                }
            })
            .ok();
        })
    }

    pub fn set_language_for_buffer(
        &mut self,
        buffer: &Model<Buffer>,
        new_language: Arc<Language>,
        cx: &mut ModelContext<Self>,
    ) {
        self.lsp_store.update(cx, |lsp_store, cx| {
            lsp_store.set_language_for_buffer(buffer, new_language, cx)
        })
    }

    pub fn restart_language_servers_for_buffers(
        &mut self,
        buffers: impl IntoIterator<Item = Model<Buffer>>,
        cx: &mut ModelContext<Self>,
    ) {
        self.lsp_store.update(cx, |lsp_store, cx| {
            lsp_store.restart_language_servers_for_buffers(buffers, cx)
        })
    }

    pub fn cancel_language_server_work_for_buffers(
        &mut self,
        buffers: impl IntoIterator<Item = Model<Buffer>>,
        cx: &mut ModelContext<Self>,
    ) {
        self.lsp_store.update(cx, |lsp_store, cx| {
            lsp_store.cancel_language_server_work_for_buffers(buffers, cx)
        })
    }

    pub fn cancel_language_server_work(
        &mut self,
        server_id: LanguageServerId,
        token_to_cancel: Option<String>,
        cx: &mut ModelContext<Self>,
    ) {
        self.lsp_store.update(cx, |lsp_store, cx| {
            lsp_store.cancel_language_server_work(server_id, token_to_cancel, cx)
        })
    }

    fn enqueue_buffer_ordered_message(&mut self, message: BufferOrderedMessage) -> Result<()> {
        self.buffer_ordered_messages_tx
            .unbounded_send(message)
            .map_err(|e| anyhow!(e))
    }

    pub fn language_server_statuses<'a>(
        &'a self,
        cx: &'a AppContext,
    ) -> impl DoubleEndedIterator<Item = (LanguageServerId, &'a LanguageServerStatus)> {
        self.lsp_store.read(cx).language_server_statuses()
    }

    pub fn last_formatting_failure<'a>(&self, cx: &'a AppContext) -> Option<&'a str> {
        self.lsp_store.read(cx).last_formatting_failure()
    }

    pub fn update_diagnostics(
        &mut self,
        language_server_id: LanguageServerId,
        params: lsp::PublishDiagnosticsParams,
        disk_based_sources: &[String],
        cx: &mut ModelContext<Self>,
    ) -> Result<()> {
        self.lsp_store.update(cx, |lsp_store, cx| {
            lsp_store.update_diagnostics(language_server_id, params, disk_based_sources, cx)
        })
    }

    pub fn update_diagnostic_entries(
        &mut self,
        server_id: LanguageServerId,
        abs_path: PathBuf,
        version: Option<i32>,
        diagnostics: Vec<DiagnosticEntry<Unclipped<PointUtf16>>>,
        cx: &mut ModelContext<Project>,
    ) -> Result<(), anyhow::Error> {
        self.lsp_store.update(cx, |lsp_store, cx| {
            lsp_store.update_diagnostic_entries(server_id, abs_path, version, diagnostics, cx)
        })
    }

    pub fn reload_buffers(
        &self,
        buffers: HashSet<Model<Buffer>>,
        push_to_history: bool,
        cx: &mut ModelContext<Self>,
    ) -> Task<Result<ProjectTransaction>> {
        self.buffer_store.update(cx, |buffer_store, cx| {
            buffer_store.reload_buffers(buffers, push_to_history, cx)
        })
    }

    pub fn format(
        &mut self,
        buffers: HashSet<Model<Buffer>>,
        push_to_history: bool,
        trigger: lsp_store::FormatTrigger,
        cx: &mut ModelContext<Project>,
    ) -> Task<anyhow::Result<ProjectTransaction>> {
        self.lsp_store.update(cx, |lsp_store, cx| {
            lsp_store.format(buffers, push_to_history, trigger, cx)
        })
    }

    #[inline(never)]
    fn definition_impl(
        &mut self,
        buffer: &Model<Buffer>,
        position: PointUtf16,
        cx: &mut ModelContext<Self>,
    ) -> Task<Result<Vec<LocationLink>>> {
        self.request_lsp(
            buffer.clone(),
            LanguageServerToQuery::Primary,
            GetDefinition { position },
            cx,
        )
    }
    pub fn definition<T: ToPointUtf16>(
        &mut self,
        buffer: &Model<Buffer>,
        position: T,
        cx: &mut ModelContext<Self>,
    ) -> Task<Result<Vec<LocationLink>>> {
        let position = position.to_point_utf16(buffer.read(cx));
        self.definition_impl(buffer, position, cx)
    }

    fn declaration_impl(
        &mut self,
        buffer: &Model<Buffer>,
        position: PointUtf16,
        cx: &mut ModelContext<Self>,
    ) -> Task<Result<Vec<LocationLink>>> {
        self.request_lsp(
            buffer.clone(),
            LanguageServerToQuery::Primary,
            GetDeclaration { position },
            cx,
        )
    }

    pub fn declaration<T: ToPointUtf16>(
        &mut self,
        buffer: &Model<Buffer>,
        position: T,
        cx: &mut ModelContext<Self>,
    ) -> Task<Result<Vec<LocationLink>>> {
        let position = position.to_point_utf16(buffer.read(cx));
        self.declaration_impl(buffer, position, cx)
    }

    fn type_definition_impl(
        &mut self,
        buffer: &Model<Buffer>,
        position: PointUtf16,
        cx: &mut ModelContext<Self>,
    ) -> Task<Result<Vec<LocationLink>>> {
        self.request_lsp(
            buffer.clone(),
            LanguageServerToQuery::Primary,
            GetTypeDefinition { position },
            cx,
        )
    }

    pub fn type_definition<T: ToPointUtf16>(
        &mut self,
        buffer: &Model<Buffer>,
        position: T,
        cx: &mut ModelContext<Self>,
    ) -> Task<Result<Vec<LocationLink>>> {
        let position = position.to_point_utf16(buffer.read(cx));
        self.type_definition_impl(buffer, position, cx)
    }

    pub fn implementation<T: ToPointUtf16>(
        &mut self,
        buffer: &Model<Buffer>,
        position: T,
        cx: &mut ModelContext<Self>,
    ) -> Task<Result<Vec<LocationLink>>> {
        let position = position.to_point_utf16(buffer.read(cx));
        self.request_lsp(
            buffer.clone(),
            LanguageServerToQuery::Primary,
            GetImplementation { position },
            cx,
        )
    }

    pub fn references<T: ToPointUtf16>(
        &mut self,
        buffer: &Model<Buffer>,
        position: T,
        cx: &mut ModelContext<Self>,
    ) -> Task<Result<Vec<Location>>> {
        let position = position.to_point_utf16(buffer.read(cx));
        self.request_lsp(
            buffer.clone(),
            LanguageServerToQuery::Primary,
            GetReferences { position },
            cx,
        )
    }

    fn document_highlights_impl(
        &mut self,
        buffer: &Model<Buffer>,
        position: PointUtf16,
        cx: &mut ModelContext<Self>,
    ) -> Task<Result<Vec<DocumentHighlight>>> {
        self.request_lsp(
            buffer.clone(),
            LanguageServerToQuery::Primary,
            GetDocumentHighlights { position },
            cx,
        )
    }

    pub fn document_highlights<T: ToPointUtf16>(
        &mut self,
        buffer: &Model<Buffer>,
        position: T,
        cx: &mut ModelContext<Self>,
    ) -> Task<Result<Vec<DocumentHighlight>>> {
        let position = position.to_point_utf16(buffer.read(cx));
        self.document_highlights_impl(buffer, position, cx)
    }

    pub fn symbols(&self, query: &str, cx: &mut ModelContext<Self>) -> Task<Result<Vec<Symbol>>> {
        self.lsp_store
            .update(cx, |lsp_store, cx| lsp_store.symbols(query, cx))
    }

    pub fn open_buffer_for_symbol(
        &mut self,
        symbol: &Symbol,
        cx: &mut ModelContext<Self>,
    ) -> Task<Result<Model<Buffer>>> {
        self.lsp_store.update(cx, |lsp_store, cx| {
            lsp_store.open_buffer_for_symbol(symbol, cx)
        })
    }

    pub fn open_local_buffer_via_lsp(
        &mut self,
        abs_path: lsp::Url,
        language_server_id: LanguageServerId,
        language_server_name: LanguageServerName,
        cx: &mut ModelContext<Self>,
    ) -> Task<Result<Model<Buffer>>> {
        self.lsp_store.update(cx, |lsp_store, cx| {
            lsp_store.open_local_buffer_via_lsp(
                abs_path,
                language_server_id,
                language_server_name,
                cx,
            )
        })
    }

    pub fn signature_help<T: ToPointUtf16>(
        &self,
        buffer: &Model<Buffer>,
        position: T,
        cx: &mut ModelContext<Self>,
    ) -> Task<Vec<SignatureHelp>> {
        self.lsp_store.update(cx, |lsp_store, cx| {
            lsp_store.signature_help(buffer, position, cx)
        })
    }

    pub fn hover<T: ToPointUtf16>(
        &self,
        buffer: &Model<Buffer>,
        position: T,
        cx: &mut ModelContext<Self>,
    ) -> Task<Vec<Hover>> {
        let position = position.to_point_utf16(buffer.read(cx));
        self.lsp_store
            .update(cx, |lsp_store, cx| lsp_store.hover(buffer, position, cx))
    }

    pub fn linked_edit(
        &self,
        buffer: &Model<Buffer>,
        position: Anchor,
        cx: &mut ModelContext<Self>,
    ) -> Task<Result<Vec<Range<Anchor>>>> {
        self.lsp_store.update(cx, |lsp_store, cx| {
            lsp_store.linked_edit(buffer, position, cx)
        })
    }

    pub fn completions<T: ToOffset + ToPointUtf16>(
        &self,
        buffer: &Model<Buffer>,
        position: T,
        context: CompletionContext,
        cx: &mut ModelContext<Self>,
    ) -> Task<Result<Vec<Completion>>> {
        let position = position.to_point_utf16(buffer.read(cx));
        self.lsp_store.update(cx, |lsp_store, cx| {
            lsp_store.completions(buffer, position, context, cx)
        })
    }

    pub fn resolve_completions(
        &self,
        buffer: Model<Buffer>,
        completion_indices: Vec<usize>,
        completions: Arc<RwLock<Box<[Completion]>>>,
        cx: &mut ModelContext<Self>,
    ) -> Task<Result<bool>> {
        self.lsp_store.update(cx, |lsp_store, cx| {
            lsp_store.resolve_completions(buffer, completion_indices, completions, cx)
        })
    }

    pub fn apply_additional_edits_for_completion(
        &self,
        buffer_handle: Model<Buffer>,
        completion: Completion,
        push_to_history: bool,
        cx: &mut ModelContext<Self>,
    ) -> Task<Result<Option<Transaction>>> {
        self.lsp_store.update(cx, |lsp_store, cx| {
            lsp_store.apply_additional_edits_for_completion(
                buffer_handle,
                completion,
                push_to_history,
                cx,
            )
        })
    }

    pub fn code_actions<T: Clone + ToOffset>(
        &mut self,
        buffer_handle: &Model<Buffer>,
        range: Range<T>,
        cx: &mut ModelContext<Self>,
    ) -> Task<Result<Vec<CodeAction>>> {
        let buffer = buffer_handle.read(cx);
        let range = buffer.anchor_before(range.start)..buffer.anchor_before(range.end);
        self.lsp_store.update(cx, |lsp_store, cx| {
            lsp_store.code_actions(buffer_handle, range, cx)
        })
    }

    pub fn apply_code_action(
        &self,
        buffer_handle: Model<Buffer>,
        action: CodeAction,
        push_to_history: bool,
        cx: &mut ModelContext<Self>,
    ) -> Task<Result<ProjectTransaction>> {
        self.lsp_store.update(cx, |lsp_store, cx| {
            lsp_store.apply_code_action(buffer_handle, action, push_to_history, cx)
        })
    }

    fn prepare_rename_impl(
        &mut self,
        buffer: Model<Buffer>,
        position: PointUtf16,
        cx: &mut ModelContext<Self>,
    ) -> Task<Result<Option<Range<Anchor>>>> {
        self.request_lsp(
            buffer,
            LanguageServerToQuery::Primary,
            PrepareRename { position },
            cx,
        )
    }
    pub fn prepare_rename<T: ToPointUtf16>(
        &mut self,
        buffer: Model<Buffer>,
        position: T,
        cx: &mut ModelContext<Self>,
    ) -> Task<Result<Option<Range<Anchor>>>> {
        let position = position.to_point_utf16(buffer.read(cx));
        self.prepare_rename_impl(buffer, position, cx)
    }

    fn perform_rename_impl(
        &mut self,
        buffer: Model<Buffer>,
        position: PointUtf16,
        new_name: String,
        push_to_history: bool,
        cx: &mut ModelContext<Self>,
    ) -> Task<Result<ProjectTransaction>> {
        let position = position.to_point_utf16(buffer.read(cx));
        self.request_lsp(
            buffer,
            LanguageServerToQuery::Primary,
            PerformRename {
                position,
                new_name,
                push_to_history,
            },
            cx,
        )
    }
    pub fn perform_rename<T: ToPointUtf16>(
        &mut self,
        buffer: Model<Buffer>,
        position: T,
        new_name: String,
        push_to_history: bool,
        cx: &mut ModelContext<Self>,
    ) -> Task<Result<ProjectTransaction>> {
        let position = position.to_point_utf16(buffer.read(cx));
        self.perform_rename_impl(buffer, position, new_name, push_to_history, cx)
    }

    pub fn on_type_format<T: ToPointUtf16>(
        &mut self,
        buffer: Model<Buffer>,
        position: T,
        trigger: String,
        push_to_history: bool,
        cx: &mut ModelContext<Self>,
    ) -> Task<Result<Option<Transaction>>> {
        self.lsp_store.update(cx, |lsp_store, cx| {
            lsp_store.on_type_format(buffer, position, trigger, push_to_history, cx)
        })
    }

    pub fn inlay_hints<T: ToOffset>(
        &mut self,
        buffer_handle: Model<Buffer>,
        range: Range<T>,
        cx: &mut ModelContext<Self>,
    ) -> Task<anyhow::Result<Vec<InlayHint>>> {
        let buffer = buffer_handle.read(cx);
        let range = buffer.anchor_before(range.start)..buffer.anchor_before(range.end);
        self.lsp_store.update(cx, |lsp_store, cx| {
            lsp_store.inlay_hints(buffer_handle, range, cx)
        })
    }

    pub fn resolve_inlay_hint(
        &self,
        hint: InlayHint,
        buffer_handle: Model<Buffer>,
        server_id: LanguageServerId,
        cx: &mut ModelContext<Self>,
    ) -> Task<anyhow::Result<InlayHint>> {
        self.lsp_store.update(cx, |lsp_store, cx| {
            lsp_store.resolve_inlay_hint(hint, buffer_handle, server_id, cx)
        })
    }

    pub fn search(
        &mut self,
        query: SearchQuery,
        cx: &mut ModelContext<Self>,
    ) -> Receiver<SearchResult> {
        let (result_tx, result_rx) = smol::channel::unbounded();

        let matching_buffers_rx = if query.is_opened_only() {
            self.sort_candidate_buffers(&query, cx)
        } else {
            self.search_for_candidate_buffers(&query, MAX_SEARCH_RESULT_FILES + 1, cx)
        };

        cx.spawn(|_, cx| async move {
            let mut range_count = 0;
            let mut buffer_count = 0;
            let mut limit_reached = false;
            let query = Arc::new(query);
            let mut chunks = matching_buffers_rx.ready_chunks(64);

            // Now that we know what paths match the query, we will load at most
            // 64 buffers at a time to avoid overwhelming the main thread. For each
            // opened buffer, we will spawn a background task that retrieves all the
            // ranges in the buffer matched by the query.
            'outer: while let Some(matching_buffer_chunk) = chunks.next().await {
                let mut chunk_results = Vec::new();
                for buffer in matching_buffer_chunk {
                    let buffer = buffer.clone();
                    let query = query.clone();
                    let snapshot = buffer.read_with(&cx, |buffer, _| buffer.snapshot())?;
                    chunk_results.push(cx.background_executor().spawn(async move {
                        let ranges = query
                            .search(&snapshot, None)
                            .await
                            .iter()
                            .map(|range| {
                                snapshot.anchor_before(range.start)
                                    ..snapshot.anchor_after(range.end)
                            })
                            .collect::<Vec<_>>();
                        anyhow::Ok((buffer, ranges))
                    }));
                }

                let chunk_results = futures::future::join_all(chunk_results).await;
                for result in chunk_results {
                    if let Some((buffer, ranges)) = result.log_err() {
                        range_count += ranges.len();
                        buffer_count += 1;
                        result_tx
                            .send(SearchResult::Buffer { buffer, ranges })
                            .await?;
                        if buffer_count > MAX_SEARCH_RESULT_FILES
                            || range_count > MAX_SEARCH_RESULT_RANGES
                        {
                            limit_reached = true;
                            break 'outer;
                        }
                    }
                }
            }

            if limit_reached {
                result_tx.send(SearchResult::LimitReached).await?;
            }

            anyhow::Ok(())
        })
        .detach();

        result_rx
    }

    fn search_for_candidate_buffers(
        &mut self,
        query: &SearchQuery,
        limit: usize,
        cx: &mut ModelContext<Project>,
    ) -> Receiver<Model<Buffer>> {
        if self.is_local() {
            let fs = self.fs.clone();
            self.buffer_store.update(cx, |buffer_store, cx| {
                buffer_store.find_search_candidates(query, limit, fs, cx)
            })
        } else {
            self.search_for_candidate_buffers_remote(query, limit, cx)
        }
    }

    fn sort_candidate_buffers(
        &mut self,
        search_query: &SearchQuery,
        cx: &mut ModelContext<Project>,
    ) -> Receiver<Model<Buffer>> {
        let worktree_store = self.worktree_store.read(cx);
        let mut buffers = search_query
            .buffers()
            .into_iter()
            .flatten()
            .filter(|buffer| {
                let b = buffer.read(cx);
                if let Some(file) = b.file() {
                    if !search_query.file_matches(file.path()) {
                        return false;
                    }
                    if let Some(entry) = b
                        .entry_id(cx)
                        .and_then(|entry_id| worktree_store.entry_for_id(entry_id, cx))
                    {
                        if entry.is_ignored && !search_query.include_ignored() {
                            return false;
                        }
                    }
                }
                true
            })
            .collect::<Vec<_>>();
        let (tx, rx) = smol::channel::unbounded();
        buffers.sort_by(|a, b| match (a.read(cx).file(), b.read(cx).file()) {
            (None, None) => a.read(cx).remote_id().cmp(&b.read(cx).remote_id()),
            (None, Some(_)) => std::cmp::Ordering::Less,
            (Some(_), None) => std::cmp::Ordering::Greater,
            (Some(a), Some(b)) => compare_paths((a.path(), true), (b.path(), true)),
        });
        for buffer in buffers {
            tx.send_blocking(buffer.clone()).unwrap()
        }

        rx
    }

    fn search_for_candidate_buffers_remote(
        &mut self,
        query: &SearchQuery,
        limit: usize,
        cx: &mut ModelContext<Project>,
    ) -> Receiver<Model<Buffer>> {
        let (tx, rx) = smol::channel::unbounded();

        let (client, remote_id): (AnyProtoClient, _) =
            if let Some(ssh_session) = self.ssh_session.clone() {
                (ssh_session.into(), 0)
            } else if let Some(remote_id) = self.remote_id() {
                (self.client.clone().into(), remote_id)
            } else {
                return rx;
            };

        let request = client.request(proto::FindSearchCandidates {
            project_id: remote_id,
            query: Some(query.to_proto()),
            limit: limit as _,
        });
        let guard = self.retain_remotely_created_models(cx);

        cx.spawn(move |this, mut cx| async move {
            let response = request.await?;
            for buffer_id in response.buffer_ids {
                let buffer_id = BufferId::new(buffer_id)?;
                let buffer = this
                    .update(&mut cx, |this, cx| {
                        this.wait_for_remote_buffer(buffer_id, cx)
                    })?
                    .await?;
                let _ = tx.send(buffer).await;
            }

            drop(guard);
            anyhow::Ok(())
        })
        .detach_and_log_err(cx);
        rx
    }

    pub fn request_lsp<R: LspCommand>(
        &mut self,
        buffer_handle: Model<Buffer>,
        server: LanguageServerToQuery,
        request: R,
        cx: &mut ModelContext<Self>,
    ) -> Task<Result<R::Response>>
    where
        <R::LspRequest as lsp::request::Request>::Result: Send,
        <R::LspRequest as lsp::request::Request>::Params: Send,
    {
        let guard = self.retain_remotely_created_models(cx);
        let task = self.lsp_store.update(cx, |lsp_store, cx| {
            lsp_store.request_lsp(buffer_handle, server, request, cx)
        });
        cx.spawn(|_, _| async move {
            let result = task.await;
            drop(guard);
            result
        })
    }

    /// Move a worktree to a new position in the worktree order.
    ///
    /// The worktree will moved to the opposite side of the destination worktree.
    ///
    /// # Example
    ///
    /// Given the worktree order `[11, 22, 33]` and a call to move worktree `22` to `33`,
    /// worktree_order will be updated to produce the indexes `[11, 33, 22]`.
    ///
    /// Given the worktree order `[11, 22, 33]` and a call to move worktree `22` to `11`,
    /// worktree_order will be updated to produce the indexes `[22, 11, 33]`.
    ///
    /// # Errors
    ///
    /// An error will be returned if the worktree or destination worktree are not found.
    pub fn move_worktree(
        &mut self,
        source: WorktreeId,
        destination: WorktreeId,
        cx: &mut ModelContext<'_, Self>,
    ) -> Result<()> {
        self.worktree_store.update(cx, |worktree_store, cx| {
            worktree_store.move_worktree(source, destination, cx)
        })
    }

    pub fn find_or_create_worktree(
        &mut self,
        abs_path: impl AsRef<Path>,
        visible: bool,
        cx: &mut ModelContext<Self>,
    ) -> Task<Result<(Model<Worktree>, PathBuf)>> {
        let abs_path = abs_path.as_ref();
        if let Some((tree, relative_path)) = self.find_worktree(abs_path, cx) {
            Task::ready(Ok((tree, relative_path)))
        } else {
            let worktree = self.create_worktree(abs_path, visible, cx);
            cx.background_executor()
                .spawn(async move { Ok((worktree.await?, PathBuf::new())) })
        }
    }

    pub fn find_worktree(
        &self,
        abs_path: &Path,
        cx: &AppContext,
    ) -> Option<(Model<Worktree>, PathBuf)> {
        self.worktree_store.read_with(cx, |worktree_store, cx| {
            worktree_store.find_worktree(abs_path, cx)
        })
    }

    pub fn is_shared(&self) -> bool {
        match &self.client_state {
            ProjectClientState::Shared { .. } => true,
            ProjectClientState::Local => false,
            ProjectClientState::Remote { in_room, .. } => *in_room,
        }
    }

    // Returns the resolved version of `path`, that was found in `buffer`, if it exists.
    pub fn resolve_existing_file_path(
        &self,
        path: &str,
        buffer: &Model<Buffer>,
        cx: &mut ModelContext<Self>,
    ) -> Task<Option<ResolvedPath>> {
        // TODO: ssh based remoting.
        if self.ssh_session.is_some() {
            return Task::ready(None);
        }

        if self.is_local_or_ssh() {
            let expanded = PathBuf::from(shellexpand::tilde(&path).into_owned());

            if expanded.is_absolute() {
                let fs = self.fs.clone();
                cx.background_executor().spawn(async move {
                    let path = expanded.as_path();
                    let exists = fs.is_file(path).await;

                    exists.then(|| ResolvedPath::AbsPath(expanded))
                })
            } else {
                self.resolve_path_in_worktrees(expanded, buffer, cx)
            }
        } else {
            let path = PathBuf::from(path);
            if path.is_absolute() || path.starts_with("~") {
                return Task::ready(None);
            }

            self.resolve_path_in_worktrees(path, buffer, cx)
        }
    }

    fn resolve_path_in_worktrees(
        &self,
        path: PathBuf,
        buffer: &Model<Buffer>,
        cx: &mut ModelContext<Self>,
    ) -> Task<Option<ResolvedPath>> {
        let mut candidates = vec![path.clone()];

        if let Some(file) = buffer.read(cx).file() {
            if let Some(dir) = file.path().parent() {
                let joined = dir.to_path_buf().join(path);
                candidates.push(joined);
            }
        }

        let worktrees = self.worktrees(cx).collect::<Vec<_>>();
        cx.spawn(|_, mut cx| async move {
            for worktree in worktrees {
                for candidate in candidates.iter() {
                    let path = worktree
                        .update(&mut cx, |worktree, _| {
                            let root_entry_path = &worktree.root_entry()?.path;

                            let resolved = resolve_path(root_entry_path, candidate);

                            let stripped =
                                resolved.strip_prefix(root_entry_path).unwrap_or(&resolved);

                            worktree.entry_for_path(stripped).map(|entry| {
                                ResolvedPath::ProjectPath(ProjectPath {
                                    worktree_id: worktree.id(),
                                    path: entry.path.clone(),
                                })
                            })
                        })
                        .ok()?;

                    if path.is_some() {
                        return path;
                    }
                }
            }
            None
        })
    }

    pub fn list_directory(
        &self,
        query: String,
        cx: &mut ModelContext<Self>,
    ) -> Task<Result<Vec<PathBuf>>> {
        if self.is_local_or_ssh() {
            DirectoryLister::Local(self.fs.clone()).list_directory(query, cx)
        } else if let Some(dev_server) = self.dev_server_project_id().and_then(|id| {
            dev_server_projects::Store::global(cx)
                .read(cx)
                .dev_server_for_project(id)
        }) {
            let request = proto::ListRemoteDirectory {
                dev_server_id: dev_server.id.0,
                path: query,
            };
            let response = self.client.request(request);
            cx.background_executor().spawn(async move {
                let response = response.await?;
                Ok(response.entries.into_iter().map(PathBuf::from).collect())
            })
        } else {
            Task::ready(Err(anyhow!("cannot list directory in remote project")))
        }
    }

    fn create_worktree(
        &mut self,
        abs_path: impl AsRef<Path>,
        visible: bool,
        cx: &mut ModelContext<Self>,
    ) -> Task<Result<Model<Worktree>>> {
        self.worktree_store.update(cx, |worktree_store, cx| {
            worktree_store.create_worktree(abs_path, visible, cx)
        })
    }

    pub fn remove_worktree(&mut self, id_to_remove: WorktreeId, cx: &mut ModelContext<Self>) {
        self.worktree_store.update(cx, |worktree_store, cx| {
            worktree_store.remove_worktree(id_to_remove, cx);
        });
    }

    fn add_worktree(&mut self, worktree: &Model<Worktree>, cx: &mut ModelContext<Self>) {
        self.worktree_store.update(cx, |worktree_store, cx| {
            worktree_store.add(worktree, cx);
        });
    }

    fn update_local_worktree_settings(
        &mut self,
        worktree: &Model<Worktree>,
        changes: &UpdatedEntriesSet,
        cx: &mut ModelContext<Self>,
    ) {
        if worktree.read(cx).is_remote() {
            return;
        }
        let remote_worktree_id = worktree.read(cx).id();

        for (path, _, change) in changes.iter() {
            let removed = change == &PathChange::Removed;
            let abs_path = match worktree.read(cx).absolutize(path) {
                Ok(abs_path) => abs_path,
                Err(e) => {
                    log::warn!("Cannot absolutize {path:?} received as {change:?} FS change: {e}");
                    continue;
                }
            };

            if path.ends_with(local_tasks_file_relative_path()) {
                self.task_inventory().update(cx, |task_inventory, cx| {
                    if removed {
                        task_inventory.remove_local_static_source(&abs_path);
                    } else {
                        let fs = self.fs.clone();
                        let task_abs_path = abs_path.clone();
                        let tasks_file_rx =
                            watch_config_file(cx.background_executor(), fs, task_abs_path);
                        task_inventory.add_source(
                            TaskSourceKind::Worktree {
                                id: remote_worktree_id,
                                abs_path,
                                id_base: "local_tasks_for_worktree".into(),
                            },
                            |tx, cx| StaticSource::new(TrackedFile::new(tasks_file_rx, tx, cx)),
                            cx,
                        );
                    }
                })
            } else if path.ends_with(local_vscode_tasks_file_relative_path()) {
                self.task_inventory().update(cx, |task_inventory, cx| {
                    if removed {
                        task_inventory.remove_local_static_source(&abs_path);
                    } else {
                        let fs = self.fs.clone();
                        let task_abs_path = abs_path.clone();
                        let tasks_file_rx =
                            watch_config_file(cx.background_executor(), fs, task_abs_path);
                        task_inventory.add_source(
                            TaskSourceKind::Worktree {
                                id: remote_worktree_id,
                                abs_path,
                                id_base: "local_vscode_tasks_for_worktree".into(),
                            },
                            |tx, cx| {
                                StaticSource::new(TrackedFile::new_convertible::<
                                    task::VsCodeTaskFile,
                                >(
                                    tasks_file_rx, tx, cx
                                ))
                            },
                            cx,
                        );
                    }
                })
            }
        }
    }

    pub fn set_active_path(&mut self, entry: Option<ProjectPath>, cx: &mut ModelContext<Self>) {
        let new_active_entry = entry.and_then(|project_path| {
            let worktree = self.worktree_for_id(project_path.worktree_id, cx)?;
            let entry = worktree.read(cx).entry_for_path(project_path.path)?;
            Some(entry.id)
        });
        if new_active_entry != self.active_entry {
            self.active_entry = new_active_entry;
            self.lsp_store.update(cx, |lsp_store, _| {
                lsp_store.set_active_entry(new_active_entry);
            });
            cx.emit(Event::ActiveEntryChanged(new_active_entry));
        }
    }

    pub fn language_servers_running_disk_based_diagnostics<'a>(
        &'a self,
        cx: &'a AppContext,
    ) -> impl Iterator<Item = LanguageServerId> + 'a {
        self.lsp_store
            .read(cx)
            .language_servers_running_disk_based_diagnostics()
    }

    pub fn diagnostic_summary(&self, include_ignored: bool, cx: &AppContext) -> DiagnosticSummary {
        let mut summary = DiagnosticSummary::default();
        for (_, _, path_summary) in self.diagnostic_summaries(include_ignored, cx) {
            summary.error_count += path_summary.error_count;
            summary.warning_count += path_summary.warning_count;
        }
        summary
    }

    pub fn diagnostic_summaries<'a>(
        &'a self,
        include_ignored: bool,
        cx: &'a AppContext,
    ) -> impl Iterator<Item = (ProjectPath, LanguageServerId, DiagnosticSummary)> + 'a {
        self.lsp_store
            .read(cx)
            .diagnostic_summaries(include_ignored, cx)
    }

    pub fn active_entry(&self) -> Option<ProjectEntryId> {
        self.active_entry
    }

    pub fn entry_for_path(&self, path: &ProjectPath, cx: &AppContext) -> Option<Entry> {
        self.worktree_store.read(cx).entry_for_path(path, cx)
    }

    pub fn path_for_entry(&self, entry_id: ProjectEntryId, cx: &AppContext) -> Option<ProjectPath> {
        let worktree = self.worktree_for_entry(entry_id, cx)?;
        let worktree = worktree.read(cx);
        let worktree_id = worktree.id();
        let path = worktree.entry_for_id(entry_id)?.path.clone();
        Some(ProjectPath { worktree_id, path })
    }

    pub fn absolute_path(&self, project_path: &ProjectPath, cx: &AppContext) -> Option<PathBuf> {
        let workspace_root = self
            .worktree_for_id(project_path.worktree_id, cx)?
            .read(cx)
            .abs_path();
        let project_path = project_path.path.as_ref();

        Some(if project_path == Path::new("") {
            workspace_root.to_path_buf()
        } else {
            workspace_root.join(project_path)
        })
    }

    /// Attempts to find a `ProjectPath` corresponding to the given path. If the path
    /// is a *full path*, meaning it starts with the root name of a worktree, we'll locate
    /// it in that worktree. Otherwise, we'll attempt to find it as a relative path in
    /// the first visible worktree that has an entry for that relative path.
    ///
    /// We use this to resolve edit steps, when there's a chance an LLM may omit the workree
    /// root name from paths.
    ///
    /// # Arguments
    ///
    /// * `path` - A full path that starts with a worktree root name, or alternatively a
    ///            relative path within a visible worktree.
    /// * `cx` - A reference to the `AppContext`.
    ///
    /// # Returns
    ///
    /// Returns `Some(ProjectPath)` if a matching worktree is found, otherwise `None`.
    pub fn find_project_path(&self, path: &Path, cx: &AppContext) -> Option<ProjectPath> {
        let worktree_store = self.worktree_store.read(cx);

        for worktree in worktree_store.visible_worktrees(cx) {
            let worktree_root_name = worktree.read(cx).root_name();
            if let Ok(relative_path) = path.strip_prefix(worktree_root_name) {
                return Some(ProjectPath {
                    worktree_id: worktree.read(cx).id(),
                    path: relative_path.into(),
                });
            }
        }

        for worktree in worktree_store.visible_worktrees(cx) {
            let worktree = worktree.read(cx);
            if let Some(entry) = worktree.entry_for_path(path) {
                return Some(ProjectPath {
                    worktree_id: worktree.id(),
                    path: entry.path.clone(),
                });
            }
        }

        None
    }

    pub fn get_workspace_root(
        &self,
        project_path: &ProjectPath,
        cx: &AppContext,
    ) -> Option<PathBuf> {
        Some(
            self.worktree_for_id(project_path.worktree_id, cx)?
                .read(cx)
                .abs_path()
                .to_path_buf(),
        )
    }

    pub fn get_repo(
        &self,
        project_path: &ProjectPath,
        cx: &AppContext,
    ) -> Option<Arc<dyn GitRepository>> {
        self.worktree_for_id(project_path.worktree_id, cx)?
            .read(cx)
            .as_local()?
            .local_git_repo(&project_path.path)
    }

    pub fn get_first_worktree_root_repo(&self, cx: &AppContext) -> Option<Arc<dyn GitRepository>> {
        let worktree = self.visible_worktrees(cx).next()?.read(cx).as_local()?;
        let root_entry = worktree.root_git_entry()?;
        worktree.get_local_repo(&root_entry)?.repo().clone().into()
    }

    pub fn blame_buffer(
        &self,
        buffer: &Model<Buffer>,
        version: Option<clock::Global>,
        cx: &AppContext,
    ) -> Task<Result<Blame>> {
        self.buffer_store.read(cx).blame_buffer(buffer, version, cx)
    }

    // RPC message handlers

    async fn handle_unshare_project(
        this: Model<Self>,
        _: TypedEnvelope<proto::UnshareProject>,
        mut cx: AsyncAppContext,
    ) -> Result<()> {
        this.update(&mut cx, |this, cx| {
            if this.is_local_or_ssh() {
                this.unshare(cx)?;
            } else {
                this.disconnected_from_host(cx);
            }
            Ok(())
        })?
    }

    async fn handle_add_collaborator(
        this: Model<Self>,
        mut envelope: TypedEnvelope<proto::AddProjectCollaborator>,
        mut cx: AsyncAppContext,
    ) -> Result<()> {
        let collaborator = envelope
            .payload
            .collaborator
            .take()
            .ok_or_else(|| anyhow!("empty collaborator"))?;

        let collaborator = Collaborator::from_proto(collaborator)?;
        this.update(&mut cx, |this, cx| {
            this.buffer_store.update(cx, |buffer_store, _| {
                buffer_store.forget_shared_buffers_for(&collaborator.peer_id);
            });
            cx.emit(Event::CollaboratorJoined(collaborator.peer_id));
            this.collaborators
                .insert(collaborator.peer_id, collaborator);
            cx.notify();
        })?;

        Ok(())
    }

    async fn handle_update_project_collaborator(
        this: Model<Self>,
        envelope: TypedEnvelope<proto::UpdateProjectCollaborator>,
        mut cx: AsyncAppContext,
    ) -> Result<()> {
        let old_peer_id = envelope
            .payload
            .old_peer_id
            .ok_or_else(|| anyhow!("missing old peer id"))?;
        let new_peer_id = envelope
            .payload
            .new_peer_id
            .ok_or_else(|| anyhow!("missing new peer id"))?;
        this.update(&mut cx, |this, cx| {
            let collaborator = this
                .collaborators
                .remove(&old_peer_id)
                .ok_or_else(|| anyhow!("received UpdateProjectCollaborator for unknown peer"))?;
            let is_host = collaborator.replica_id == 0;
            this.collaborators.insert(new_peer_id, collaborator);

            log::info!("peer {} became {}", old_peer_id, new_peer_id,);
            this.buffer_store.update(cx, |buffer_store, _| {
                buffer_store.update_peer_id(&old_peer_id, new_peer_id)
            });

            if is_host {
                this.buffer_store
                    .update(cx, |buffer_store, _| buffer_store.discard_incomplete());
                this.enqueue_buffer_ordered_message(BufferOrderedMessage::Resync)
                    .unwrap();
                cx.emit(Event::HostReshared);
            }

            cx.emit(Event::CollaboratorUpdated {
                old_peer_id,
                new_peer_id,
            });
            cx.notify();
            Ok(())
        })?
    }

    async fn handle_remove_collaborator(
        this: Model<Self>,
        envelope: TypedEnvelope<proto::RemoveProjectCollaborator>,
        mut cx: AsyncAppContext,
    ) -> Result<()> {
        this.update(&mut cx, |this, cx| {
            let peer_id = envelope
                .payload
                .peer_id
                .ok_or_else(|| anyhow!("invalid peer id"))?;
            let replica_id = this
                .collaborators
                .remove(&peer_id)
                .ok_or_else(|| anyhow!("unknown peer {:?}", peer_id))?
                .replica_id;
            this.buffer_store.update(cx, |buffer_store, cx| {
                buffer_store.forget_shared_buffers_for(&peer_id);
                for buffer in buffer_store.buffers() {
                    buffer.update(cx, |buffer, cx| buffer.remove_peer(replica_id, cx));
                }
            });

            cx.emit(Event::CollaboratorLeft(peer_id));
            cx.notify();
            Ok(())
        })?
    }

    async fn handle_update_project(
        this: Model<Self>,
        envelope: TypedEnvelope<proto::UpdateProject>,
        mut cx: AsyncAppContext,
    ) -> Result<()> {
        this.update(&mut cx, |this, cx| {
            // Don't handle messages that were sent before the response to us joining the project
            if envelope.message_id > this.join_project_response_message_id {
                this.set_worktrees_from_proto(envelope.payload.worktrees, cx)?;
            }
            Ok(())
        })?
    }

    // Collab sends UpdateWorktree protos as messages
    async fn handle_update_worktree(
        this: Model<Self>,
        envelope: TypedEnvelope<proto::UpdateWorktree>,
        mut cx: AsyncAppContext,
    ) -> Result<()> {
        this.update(&mut cx, |this, cx| {
            let worktree_id = WorktreeId::from_proto(envelope.payload.worktree_id);
            if let Some(worktree) = this.worktree_for_id(worktree_id, cx) {
                worktree.update(cx, |worktree, _| {
                    let worktree = worktree.as_remote_mut().unwrap();
                    worktree.update_from_remote(envelope.payload);
                });
            }
            Ok(())
        })?
    }

    async fn handle_update_buffer(
        this: Model<Self>,
        envelope: TypedEnvelope<proto::UpdateBuffer>,
        cx: AsyncAppContext,
    ) -> Result<proto::Ack> {
        let buffer_store = this.read_with(&cx, |this, cx| {
            if let Some(ssh) = &this.ssh_session {
                let mut payload = envelope.payload.clone();
                payload.project_id = 0;
                cx.background_executor()
                    .spawn(ssh.request(payload))
                    .detach_and_log_err(cx);
            }
            this.buffer_store.clone()
        })?;
        BufferStore::handle_update_buffer(buffer_store, envelope, cx).await
    }

    fn retain_remotely_created_models(
        &mut self,
        cx: &mut ModelContext<Self>,
    ) -> RemotelyCreatedModelGuard {
        {
            let mut remotely_create_models = self.remotely_created_models.lock();
            if remotely_create_models.retain_count == 0 {
                remotely_create_models.buffers = self.buffer_store.read(cx).buffers().collect();
                remotely_create_models.worktrees =
                    self.worktree_store.read(cx).worktrees().collect();
            }
            remotely_create_models.retain_count += 1;
        }
        RemotelyCreatedModelGuard {
            remote_models: Arc::downgrade(&self.remotely_created_models),
        }
    }

    async fn handle_create_buffer_for_peer(
        this: Model<Self>,
        envelope: TypedEnvelope<proto::CreateBufferForPeer>,
        mut cx: AsyncAppContext,
    ) -> Result<()> {
        this.update(&mut cx, |this, cx| {
            this.buffer_store.update(cx, |buffer_store, cx| {
                buffer_store.handle_create_buffer_for_peer(
                    envelope,
                    this.replica_id(),
                    this.capability(),
                    cx,
                )
            })
        })?
    }

    async fn handle_synchronize_buffers(
        this: Model<Self>,
        envelope: TypedEnvelope<proto::SynchronizeBuffers>,
        mut cx: AsyncAppContext,
    ) -> Result<proto::SynchronizeBuffersResponse> {
        let response = this.update(&mut cx, |this, cx| {
            let client = this.client.clone();
            this.buffer_store.update(cx, |this, cx| {
                this.handle_synchronize_buffers(envelope, cx, client)
            })
        })??;

        Ok(response)
    }

<<<<<<< HEAD
    async fn handle_format_buffers(
        this: Model<Self>,
        envelope: TypedEnvelope<proto::FormatBuffers>,
        mut cx: AsyncAppContext,
    ) -> Result<proto::FormatBuffersResponse> {
        let sender_id = envelope.original_sender_id()?;
        let format = this.update(&mut cx, |this, cx| {
            let mut buffers = HashSet::default();
            for buffer_id in &envelope.payload.buffer_ids {
                let buffer_id = BufferId::new(*buffer_id)?;
                buffers.insert(this.buffer_store.read(cx).get_existing(buffer_id)?);
            }
            let trigger = FormatTrigger::from_proto(envelope.payload.trigger);
            Ok::<_, anyhow::Error>(this.format(buffers, false, trigger, cx))
        })??;

        let project_transaction = format.await?;
        let project_transaction = this.update(&mut cx, |this, cx| {
            this.buffer_store.update(cx, |buffer_store, cx| {
                buffer_store.serialize_project_transaction_for_peer(
                    project_transaction,
                    sender_id,
                    cx,
                )
            })
        })?;
        Ok(proto::FormatBuffersResponse {
            transaction: Some(project_transaction),
        })
    }

=======
>>>>>>> 3ba071b9
    async fn handle_task_context_for_location(
        project: Model<Self>,
        envelope: TypedEnvelope<proto::TaskContextForLocation>,
        mut cx: AsyncAppContext,
    ) -> Result<proto::TaskContext> {
        let location = envelope
            .payload
            .location
            .context("no location given for task context handling")?;
        let location = cx
            .update(|cx| deserialize_location(&project, location, cx))?
            .await?;
        let context_task = project.update(&mut cx, |project, cx| {
            let captured_variables = {
                let mut variables = TaskVariables::default();
                for range in location
                    .buffer
                    .read(cx)
                    .snapshot()
                    .runnable_ranges(location.range.clone())
                {
                    for (capture_name, value) in range.extra_captures {
                        variables.insert(VariableName::Custom(capture_name.into()), value);
                    }
                }
                variables
            };
            project.task_context_for_location(captured_variables, location, cx)
        })?;
        let task_context = context_task.await.unwrap_or_default();
        Ok(proto::TaskContext {
            project_env: task_context.project_env.into_iter().collect(),
            cwd: task_context
                .cwd
                .map(|cwd| cwd.to_string_lossy().to_string()),
            task_variables: task_context
                .task_variables
                .into_iter()
                .map(|(variable_name, variable_value)| (variable_name.to_string(), variable_value))
                .collect(),
        })
    }

    async fn handle_task_templates(
        project: Model<Self>,
        envelope: TypedEnvelope<proto::TaskTemplates>,
        mut cx: AsyncAppContext,
    ) -> Result<proto::TaskTemplatesResponse> {
        let worktree = envelope.payload.worktree_id.map(WorktreeId::from_proto);
        let location = match envelope.payload.location {
            Some(location) => Some(
                cx.update(|cx| deserialize_location(&project, location, cx))?
                    .await
                    .context("task templates request location deserializing")?,
            ),
            None => None,
        };

        let templates = project
            .update(&mut cx, |project, cx| {
                project.task_templates(worktree, location, cx)
            })?
            .await
            .context("receiving task templates")?
            .into_iter()
            .map(|(kind, template)| {
                let kind = Some(match kind {
                    TaskSourceKind::UserInput => proto::task_source_kind::Kind::UserInput(
                        proto::task_source_kind::UserInput {},
                    ),
                    TaskSourceKind::Worktree {
                        id,
                        abs_path,
                        id_base,
                    } => {
                        proto::task_source_kind::Kind::Worktree(proto::task_source_kind::Worktree {
                            id: id.to_proto(),
                            abs_path: abs_path.to_string_lossy().to_string(),
                            id_base: id_base.to_string(),
                        })
                    }
                    TaskSourceKind::AbsPath { id_base, abs_path } => {
                        proto::task_source_kind::Kind::AbsPath(proto::task_source_kind::AbsPath {
                            abs_path: abs_path.to_string_lossy().to_string(),
                            id_base: id_base.to_string(),
                        })
                    }
                    TaskSourceKind::Language { name } => {
                        proto::task_source_kind::Kind::Language(proto::task_source_kind::Language {
                            name: name.to_string(),
                        })
                    }
                });
                let kind = Some(proto::TaskSourceKind { kind });
                let template = Some(proto::TaskTemplate {
                    label: template.label,
                    command: template.command,
                    args: template.args,
                    env: template.env.into_iter().collect(),
                    cwd: template.cwd,
                    use_new_terminal: template.use_new_terminal,
                    allow_concurrent_runs: template.allow_concurrent_runs,
                    reveal: match template.reveal {
                        RevealStrategy::Always => proto::RevealStrategy::RevealAlways as i32,
                        RevealStrategy::Never => proto::RevealStrategy::RevealNever as i32,
                    },
                    hide: match template.hide {
                        HideStrategy::Always => proto::HideStrategy::HideAlways as i32,
                        HideStrategy::Never => proto::HideStrategy::HideNever as i32,
                        HideStrategy::OnSuccess => proto::HideStrategy::HideOnSuccess as i32,
                    },
                    shell: Some(proto::Shell {
                        shell_type: Some(match template.shell {
                            Shell::System => proto::shell::ShellType::System(proto::System {}),
                            Shell::Program(program) => proto::shell::ShellType::Program(program),
                            Shell::WithArguments { program, args } => {
                                proto::shell::ShellType::WithArguments(
                                    proto::shell::WithArguments { program, args },
                                )
                            }
                        }),
                    }),
                    tags: template.tags,
                });
                proto::TemplatePair { kind, template }
            })
            .collect();

        Ok(proto::TaskTemplatesResponse { templates })
    }

    async fn handle_search_project(
        this: Model<Self>,
        envelope: TypedEnvelope<proto::SearchProject>,
        mut cx: AsyncAppContext,
    ) -> Result<proto::SearchProjectResponse> {
        let peer_id = envelope.original_sender_id()?;
        let query = SearchQuery::from_proto_v1(envelope.payload)?;
        let mut result = this.update(&mut cx, |this, cx| this.search(query, cx))?;

        cx.spawn(move |mut cx| async move {
            let mut locations = Vec::new();
            let mut limit_reached = false;
            while let Some(result) = result.next().await {
                match result {
                    SearchResult::Buffer { buffer, ranges } => {
                        for range in ranges {
                            let start = serialize_anchor(&range.start);
                            let end = serialize_anchor(&range.end);
                            let buffer_id = this.update(&mut cx, |this, cx| {
                                this.create_buffer_for_peer(&buffer, peer_id, cx).into()
                            })?;
                            locations.push(proto::Location {
                                buffer_id,
                                start: Some(start),
                                end: Some(end),
                            });
                        }
                    }
                    SearchResult::LimitReached => limit_reached = true,
                }
            }
            Ok(proto::SearchProjectResponse {
                locations,
                limit_reached,
                // will restart
            })
        })
        .await
    }

    async fn handle_search_candidate_buffers(
        this: Model<Self>,
        envelope: TypedEnvelope<proto::FindSearchCandidates>,
        mut cx: AsyncAppContext,
    ) -> Result<proto::FindSearchCandidatesResponse> {
        let peer_id = envelope.original_sender_id()?;
        let message = envelope.payload;
        let query = SearchQuery::from_proto(
            message
                .query
                .ok_or_else(|| anyhow!("missing query field"))?,
        )?;
        let mut results = this.update(&mut cx, |this, cx| {
            this.search_for_candidate_buffers(&query, message.limit as _, cx)
        })?;

        let mut response = proto::FindSearchCandidatesResponse {
            buffer_ids: Vec::new(),
        };

        while let Some(buffer) = results.next().await {
            this.update(&mut cx, |this, cx| {
                let buffer_id = this.create_buffer_for_peer(&buffer, peer_id, cx);
                response.buffer_ids.push(buffer_id.to_proto());
            })?;
        }

        Ok(response)
    }

    async fn handle_open_buffer_by_id(
        this: Model<Self>,
        envelope: TypedEnvelope<proto::OpenBufferById>,
        mut cx: AsyncAppContext,
    ) -> Result<proto::OpenBufferResponse> {
        let peer_id = envelope.original_sender_id()?;
        let buffer_id = BufferId::new(envelope.payload.id)?;
        let buffer = this
            .update(&mut cx, |this, cx| this.open_buffer_by_id(buffer_id, cx))?
            .await?;
        Project::respond_to_open_buffer_request(this, buffer, peer_id, &mut cx)
    }

    async fn handle_open_buffer_by_path(
        this: Model<Self>,
        envelope: TypedEnvelope<proto::OpenBufferByPath>,
        mut cx: AsyncAppContext,
    ) -> Result<proto::OpenBufferResponse> {
        let peer_id = envelope.original_sender_id()?;
        let worktree_id = WorktreeId::from_proto(envelope.payload.worktree_id);
        let open_buffer = this.update(&mut cx, |this, cx| {
            this.open_buffer(
                ProjectPath {
                    worktree_id,
                    path: PathBuf::from(envelope.payload.path).into(),
                },
                cx,
            )
        })?;

        let buffer = open_buffer.await?;
        Project::respond_to_open_buffer_request(this, buffer, peer_id, &mut cx)
    }

    async fn handle_open_new_buffer(
        this: Model<Self>,
        envelope: TypedEnvelope<proto::OpenNewBuffer>,
        mut cx: AsyncAppContext,
    ) -> Result<proto::OpenBufferResponse> {
        let buffer = this.update(&mut cx, |this, cx| this.create_local_buffer("", None, cx))?;
        let peer_id = envelope.original_sender_id()?;

        Project::respond_to_open_buffer_request(this, buffer, peer_id, &mut cx)
    }

    fn respond_to_open_buffer_request(
        this: Model<Self>,
        buffer: Model<Buffer>,
        peer_id: proto::PeerId,
        cx: &mut AsyncAppContext,
    ) -> Result<proto::OpenBufferResponse> {
        this.update(cx, |this, cx| {
            let is_private = buffer
                .read(cx)
                .file()
                .map(|f| f.is_private())
                .unwrap_or_default();
            if is_private {
                Err(anyhow!(ErrorCode::UnsharedItem))
            } else {
                Ok(proto::OpenBufferResponse {
                    buffer_id: this.create_buffer_for_peer(&buffer, peer_id, cx).into(),
                })
            }
        })?
    }

    fn create_buffer_for_peer(
        &mut self,
        buffer: &Model<Buffer>,
        peer_id: proto::PeerId,
        cx: &mut AppContext,
    ) -> BufferId {
        self.buffer_store
            .update(cx, |buffer_store, cx| {
                buffer_store.create_buffer_for_peer(buffer, peer_id, cx)
            })
            .detach_and_log_err(cx);
        buffer.read(cx).remote_id()
    }

    fn wait_for_remote_buffer(
        &mut self,
        id: BufferId,
        cx: &mut ModelContext<Self>,
    ) -> Task<Result<Model<Buffer>>> {
        self.buffer_store.update(cx, |buffer_store, cx| {
            buffer_store.wait_for_remote_buffer(id, cx)
        })
    }

    fn synchronize_remote_buffers(&mut self, cx: &mut ModelContext<Self>) -> Task<Result<()>> {
        let project_id = match self.client_state {
            ProjectClientState::Remote {
                sharing_has_stopped,
                remote_id,
                ..
            } => {
                if sharing_has_stopped {
                    return Task::ready(Err(anyhow!(
                        "can't synchronize remote buffers on a readonly project"
                    )));
                } else {
                    remote_id
                }
            }
            ProjectClientState::Shared { .. } | ProjectClientState::Local => {
                return Task::ready(Err(anyhow!(
                    "can't synchronize remote buffers on a local project"
                )))
            }
        };

        let client = self.client.clone();
        cx.spawn(move |this, mut cx| async move {
            let (buffers, incomplete_buffer_ids) = this.update(&mut cx, |this, cx| {
                this.buffer_store.read(cx).buffer_version_info(cx)
            })?;
            let response = client
                .request(proto::SynchronizeBuffers {
                    project_id,
                    buffers,
                })
                .await?;

            let send_updates_for_buffers = this.update(&mut cx, |this, cx| {
                response
                    .buffers
                    .into_iter()
                    .map(|buffer| {
                        let client = client.clone();
                        let buffer_id = match BufferId::new(buffer.id) {
                            Ok(id) => id,
                            Err(e) => {
                                return Task::ready(Err(e));
                            }
                        };
                        let remote_version = language::proto::deserialize_version(&buffer.version);
                        if let Some(buffer) = this.buffer_for_id(buffer_id, cx) {
                            let operations =
                                buffer.read(cx).serialize_ops(Some(remote_version), cx);
                            cx.background_executor().spawn(async move {
                                let operations = operations.await;
                                for chunk in split_operations(operations) {
                                    client
                                        .request(proto::UpdateBuffer {
                                            project_id,
                                            buffer_id: buffer_id.into(),
                                            operations: chunk,
                                        })
                                        .await?;
                                }
                                anyhow::Ok(())
                            })
                        } else {
                            Task::ready(Ok(()))
                        }
                    })
                    .collect::<Vec<_>>()
            })?;

            // Any incomplete buffers have open requests waiting. Request that the host sends
            // creates these buffers for us again to unblock any waiting futures.
            for id in incomplete_buffer_ids {
                cx.background_executor()
                    .spawn(client.request(proto::OpenBufferById {
                        project_id,
                        id: id.into(),
                    }))
                    .detach();
            }

            futures::future::join_all(send_updates_for_buffers)
                .await
                .into_iter()
                .collect()
        })
    }

    pub fn worktree_metadata_protos(&self, cx: &AppContext) -> Vec<proto::WorktreeMetadata> {
        self.worktrees(cx)
            .map(|worktree| {
                let worktree = worktree.read(cx);
                proto::WorktreeMetadata {
                    id: worktree.id().to_proto(),
                    root_name: worktree.root_name().into(),
                    visible: worktree.is_visible(),
                    abs_path: worktree.abs_path().to_string_lossy().into(),
                }
            })
            .collect()
    }

    fn set_worktrees_from_proto(
        &mut self,
        worktrees: Vec<proto::WorktreeMetadata>,
        cx: &mut ModelContext<Project>,
    ) -> Result<()> {
        cx.notify();
        let result = self.worktree_store.update(cx, |worktree_store, cx| {
            worktree_store.set_worktrees_from_proto(worktrees, self.replica_id(), cx)
        });
        result
    }

    fn set_collaborators_from_proto(
        &mut self,
        messages: Vec<proto::Collaborator>,
        cx: &mut ModelContext<Self>,
    ) -> Result<()> {
        let mut collaborators = HashMap::default();
        for message in messages {
            let collaborator = Collaborator::from_proto(message)?;
            collaborators.insert(collaborator.peer_id, collaborator);
        }
        for old_peer_id in self.collaborators.keys() {
            if !collaborators.contains_key(old_peer_id) {
                cx.emit(Event::CollaboratorLeft(*old_peer_id));
            }
        }
        self.collaborators = collaborators;
        Ok(())
    }

    pub fn language_servers<'a>(
        &'a self,
        cx: &'a AppContext,
    ) -> impl 'a + Iterator<Item = (LanguageServerId, LanguageServerName, WorktreeId)> {
        self.lsp_store.read(cx).language_servers()
    }

    pub fn supplementary_language_servers<'a>(
        &'a self,
        cx: &'a AppContext,
    ) -> impl '_ + Iterator<Item = (LanguageServerId, LanguageServerName)> {
        self.lsp_store.read(cx).supplementary_language_servers()
    }

    pub fn language_server_adapter_for_id(
        &self,
        id: LanguageServerId,
        cx: &AppContext,
    ) -> Option<Arc<CachedLspAdapter>> {
        self.lsp_store.read(cx).language_server_adapter_for_id(id)
    }

    pub fn language_server_for_id(
        &self,
        id: LanguageServerId,
        cx: &AppContext,
    ) -> Option<Arc<LanguageServer>> {
        self.lsp_store.read(cx).language_server_for_id(id)
    }

    pub fn language_servers_for_buffer<'a>(
        &'a self,
        buffer: &'a Buffer,
        cx: &'a AppContext,
    ) -> impl Iterator<Item = (&'a Arc<CachedLspAdapter>, &'a Arc<LanguageServer>)> {
        self.lsp_store
            .read(cx)
            .language_servers_for_buffer(buffer, cx)
    }

    pub fn language_server_for_buffer<'a>(
        &'a self,
        buffer: &'a Buffer,
        server_id: LanguageServerId,
        cx: &'a AppContext,
    ) -> Option<(&'a Arc<CachedLspAdapter>, &'a Arc<LanguageServer>)> {
        self.lsp_store
            .read(cx)
            .language_server_for_buffer(buffer, server_id, cx)
    }

    pub fn task_context_for_location(
        &self,
        captured_variables: TaskVariables,
        location: Location,
        cx: &mut ModelContext<'_, Project>,
    ) -> Task<Option<TaskContext>> {
        if self.is_local_or_ssh() {
            let (worktree_id, worktree_abs_path) = if let Some(worktree) = self.task_worktree(cx) {
                (
                    Some(worktree.read(cx).id()),
                    Some(worktree.read(cx).abs_path()),
                )
            } else {
                (None, None)
            };

            cx.spawn(|project, mut cx| async move {
                let project_env = project
                    .update(&mut cx, |project, cx| {
                        let worktree_abs_path = worktree_abs_path.clone();
                        project.environment.update(cx, |environment, cx| {
                            environment.get_environment(worktree_id, worktree_abs_path, cx)
                        })
                    })
                    .ok()?
                    .await;

                let mut task_variables = cx
                    .update(|cx| {
                        combine_task_variables(
                            captured_variables,
                            location,
                            project_env.as_ref(),
                            BasicContextProvider::new(project.upgrade()?),
                            cx,
                        )
                        .log_err()
                    })
                    .ok()
                    .flatten()?;
                // Remove all custom entries starting with _, as they're not intended for use by the end user.
                task_variables.sweep();

                Some(TaskContext {
                    project_env: project_env.unwrap_or_default(),
                    cwd: worktree_abs_path.map(|p| p.to_path_buf()),
                    task_variables,
                })
            })
        } else if let Some(project_id) = self
            .remote_id()
            .filter(|_| self.ssh_connection_string(cx).is_some())
        {
            let task_context = self.client().request(proto::TaskContextForLocation {
                project_id,
                location: Some(proto::Location {
                    buffer_id: location.buffer.read(cx).remote_id().into(),
                    start: Some(serialize_anchor(&location.range.start)),
                    end: Some(serialize_anchor(&location.range.end)),
                }),
            });
            cx.background_executor().spawn(async move {
                let task_context = task_context.await.log_err()?;
                Some(TaskContext {
                    project_env: task_context.project_env.into_iter().collect(),
                    cwd: task_context.cwd.map(PathBuf::from),
                    task_variables: task_context
                        .task_variables
                        .into_iter()
                        .filter_map(
                            |(variable_name, variable_value)| match variable_name.parse() {
                                Ok(variable_name) => Some((variable_name, variable_value)),
                                Err(()) => {
                                    log::error!("Unknown variable name: {variable_name}");
                                    None
                                }
                            },
                        )
                        .collect(),
                })
            })
        } else {
            Task::ready(None)
        }
    }

    pub fn task_templates(
        &self,
        worktree: Option<WorktreeId>,
        location: Option<Location>,
        cx: &mut ModelContext<Self>,
    ) -> Task<Result<Vec<(TaskSourceKind, TaskTemplate)>>> {
        if self.is_local_or_ssh() {
            let (file, language) = location
                .map(|location| {
                    let buffer = location.buffer.read(cx);
                    (
                        buffer.file().cloned(),
                        buffer.language_at(location.range.start),
                    )
                })
                .unwrap_or_default();
            Task::ready(Ok(self
                .task_inventory()
                .read(cx)
                .list_tasks(file, language, worktree, cx)))
        } else if let Some(project_id) = self
            .remote_id()
            .filter(|_| self.ssh_connection_string(cx).is_some())
        {
            let remote_templates =
                self.query_remote_task_templates(project_id, worktree, location.as_ref(), cx);
            cx.background_executor().spawn(remote_templates)
        } else {
            Task::ready(Ok(Vec::new()))
        }
    }

    pub fn query_remote_task_templates(
        &self,
        project_id: u64,
        worktree: Option<WorktreeId>,
        location: Option<&Location>,
        cx: &AppContext,
    ) -> Task<Result<Vec<(TaskSourceKind, TaskTemplate)>>> {
        let client = self.client();
        let location = location.map(|location| serialize_location(location, cx));
        cx.spawn(|_| async move {
            let response = client
                .request(proto::TaskTemplates {
                    project_id,
                    worktree_id: worktree.map(|id| id.to_proto()),
                    location,
                })
                .await?;

            Ok(response
                .templates
                .into_iter()
                .filter_map(|template_pair| {
                    let task_source_kind = match template_pair.kind?.kind? {
                        proto::task_source_kind::Kind::UserInput(_) => TaskSourceKind::UserInput,
                        proto::task_source_kind::Kind::Worktree(worktree) => {
                            TaskSourceKind::Worktree {
                                id: WorktreeId::from_proto(worktree.id),
                                abs_path: PathBuf::from(worktree.abs_path),
                                id_base: Cow::Owned(worktree.id_base),
                            }
                        }
                        proto::task_source_kind::Kind::AbsPath(abs_path) => {
                            TaskSourceKind::AbsPath {
                                id_base: Cow::Owned(abs_path.id_base),
                                abs_path: PathBuf::from(abs_path.abs_path),
                            }
                        }
                        proto::task_source_kind::Kind::Language(language) => {
                            TaskSourceKind::Language {
                                name: language.name.into(),
                            }
                        }
                    };

                    let proto_template = template_pair.template?;
                    let reveal = match proto::RevealStrategy::from_i32(proto_template.reveal)
                        .unwrap_or(proto::RevealStrategy::RevealAlways)
                    {
                        proto::RevealStrategy::RevealAlways => RevealStrategy::Always,
                        proto::RevealStrategy::RevealNever => RevealStrategy::Never,
                    };
                    let hide = match proto::HideStrategy::from_i32(proto_template.hide)
                        .unwrap_or(proto::HideStrategy::HideNever)
                    {
                        proto::HideStrategy::HideAlways => HideStrategy::Always,
                        proto::HideStrategy::HideNever => HideStrategy::Never,
                        proto::HideStrategy::HideOnSuccess => HideStrategy::OnSuccess,
                    };
                    let shell = match proto_template
                        .shell
                        .and_then(|shell| shell.shell_type)
                        .unwrap_or(proto::shell::ShellType::System(proto::System {}))
                    {
                        proto::shell::ShellType::System(_) => Shell::System,
                        proto::shell::ShellType::Program(program) => Shell::Program(program),
                        proto::shell::ShellType::WithArguments(with_arguments) => {
                            Shell::WithArguments {
                                program: with_arguments.program,
                                args: with_arguments.args,
                            }
                        }
                    };
                    let task_template = TaskTemplate {
                        label: proto_template.label,
                        command: proto_template.command,
                        args: proto_template.args,
                        env: proto_template.env.into_iter().collect(),
                        cwd: proto_template.cwd,
                        use_new_terminal: proto_template.use_new_terminal,
                        allow_concurrent_runs: proto_template.allow_concurrent_runs,
                        reveal,
                        hide,
                        shell,
                        tags: proto_template.tags,
                    };
                    Some((task_source_kind, task_template))
                })
                .collect())
        })
    }

    fn task_worktree(&self, cx: &AppContext) -> Option<Model<Worktree>> {
        let available_worktrees = self
            .worktrees(cx)
            .filter(|worktree| {
                let worktree = worktree.read(cx);
                worktree.is_visible()
                    && worktree.is_local()
                    && worktree.root_entry().map_or(false, |e| e.is_dir())
            })
            .collect::<Vec<_>>();

        match available_worktrees.len() {
            0 => None,
            1 => Some(available_worktrees[0].clone()),
            _ => self.active_entry().and_then(|entry_id| {
                available_worktrees.into_iter().find_map(|worktree| {
                    if worktree.read(cx).contains_entry(entry_id) {
                        Some(worktree)
                    } else {
                        None
                    }
                })
            }),
        }
    }
}

fn combine_task_variables(
    mut captured_variables: TaskVariables,
    location: Location,
    project_env: Option<&HashMap<String, String>>,
    baseline: BasicContextProvider,
    cx: &mut AppContext,
) -> anyhow::Result<TaskVariables> {
    let language_context_provider = location
        .buffer
        .read(cx)
        .language()
        .and_then(|language| language.context_provider());
    let baseline = baseline
        .build_context(&captured_variables, &location, project_env, cx)
        .context("building basic default context")?;
    captured_variables.extend(baseline);
    if let Some(provider) = language_context_provider {
        captured_variables.extend(
            provider
                .build_context(&captured_variables, &location, project_env, cx)
                .context("building provider context")?,
        );
    }
    Ok(captured_variables)
}

fn deserialize_code_actions(code_actions: &HashMap<String, bool>) -> Vec<lsp::CodeActionKind> {
    code_actions
        .iter()
        .flat_map(|(kind, enabled)| {
            if *enabled {
                Some(kind.clone().into())
            } else {
                None
            }
        })
        .collect()
}

pub struct PathMatchCandidateSet {
    pub snapshot: Snapshot,
    pub include_ignored: bool,
    pub include_root_name: bool,
    pub candidates: Candidates,
}

pub enum Candidates {
    /// Only consider directories.
    Directories,
    /// Only consider files.
    Files,
    /// Consider directories and files.
    Entries,
}

impl<'a> fuzzy::PathMatchCandidateSet<'a> for PathMatchCandidateSet {
    type Candidates = PathMatchCandidateSetIter<'a>;

    fn id(&self) -> usize {
        self.snapshot.id().to_usize()
    }

    fn len(&self) -> usize {
        match self.candidates {
            Candidates::Files => {
                if self.include_ignored {
                    self.snapshot.file_count()
                } else {
                    self.snapshot.visible_file_count()
                }
            }

            Candidates::Directories => {
                if self.include_ignored {
                    self.snapshot.dir_count()
                } else {
                    self.snapshot.visible_dir_count()
                }
            }

            Candidates::Entries => {
                if self.include_ignored {
                    self.snapshot.entry_count()
                } else {
                    self.snapshot.visible_entry_count()
                }
            }
        }
    }

    fn prefix(&self) -> Arc<str> {
        if self.snapshot.root_entry().map_or(false, |e| e.is_file()) {
            self.snapshot.root_name().into()
        } else if self.include_root_name {
            format!("{}/", self.snapshot.root_name()).into()
        } else {
            Arc::default()
        }
    }

    fn candidates(&'a self, start: usize) -> Self::Candidates {
        PathMatchCandidateSetIter {
            traversal: match self.candidates {
                Candidates::Directories => self.snapshot.directories(self.include_ignored, start),
                Candidates::Files => self.snapshot.files(self.include_ignored, start),
                Candidates::Entries => self.snapshot.entries(self.include_ignored, start),
            },
        }
    }
}

pub struct PathMatchCandidateSetIter<'a> {
    traversal: Traversal<'a>,
}

impl<'a> Iterator for PathMatchCandidateSetIter<'a> {
    type Item = fuzzy::PathMatchCandidate<'a>;

    fn next(&mut self) -> Option<Self::Item> {
        self.traversal
            .next()
            .map(|entry| fuzzy::PathMatchCandidate {
                is_dir: entry.kind.is_dir(),
                path: &entry.path,
                char_bag: entry.char_bag,
            })
    }
}

impl EventEmitter<Event> for Project {}

impl<'a> From<&'a ProjectPath> for SettingsLocation<'a> {
    fn from(val: &'a ProjectPath) -> Self {
        SettingsLocation {
            worktree_id: val.worktree_id,
            path: val.path.as_ref(),
        }
    }
}

impl<P: AsRef<Path>> From<(WorktreeId, P)> for ProjectPath {
    fn from((worktree_id, path): (WorktreeId, P)) -> Self {
        Self {
            worktree_id,
            path: path.as_ref().into(),
        }
    }
}

pub fn relativize_path(base: &Path, path: &Path) -> PathBuf {
    let mut path_components = path.components();
    let mut base_components = base.components();
    let mut components: Vec<Component> = Vec::new();
    loop {
        match (path_components.next(), base_components.next()) {
            (None, None) => break,
            (Some(a), None) => {
                components.push(a);
                components.extend(path_components.by_ref());
                break;
            }
            (None, _) => components.push(Component::ParentDir),
            (Some(a), Some(b)) if components.is_empty() && a == b => (),
            (Some(a), Some(Component::CurDir)) => components.push(a),
            (Some(a), Some(_)) => {
                components.push(Component::ParentDir);
                for _ in base_components {
                    components.push(Component::ParentDir);
                }
                components.push(a);
                components.extend(path_components.by_ref());
                break;
            }
        }
    }
    components.iter().map(|c| c.as_os_str()).collect()
}

fn resolve_path(base: &Path, path: &Path) -> PathBuf {
    let mut result = base.to_path_buf();
    for component in path.components() {
        match component {
            Component::ParentDir => {
                result.pop();
            }
            Component::CurDir => (),
            _ => result.push(component),
        }
    }
    result
}

/// ResolvedPath is a path that has been resolved to either a ProjectPath
/// or an AbsPath and that *exists*.
#[derive(Debug, Clone)]
pub enum ResolvedPath {
    ProjectPath(ProjectPath),
    AbsPath(PathBuf),
}

impl Item for Buffer {
    fn try_open(
        project: &Model<Project>,
        path: &ProjectPath,
        cx: &mut AppContext,
    ) -> Option<Task<Result<Model<Self>>>> {
        Some(project.update(cx, |project, cx| project.open_buffer(path.clone(), cx)))
    }

    fn entry_id(&self, cx: &AppContext) -> Option<ProjectEntryId> {
        File::from_dyn(self.file()).and_then(|file| file.project_entry_id(cx))
    }

    fn project_path(&self, cx: &AppContext) -> Option<ProjectPath> {
        File::from_dyn(self.file()).map(|file| ProjectPath {
            worktree_id: file.worktree_id(cx),
            path: file.path().clone(),
        })
    }
}

impl Completion {
    /// A key that can be used to sort completions when displaying
    /// them to the user.
    pub fn sort_key(&self) -> (usize, &str) {
        let kind_key = match self.lsp_completion.kind {
            Some(lsp::CompletionItemKind::KEYWORD) => 0,
            Some(lsp::CompletionItemKind::VARIABLE) => 1,
            _ => 2,
        };
        (kind_key, &self.label.text[self.label.filter_range.clone()])
    }

    /// Whether this completion is a snippet.
    pub fn is_snippet(&self) -> bool {
        self.lsp_completion.insert_text_format == Some(lsp::InsertTextFormat::SNIPPET)
    }
}

#[derive(Debug)]
pub struct NoRepositoryError {}

impl std::fmt::Display for NoRepositoryError {
    fn fmt(&self, f: &mut std::fmt::Formatter<'_>) -> std::fmt::Result {
        write!(f, "no git repository for worktree found")
    }
}

impl std::error::Error for NoRepositoryError {}

fn serialize_location(location: &Location, cx: &AppContext) -> proto::Location {
    proto::Location {
        buffer_id: location.buffer.read(cx).remote_id().into(),
        start: Some(serialize_anchor(&location.range.start)),
        end: Some(serialize_anchor(&location.range.end)),
    }
}

fn deserialize_location(
    project: &Model<Project>,
    location: proto::Location,
    cx: &mut AppContext,
) -> Task<Result<Location>> {
    let buffer_id = match BufferId::new(location.buffer_id) {
        Ok(id) => id,
        Err(e) => return Task::ready(Err(e)),
    };
    let buffer_task = project.update(cx, |project, cx| {
        project.wait_for_remote_buffer(buffer_id, cx)
    });
    cx.spawn(|_| async move {
        let buffer = buffer_task.await?;
        let start = location
            .start
            .and_then(deserialize_anchor)
            .context("missing task context location start")?;
        let end = location
            .end
            .and_then(deserialize_anchor)
            .context("missing task context location end")?;
        Ok(Location {
            buffer,
            range: start..end,
        })
    })
}

pub fn sort_worktree_entries(entries: &mut [Entry]) {
    entries.sort_by(|entry_a, entry_b| {
        compare_paths(
            (&entry_a.path, entry_a.is_file()),
            (&entry_b.path, entry_b.is_file()),
        )
    });
}<|MERGE_RESOLUTION|>--- conflicted
+++ resolved
@@ -41,19 +41,8 @@
 };
 use itertools::Itertools;
 use language::{
-<<<<<<< HEAD
-    language_settings::{
-        language_settings, FormatOnSave, Formatter, InlayHintKind, LanguageSettings,
-        SelectedFormatter,
-    },
+    language_settings::InlayHintKind,
     proto::{deserialize_anchor, serialize_anchor, split_operations},
-=======
-    language_settings::InlayHintKind,
-    proto::{
-        deserialize_anchor, serialize_anchor, serialize_line_ending, serialize_version,
-        split_operations,
-    },
->>>>>>> 3ba071b9
     Buffer, BufferEvent, CachedLspAdapter, Capability, CodeLabel, ContextProvider, DiagnosticEntry,
     Documentation, File as _, Language, LanguageRegistry, LanguageServerName, PointUtf16, ToOffset,
     ToPointUtf16, Transaction, Unclipped,
@@ -3537,40 +3526,6 @@
         Ok(response)
     }
 
-<<<<<<< HEAD
-    async fn handle_format_buffers(
-        this: Model<Self>,
-        envelope: TypedEnvelope<proto::FormatBuffers>,
-        mut cx: AsyncAppContext,
-    ) -> Result<proto::FormatBuffersResponse> {
-        let sender_id = envelope.original_sender_id()?;
-        let format = this.update(&mut cx, |this, cx| {
-            let mut buffers = HashSet::default();
-            for buffer_id in &envelope.payload.buffer_ids {
-                let buffer_id = BufferId::new(*buffer_id)?;
-                buffers.insert(this.buffer_store.read(cx).get_existing(buffer_id)?);
-            }
-            let trigger = FormatTrigger::from_proto(envelope.payload.trigger);
-            Ok::<_, anyhow::Error>(this.format(buffers, false, trigger, cx))
-        })??;
-
-        let project_transaction = format.await?;
-        let project_transaction = this.update(&mut cx, |this, cx| {
-            this.buffer_store.update(cx, |buffer_store, cx| {
-                buffer_store.serialize_project_transaction_for_peer(
-                    project_transaction,
-                    sender_id,
-                    cx,
-                )
-            })
-        })?;
-        Ok(proto::FormatBuffersResponse {
-            transaction: Some(project_transaction),
-        })
-    }
-
-=======
->>>>>>> 3ba071b9
     async fn handle_task_context_for_location(
         project: Model<Self>,
         envelope: TypedEnvelope<proto::TaskContextForLocation>,
