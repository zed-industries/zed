pub mod buffer_store;
mod color_extractor;
pub mod connection_manager;
pub mod dap_store;
pub mod debounced_delay;
pub mod lsp_command;
pub mod lsp_ext_command;
pub mod lsp_store;
pub mod prettier_store;
pub mod project_settings;
pub mod search;
mod task_inventory;
pub mod task_store;
pub mod terminals;
pub mod worktree_store;

#[cfg(test)]
mod project_tests;

mod direnv;
mod environment;
pub use environment::EnvironmentErrorMessage;
pub mod search_history;
mod yarn;

use anyhow::{anyhow, Result};
use buffer_store::{BufferStore, BufferStoreEvent};
use client::{
    proto, Client, Collaborator, DevServerProjectId, PendingEntitySubscription, ProjectId,
    TypedEnvelope, UserStore,
};
use clock::ReplicaId;

use dap::{
    client::{DebugAdapterClient, DebugAdapterClientId},
    debugger_settings::DebuggerSettings,
    messages::Message,
};

use collections::{BTreeSet, HashMap, HashSet};
use dap_store::{Breakpoint, BreakpointEditAction, DapStore, DapStoreEvent, SerializedBreakpoint};
use debounced_delay::DebouncedDelay;
pub use environment::ProjectEnvironment;
use futures::{
    channel::mpsc::{self, UnboundedReceiver},
    future::{join_all, try_join_all},
    StreamExt,
};

use git::{blame::Blame, repository::GitRepository};
use gpui::{
    AnyModel, AppContext, AsyncAppContext, BorrowAppContext, Context, EventEmitter, Hsla, Model,
    ModelContext, SharedString, Task, WeakModel, WindowContext,
};
use itertools::Itertools;
use language::{
    language_settings::InlayHintKind, proto::split_operations, Buffer, BufferEvent,
    CachedLspAdapter, Capability, CodeLabel, DiagnosticEntry, Documentation, File as _, Language,
    LanguageRegistry, LanguageServerName, PointUtf16, ToOffset, ToPointUtf16, Transaction,
    Unclipped,
};
use lsp::{
    CompletionContext, CompletionItemKind, DocumentHighlightKind, LanguageServer, LanguageServerId,
};
use lsp_command::*;
use node_runtime::NodeRuntime;
use parking_lot::{Mutex, RwLock};
<<<<<<< HEAD
use paths::{
    local_debug_file_relative_path, local_tasks_file_relative_path,
    local_vscode_launch_file_relative_path, local_vscode_tasks_file_relative_path,
};
=======
>>>>>>> 7d5fe66b
pub use prettier_store::PrettierStore;
use project_settings::{ProjectSettings, SettingsObserver, SettingsObserverEvent};
use remote::{SshConnectionOptions, SshRemoteClient};
use rpc::{proto::SSH_PROJECT_ID, AnyProtoClient, ErrorCode};
use search::{SearchInputKind, SearchQuery, SearchResult};
use search_history::SearchHistory;
use settings::{InvalidSettingsError, Settings, SettingsLocation, SettingsStore};
use smol::channel::Receiver;
use snippet::Snippet;
use snippet_provider::SnippetProvider;
use std::{
    borrow::Cow,
    ops::Range,
    path::{Component, Path, PathBuf},
    str,
    sync::Arc,
    time::Duration,
};
<<<<<<< HEAD
use task::{
    static_source::{StaticSource, TrackedFile},
    DebugTaskFile, HideStrategy, RevealStrategy, Shell, TaskContext, TaskTemplate, TaskVariables,
    VariableName, VsCodeTaskFile,
};
=======
use task_store::TaskStore;
>>>>>>> 7d5fe66b
use terminals::Terminals;
use text::{Anchor, BufferId};
use util::{maybe, paths::compare_paths, ResultExt as _};
use worktree::{CreatedEntry, Snapshot, Traversal};
use worktree_store::{WorktreeStore, WorktreeStoreEvent};

pub use fs::*;
pub use language::Location;
#[cfg(any(test, feature = "test-support"))]
pub use prettier::FORMAT_SUFFIX as TEST_PRETTIER_FORMAT_SUFFIX;
pub use task_inventory::{
    BasicContextProvider, ContextProviderWithTasks, Inventory, TaskSourceKind,
};
pub use worktree::{
    Entry, EntryKind, File, LocalWorktree, PathChange, ProjectEntryId, RepositoryEntry,
    UpdatedEntriesSet, UpdatedGitRepositoriesSet, Worktree, WorktreeId, WorktreeSettings,
    FS_WATCH_LATENCY,
};

pub use buffer_store::ProjectTransaction;
pub use lsp_store::{
    DiagnosticSummary, LanguageServerLogType, LanguageServerProgress, LanguageServerPromptRequest,
    LanguageServerStatus, LanguageServerToQuery, LspStore, LspStoreEvent,
    SERVER_PROGRESS_THROTTLE_TIMEOUT,
};

const MAX_PROJECT_SEARCH_HISTORY_SIZE: usize = 500;
const MAX_SEARCH_RESULT_FILES: usize = 5_000;
const MAX_SEARCH_RESULT_RANGES: usize = 10_000;

pub trait Item {
    fn try_open(
        project: &Model<Project>,
        path: &ProjectPath,
        cx: &mut AppContext,
    ) -> Option<Task<Result<Model<Self>>>>
    where
        Self: Sized;
    fn entry_id(&self, cx: &AppContext) -> Option<ProjectEntryId>;
    fn project_path(&self, cx: &AppContext) -> Option<ProjectPath>;
}

#[derive(Clone)]
pub enum OpenedBufferEvent {
    Disconnected,
    Ok(BufferId),
    Err(BufferId, Arc<anyhow::Error>),
}

/// Semantics-aware entity that is relevant to one or more [`Worktree`] with the files.
/// `Project` is responsible for tasks, LSP and collab queries, synchronizing worktree states accordingly.
/// Maps [`Worktree`] entries with its own logic using [`ProjectEntryId`] and [`ProjectPath`] structs.
///
/// Can be either local (for the project opened on the same host) or remote.(for collab projects, browsed by multiple remote users).
pub struct Project {
    active_entry: Option<ProjectEntryId>,
    buffer_ordered_messages_tx: mpsc::UnboundedSender<BufferOrderedMessage>,
    languages: Arc<LanguageRegistry>,
    dap_store: Model<DapStore>,
    client: Arc<client::Client>,
    join_project_response_message_id: u32,
    task_store: Model<TaskStore>,
    user_store: Model<UserStore>,
    fs: Arc<dyn Fs>,
    ssh_client: Option<Model<SshRemoteClient>>,
    client_state: ProjectClientState,
    collaborators: HashMap<proto::PeerId, Collaborator>,
    client_subscriptions: Vec<client::Subscription>,
    worktree_store: Model<WorktreeStore>,
    buffer_store: Model<BufferStore>,
    lsp_store: Model<LspStore>,
    _subscriptions: Vec<gpui::Subscription>,
    buffers_needing_diff: HashSet<WeakModel<Buffer>>,
    git_diff_debouncer: DebouncedDelay<Self>,
    remotely_created_models: Arc<Mutex<RemotelyCreatedModels>>,
    terminals: Terminals,
    node: Option<NodeRuntime>,
    hosted_project_id: Option<ProjectId>,
    dev_server_project_id: Option<client::DevServerProjectId>,
    search_history: SearchHistory,
    search_included_history: SearchHistory,
    search_excluded_history: SearchHistory,
    snippets: Model<SnippetProvider>,
    environment: Model<ProjectEnvironment>,
    settings_observer: Model<SettingsObserver>,
}

#[derive(Default)]
struct RemotelyCreatedModels {
    worktrees: Vec<Model<Worktree>>,
    buffers: Vec<Model<Buffer>>,
    retain_count: usize,
}

struct RemotelyCreatedModelGuard {
    remote_models: std::sync::Weak<Mutex<RemotelyCreatedModels>>,
}

impl Drop for RemotelyCreatedModelGuard {
    fn drop(&mut self) {
        if let Some(remote_models) = self.remote_models.upgrade() {
            let mut remote_models = remote_models.lock();
            assert!(
                remote_models.retain_count > 0,
                "RemotelyCreatedModelGuard dropped too many times"
            );
            remote_models.retain_count -= 1;
            if remote_models.retain_count == 0 {
                remote_models.buffers.clear();
                remote_models.worktrees.clear();
            }
        }
    }
}
/// Message ordered with respect to buffer operations
#[derive(Debug)]
enum BufferOrderedMessage {
    Operation {
        buffer_id: BufferId,
        operation: proto::Operation,
    },
    LanguageServerUpdate {
        language_server_id: LanguageServerId,
        message: proto::update_language_server::Variant,
    },
    Resync,
}

#[derive(Debug)]
enum ProjectClientState {
    Local,
    Shared {
        remote_id: u64,
    },
    Remote {
        sharing_has_stopped: bool,
        capability: Capability,
        remote_id: u64,
        replica_id: ReplicaId,
        in_room: bool,
    },
}

#[derive(Clone, Debug, PartialEq)]
pub enum Event {
    LanguageServerAdded(LanguageServerId),
    LanguageServerRemoved(LanguageServerId),
    LanguageServerLog(LanguageServerId, LanguageServerLogType, String),
    Notification(String),
    LocalSettingsUpdated(Result<(), InvalidSettingsError>),
    LanguageServerPrompt(LanguageServerPromptRequest),
    LanguageNotFound(Model<Buffer>),
    DebugClientStopped(DebugAdapterClientId),
    DebugClientEvent {
        client_id: DebugAdapterClientId,
        message: Message,
    },
    ActiveEntryChanged(Option<ProjectEntryId>),
    ActivateProjectPanel,
    WorktreeAdded,
    WorktreeOrderChanged,
    WorktreeRemoved(WorktreeId),
    WorktreeUpdatedEntries(WorktreeId, UpdatedEntriesSet),
    WorktreeUpdatedGitRepositories,
    DiskBasedDiagnosticsStarted {
        language_server_id: LanguageServerId,
    },
    DiskBasedDiagnosticsFinished {
        language_server_id: LanguageServerId,
    },
    DiagnosticsUpdated {
        path: ProjectPath,
        language_server_id: LanguageServerId,
    },
    RemoteIdChanged(Option<u64>),
    DisconnectedFromHost,
    DisconnectedFromSshRemote,
    Closed,
    DeletedEntry(ProjectEntryId),
    CollaboratorUpdated {
        old_peer_id: proto::PeerId,
        new_peer_id: proto::PeerId,
    },
    CollaboratorJoined(proto::PeerId),
    CollaboratorLeft(proto::PeerId),
    HostReshared,
    Reshared,
    Rejoined,
    RefreshInlayHints,
    RevealInProjectPanel(ProjectEntryId),
    SnippetEdit(BufferId, Vec<(lsp::Range, Snippet)>),
}

pub enum DebugAdapterClientState {
    Starting(Task<Option<Arc<DebugAdapterClient>>>),
    Running(Arc<DebugAdapterClient>),
}

#[derive(Clone, Debug, Eq, PartialEq, Hash, PartialOrd, Ord)]
pub struct ProjectPath {
    pub worktree_id: WorktreeId,
    pub path: Arc<Path>,
}

impl ProjectPath {
    pub fn from_proto(p: proto::ProjectPath) -> Self {
        Self {
            worktree_id: WorktreeId::from_proto(p.worktree_id),
            path: Arc::from(PathBuf::from(p.path)),
        }
    }

    pub fn to_proto(&self) -> proto::ProjectPath {
        proto::ProjectPath {
            worktree_id: self.worktree_id.to_proto(),
            path: self.path.to_string_lossy().to_string(),
        }
    }
}

#[derive(Debug, Clone, PartialEq, Eq)]
pub struct InlayHint {
    pub position: language::Anchor,
    pub label: InlayHintLabel,
    pub kind: Option<InlayHintKind>,
    pub padding_left: bool,
    pub padding_right: bool,
    pub tooltip: Option<InlayHintTooltip>,
    pub resolve_state: ResolveState,
}

/// The user's intent behind a given completion confirmation
#[derive(PartialEq, Eq, Hash, Debug, Clone, Copy)]
pub enum CompletionIntent {
    /// The user intends to 'commit' this result, if possible
    /// completion confirmations should run side effects
    Complete,
    /// The user intends to continue 'composing' this completion
    /// completion confirmations should not run side effects and
    /// let the user continue composing their action
    Compose,
}

impl CompletionIntent {
    pub fn is_complete(&self) -> bool {
        self == &Self::Complete
    }

    pub fn is_compose(&self) -> bool {
        self == &Self::Compose
    }
}

/// A completion provided by a language server
#[derive(Clone)]
pub struct Completion {
    /// The range of the buffer that will be replaced.
    pub old_range: Range<Anchor>,
    /// The new text that will be inserted.
    pub new_text: String,
    /// A label for this completion that is shown in the menu.
    pub label: CodeLabel,
    /// The id of the language server that produced this completion.
    pub server_id: LanguageServerId,
    /// The documentation for this completion.
    pub documentation: Option<Documentation>,
    /// The raw completion provided by the language server.
    pub lsp_completion: lsp::CompletionItem,
    /// An optional callback to invoke when this completion is confirmed.
    /// Returns, whether new completions should be retriggered after the current one.
    /// If `true` is returned, the editor will show a new completion menu after this completion is confirmed.
    /// if no confirmation is provided or `false` is returned, the completion will be committed.
    pub confirm: Option<Arc<dyn Send + Sync + Fn(CompletionIntent, &mut WindowContext) -> bool>>,
}

impl std::fmt::Debug for Completion {
    fn fmt(&self, f: &mut std::fmt::Formatter<'_>) -> std::fmt::Result {
        f.debug_struct("Completion")
            .field("old_range", &self.old_range)
            .field("new_text", &self.new_text)
            .field("label", &self.label)
            .field("server_id", &self.server_id)
            .field("documentation", &self.documentation)
            .field("lsp_completion", &self.lsp_completion)
            .finish()
    }
}

/// A completion provided by a language server
#[derive(Clone, Debug)]
pub(crate) struct CoreCompletion {
    old_range: Range<Anchor>,
    new_text: String,
    server_id: LanguageServerId,
    lsp_completion: lsp::CompletionItem,
}

/// A code action provided by a language server.
#[derive(Clone, Debug)]
pub struct CodeAction {
    /// The id of the language server that produced this code action.
    pub server_id: LanguageServerId,
    /// The range of the buffer where this code action is applicable.
    pub range: Range<Anchor>,
    /// The raw code action provided by the language server.
    pub lsp_action: lsp::CodeAction,
}

#[derive(Debug, Clone, PartialEq, Eq)]
pub enum ResolveState {
    Resolved,
    CanResolve(LanguageServerId, Option<lsp::LSPAny>),
    Resolving,
}

impl InlayHint {
    pub fn text(&self) -> String {
        match &self.label {
            InlayHintLabel::String(s) => s.to_owned(),
            InlayHintLabel::LabelParts(parts) => parts.iter().map(|part| &part.value).join(""),
        }
    }
}

#[derive(Debug, Clone, PartialEq, Eq)]
pub enum InlayHintLabel {
    String(String),
    LabelParts(Vec<InlayHintLabelPart>),
}

#[derive(Debug, Clone, PartialEq, Eq)]
pub struct InlayHintLabelPart {
    pub value: String,
    pub tooltip: Option<InlayHintLabelPartTooltip>,
    pub location: Option<(LanguageServerId, lsp::Location)>,
}

#[derive(Debug, Clone, PartialEq, Eq)]
pub enum InlayHintTooltip {
    String(String),
    MarkupContent(MarkupContent),
}

#[derive(Debug, Clone, PartialEq, Eq)]
pub enum InlayHintLabelPartTooltip {
    String(String),
    MarkupContent(MarkupContent),
}

#[derive(Debug, Clone, PartialEq, Eq)]
pub struct MarkupContent {
    pub kind: HoverBlockKind,
    pub value: String,
}

#[derive(Debug, Clone)]
pub struct LocationLink {
    pub origin: Option<Location>,
    pub target: Location,
}

#[derive(Debug)]
pub struct DocumentHighlight {
    pub range: Range<language::Anchor>,
    pub kind: DocumentHighlightKind,
}

#[derive(Clone, Debug)]
pub struct Symbol {
    pub language_server_name: LanguageServerName,
    pub source_worktree_id: WorktreeId,
    pub path: ProjectPath,
    pub label: CodeLabel,
    pub name: String,
    pub kind: lsp::SymbolKind,
    pub range: Range<Unclipped<PointUtf16>>,
    pub signature: [u8; 32],
}

#[derive(Clone, Debug, PartialEq)]
pub struct HoverBlock {
    pub text: String,
    pub kind: HoverBlockKind,
}

#[derive(Clone, Debug, PartialEq, Eq)]
pub enum HoverBlockKind {
    PlainText,
    Markdown,
    Code { language: String },
}

#[derive(Debug, Clone)]
pub struct Hover {
    pub contents: Vec<HoverBlock>,
    pub range: Option<Range<language::Anchor>>,
    pub language: Option<Arc<Language>>,
}

impl Hover {
    pub fn is_empty(&self) -> bool {
        self.contents.iter().all(|block| block.text.is_empty())
    }
}

enum EntitySubscription {
    Project(PendingEntitySubscription<Project>),
    BufferStore(PendingEntitySubscription<BufferStore>),
    WorktreeStore(PendingEntitySubscription<WorktreeStore>),
    LspStore(PendingEntitySubscription<LspStore>),
    SettingsObserver(PendingEntitySubscription<SettingsObserver>),
}

#[derive(Clone)]
pub enum DirectoryLister {
    Project(Model<Project>),
    Local(Arc<dyn Fs>),
}

impl DirectoryLister {
    pub fn is_local(&self, cx: &AppContext) -> bool {
        match self {
            DirectoryLister::Local(_) => true,
            DirectoryLister::Project(project) => project.read(cx).is_local(),
        }
    }

    pub fn resolve_tilde<'a>(&self, path: &'a String, cx: &AppContext) -> Cow<'a, str> {
        if self.is_local(cx) {
            shellexpand::tilde(path)
        } else {
            Cow::from(path)
        }
    }

    pub fn default_query(&self, cx: &mut AppContext) -> String {
        if let DirectoryLister::Project(project) = self {
            if let Some(worktree) = project.read(cx).visible_worktrees(cx).next() {
                return worktree.read(cx).abs_path().to_string_lossy().to_string();
            }
        };
        "~/".to_string()
    }

    pub fn list_directory(&self, path: String, cx: &mut AppContext) -> Task<Result<Vec<PathBuf>>> {
        match self {
            DirectoryLister::Project(project) => {
                project.update(cx, |project, cx| project.list_directory(path, cx))
            }
            DirectoryLister::Local(fs) => {
                let fs = fs.clone();
                cx.background_executor().spawn(async move {
                    let mut results = vec![];
                    let expanded = shellexpand::tilde(&path);
                    let query = Path::new(expanded.as_ref());
                    let mut response = fs.read_dir(query).await?;
                    while let Some(path) = response.next().await {
                        if let Some(file_name) = path?.file_name() {
                            results.push(PathBuf::from(file_name.to_os_string()));
                        }
                    }
                    Ok(results)
                })
            }
        }
    }
}

#[cfg(any(test, feature = "test-support"))]
pub const DEFAULT_COMPLETION_CONTEXT: CompletionContext = CompletionContext {
    trigger_kind: lsp::CompletionTriggerKind::INVOKED,
    trigger_character: None,
};

impl Project {
    pub fn init_settings(cx: &mut AppContext) {
        WorktreeSettings::register(cx);
        ProjectSettings::register(cx);
    }

    pub fn init(client: &Arc<Client>, cx: &mut AppContext) {
        connection_manager::init(client.clone(), cx);
        Self::init_settings(cx);

        let client: AnyProtoClient = client.clone().into();
        client.add_model_message_handler(Self::handle_add_collaborator);
        client.add_model_message_handler(Self::handle_update_project_collaborator);
        client.add_model_message_handler(Self::handle_remove_collaborator);
        client.add_model_message_handler(Self::handle_update_project);
        client.add_model_message_handler(Self::handle_unshare_project);
        client.add_model_request_handler(Self::handle_update_buffer);
        client.add_model_message_handler(Self::handle_update_worktree);
        client.add_model_request_handler(Self::handle_synchronize_buffers);

        client.add_model_request_handler(Self::handle_search_candidate_buffers);
        client.add_model_request_handler(Self::handle_open_buffer_by_id);
        client.add_model_request_handler(Self::handle_open_buffer_by_path);
        client.add_model_request_handler(Self::handle_open_new_buffer);
        client.add_model_message_handler(Self::handle_create_buffer_for_peer);

        WorktreeStore::init(&client);
        BufferStore::init(&client);
        LspStore::init(&client);
        SettingsObserver::init(&client);
        TaskStore::init(Some(&client));
    }

    pub fn local(
        client: Arc<Client>,
        node: NodeRuntime,
        user_store: Model<UserStore>,
        languages: Arc<LanguageRegistry>,
        fs: Arc<dyn Fs>,
        env: Option<HashMap<String, String>>,
        cx: &mut AppContext,
    ) -> Model<Self> {
        cx.new_model(|cx: &mut ModelContext<Self>| {
            let (tx, rx) = mpsc::unbounded();
            cx.spawn(move |this, cx| Self::send_buffer_ordered_messages(this, rx, cx))
                .detach();
            let snippets = SnippetProvider::new(fs.clone(), BTreeSet::from_iter([]), cx);
            let worktree_store = cx.new_model(|_| WorktreeStore::local(false, fs.clone()));
            cx.subscribe(&worktree_store, Self::on_worktree_store_event)
                .detach();

            let dap_store = cx.new_model(|cx| {
                DapStore::new(
                    Some(client.http_client()),
                    Some(node.clone()),
                    fs.clone(),
                    cx,
                )
            });

            let buffer_store = cx
                .new_model(|cx| BufferStore::local(worktree_store.clone(), dap_store.clone(), cx));
            cx.subscribe(&buffer_store, Self::on_buffer_store_event)
                .detach();

            let prettier_store = cx.new_model(|cx| {
                PrettierStore::new(
                    node.clone(),
                    fs.clone(),
                    languages.clone(),
                    worktree_store.clone(),
                    cx,
                )
            });

            let environment = ProjectEnvironment::new(&worktree_store, env, cx);

            let task_store = cx.new_model(|cx| {
                TaskStore::local(
                    fs.clone(),
                    buffer_store.downgrade(),
                    worktree_store.clone(),
                    environment.clone(),
                    cx,
                )
            });

            let settings_observer = cx.new_model(|cx| {
                SettingsObserver::new_local(
                    fs.clone(),
                    worktree_store.clone(),
                    task_store.clone(),
                    cx,
                )
            });
            cx.subscribe(&settings_observer, Self::on_settings_observer_event)
                .detach();

<<<<<<< HEAD
            cx.subscribe(&dap_store, Self::on_dap_store_event).detach();

            let environment = ProjectEnvironment::new(&worktree_store, env, cx);
=======
>>>>>>> 7d5fe66b
            let lsp_store = cx.new_model(|cx| {
                LspStore::new_local(
                    buffer_store.clone(),
                    worktree_store.clone(),
                    dap_store.clone(),
                    prettier_store.clone(),
                    environment.clone(),
                    languages.clone(),
                    Some(client.http_client()),
                    fs.clone(),
                    cx,
                )
            });
            cx.subscribe(&lsp_store, Self::on_lsp_store_event).detach();

            Self {
                buffer_ordered_messages_tx: tx,
                collaborators: Default::default(),
                worktree_store,
                buffer_store,
                lsp_store,
                join_project_response_message_id: 0,
                client_state: ProjectClientState::Local,
                client_subscriptions: Vec::new(),
                _subscriptions: vec![cx.on_release(Self::release)],
                active_entry: None,
                snippets,
                languages,
                client,
                task_store,
                user_store,
                settings_observer,
                fs,
                ssh_client: None,
                dap_store,
                buffers_needing_diff: Default::default(),
                git_diff_debouncer: DebouncedDelay::new(),
                terminals: Terminals {
                    local_handles: Vec::new(),
                },
                node: Some(node),
                hosted_project_id: None,
                dev_server_project_id: None,
                search_history: Self::new_search_history(),
                environment,
                remotely_created_models: Default::default(),

                search_included_history: Self::new_search_history(),
                search_excluded_history: Self::new_search_history(),
            }
        })
    }

    pub fn ssh(
        ssh: Model<SshRemoteClient>,
        client: Arc<Client>,
        node: NodeRuntime,
        user_store: Model<UserStore>,
        languages: Arc<LanguageRegistry>,
        fs: Arc<dyn Fs>,
        cx: &mut AppContext,
    ) -> Model<Self> {
        cx.new_model(|cx: &mut ModelContext<Self>| {
            let (tx, rx) = mpsc::unbounded();
            cx.spawn(move |this, cx| Self::send_buffer_ordered_messages(this, rx, cx))
                .detach();
            let global_snippets_dir = paths::config_dir().join("snippets");
            let snippets =
                SnippetProvider::new(fs.clone(), BTreeSet::from_iter([global_snippets_dir]), cx);

            let ssh_proto = ssh.read(cx).to_proto_client();
            let worktree_store =
                cx.new_model(|_| WorktreeStore::remote(false, ssh_proto.clone(), 0, None));
            cx.subscribe(&worktree_store, Self::on_worktree_store_event)
                .detach();

            let buffer_store = cx.new_model(|cx| {
                BufferStore::remote(
                    worktree_store.clone(),
                    ssh.read(cx).to_proto_client(),
                    SSH_PROJECT_ID,
                    cx,
                )
            });
            cx.subscribe(&buffer_store, Self::on_buffer_store_event)
                .detach();

            let task_store = cx.new_model(|cx| {
                TaskStore::remote(
                    fs.clone(),
                    buffer_store.downgrade(),
                    worktree_store.clone(),
                    ssh.read(cx).to_proto_client(),
                    SSH_PROJECT_ID,
                    cx,
                )
            });

            let settings_observer = cx.new_model(|cx| {
                SettingsObserver::new_ssh(
                    ssh_proto.clone(),
                    worktree_store.clone(),
                    task_store.clone(),
                    cx,
                )
            });
            cx.subscribe(&settings_observer, Self::on_settings_observer_event)
                .detach();

            let environment = ProjectEnvironment::new(&worktree_store, None, cx);
            let lsp_store = cx.new_model(|cx| {
                LspStore::new_remote(
                    buffer_store.clone(),
                    worktree_store.clone(),
                    languages.clone(),
                    ssh_proto.clone(),
                    SSH_PROJECT_ID,
                    cx,
                )
            });
            cx.subscribe(&lsp_store, Self::on_lsp_store_event).detach();

            let dap_store = cx.new_model(|cx| {
                DapStore::new(
                    Some(client.http_client()),
                    Some(node.clone()),
                    fs.clone(),
                    cx,
                )
            });
            cx.on_release(|this, cx| {
                if let Some(ssh_client) = this.ssh_client.as_ref() {
                    ssh_client
                        .read(cx)
                        .to_proto_client()
                        .send(proto::ShutdownRemoteServer {})
                        .log_err();
                }
            })
            .detach();

            cx.subscribe(&ssh, Self::on_ssh_event).detach();
            cx.observe(&ssh, |_, _, cx| cx.notify()).detach();

            let this = Self {
                buffer_ordered_messages_tx: tx,
                collaborators: Default::default(),
                worktree_store,
                buffer_store,
                lsp_store,
                dap_store,
                join_project_response_message_id: 0,
                client_state: ProjectClientState::Local,
                client_subscriptions: Vec::new(),
                _subscriptions: vec![cx.on_release(Self::release)],
                active_entry: None,
                snippets,
                languages,
                client,
                task_store,
                user_store,
                settings_observer,
                fs,
                ssh_client: Some(ssh.clone()),
                buffers_needing_diff: Default::default(),
                git_diff_debouncer: DebouncedDelay::new(),
                terminals: Terminals {
                    local_handles: Vec::new(),
                },
                node: Some(node),
                hosted_project_id: None,
                dev_server_project_id: None,
                search_history: Self::new_search_history(),
                environment,
                remotely_created_models: Default::default(),

                search_included_history: Self::new_search_history(),
                search_excluded_history: Self::new_search_history(),
            };

            let ssh = ssh.read(cx);
            ssh.subscribe_to_entity(SSH_PROJECT_ID, &cx.handle());
            ssh.subscribe_to_entity(SSH_PROJECT_ID, &this.buffer_store);
            ssh.subscribe_to_entity(SSH_PROJECT_ID, &this.worktree_store);
            ssh.subscribe_to_entity(SSH_PROJECT_ID, &this.lsp_store);
            ssh.subscribe_to_entity(SSH_PROJECT_ID, &this.settings_observer);

            ssh_proto.add_model_message_handler(Self::handle_create_buffer_for_peer);
            ssh_proto.add_model_message_handler(Self::handle_update_worktree);
            ssh_proto.add_model_message_handler(Self::handle_update_project);
            ssh_proto.add_model_request_handler(BufferStore::handle_update_buffer);
            BufferStore::init(&ssh_proto);
            LspStore::init(&ssh_proto);
            SettingsObserver::init(&ssh_proto);
            TaskStore::init(Some(&ssh_proto));

            this
        })
    }

    pub async fn remote(
        remote_id: u64,
        client: Arc<Client>,
        user_store: Model<UserStore>,
        languages: Arc<LanguageRegistry>,
        fs: Arc<dyn Fs>,
        cx: AsyncAppContext,
    ) -> Result<Model<Self>> {
        let project =
            Self::in_room(remote_id, client, user_store, languages, fs, cx.clone()).await?;
        cx.update(|cx| {
            connection_manager::Manager::global(cx).update(cx, |manager, cx| {
                manager.maintain_project_connection(&project, cx)
            })
        })?;
        Ok(project)
    }

    pub async fn in_room(
        remote_id: u64,
        client: Arc<Client>,
        user_store: Model<UserStore>,
        languages: Arc<LanguageRegistry>,
        fs: Arc<dyn Fs>,
        cx: AsyncAppContext,
    ) -> Result<Model<Self>> {
        client.authenticate_and_connect(true, &cx).await?;

        let subscriptions = [
            EntitySubscription::Project(client.subscribe_to_entity::<Self>(remote_id)?),
            EntitySubscription::BufferStore(client.subscribe_to_entity::<BufferStore>(remote_id)?),
            EntitySubscription::WorktreeStore(
                client.subscribe_to_entity::<WorktreeStore>(remote_id)?,
            ),
            EntitySubscription::LspStore(client.subscribe_to_entity::<LspStore>(remote_id)?),
            EntitySubscription::SettingsObserver(
                client.subscribe_to_entity::<SettingsObserver>(remote_id)?,
            ),
        ];
        let response = client
            .request_envelope(proto::JoinProject {
                project_id: remote_id,
            })
            .await?;
        Self::from_join_project_response(
            response,
            subscriptions,
            client,
            false,
            user_store,
            languages,
            fs,
            cx,
        )
        .await
    }

    #[allow(clippy::too_many_arguments)]
    async fn from_join_project_response(
        response: TypedEnvelope<proto::JoinProjectResponse>,
        subscriptions: [EntitySubscription; 5],
        client: Arc<Client>,
        run_tasks: bool,
        user_store: Model<UserStore>,
        languages: Arc<LanguageRegistry>,
        fs: Arc<dyn Fs>,
        mut cx: AsyncAppContext,
    ) -> Result<Model<Self>> {
        let remote_id = response.payload.project_id;
        let role = response.payload.role();

        let worktree_store = cx.new_model(|_| {
            WorktreeStore::remote(
                true,
                client.clone().into(),
                response.payload.project_id,
                response
                    .payload
                    .dev_server_project_id
                    .map(DevServerProjectId),
            )
        })?;
        let buffer_store = cx.new_model(|cx| {
            BufferStore::remote(worktree_store.clone(), client.clone().into(), remote_id, cx)
        })?;

        let dap_store =
            cx.new_model(|cx| DapStore::new(Some(client.http_client()), None, fs.clone(), cx))?;

        let lsp_store = cx.new_model(|cx| {
            let mut lsp_store = LspStore::new_remote(
                buffer_store.clone(),
                worktree_store.clone(),
                languages.clone(),
                client.clone().into(),
                remote_id,
                cx,
            );
            lsp_store.set_language_server_statuses_from_proto(response.payload.language_servers);
            lsp_store
        })?;

        let task_store = cx.new_model(|cx| {
            if run_tasks {
                TaskStore::remote(
                    fs.clone(),
                    buffer_store.downgrade(),
                    worktree_store.clone(),
                    client.clone().into(),
                    remote_id,
                    cx,
                )
            } else {
                TaskStore::Noop
            }
        })?;

        let settings_observer = cx.new_model(|cx| {
            SettingsObserver::new_remote(worktree_store.clone(), task_store.clone(), cx)
        })?;

        let this = cx.new_model(|cx| {
            let replica_id = response.payload.replica_id as ReplicaId;

            let snippets = SnippetProvider::new(fs.clone(), BTreeSet::from_iter([]), cx);

            let mut worktrees = Vec::new();
            for worktree in response.payload.worktrees {
                let worktree =
                    Worktree::remote(remote_id, replica_id, worktree, client.clone().into(), cx);
                worktrees.push(worktree);
            }

            let (tx, rx) = mpsc::unbounded();
            cx.spawn(move |this, cx| Self::send_buffer_ordered_messages(this, rx, cx))
                .detach();

            cx.subscribe(&worktree_store, Self::on_worktree_store_event)
                .detach();

            cx.subscribe(&buffer_store, Self::on_buffer_store_event)
                .detach();
            cx.subscribe(&lsp_store, Self::on_lsp_store_event).detach();
            cx.subscribe(&settings_observer, Self::on_settings_observer_event)
                .detach();

            cx.subscribe(&dap_store, Self::on_dap_store_event).detach();

            let mut this = Self {
                buffer_ordered_messages_tx: tx,
                buffer_store: buffer_store.clone(),
                worktree_store: worktree_store.clone(),
                lsp_store: lsp_store.clone(),
                active_entry: None,
                collaborators: Default::default(),
                join_project_response_message_id: response.message_id,
                languages,
                user_store: user_store.clone(),
                task_store,
                snippets,
                fs,
                ssh_client: None,
                settings_observer: settings_observer.clone(),
                client_subscriptions: Default::default(),
                _subscriptions: vec![cx.on_release(Self::release)],
                client: client.clone(),
                client_state: ProjectClientState::Remote {
                    sharing_has_stopped: false,
                    capability: Capability::ReadWrite,
                    remote_id,
                    replica_id,
                    in_room: response.payload.dev_server_project_id.is_none(),
                },
                dap_store,
                buffers_needing_diff: Default::default(),
                git_diff_debouncer: DebouncedDelay::new(),
                terminals: Terminals {
                    local_handles: Vec::new(),
                },
                node: None,
                hosted_project_id: None,
                dev_server_project_id: response
                    .payload
                    .dev_server_project_id
                    .map(DevServerProjectId),
                search_history: Self::new_search_history(),
                search_included_history: Self::new_search_history(),
                search_excluded_history: Self::new_search_history(),
                environment: ProjectEnvironment::new(&worktree_store, None, cx),
                remotely_created_models: Arc::new(Mutex::new(RemotelyCreatedModels::default())),
            };
            this.set_role(role, cx);
            for worktree in worktrees {
                this.add_worktree(&worktree, cx);
            }
            this
        })?;

        let subscriptions = subscriptions
            .into_iter()
            .map(|s| match s {
                EntitySubscription::BufferStore(subscription) => {
                    subscription.set_model(&buffer_store, &mut cx)
                }
                EntitySubscription::WorktreeStore(subscription) => {
                    subscription.set_model(&worktree_store, &mut cx)
                }
                EntitySubscription::SettingsObserver(subscription) => {
                    subscription.set_model(&settings_observer, &mut cx)
                }
                EntitySubscription::Project(subscription) => subscription.set_model(&this, &mut cx),
                EntitySubscription::LspStore(subscription) => {
                    subscription.set_model(&lsp_store, &mut cx)
                }
            })
            .collect::<Vec<_>>();

        let user_ids = response
            .payload
            .collaborators
            .iter()
            .map(|peer| peer.user_id)
            .collect();
        user_store
            .update(&mut cx, |user_store, cx| user_store.get_users(user_ids, cx))?
            .await?;

        this.update(&mut cx, |this, cx| {
            this.set_collaborators_from_proto(response.payload.collaborators, cx)?;
            this.client_subscriptions.extend(subscriptions);
            anyhow::Ok(())
        })??;

        Ok(this)
    }

    pub async fn hosted(
        remote_id: ProjectId,
        user_store: Model<UserStore>,
        client: Arc<Client>,
        languages: Arc<LanguageRegistry>,
        fs: Arc<dyn Fs>,
        cx: AsyncAppContext,
    ) -> Result<Model<Self>> {
        client.authenticate_and_connect(true, &cx).await?;

        let subscriptions = [
            EntitySubscription::Project(client.subscribe_to_entity::<Self>(remote_id.0)?),
            EntitySubscription::BufferStore(
                client.subscribe_to_entity::<BufferStore>(remote_id.0)?,
            ),
            EntitySubscription::WorktreeStore(
                client.subscribe_to_entity::<WorktreeStore>(remote_id.0)?,
            ),
            EntitySubscription::LspStore(client.subscribe_to_entity::<LspStore>(remote_id.0)?),
            EntitySubscription::SettingsObserver(
                client.subscribe_to_entity::<SettingsObserver>(remote_id.0)?,
            ),
        ];
        let response = client
            .request_envelope(proto::JoinHostedProject {
                project_id: remote_id.0,
            })
            .await?;
        Self::from_join_project_response(
            response,
            subscriptions,
            client,
            true,
            user_store,
            languages,
            fs,
            cx,
        )
        .await
    }

    fn new_search_history() -> SearchHistory {
        SearchHistory::new(
            Some(MAX_PROJECT_SEARCH_HISTORY_SIZE),
            search_history::QueryInsertionBehavior::AlwaysInsert,
        )
    }

    fn release(&mut self, cx: &mut AppContext) {
        match &self.client_state {
            ProjectClientState::Local => {}
            ProjectClientState::Shared { .. } => {
                let _ = self.unshare_internal(cx);
            }
            ProjectClientState::Remote { remote_id, .. } => {
                let _ = self.client.send(proto::LeaveProject {
                    project_id: *remote_id,
                });
                self.disconnected_from_host_internal(cx);
            }
        }
    }

    pub fn all_breakpoints(
        &self,
        as_abs_path: bool,
        cx: &mut ModelContext<Self>,
    ) -> HashMap<Arc<Path>, Vec<SerializedBreakpoint>> {
        let mut all_breakpoints: HashMap<Arc<Path>, Vec<SerializedBreakpoint>> = Default::default();

        let open_breakpoints = self.dap_store.read(cx).breakpoints();
        for (project_path, breakpoints) in open_breakpoints.iter() {
            let buffer = maybe!({
                let buffer_store = self.buffer_store.read(cx);
                let buffer_id = buffer_store.buffer_id_for_project_path(project_path, cx)?;
                let buffer = self.buffer_for_id(*buffer_id, cx)?;
                Some(buffer.read(cx))
            });

            let Some(path) = maybe!({
                if as_abs_path {
                    let worktree = self.worktree_for_id(project_path.worktree_id, cx)?;
                    Some(Arc::from(
                        worktree
                            .read(cx)
                            .absolutize(&project_path.path)
                            .ok()?
                            .as_path(),
                    ))
                } else {
                    Some(project_path.clone().path)
                }
            }) else {
                continue;
            };

            all_breakpoints.entry(path).or_default().extend(
                breakpoints
                    .into_iter()
                    .map(|bp| bp.to_serialized(buffer, project_path.clone().path)),
            );
        }

        all_breakpoints
    }

    pub fn send_breakpoints(
        &self,
        client_id: &DebugAdapterClientId,
        cx: &mut ModelContext<Self>,
    ) -> Task<()> {
        let mut tasks = Vec::new();

        for (abs_path, serialized_breakpoints) in self.all_breakpoints(true, cx) {
            let source_breakpoints = serialized_breakpoints
                .iter()
                .map(|bp| bp.to_source_breakpoint())
                .collect::<Vec<_>>();

            tasks.push(self.dap_store.update(cx, |store, cx| {
                store.send_breakpoints(client_id, abs_path, source_breakpoints, cx)
            }));
        }

        cx.background_executor().spawn(async move {
            join_all(tasks).await;
        })
    }

    pub fn start_debug_adapter_client_from_task(
        &mut self,
        debug_task: task::ResolvedTask,
        cx: &mut ModelContext<Self>,
    ) {
        if let Some(adapter_config) = debug_task.debug_adapter_config() {
            self.dap_store
                .update(cx, |store, cx| store.start_client(adapter_config, None, cx));
        }
    }

    /// Get all serialized breakpoints that belong to a buffer
    ///
    /// # Parameters
    /// `buffer_id`: The buffer id to get serialized breakpoints of
    /// `cx`: The context of the editor
    ///
    /// # Return
    /// `None`: If the buffer associated with buffer id doesn't exist or this editor
    ///     doesn't belong to a project
    ///
    /// `(Path, Vec<SerializedBreakpoint)`: Returns worktree path (used when saving workspace)
    ///     and a vector of the serialized breakpoints
    pub fn serialize_breakpoints_for_project_path(
        &self,
        project_path: &ProjectPath,
        cx: &ModelContext<Self>,
    ) -> Option<(Arc<Path>, Vec<SerializedBreakpoint>)> {
        let buffer = maybe!({
            let buffer_id = self
                .buffer_store
                .read(cx)
                .buffer_id_for_project_path(project_path, cx)?;
            Some(self.buffer_for_id(*buffer_id, cx)?.read(cx))
        });

        let worktree_path = self
            .worktree_for_id(project_path.worktree_id, cx)?
            .read(cx)
            .abs_path();

        let breakpoints = self.dap_store.read(cx).breakpoints();

        Some((
            worktree_path,
            breakpoints
                .get(&project_path)?
                .iter()
                .map(|bp| bp.to_serialized(buffer, project_path.path.clone()))
                .collect(),
        ))
    }

    /// Serialize all breakpoints to save within workspace's database
    ///
    /// # Return
    /// HashMap:
    ///     Key: A valid worktree path
    ///     Value: All serialized breakpoints that belong to a worktree
    pub fn serialize_breakpoints(
        &self,
        cx: &ModelContext<Self>,
    ) -> HashMap<Arc<Path>, Vec<SerializedBreakpoint>> {
        let mut result: HashMap<Arc<Path>, Vec<SerializedBreakpoint>> = Default::default();

        if !DebuggerSettings::get_global(cx).save_breakpoints {
            return result;
        }

        let breakpoints = self.dap_store.read(cx).breakpoints();
        for project_path in breakpoints.keys() {
            if let Some((worktree_path, mut serialized_breakpoint)) =
                self.serialize_breakpoints_for_project_path(&project_path, cx)
            {
                result
                    .entry(worktree_path.clone())
                    .or_default()
                    .append(&mut serialized_breakpoint)
            }
        }

        result
    }

    /// Sends updated breakpoint information of one file to all active debug adapters
    ///
    /// This function is called whenever a breakpoint is toggled, and it doesn't need
    /// to send breakpoints from closed files because those breakpoints can't change
    /// without opening a buffer.
    pub fn toggle_breakpoint(
        &self,
        buffer_id: BufferId,
        breakpoint: Breakpoint,
        edit_action: BreakpointEditAction,
        cx: &mut ModelContext<Self>,
    ) {
        let Some(buffer) = self.buffer_for_id(buffer_id, cx) else {
            return;
        };

        let Some((project_path, buffer_path)) = maybe!({
            let project_path = buffer.read(cx).project_path(cx)?;
            let worktree = self.worktree_for_id(project_path.clone().worktree_id, cx)?;
            Some((
                project_path.clone(),
                worktree.read(cx).absolutize(&project_path.path).ok()?,
            ))
        }) else {
            return;
        };

        self.dap_store.update(cx, |store, cx| {
            store.toggle_breakpoint_for_buffer(
                &project_path,
                breakpoint,
                buffer_path,
                buffer.read(cx).snapshot(),
                edit_action,
                cx,
            );
        });
    }

    #[cfg(any(test, feature = "test-support"))]
    pub async fn example(
        root_paths: impl IntoIterator<Item = &Path>,
        cx: &mut AsyncAppContext,
    ) -> Model<Project> {
        use clock::FakeSystemClock;

        let fs = Arc::new(RealFs::default());
        let languages = LanguageRegistry::test(cx.background_executor().clone());
        let clock = Arc::new(FakeSystemClock::default());
        let http_client = http_client::FakeHttpClient::with_404_response();
        let client = cx
            .update(|cx| client::Client::new(clock, http_client.clone(), cx))
            .unwrap();
        let user_store = cx
            .new_model(|cx| UserStore::new(client.clone(), cx))
            .unwrap();
        let project = cx
            .update(|cx| {
                Project::local(
                    client,
                    node_runtime::NodeRuntime::unavailable(),
                    user_store,
                    Arc::new(languages),
                    fs,
                    None,
                    cx,
                )
            })
            .unwrap();
        for path in root_paths {
            let (tree, _) = project
                .update(cx, |project, cx| {
                    project.find_or_create_worktree(path, true, cx)
                })
                .unwrap()
                .await
                .unwrap();
            tree.update(cx, |tree, _| tree.as_local().unwrap().scan_complete())
                .unwrap()
                .await;
        }
        project
    }

    #[cfg(any(test, feature = "test-support"))]
    pub async fn test(
        fs: Arc<dyn Fs>,
        root_paths: impl IntoIterator<Item = &Path>,
        cx: &mut gpui::TestAppContext,
    ) -> Model<Project> {
        use clock::FakeSystemClock;

        let languages = LanguageRegistry::test(cx.executor());
        let clock = Arc::new(FakeSystemClock::default());
        let http_client = http_client::FakeHttpClient::with_404_response();
        let client = cx.update(|cx| client::Client::new(clock, http_client.clone(), cx));
        let user_store = cx.new_model(|cx| UserStore::new(client.clone(), cx));
        let project = cx.update(|cx| {
            Project::local(
                client,
                node_runtime::NodeRuntime::unavailable(),
                user_store,
                Arc::new(languages),
                fs,
                None,
                cx,
            )
        });
        for path in root_paths {
            let (tree, _) = project
                .update(cx, |project, cx| {
                    project.find_or_create_worktree(path, true, cx)
                })
                .await
                .unwrap();

            project.update(cx, |project, cx| {
                let tree_id = tree.read(cx).id();
                project.environment.update(cx, |environment, _| {
                    environment.set_cached(&[(tree_id, HashMap::default())])
                });
            });

            tree.update(cx, |tree, _| tree.as_local().unwrap().scan_complete())
                .await;
        }
        project
    }

    pub fn dap_store(&self) -> Model<DapStore> {
        self.dap_store.clone()
    }

    pub fn lsp_store(&self) -> Model<LspStore> {
        self.lsp_store.clone()
    }

    pub fn worktree_store(&self) -> Model<WorktreeStore> {
        self.worktree_store.clone()
    }

    pub fn buffer_for_id(&self, remote_id: BufferId, cx: &AppContext) -> Option<Model<Buffer>> {
        self.buffer_store.read(cx).get(remote_id)
    }

    pub fn languages(&self) -> &Arc<LanguageRegistry> {
        &self.languages
    }

    pub fn client(&self) -> Arc<Client> {
        self.client.clone()
    }

    pub fn user_store(&self) -> Model<UserStore> {
        self.user_store.clone()
    }

    pub fn node_runtime(&self) -> Option<&NodeRuntime> {
        self.node.as_ref()
    }

    pub fn opened_buffers(&self, cx: &AppContext) -> Vec<Model<Buffer>> {
        self.buffer_store.read(cx).buffers().collect()
    }

    pub fn cli_environment(&self, cx: &AppContext) -> Option<HashMap<String, String>> {
        self.environment.read(cx).get_cli_environment()
    }

    pub fn shell_environment_errors<'a>(
        &'a self,
        cx: &'a AppContext,
    ) -> impl Iterator<Item = (&'a WorktreeId, &'a EnvironmentErrorMessage)> {
        self.environment.read(cx).environment_errors()
    }

    pub fn remove_environment_error(
        &mut self,
        cx: &mut ModelContext<Self>,
        worktree_id: WorktreeId,
    ) {
        self.environment.update(cx, |environment, _| {
            environment.remove_environment_error(worktree_id);
        });
    }

    #[cfg(any(test, feature = "test-support"))]
    pub fn has_open_buffer(&self, path: impl Into<ProjectPath>, cx: &AppContext) -> bool {
        self.buffer_store
            .read(cx)
            .get_by_path(&path.into(), cx)
            .is_some()
    }

    pub fn fs(&self) -> &Arc<dyn Fs> {
        &self.fs
    }

    pub fn remote_id(&self) -> Option<u64> {
        match self.client_state {
            ProjectClientState::Local => None,
            ProjectClientState::Shared { remote_id, .. }
            | ProjectClientState::Remote { remote_id, .. } => Some(remote_id),
        }
    }

    pub fn hosted_project_id(&self) -> Option<ProjectId> {
        self.hosted_project_id
    }

    pub fn dev_server_project_id(&self) -> Option<DevServerProjectId> {
        self.dev_server_project_id
    }

    pub fn supports_terminal(&self, cx: &AppContext) -> bool {
        if self.is_local() {
            return true;
        }
        if self.is_via_ssh() {
            return true;
        }
        let Some(id) = self.dev_server_project_id else {
            return false;
        };
        let Some(server) = dev_server_projects::Store::global(cx)
            .read(cx)
            .dev_server_for_project(id)
        else {
            return false;
        };
        server.ssh_connection_string.is_some()
    }

    pub fn ssh_connection_string(&self, cx: &AppContext) -> Option<SharedString> {
        if let Some(ssh_state) = &self.ssh_client {
            return Some(ssh_state.read(cx).connection_string().into());
        }
        let dev_server_id = self.dev_server_project_id()?;
        dev_server_projects::Store::global(cx)
            .read(cx)
            .dev_server_for_project(dev_server_id)?
            .ssh_connection_string
            .clone()
    }

    pub fn ssh_connection_state(&self, cx: &AppContext) -> Option<remote::ConnectionState> {
        self.ssh_client
            .as_ref()
            .map(|ssh| ssh.read(cx).connection_state())
    }

    pub fn ssh_connection_options(&self, cx: &AppContext) -> Option<SshConnectionOptions> {
        self.ssh_client
            .as_ref()
            .map(|ssh| ssh.read(cx).connection_options())
    }

    pub fn replica_id(&self) -> ReplicaId {
        match self.client_state {
            ProjectClientState::Remote { replica_id, .. } => replica_id,
            _ => {
                if self.ssh_client.is_some() {
                    1
                } else {
                    0
                }
            }
        }
    }

    pub fn task_store(&self) -> &Model<TaskStore> {
        &self.task_store
    }

    pub fn snippets(&self) -> &Model<SnippetProvider> {
        &self.snippets
    }

    pub fn search_history(&self, kind: SearchInputKind) -> &SearchHistory {
        match kind {
            SearchInputKind::Query => &self.search_history,
            SearchInputKind::Include => &self.search_included_history,
            SearchInputKind::Exclude => &self.search_excluded_history,
        }
    }

    pub fn search_history_mut(&mut self, kind: SearchInputKind) -> &mut SearchHistory {
        match kind {
            SearchInputKind::Query => &mut self.search_history,
            SearchInputKind::Include => &mut self.search_included_history,
            SearchInputKind::Exclude => &mut self.search_excluded_history,
        }
    }

    pub fn collaborators(&self) -> &HashMap<proto::PeerId, Collaborator> {
        &self.collaborators
    }

    pub fn host(&self) -> Option<&Collaborator> {
        self.collaborators.values().find(|c| c.replica_id == 0)
    }

    pub fn set_worktrees_reordered(&mut self, worktrees_reordered: bool, cx: &mut AppContext) {
        self.worktree_store.update(cx, |store, _| {
            store.set_worktrees_reordered(worktrees_reordered);
        });
    }

    /// Collect all worktrees, including ones that don't appear in the project panel
    pub fn worktrees<'a>(
        &self,
        cx: &'a AppContext,
    ) -> impl 'a + DoubleEndedIterator<Item = Model<Worktree>> {
        self.worktree_store.read(cx).worktrees()
    }

    /// Collect all user-visible worktrees, the ones that appear in the project panel.
    pub fn visible_worktrees<'a>(
        &'a self,
        cx: &'a AppContext,
    ) -> impl 'a + DoubleEndedIterator<Item = Model<Worktree>> {
        self.worktree_store.read(cx).visible_worktrees(cx)
    }

    pub fn worktree_root_names<'a>(&'a self, cx: &'a AppContext) -> impl Iterator<Item = &'a str> {
        self.visible_worktrees(cx)
            .map(|tree| tree.read(cx).root_name())
    }

    pub fn worktree_for_id(&self, id: WorktreeId, cx: &AppContext) -> Option<Model<Worktree>> {
        self.worktree_store.read(cx).worktree_for_id(id, cx)
    }

    pub fn worktree_for_entry(
        &self,
        entry_id: ProjectEntryId,
        cx: &AppContext,
    ) -> Option<Model<Worktree>> {
        self.worktree_store
            .read(cx)
            .worktree_for_entry(entry_id, cx)
    }

    pub fn worktree_id_for_entry(
        &self,
        entry_id: ProjectEntryId,
        cx: &AppContext,
    ) -> Option<WorktreeId> {
        self.worktree_for_entry(entry_id, cx)
            .map(|worktree| worktree.read(cx).id())
    }

    /// Checks if the entry is the root of a worktree.
    pub fn entry_is_worktree_root(&self, entry_id: ProjectEntryId, cx: &AppContext) -> bool {
        self.worktree_for_entry(entry_id, cx)
            .map(|worktree| {
                worktree
                    .read(cx)
                    .root_entry()
                    .is_some_and(|e| e.id == entry_id)
            })
            .unwrap_or(false)
    }

    pub fn visibility_for_paths(&self, paths: &[PathBuf], cx: &AppContext) -> Option<bool> {
        paths
            .iter()
            .map(|path| self.visibility_for_path(path, cx))
            .max()
            .flatten()
    }

    pub fn visibility_for_path(&self, path: &Path, cx: &AppContext) -> Option<bool> {
        self.worktrees(cx)
            .filter_map(|worktree| {
                let worktree = worktree.read(cx);
                worktree
                    .as_local()?
                    .contains_abs_path(path)
                    .then(|| worktree.is_visible())
            })
            .max()
    }

    pub fn create_entry(
        &mut self,
        project_path: impl Into<ProjectPath>,
        is_directory: bool,
        cx: &mut ModelContext<Self>,
    ) -> Task<Result<CreatedEntry>> {
        let project_path = project_path.into();
        let Some(worktree) = self.worktree_for_id(project_path.worktree_id, cx) else {
            return Task::ready(Err(anyhow!(format!(
                "No worktree for path {project_path:?}"
            ))));
        };
        worktree.update(cx, |worktree, cx| {
            worktree.create_entry(project_path.path, is_directory, cx)
        })
    }

    pub fn copy_entry(
        &mut self,
        entry_id: ProjectEntryId,
        relative_worktree_source_path: Option<PathBuf>,
        new_path: impl Into<Arc<Path>>,
        cx: &mut ModelContext<Self>,
    ) -> Task<Result<Option<Entry>>> {
        let Some(worktree) = self.worktree_for_entry(entry_id, cx) else {
            return Task::ready(Ok(None));
        };
        worktree.update(cx, |worktree, cx| {
            worktree.copy_entry(entry_id, relative_worktree_source_path, new_path, cx)
        })
    }

    pub fn rename_entry(
        &mut self,
        entry_id: ProjectEntryId,
        new_path: impl Into<Arc<Path>>,
        cx: &mut ModelContext<Self>,
    ) -> Task<Result<CreatedEntry>> {
        let Some(worktree) = self.worktree_for_entry(entry_id, cx) else {
            return Task::ready(Err(anyhow!(format!("No worktree for entry {entry_id:?}"))));
        };
        worktree.update(cx, |worktree, cx| {
            worktree.rename_entry(entry_id, new_path, cx)
        })
    }

    pub fn delete_entry(
        &mut self,
        entry_id: ProjectEntryId,
        trash: bool,
        cx: &mut ModelContext<Self>,
    ) -> Option<Task<Result<()>>> {
        let worktree = self.worktree_for_entry(entry_id, cx)?;
        worktree.update(cx, |worktree, cx| {
            worktree.delete_entry(entry_id, trash, cx)
        })
    }

    pub fn expand_entry(
        &mut self,
        worktree_id: WorktreeId,
        entry_id: ProjectEntryId,
        cx: &mut ModelContext<Self>,
    ) -> Option<Task<Result<()>>> {
        let worktree = self.worktree_for_id(worktree_id, cx)?;
        worktree.update(cx, |worktree, cx| worktree.expand_entry(entry_id, cx))
    }

    pub fn shared(&mut self, project_id: u64, cx: &mut ModelContext<Self>) -> Result<()> {
        if !matches!(self.client_state, ProjectClientState::Local) {
            if let ProjectClientState::Remote { in_room, .. } = &mut self.client_state {
                if *in_room || self.dev_server_project_id.is_none() {
                    return Err(anyhow!("project was already shared"));
                } else {
                    *in_room = true;
                    return Ok(());
                }
            } else {
                return Err(anyhow!("project was already shared"));
            }
        }
        self.client_subscriptions.extend([
            self.client
                .subscribe_to_entity(project_id)?
                .set_model(&cx.handle(), &mut cx.to_async()),
            self.client
                .subscribe_to_entity(project_id)?
                .set_model(&self.worktree_store, &mut cx.to_async()),
            self.client
                .subscribe_to_entity(project_id)?
                .set_model(&self.buffer_store, &mut cx.to_async()),
            self.client
                .subscribe_to_entity(project_id)?
                .set_model(&self.lsp_store, &mut cx.to_async()),
            self.client
                .subscribe_to_entity(project_id)?
                .set_model(&self.settings_observer, &mut cx.to_async()),
        ]);

        self.buffer_store.update(cx, |buffer_store, cx| {
            buffer_store.shared(project_id, self.client.clone().into(), cx)
        });
        self.worktree_store.update(cx, |worktree_store, cx| {
            worktree_store.shared(project_id, self.client.clone().into(), cx);
        });
        self.lsp_store.update(cx, |lsp_store, cx| {
            lsp_store.shared(project_id, self.client.clone().into(), cx)
        });
        self.task_store.update(cx, |task_store, cx| {
            task_store.shared(project_id, self.client.clone().into(), cx);
        });
        self.settings_observer.update(cx, |settings_observer, cx| {
            settings_observer.shared(project_id, self.client.clone().into(), cx)
        });

        self.client_state = ProjectClientState::Shared {
            remote_id: project_id,
        };

        cx.emit(Event::RemoteIdChanged(Some(project_id)));
        cx.notify();
        Ok(())
    }

    pub fn reshared(
        &mut self,
        message: proto::ResharedProject,
        cx: &mut ModelContext<Self>,
    ) -> Result<()> {
        self.buffer_store
            .update(cx, |buffer_store, _| buffer_store.forget_shared_buffers());
        self.set_collaborators_from_proto(message.collaborators, cx)?;

        self.worktree_store.update(cx, |worktree_store, cx| {
            worktree_store.send_project_updates(cx);
        });
        cx.notify();
        cx.emit(Event::Reshared);
        Ok(())
    }

    pub fn rejoined(
        &mut self,
        message: proto::RejoinedProject,
        message_id: u32,
        cx: &mut ModelContext<Self>,
    ) -> Result<()> {
        cx.update_global::<SettingsStore, _>(|store, cx| {
            self.worktree_store.update(cx, |worktree_store, cx| {
                for worktree in worktree_store.worktrees() {
                    store
                        .clear_local_settings(worktree.read(cx).id(), cx)
                        .log_err();
                }
            });
        });

        self.join_project_response_message_id = message_id;
        self.set_worktrees_from_proto(message.worktrees, cx)?;
        self.set_collaborators_from_proto(message.collaborators, cx)?;
        self.lsp_store.update(cx, |lsp_store, _| {
            lsp_store.set_language_server_statuses_from_proto(message.language_servers)
        });
        self.enqueue_buffer_ordered_message(BufferOrderedMessage::Resync)
            .unwrap();
        cx.emit(Event::Rejoined);
        cx.notify();
        Ok(())
    }

    pub fn unshare(&mut self, cx: &mut ModelContext<Self>) -> Result<()> {
        self.unshare_internal(cx)?;
        cx.notify();
        Ok(())
    }

    fn unshare_internal(&mut self, cx: &mut AppContext) -> Result<()> {
        if self.is_via_collab() {
            if self.dev_server_project_id().is_some() {
                if let ProjectClientState::Remote { in_room, .. } = &mut self.client_state {
                    *in_room = false
                }
                return Ok(());
            } else {
                return Err(anyhow!("attempted to unshare a remote project"));
            }
        }

        if let ProjectClientState::Shared { remote_id, .. } = self.client_state {
            self.client_state = ProjectClientState::Local;
            self.collaborators.clear();
            self.client_subscriptions.clear();
            self.worktree_store.update(cx, |store, cx| {
                store.unshared(cx);
            });
            self.buffer_store.update(cx, |buffer_store, cx| {
                buffer_store.forget_shared_buffers();
                buffer_store.unshared(cx)
            });
            self.task_store.update(cx, |task_store, cx| {
                task_store.unshared(cx);
            });
            self.settings_observer.update(cx, |settings_observer, cx| {
                settings_observer.unshared(cx);
            });

            self.client
                .send(proto::UnshareProject {
                    project_id: remote_id,
                })
                .ok();
            Ok(())
        } else {
            Err(anyhow!("attempted to unshare an unshared project"))
        }
    }

    pub fn disconnected_from_host(&mut self, cx: &mut ModelContext<Self>) {
        if self.is_disconnected(cx) {
            return;
        }
        self.disconnected_from_host_internal(cx);
        cx.emit(Event::DisconnectedFromHost);
        cx.notify();
    }

    pub fn set_role(&mut self, role: proto::ChannelRole, cx: &mut ModelContext<Self>) {
        let new_capability =
            if role == proto::ChannelRole::Member || role == proto::ChannelRole::Admin {
                Capability::ReadWrite
            } else {
                Capability::ReadOnly
            };
        if let ProjectClientState::Remote { capability, .. } = &mut self.client_state {
            if *capability == new_capability {
                return;
            }

            *capability = new_capability;
            for buffer in self.opened_buffers(cx) {
                buffer.update(cx, |buffer, cx| buffer.set_capability(new_capability, cx));
            }
        }
    }

    fn disconnected_from_host_internal(&mut self, cx: &mut AppContext) {
        if let ProjectClientState::Remote {
            sharing_has_stopped,
            ..
        } = &mut self.client_state
        {
            *sharing_has_stopped = true;
            self.collaborators.clear();
            self.worktree_store.update(cx, |store, cx| {
                store.disconnected_from_host(cx);
            });
            self.buffer_store.update(cx, |buffer_store, cx| {
                buffer_store.disconnected_from_host(cx)
            });
            self.lsp_store
                .update(cx, |lsp_store, _cx| lsp_store.disconnected_from_host());
        }
    }

    pub fn close(&mut self, cx: &mut ModelContext<Self>) {
        cx.emit(Event::Closed);
    }

    pub fn is_disconnected(&self, cx: &AppContext) -> bool {
        match &self.client_state {
            ProjectClientState::Remote {
                sharing_has_stopped,
                ..
            } => *sharing_has_stopped,
            ProjectClientState::Local if self.is_via_ssh() => self.ssh_is_disconnected(cx),
            _ => false,
        }
    }

    fn ssh_is_disconnected(&self, cx: &AppContext) -> bool {
        self.ssh_client
            .as_ref()
            .map(|ssh| ssh.read(cx).is_disconnected())
            .unwrap_or(false)
    }

    pub fn capability(&self) -> Capability {
        match &self.client_state {
            ProjectClientState::Remote { capability, .. } => *capability,
            ProjectClientState::Shared { .. } | ProjectClientState::Local => Capability::ReadWrite,
        }
    }

    pub fn is_read_only(&self, cx: &AppContext) -> bool {
        self.is_disconnected(cx) || self.capability() == Capability::ReadOnly
    }

    pub fn is_local(&self) -> bool {
        match &self.client_state {
            ProjectClientState::Local | ProjectClientState::Shared { .. } => {
                self.ssh_client.is_none()
            }
            ProjectClientState::Remote { .. } => false,
        }
    }

    pub fn is_via_ssh(&self) -> bool {
        match &self.client_state {
            ProjectClientState::Local | ProjectClientState::Shared { .. } => {
                self.ssh_client.is_some()
            }
            ProjectClientState::Remote { .. } => false,
        }
    }

    pub fn is_via_collab(&self) -> bool {
        match &self.client_state {
            ProjectClientState::Local | ProjectClientState::Shared { .. } => false,
            ProjectClientState::Remote { .. } => true,
        }
    }

    pub fn create_buffer(&mut self, cx: &mut ModelContext<Self>) -> Task<Result<Model<Buffer>>> {
        self.buffer_store
            .update(cx, |buffer_store, cx| buffer_store.create_buffer(cx))
    }

    pub fn create_local_buffer(
        &mut self,
        text: &str,
        language: Option<Arc<Language>>,
        cx: &mut ModelContext<Self>,
    ) -> Model<Buffer> {
        if self.is_via_collab() || self.is_via_ssh() {
            panic!("called create_local_buffer on a remote project")
        }
        self.buffer_store.update(cx, |buffer_store, cx| {
            buffer_store.create_local_buffer(text, language, cx)
        })
    }

    pub fn open_path(
        &mut self,
        path: ProjectPath,
        cx: &mut ModelContext<Self>,
    ) -> Task<Result<(Option<ProjectEntryId>, AnyModel)>> {
        let task = self.open_buffer(path.clone(), cx);
        cx.spawn(move |_project, cx| async move {
            let buffer = task.await?;
            let project_entry_id = buffer.read_with(&cx, |buffer, cx| {
                File::from_dyn(buffer.file()).and_then(|file| file.project_entry_id(cx))
            })?;

            let buffer: &AnyModel = &buffer;
            Ok((project_entry_id, buffer.clone()))
        })
    }

    pub fn open_local_buffer(
        &mut self,
        abs_path: impl AsRef<Path>,
        cx: &mut ModelContext<Self>,
    ) -> Task<Result<Model<Buffer>>> {
        if let Some((worktree, relative_path)) = self.find_worktree(abs_path.as_ref(), cx) {
            self.open_buffer((worktree.read(cx).id(), relative_path), cx)
        } else {
            Task::ready(Err(anyhow!("no such path")))
        }
    }

    pub fn open_buffer(
        &mut self,
        path: impl Into<ProjectPath>,
        cx: &mut ModelContext<Self>,
    ) -> Task<Result<Model<Buffer>>> {
        if (self.is_via_collab() || self.is_via_ssh()) && self.is_disconnected(cx) {
            return Task::ready(Err(anyhow!(ErrorCode::Disconnected)));
        }

        self.buffer_store.update(cx, |buffer_store, cx| {
            buffer_store.open_buffer(path.into(), cx)
        })
    }

    pub fn open_buffer_by_id(
        &mut self,
        id: BufferId,
        cx: &mut ModelContext<Self>,
    ) -> Task<Result<Model<Buffer>>> {
        if let Some(buffer) = self.buffer_for_id(id, cx) {
            Task::ready(Ok(buffer))
        } else if self.is_local() || self.is_via_ssh() {
            Task::ready(Err(anyhow!("buffer {} does not exist", id)))
        } else if let Some(project_id) = self.remote_id() {
            let request = self.client.request(proto::OpenBufferById {
                project_id,
                id: id.into(),
            });
            cx.spawn(move |this, mut cx| async move {
                let buffer_id = BufferId::new(request.await?.buffer_id)?;
                this.update(&mut cx, |this, cx| {
                    this.wait_for_remote_buffer(buffer_id, cx)
                })?
                .await
            })
        } else {
            Task::ready(Err(anyhow!("cannot open buffer while disconnected")))
        }
    }

    pub fn save_buffers(
        &self,
        buffers: HashSet<Model<Buffer>>,
        cx: &mut ModelContext<Self>,
    ) -> Task<Result<()>> {
        cx.spawn(move |this, mut cx| async move {
            let save_tasks = buffers.into_iter().filter_map(|buffer| {
                this.update(&mut cx, |this, cx| this.save_buffer(buffer, cx))
                    .ok()
            });
            try_join_all(save_tasks).await?;
            Ok(())
        })
    }

    pub fn save_buffer(
        &self,
        buffer: Model<Buffer>,
        cx: &mut ModelContext<Self>,
    ) -> Task<Result<()>> {
        self.buffer_store
            .update(cx, |buffer_store, cx| buffer_store.save_buffer(buffer, cx))
    }

    pub fn save_buffer_as(
        &mut self,
        buffer: Model<Buffer>,
        path: ProjectPath,
        cx: &mut ModelContext<Self>,
    ) -> Task<Result<()>> {
        self.buffer_store.update(cx, |buffer_store, cx| {
            buffer_store.save_buffer_as(buffer.clone(), path, cx)
        })
    }

    pub fn get_open_buffer(
        &mut self,
        path: &ProjectPath,
        cx: &mut ModelContext<Self>,
    ) -> Option<Model<Buffer>> {
        self.buffer_store.read(cx).get_by_path(path, cx)
    }

    fn register_buffer(
        &mut self,
        buffer: &Model<Buffer>,
        cx: &mut ModelContext<Self>,
    ) -> Result<()> {
        {
            let mut remotely_created_models = self.remotely_created_models.lock();
            if remotely_created_models.retain_count > 0 {
                remotely_created_models.buffers.push(buffer.clone())
            }
        }

        self.request_buffer_diff_recalculation(buffer, cx);

        cx.subscribe(buffer, |this, buffer, event, cx| {
            this.on_buffer_event(buffer, event, cx);
        })
        .detach();

        Ok(())
    }

    async fn send_buffer_ordered_messages(
        this: WeakModel<Self>,
        rx: UnboundedReceiver<BufferOrderedMessage>,
        mut cx: AsyncAppContext,
    ) -> Result<()> {
        const MAX_BATCH_SIZE: usize = 128;

        let mut operations_by_buffer_id = HashMap::default();
        async fn flush_operations(
            this: &WeakModel<Project>,
            operations_by_buffer_id: &mut HashMap<BufferId, Vec<proto::Operation>>,
            needs_resync_with_host: &mut bool,
            is_local: bool,
            cx: &mut AsyncAppContext,
        ) -> Result<()> {
            for (buffer_id, operations) in operations_by_buffer_id.drain() {
                let request = this.update(cx, |this, _| {
                    let project_id = this.remote_id()?;
                    Some(this.client.request(proto::UpdateBuffer {
                        buffer_id: buffer_id.into(),
                        project_id,
                        operations,
                    }))
                })?;
                if let Some(request) = request {
                    if request.await.is_err() && !is_local {
                        *needs_resync_with_host = true;
                        break;
                    }
                }
            }
            Ok(())
        }

        let mut needs_resync_with_host = false;
        let mut changes = rx.ready_chunks(MAX_BATCH_SIZE);

        while let Some(changes) = changes.next().await {
            let is_local = this.update(&mut cx, |this, _| this.is_local())?;

            for change in changes {
                match change {
                    BufferOrderedMessage::Operation {
                        buffer_id,
                        operation,
                    } => {
                        if needs_resync_with_host {
                            continue;
                        }

                        operations_by_buffer_id
                            .entry(buffer_id)
                            .or_insert(Vec::new())
                            .push(operation);
                    }

                    BufferOrderedMessage::Resync => {
                        operations_by_buffer_id.clear();
                        if this
                            .update(&mut cx, |this, cx| this.synchronize_remote_buffers(cx))?
                            .await
                            .is_ok()
                        {
                            needs_resync_with_host = false;
                        }
                    }

                    BufferOrderedMessage::LanguageServerUpdate {
                        language_server_id,
                        message,
                    } => {
                        flush_operations(
                            &this,
                            &mut operations_by_buffer_id,
                            &mut needs_resync_with_host,
                            is_local,
                            &mut cx,
                        )
                        .await?;

                        this.update(&mut cx, |this, _| {
                            if let Some(project_id) = this.remote_id() {
                                this.client
                                    .send(proto::UpdateLanguageServer {
                                        project_id,
                                        language_server_id: language_server_id.0 as u64,
                                        variant: Some(message),
                                    })
                                    .log_err();
                            }
                        })?;
                    }
                }
            }

            flush_operations(
                &this,
                &mut operations_by_buffer_id,
                &mut needs_resync_with_host,
                is_local,
                &mut cx,
            )
            .await?;
        }

        Ok(())
    }

    fn on_buffer_store_event(
        &mut self,
        _: Model<BufferStore>,
        event: &BufferStoreEvent,
        cx: &mut ModelContext<Self>,
    ) {
        match event {
            BufferStoreEvent::BufferAdded(buffer) => {
                self.register_buffer(buffer, cx).log_err();
            }
            BufferStoreEvent::BufferChangedFilePath { .. } => {}
            BufferStoreEvent::BufferDropped(buffer_id) => {
                if let Some(ref ssh_client) = self.ssh_client {
                    ssh_client
                        .read(cx)
                        .to_proto_client()
                        .send(proto::CloseBuffer {
                            project_id: 0,
                            buffer_id: buffer_id.to_proto(),
                        })
                        .log_err();
                }
            }
        }
    }

    fn on_dap_store_event(
        &mut self,
        _: Model<DapStore>,
        event: &DapStoreEvent,
        cx: &mut ModelContext<Self>,
    ) {
        match event {
            DapStoreEvent::DebugClientStarted(client_id) => {
                self.dap_store.update(cx, |store, cx| {
                    store.initialize(client_id, cx).detach_and_log_err(cx)
                });
            }
            DapStoreEvent::DebugClientStopped(client_id) => {
                cx.emit(Event::DebugClientStopped(*client_id));
            }
            DapStoreEvent::DebugClientEvent { client_id, message } => {
                cx.emit(Event::DebugClientEvent {
                    client_id: *client_id,
                    message: message.clone(),
                });
            }
        }
    }

    fn on_lsp_store_event(
        &mut self,
        _: Model<LspStore>,
        event: &LspStoreEvent,
        cx: &mut ModelContext<Self>,
    ) {
        match event {
            LspStoreEvent::DiagnosticsUpdated {
                language_server_id,
                path,
            } => cx.emit(Event::DiagnosticsUpdated {
                path: path.clone(),
                language_server_id: *language_server_id,
            }),
            LspStoreEvent::LanguageServerAdded(language_server_id) => {
                cx.emit(Event::LanguageServerAdded(*language_server_id))
            }
            LspStoreEvent::LanguageServerRemoved(language_server_id) => {
                cx.emit(Event::LanguageServerRemoved(*language_server_id))
            }
            LspStoreEvent::LanguageServerLog(server_id, log_type, string) => cx.emit(
                Event::LanguageServerLog(*server_id, log_type.clone(), string.clone()),
            ),
            LspStoreEvent::LanguageDetected {
                buffer,
                new_language,
            } => {
                let Some(_) = new_language else {
                    cx.emit(Event::LanguageNotFound(buffer.clone()));
                    return;
                };
            }
            LspStoreEvent::RefreshInlayHints => cx.emit(Event::RefreshInlayHints),
            LspStoreEvent::LanguageServerPrompt(prompt) => {
                cx.emit(Event::LanguageServerPrompt(prompt.clone()))
            }
            LspStoreEvent::DiskBasedDiagnosticsStarted { language_server_id } => {
                cx.emit(Event::DiskBasedDiagnosticsStarted {
                    language_server_id: *language_server_id,
                });
            }
            LspStoreEvent::DiskBasedDiagnosticsFinished { language_server_id } => {
                cx.emit(Event::DiskBasedDiagnosticsFinished {
                    language_server_id: *language_server_id,
                });
            }
            LspStoreEvent::LanguageServerUpdate {
                language_server_id,
                message,
            } => {
                if self.is_local() {
                    self.enqueue_buffer_ordered_message(
                        BufferOrderedMessage::LanguageServerUpdate {
                            language_server_id: *language_server_id,
                            message: message.clone(),
                        },
                    )
                    .ok();
                }
            }
            LspStoreEvent::Notification(message) => cx.emit(Event::Notification(message.clone())),
            LspStoreEvent::SnippetEdit {
                buffer_id,
                edits,
                most_recent_edit,
            } => {
                if most_recent_edit.replica_id == self.replica_id() {
                    cx.emit(Event::SnippetEdit(*buffer_id, edits.clone()))
                }
            }
        }
    }

    fn on_ssh_event(
        &mut self,
        _: Model<SshRemoteClient>,
        event: &remote::SshRemoteEvent,
        cx: &mut ModelContext<Self>,
    ) {
        match event {
            remote::SshRemoteEvent::Disconnected => {
                // if self.is_via_ssh() {
                // self.collaborators.clear();
                self.worktree_store.update(cx, |store, cx| {
                    store.disconnected_from_host(cx);
                });
                self.buffer_store.update(cx, |buffer_store, cx| {
                    buffer_store.disconnected_from_host(cx)
                });
                self.lsp_store.update(cx, |lsp_store, _cx| {
                    lsp_store.disconnected_from_ssh_remote()
                });
                cx.emit(Event::DisconnectedFromSshRemote);
            }
        }
    }

    fn on_settings_observer_event(
        &mut self,
        _: Model<SettingsObserver>,
        event: &SettingsObserverEvent,
        cx: &mut ModelContext<Self>,
    ) {
        match event {
            SettingsObserverEvent::LocalSettingsUpdated(error) => {
                cx.emit(Event::LocalSettingsUpdated(error.clone()))
            }
        }
    }

    fn on_worktree_store_event(
        &mut self,
        _: Model<WorktreeStore>,
        event: &WorktreeStoreEvent,
        cx: &mut ModelContext<Self>,
    ) {
        match event {
            WorktreeStoreEvent::WorktreeAdded(worktree) => {
                self.on_worktree_added(worktree, cx);
                cx.emit(Event::WorktreeAdded);
            }
            WorktreeStoreEvent::WorktreeRemoved(_, id) => {
                self.on_worktree_removed(*id, cx);
                cx.emit(Event::WorktreeRemoved(*id));
            }
            WorktreeStoreEvent::WorktreeOrderChanged => cx.emit(Event::WorktreeOrderChanged),
            WorktreeStoreEvent::WorktreeUpdateSent(_) => {}
        }
    }

    fn on_worktree_added(&mut self, worktree: &Model<Worktree>, cx: &mut ModelContext<Self>) {
        {
            let mut remotely_created_models = self.remotely_created_models.lock();
            if remotely_created_models.retain_count > 0 {
                remotely_created_models.worktrees.push(worktree.clone())
            }
        }
        cx.observe(worktree, |_, _, cx| cx.notify()).detach();
        cx.subscribe(worktree, |project, worktree, event, cx| match event {
            worktree::Event::UpdatedEntries(changes) => {
                cx.emit(Event::WorktreeUpdatedEntries(
                    worktree.read(cx).id(),
                    changes.clone(),
                ));

                let worktree_id = worktree.update(cx, |worktree, _| worktree.id());
                project
                    .client()
                    .telemetry()
                    .report_discovered_project_events(worktree_id, changes);
            }
            worktree::Event::UpdatedGitRepositories(_) => {
                cx.emit(Event::WorktreeUpdatedGitRepositories);
            }
            worktree::Event::DeletedEntry(id) => cx.emit(Event::DeletedEntry(*id)),
        })
        .detach();
        cx.notify();
    }

    fn on_worktree_removed(&mut self, id_to_remove: WorktreeId, cx: &mut ModelContext<Self>) {
        if let Some(dev_server_project_id) = self.dev_server_project_id {
            let paths: Vec<String> = self
                .visible_worktrees(cx)
                .filter_map(|worktree| {
                    if worktree.read(cx).id() == id_to_remove {
                        None
                    } else {
                        Some(worktree.read(cx).abs_path().to_string_lossy().to_string())
                    }
                })
                .collect();
            if !paths.is_empty() {
                let request = self.client.request(proto::UpdateDevServerProject {
                    dev_server_project_id: dev_server_project_id.0,
                    paths,
                });
                cx.background_executor()
                    .spawn(request)
                    .detach_and_log_err(cx);
            }
            return;
        }

        if let Some(ssh) = &self.ssh_client {
            ssh.read(cx)
                .to_proto_client()
                .send(proto::RemoveWorktree {
                    worktree_id: id_to_remove.to_proto(),
                })
                .log_err();
        }

        cx.notify();
    }

    fn on_buffer_event(
        &mut self,
        buffer: Model<Buffer>,
        event: &BufferEvent,
        cx: &mut ModelContext<Self>,
    ) -> Option<()> {
        if matches!(
            event,
            BufferEvent::Edited { .. } | BufferEvent::Reloaded | BufferEvent::DiffBaseChanged
        ) {
            self.request_buffer_diff_recalculation(&buffer, cx);
        }

        let buffer_id = buffer.read(cx).remote_id();
        match event {
            BufferEvent::Operation {
                operation,
                is_local: true,
            } => {
                let operation = language::proto::serialize_operation(operation);

                if let Some(ssh) = &self.ssh_client {
                    ssh.read(cx)
                        .to_proto_client()
                        .send(proto::UpdateBuffer {
                            project_id: 0,
                            buffer_id: buffer_id.to_proto(),
                            operations: vec![operation.clone()],
                        })
                        .ok();
                }

                self.enqueue_buffer_ordered_message(BufferOrderedMessage::Operation {
                    buffer_id,
                    operation,
                })
                .ok();
            }

            _ => {}
        }

        None
    }

    fn request_buffer_diff_recalculation(
        &mut self,
        buffer: &Model<Buffer>,
        cx: &mut ModelContext<Self>,
    ) {
        self.buffers_needing_diff.insert(buffer.downgrade());
        let first_insertion = self.buffers_needing_diff.len() == 1;

        let settings = ProjectSettings::get_global(cx);
        let delay = if let Some(delay) = settings.git.gutter_debounce {
            delay
        } else {
            if first_insertion {
                let this = cx.weak_model();
                cx.defer(move |cx| {
                    if let Some(this) = this.upgrade() {
                        this.update(cx, |this, cx| {
                            this.recalculate_buffer_diffs(cx).detach();
                        });
                    }
                });
            }
            return;
        };

        const MIN_DELAY: u64 = 50;
        let delay = delay.max(MIN_DELAY);
        let duration = Duration::from_millis(delay);

        self.git_diff_debouncer
            .fire_new(duration, cx, move |this, cx| {
                this.recalculate_buffer_diffs(cx)
            });
    }

    fn recalculate_buffer_diffs(&mut self, cx: &mut ModelContext<Self>) -> Task<()> {
        let buffers = self.buffers_needing_diff.drain().collect::<Vec<_>>();
        cx.spawn(move |this, mut cx| async move {
            let tasks: Vec<_> = buffers
                .iter()
                .filter_map(|buffer| {
                    let buffer = buffer.upgrade()?;
                    buffer
                        .update(&mut cx, |buffer, cx| buffer.recalculate_diff(cx))
                        .ok()
                        .flatten()
                })
                .collect();

            futures::future::join_all(tasks).await;

            this.update(&mut cx, |this, cx| {
                if this.buffers_needing_diff.is_empty() {
                    // TODO: Would a `ModelContext<Project>.notify()` suffice here?
                    for buffer in buffers {
                        if let Some(buffer) = buffer.upgrade() {
                            buffer.update(cx, |_, cx| cx.notify());
                        }
                    }
                } else {
                    this.recalculate_buffer_diffs(cx).detach();
                }
            })
            .ok();
        })
    }

    pub fn set_language_for_buffer(
        &mut self,
        buffer: &Model<Buffer>,
        new_language: Arc<Language>,
        cx: &mut ModelContext<Self>,
    ) {
        self.lsp_store.update(cx, |lsp_store, cx| {
            lsp_store.set_language_for_buffer(buffer, new_language, cx)
        })
    }

    pub fn restart_language_servers_for_buffers(
        &mut self,
        buffers: impl IntoIterator<Item = Model<Buffer>>,
        cx: &mut ModelContext<Self>,
    ) {
        self.lsp_store.update(cx, |lsp_store, cx| {
            lsp_store.restart_language_servers_for_buffers(buffers, cx)
        })
    }

    pub fn cancel_language_server_work_for_buffers(
        &mut self,
        buffers: impl IntoIterator<Item = Model<Buffer>>,
        cx: &mut ModelContext<Self>,
    ) {
        self.lsp_store.update(cx, |lsp_store, cx| {
            lsp_store.cancel_language_server_work_for_buffers(buffers, cx)
        })
    }

    pub fn cancel_language_server_work(
        &mut self,
        server_id: LanguageServerId,
        token_to_cancel: Option<String>,
        cx: &mut ModelContext<Self>,
    ) {
        self.lsp_store.update(cx, |lsp_store, cx| {
            lsp_store.cancel_language_server_work(server_id, token_to_cancel, cx)
        })
    }

    fn enqueue_buffer_ordered_message(&mut self, message: BufferOrderedMessage) -> Result<()> {
        self.buffer_ordered_messages_tx
            .unbounded_send(message)
            .map_err(|e| anyhow!(e))
    }

    pub fn language_server_statuses<'a>(
        &'a self,
        cx: &'a AppContext,
    ) -> impl DoubleEndedIterator<Item = (LanguageServerId, &'a LanguageServerStatus)> {
        self.lsp_store.read(cx).language_server_statuses()
    }

    pub fn last_formatting_failure<'a>(&self, cx: &'a AppContext) -> Option<&'a str> {
        self.lsp_store.read(cx).last_formatting_failure()
    }

    pub fn update_diagnostics(
        &mut self,
        language_server_id: LanguageServerId,
        params: lsp::PublishDiagnosticsParams,
        disk_based_sources: &[String],
        cx: &mut ModelContext<Self>,
    ) -> Result<()> {
        self.lsp_store.update(cx, |lsp_store, cx| {
            lsp_store.update_diagnostics(language_server_id, params, disk_based_sources, cx)
        })
    }

    pub fn update_diagnostic_entries(
        &mut self,
        server_id: LanguageServerId,
        abs_path: PathBuf,
        version: Option<i32>,
        diagnostics: Vec<DiagnosticEntry<Unclipped<PointUtf16>>>,
        cx: &mut ModelContext<Project>,
    ) -> Result<(), anyhow::Error> {
        self.lsp_store.update(cx, |lsp_store, cx| {
            lsp_store.update_diagnostic_entries(server_id, abs_path, version, diagnostics, cx)
        })
    }

    pub fn reload_buffers(
        &self,
        buffers: HashSet<Model<Buffer>>,
        push_to_history: bool,
        cx: &mut ModelContext<Self>,
    ) -> Task<Result<ProjectTransaction>> {
        self.buffer_store.update(cx, |buffer_store, cx| {
            buffer_store.reload_buffers(buffers, push_to_history, cx)
        })
    }

    pub fn format(
        &mut self,
        buffers: HashSet<Model<Buffer>>,
        push_to_history: bool,
        trigger: lsp_store::FormatTrigger,
        cx: &mut ModelContext<Project>,
    ) -> Task<anyhow::Result<ProjectTransaction>> {
        self.lsp_store.update(cx, |lsp_store, cx| {
            lsp_store.format(buffers, push_to_history, trigger, cx)
        })
    }

    #[inline(never)]
    fn definition_impl(
        &mut self,
        buffer: &Model<Buffer>,
        position: PointUtf16,
        cx: &mut ModelContext<Self>,
    ) -> Task<Result<Vec<LocationLink>>> {
        self.request_lsp(
            buffer.clone(),
            LanguageServerToQuery::Primary,
            GetDefinition { position },
            cx,
        )
    }
    pub fn definition<T: ToPointUtf16>(
        &mut self,
        buffer: &Model<Buffer>,
        position: T,
        cx: &mut ModelContext<Self>,
    ) -> Task<Result<Vec<LocationLink>>> {
        let position = position.to_point_utf16(buffer.read(cx));
        self.definition_impl(buffer, position, cx)
    }

    fn declaration_impl(
        &mut self,
        buffer: &Model<Buffer>,
        position: PointUtf16,
        cx: &mut ModelContext<Self>,
    ) -> Task<Result<Vec<LocationLink>>> {
        self.request_lsp(
            buffer.clone(),
            LanguageServerToQuery::Primary,
            GetDeclaration { position },
            cx,
        )
    }

    pub fn declaration<T: ToPointUtf16>(
        &mut self,
        buffer: &Model<Buffer>,
        position: T,
        cx: &mut ModelContext<Self>,
    ) -> Task<Result<Vec<LocationLink>>> {
        let position = position.to_point_utf16(buffer.read(cx));
        self.declaration_impl(buffer, position, cx)
    }

    fn type_definition_impl(
        &mut self,
        buffer: &Model<Buffer>,
        position: PointUtf16,
        cx: &mut ModelContext<Self>,
    ) -> Task<Result<Vec<LocationLink>>> {
        self.request_lsp(
            buffer.clone(),
            LanguageServerToQuery::Primary,
            GetTypeDefinition { position },
            cx,
        )
    }

    pub fn type_definition<T: ToPointUtf16>(
        &mut self,
        buffer: &Model<Buffer>,
        position: T,
        cx: &mut ModelContext<Self>,
    ) -> Task<Result<Vec<LocationLink>>> {
        let position = position.to_point_utf16(buffer.read(cx));
        self.type_definition_impl(buffer, position, cx)
    }

    pub fn implementation<T: ToPointUtf16>(
        &mut self,
        buffer: &Model<Buffer>,
        position: T,
        cx: &mut ModelContext<Self>,
    ) -> Task<Result<Vec<LocationLink>>> {
        let position = position.to_point_utf16(buffer.read(cx));
        self.request_lsp(
            buffer.clone(),
            LanguageServerToQuery::Primary,
            GetImplementation { position },
            cx,
        )
    }

    pub fn references<T: ToPointUtf16>(
        &mut self,
        buffer: &Model<Buffer>,
        position: T,
        cx: &mut ModelContext<Self>,
    ) -> Task<Result<Vec<Location>>> {
        let position = position.to_point_utf16(buffer.read(cx));
        self.request_lsp(
            buffer.clone(),
            LanguageServerToQuery::Primary,
            GetReferences { position },
            cx,
        )
    }

    fn document_highlights_impl(
        &mut self,
        buffer: &Model<Buffer>,
        position: PointUtf16,
        cx: &mut ModelContext<Self>,
    ) -> Task<Result<Vec<DocumentHighlight>>> {
        self.request_lsp(
            buffer.clone(),
            LanguageServerToQuery::Primary,
            GetDocumentHighlights { position },
            cx,
        )
    }

    pub fn document_highlights<T: ToPointUtf16>(
        &mut self,
        buffer: &Model<Buffer>,
        position: T,
        cx: &mut ModelContext<Self>,
    ) -> Task<Result<Vec<DocumentHighlight>>> {
        let position = position.to_point_utf16(buffer.read(cx));
        self.document_highlights_impl(buffer, position, cx)
    }

    pub fn symbols(&self, query: &str, cx: &mut ModelContext<Self>) -> Task<Result<Vec<Symbol>>> {
        self.lsp_store
            .update(cx, |lsp_store, cx| lsp_store.symbols(query, cx))
    }

    pub fn open_buffer_for_symbol(
        &mut self,
        symbol: &Symbol,
        cx: &mut ModelContext<Self>,
    ) -> Task<Result<Model<Buffer>>> {
        self.lsp_store.update(cx, |lsp_store, cx| {
            lsp_store.open_buffer_for_symbol(symbol, cx)
        })
    }

    pub fn open_local_buffer_via_lsp(
        &mut self,
        abs_path: lsp::Url,
        language_server_id: LanguageServerId,
        language_server_name: LanguageServerName,
        cx: &mut ModelContext<Self>,
    ) -> Task<Result<Model<Buffer>>> {
        self.lsp_store.update(cx, |lsp_store, cx| {
            lsp_store.open_local_buffer_via_lsp(
                abs_path,
                language_server_id,
                language_server_name,
                cx,
            )
        })
    }

    pub fn signature_help<T: ToPointUtf16>(
        &self,
        buffer: &Model<Buffer>,
        position: T,
        cx: &mut ModelContext<Self>,
    ) -> Task<Vec<SignatureHelp>> {
        self.lsp_store.update(cx, |lsp_store, cx| {
            lsp_store.signature_help(buffer, position, cx)
        })
    }

    pub fn hover<T: ToPointUtf16>(
        &self,
        buffer: &Model<Buffer>,
        position: T,
        cx: &mut ModelContext<Self>,
    ) -> Task<Vec<Hover>> {
        let position = position.to_point_utf16(buffer.read(cx));
        self.lsp_store
            .update(cx, |lsp_store, cx| lsp_store.hover(buffer, position, cx))
    }

    pub fn linked_edit(
        &self,
        buffer: &Model<Buffer>,
        position: Anchor,
        cx: &mut ModelContext<Self>,
    ) -> Task<Result<Vec<Range<Anchor>>>> {
        self.lsp_store.update(cx, |lsp_store, cx| {
            lsp_store.linked_edit(buffer, position, cx)
        })
    }

    pub fn completions<T: ToOffset + ToPointUtf16>(
        &self,
        buffer: &Model<Buffer>,
        position: T,
        context: CompletionContext,
        cx: &mut ModelContext<Self>,
    ) -> Task<Result<Vec<Completion>>> {
        let position = position.to_point_utf16(buffer.read(cx));
        self.lsp_store.update(cx, |lsp_store, cx| {
            lsp_store.completions(buffer, position, context, cx)
        })
    }

    pub fn resolve_completions(
        &self,
        buffer: Model<Buffer>,
        completion_indices: Vec<usize>,
        completions: Arc<RwLock<Box<[Completion]>>>,
        cx: &mut ModelContext<Self>,
    ) -> Task<Result<bool>> {
        self.lsp_store.update(cx, |lsp_store, cx| {
            lsp_store.resolve_completions(buffer, completion_indices, completions, cx)
        })
    }

    pub fn apply_additional_edits_for_completion(
        &self,
        buffer_handle: Model<Buffer>,
        completion: Completion,
        push_to_history: bool,
        cx: &mut ModelContext<Self>,
    ) -> Task<Result<Option<Transaction>>> {
        self.lsp_store.update(cx, |lsp_store, cx| {
            lsp_store.apply_additional_edits_for_completion(
                buffer_handle,
                completion,
                push_to_history,
                cx,
            )
        })
    }

    pub fn code_actions<T: Clone + ToOffset>(
        &mut self,
        buffer_handle: &Model<Buffer>,
        range: Range<T>,
        cx: &mut ModelContext<Self>,
    ) -> Task<Result<Vec<CodeAction>>> {
        let buffer = buffer_handle.read(cx);
        let range = buffer.anchor_before(range.start)..buffer.anchor_before(range.end);
        self.lsp_store.update(cx, |lsp_store, cx| {
            lsp_store.code_actions(buffer_handle, range, cx)
        })
    }

    pub fn apply_code_action(
        &self,
        buffer_handle: Model<Buffer>,
        action: CodeAction,
        push_to_history: bool,
        cx: &mut ModelContext<Self>,
    ) -> Task<Result<ProjectTransaction>> {
        self.lsp_store.update(cx, |lsp_store, cx| {
            lsp_store.apply_code_action(buffer_handle, action, push_to_history, cx)
        })
    }

    fn prepare_rename_impl(
        &mut self,
        buffer: Model<Buffer>,
        position: PointUtf16,
        cx: &mut ModelContext<Self>,
    ) -> Task<Result<Option<Range<Anchor>>>> {
        self.request_lsp(
            buffer,
            LanguageServerToQuery::Primary,
            PrepareRename { position },
            cx,
        )
    }
    pub fn prepare_rename<T: ToPointUtf16>(
        &mut self,
        buffer: Model<Buffer>,
        position: T,
        cx: &mut ModelContext<Self>,
    ) -> Task<Result<Option<Range<Anchor>>>> {
        let position = position.to_point_utf16(buffer.read(cx));
        self.prepare_rename_impl(buffer, position, cx)
    }

    fn perform_rename_impl(
        &mut self,
        buffer: Model<Buffer>,
        position: PointUtf16,
        new_name: String,
        push_to_history: bool,
        cx: &mut ModelContext<Self>,
    ) -> Task<Result<ProjectTransaction>> {
        let position = position.to_point_utf16(buffer.read(cx));
        self.request_lsp(
            buffer,
            LanguageServerToQuery::Primary,
            PerformRename {
                position,
                new_name,
                push_to_history,
            },
            cx,
        )
    }

    pub fn perform_rename<T: ToPointUtf16>(
        &mut self,
        buffer: Model<Buffer>,
        position: T,
        new_name: String,
        cx: &mut ModelContext<Self>,
    ) -> Task<Result<ProjectTransaction>> {
        let position = position.to_point_utf16(buffer.read(cx));
        self.perform_rename_impl(buffer, position, new_name, true, cx)
    }

    pub fn on_type_format<T: ToPointUtf16>(
        &mut self,
        buffer: Model<Buffer>,
        position: T,
        trigger: String,
        push_to_history: bool,
        cx: &mut ModelContext<Self>,
    ) -> Task<Result<Option<Transaction>>> {
        self.lsp_store.update(cx, |lsp_store, cx| {
            lsp_store.on_type_format(buffer, position, trigger, push_to_history, cx)
        })
    }

    pub fn inlay_hints<T: ToOffset>(
        &mut self,
        buffer_handle: Model<Buffer>,
        range: Range<T>,
        cx: &mut ModelContext<Self>,
    ) -> Task<anyhow::Result<Vec<InlayHint>>> {
        let buffer = buffer_handle.read(cx);
        let range = buffer.anchor_before(range.start)..buffer.anchor_before(range.end);
        self.lsp_store.update(cx, |lsp_store, cx| {
            lsp_store.inlay_hints(buffer_handle, range, cx)
        })
    }

    pub fn resolve_inlay_hint(
        &self,
        hint: InlayHint,
        buffer_handle: Model<Buffer>,
        server_id: LanguageServerId,
        cx: &mut ModelContext<Self>,
    ) -> Task<anyhow::Result<InlayHint>> {
        self.lsp_store.update(cx, |lsp_store, cx| {
            lsp_store.resolve_inlay_hint(hint, buffer_handle, server_id, cx)
        })
    }

    pub fn search(
        &mut self,
        query: SearchQuery,
        cx: &mut ModelContext<Self>,
    ) -> Receiver<SearchResult> {
        let (result_tx, result_rx) = smol::channel::unbounded();

        let matching_buffers_rx = if query.is_opened_only() {
            self.sort_search_candidates(&query, cx)
        } else {
            self.find_search_candidate_buffers(&query, MAX_SEARCH_RESULT_FILES + 1, cx)
        };

        cx.spawn(|_, cx| async move {
            let mut range_count = 0;
            let mut buffer_count = 0;
            let mut limit_reached = false;
            let query = Arc::new(query);
            let mut chunks = matching_buffers_rx.ready_chunks(64);

            // Now that we know what paths match the query, we will load at most
            // 64 buffers at a time to avoid overwhelming the main thread. For each
            // opened buffer, we will spawn a background task that retrieves all the
            // ranges in the buffer matched by the query.
            'outer: while let Some(matching_buffer_chunk) = chunks.next().await {
                let mut chunk_results = Vec::new();
                for buffer in matching_buffer_chunk {
                    let buffer = buffer.clone();
                    let query = query.clone();
                    let snapshot = buffer.read_with(&cx, |buffer, _| buffer.snapshot())?;
                    chunk_results.push(cx.background_executor().spawn(async move {
                        let ranges = query
                            .search(&snapshot, None)
                            .await
                            .iter()
                            .map(|range| {
                                snapshot.anchor_before(range.start)
                                    ..snapshot.anchor_after(range.end)
                            })
                            .collect::<Vec<_>>();
                        anyhow::Ok((buffer, ranges))
                    }));
                }

                let chunk_results = futures::future::join_all(chunk_results).await;
                for result in chunk_results {
                    if let Some((buffer, ranges)) = result.log_err() {
                        range_count += ranges.len();
                        buffer_count += 1;
                        result_tx
                            .send(SearchResult::Buffer { buffer, ranges })
                            .await?;
                        if buffer_count > MAX_SEARCH_RESULT_FILES
                            || range_count > MAX_SEARCH_RESULT_RANGES
                        {
                            limit_reached = true;
                            break 'outer;
                        }
                    }
                }
            }

            if limit_reached {
                result_tx.send(SearchResult::LimitReached).await?;
            }

            anyhow::Ok(())
        })
        .detach();

        result_rx
    }

    fn find_search_candidate_buffers(
        &mut self,
        query: &SearchQuery,
        limit: usize,
        cx: &mut ModelContext<Project>,
    ) -> Receiver<Model<Buffer>> {
        if self.is_local() {
            let fs = self.fs.clone();
            self.buffer_store.update(cx, |buffer_store, cx| {
                buffer_store.find_search_candidates(query, limit, fs, cx)
            })
        } else {
            self.find_search_candidates_remote(query, limit, cx)
        }
    }

    fn sort_search_candidates(
        &mut self,
        search_query: &SearchQuery,
        cx: &mut ModelContext<Project>,
    ) -> Receiver<Model<Buffer>> {
        let worktree_store = self.worktree_store.read(cx);
        let mut buffers = search_query
            .buffers()
            .into_iter()
            .flatten()
            .filter(|buffer| {
                let b = buffer.read(cx);
                if let Some(file) = b.file() {
                    if !search_query.file_matches(file.path()) {
                        return false;
                    }
                    if let Some(entry) = b
                        .entry_id(cx)
                        .and_then(|entry_id| worktree_store.entry_for_id(entry_id, cx))
                    {
                        if entry.is_ignored && !search_query.include_ignored() {
                            return false;
                        }
                    }
                }
                true
            })
            .collect::<Vec<_>>();
        let (tx, rx) = smol::channel::unbounded();
        buffers.sort_by(|a, b| match (a.read(cx).file(), b.read(cx).file()) {
            (None, None) => a.read(cx).remote_id().cmp(&b.read(cx).remote_id()),
            (None, Some(_)) => std::cmp::Ordering::Less,
            (Some(_), None) => std::cmp::Ordering::Greater,
            (Some(a), Some(b)) => compare_paths((a.path(), true), (b.path(), true)),
        });
        for buffer in buffers {
            tx.send_blocking(buffer.clone()).unwrap()
        }

        rx
    }

    fn find_search_candidates_remote(
        &mut self,
        query: &SearchQuery,
        limit: usize,
        cx: &mut ModelContext<Project>,
    ) -> Receiver<Model<Buffer>> {
        let (tx, rx) = smol::channel::unbounded();

        let (client, remote_id): (AnyProtoClient, _) = if let Some(ssh_client) = &self.ssh_client {
            (ssh_client.read(cx).to_proto_client(), 0)
        } else if let Some(remote_id) = self.remote_id() {
            (self.client.clone().into(), remote_id)
        } else {
            return rx;
        };

        let request = client.request(proto::FindSearchCandidates {
            project_id: remote_id,
            query: Some(query.to_proto()),
            limit: limit as _,
        });
        let guard = self.retain_remotely_created_models(cx);

        cx.spawn(move |this, mut cx| async move {
            let response = request.await?;
            for buffer_id in response.buffer_ids {
                let buffer_id = BufferId::new(buffer_id)?;
                let buffer = this
                    .update(&mut cx, |this, cx| {
                        this.wait_for_remote_buffer(buffer_id, cx)
                    })?
                    .await?;
                let _ = tx.send(buffer).await;
            }

            drop(guard);
            anyhow::Ok(())
        })
        .detach_and_log_err(cx);
        rx
    }

    pub fn request_lsp<R: LspCommand>(
        &mut self,
        buffer_handle: Model<Buffer>,
        server: LanguageServerToQuery,
        request: R,
        cx: &mut ModelContext<Self>,
    ) -> Task<Result<R::Response>>
    where
        <R::LspRequest as lsp::request::Request>::Result: Send,
        <R::LspRequest as lsp::request::Request>::Params: Send,
    {
        let guard = self.retain_remotely_created_models(cx);
        let task = self.lsp_store.update(cx, |lsp_store, cx| {
            lsp_store.request_lsp(buffer_handle, server, request, cx)
        });
        cx.spawn(|_, _| async move {
            let result = task.await;
            drop(guard);
            result
        })
    }

    /// Move a worktree to a new position in the worktree order.
    ///
    /// The worktree will moved to the opposite side of the destination worktree.
    ///
    /// # Example
    ///
    /// Given the worktree order `[11, 22, 33]` and a call to move worktree `22` to `33`,
    /// worktree_order will be updated to produce the indexes `[11, 33, 22]`.
    ///
    /// Given the worktree order `[11, 22, 33]` and a call to move worktree `22` to `11`,
    /// worktree_order will be updated to produce the indexes `[22, 11, 33]`.
    ///
    /// # Errors
    ///
    /// An error will be returned if the worktree or destination worktree are not found.
    pub fn move_worktree(
        &mut self,
        source: WorktreeId,
        destination: WorktreeId,
        cx: &mut ModelContext<'_, Self>,
    ) -> Result<()> {
        self.worktree_store.update(cx, |worktree_store, cx| {
            worktree_store.move_worktree(source, destination, cx)
        })
    }

    pub fn find_or_create_worktree(
        &mut self,
        abs_path: impl AsRef<Path>,
        visible: bool,
        cx: &mut ModelContext<Self>,
    ) -> Task<Result<(Model<Worktree>, PathBuf)>> {
        let abs_path = abs_path.as_ref();
        if let Some((tree, relative_path)) = self.find_worktree(abs_path, cx) {
            Task::ready(Ok((tree, relative_path)))
        } else {
            let worktree = self.create_worktree(abs_path, visible, cx);
            cx.background_executor()
                .spawn(async move { Ok((worktree.await?, PathBuf::new())) })
        }
    }

    pub fn find_worktree(
        &self,
        abs_path: &Path,
        cx: &AppContext,
    ) -> Option<(Model<Worktree>, PathBuf)> {
        self.worktree_store.read_with(cx, |worktree_store, cx| {
            worktree_store.find_worktree(abs_path, cx)
        })
    }

    pub fn is_shared(&self) -> bool {
        match &self.client_state {
            ProjectClientState::Shared { .. } => true,
            ProjectClientState::Local => false,
            ProjectClientState::Remote { in_room, .. } => *in_room,
        }
    }

    /// Returns the resolved version of `path`, that was found in `buffer`, if it exists.
    pub fn resolve_existing_file_path(
        &self,
        path: &str,
        buffer: &Model<Buffer>,
        cx: &mut ModelContext<Self>,
    ) -> Task<Option<ResolvedPath>> {
        let path_buf = PathBuf::from(path);
        if path_buf.is_absolute() || path.starts_with("~") {
            self.resolve_abs_file_path(path, cx)
        } else {
            self.resolve_path_in_worktrees(path_buf, buffer, cx)
        }
    }

    pub fn abs_file_path_exists(&self, path: &str, cx: &mut ModelContext<Self>) -> Task<bool> {
        let resolve_task = self.resolve_abs_file_path(path, cx);
        cx.background_executor().spawn(async move {
            let resolved_path = resolve_task.await;
            resolved_path.is_some()
        })
    }

    fn resolve_abs_file_path(
        &self,
        path: &str,
        cx: &mut ModelContext<Self>,
    ) -> Task<Option<ResolvedPath>> {
        if self.is_local() {
            let expanded = PathBuf::from(shellexpand::tilde(&path).into_owned());

            let fs = self.fs.clone();
            cx.background_executor().spawn(async move {
                let path = expanded.as_path();
                let exists = fs.is_file(path).await;

                exists.then(|| ResolvedPath::AbsPath(expanded))
            })
        } else if let Some(ssh_client) = self.ssh_client.as_ref() {
            let request = ssh_client
                .read(cx)
                .to_proto_client()
                .request(proto::CheckFileExists {
                    project_id: SSH_PROJECT_ID,
                    path: path.to_string(),
                });
            cx.background_executor().spawn(async move {
                let response = request.await.log_err()?;
                if response.exists {
                    Some(ResolvedPath::AbsPath(PathBuf::from(response.path)))
                } else {
                    None
                }
            })
        } else {
            return Task::ready(None);
        }
    }

    fn resolve_path_in_worktrees(
        &self,
        path: PathBuf,
        buffer: &Model<Buffer>,
        cx: &mut ModelContext<Self>,
    ) -> Task<Option<ResolvedPath>> {
        let mut candidates = vec![path.clone()];

        if let Some(file) = buffer.read(cx).file() {
            if let Some(dir) = file.path().parent() {
                let joined = dir.to_path_buf().join(path);
                candidates.push(joined);
            }
        }

        let worktrees = self.worktrees(cx).collect::<Vec<_>>();
        cx.spawn(|_, mut cx| async move {
            for worktree in worktrees {
                for candidate in candidates.iter() {
                    let path = worktree
                        .update(&mut cx, |worktree, _| {
                            let root_entry_path = &worktree.root_entry()?.path;

                            let resolved = resolve_path(root_entry_path, candidate);

                            let stripped =
                                resolved.strip_prefix(root_entry_path).unwrap_or(&resolved);

                            worktree.entry_for_path(stripped).map(|entry| {
                                ResolvedPath::ProjectPath(ProjectPath {
                                    worktree_id: worktree.id(),
                                    path: entry.path.clone(),
                                })
                            })
                        })
                        .ok()?;

                    if path.is_some() {
                        return path;
                    }
                }
            }
            None
        })
    }

    pub fn list_directory(
        &self,
        query: String,
        cx: &mut ModelContext<Self>,
    ) -> Task<Result<Vec<PathBuf>>> {
        if self.is_local() {
            DirectoryLister::Local(self.fs.clone()).list_directory(query, cx)
        } else if let Some(session) = self.ssh_client.as_ref() {
            let request = proto::ListRemoteDirectory {
                dev_server_id: SSH_PROJECT_ID,
                path: query,
            };

            let response = session.read(cx).to_proto_client().request(request);
            cx.background_executor().spawn(async move {
                let response = response.await?;
                Ok(response.entries.into_iter().map(PathBuf::from).collect())
            })
        } else if let Some(dev_server) = self.dev_server_project_id().and_then(|id| {
            dev_server_projects::Store::global(cx)
                .read(cx)
                .dev_server_for_project(id)
        }) {
            let request = proto::ListRemoteDirectory {
                dev_server_id: dev_server.id.0,
                path: query,
            };
            let response = self.client.request(request);
            cx.background_executor().spawn(async move {
                let response = response.await?;
                Ok(response.entries.into_iter().map(PathBuf::from).collect())
            })
        } else {
            Task::ready(Err(anyhow!("cannot list directory in remote project")))
        }
    }

    fn create_worktree(
        &mut self,
        abs_path: impl AsRef<Path>,
        visible: bool,
        cx: &mut ModelContext<Self>,
    ) -> Task<Result<Model<Worktree>>> {
        self.worktree_store.update(cx, |worktree_store, cx| {
            worktree_store.create_worktree(abs_path, visible, cx)
        })
    }

    pub fn remove_worktree(&mut self, id_to_remove: WorktreeId, cx: &mut ModelContext<Self>) {
        self.worktree_store.update(cx, |worktree_store, cx| {
            worktree_store.remove_worktree(id_to_remove, cx);
        });
    }

    fn add_worktree(&mut self, worktree: &Model<Worktree>, cx: &mut ModelContext<Self>) {
        self.worktree_store.update(cx, |worktree_store, cx| {
            worktree_store.add(worktree, cx);
        });
    }

<<<<<<< HEAD
    fn update_local_worktree_settings(
        &mut self,
        worktree: &Model<Worktree>,
        changes: &UpdatedEntriesSet,
        cx: &mut ModelContext<Self>,
    ) {
        if worktree.read(cx).is_remote() {
            return;
        }
        let remote_worktree_id = worktree.read(cx).id();

        for (path, _, change) in changes.iter() {
            let removed = change == &PathChange::Removed;
            let abs_path = match worktree.read(cx).absolutize(path) {
                Ok(abs_path) => abs_path,
                Err(e) => {
                    log::warn!("Cannot absolutize {path:?} received as {change:?} FS change: {e}");
                    continue;
                }
            };

            if path.ends_with(local_tasks_file_relative_path()) {
                self.task_inventory().update(cx, |task_inventory, cx| {
                    if removed {
                        task_inventory.remove_local_static_source(&abs_path);
                    } else {
                        let fs = self.fs.clone();
                        let task_abs_path = abs_path.clone();
                        let tasks_file_rx =
                            watch_config_file(cx.background_executor(), fs, task_abs_path);
                        task_inventory.add_source(
                            TaskSourceKind::Worktree {
                                id: remote_worktree_id,
                                abs_path,
                                id_base: "local_tasks_for_worktree".into(),
                            },
                            |tx, cx| StaticSource::new(TrackedFile::new(tasks_file_rx, tx, cx)),
                            cx,
                        );
                    }
                })
            } else if path.ends_with(local_vscode_tasks_file_relative_path()) {
                self.task_inventory().update(cx, |task_inventory, cx| {
                    if removed {
                        task_inventory.remove_local_static_source(&abs_path);
                    } else {
                        let fs = self.fs.clone();
                        let task_abs_path = abs_path.clone();
                        let tasks_file_rx =
                            watch_config_file(cx.background_executor(), fs, task_abs_path);
                        task_inventory.add_source(
                            TaskSourceKind::Worktree {
                                id: remote_worktree_id,
                                abs_path,
                                id_base: "local_vscode_tasks_for_worktree".into(),
                            },
                            |tx, cx| {
                                StaticSource::new(TrackedFile::new_convertible::<VsCodeTaskFile>(
                                    tasks_file_rx,
                                    tx,
                                    cx,
                                ))
                            },
                            cx,
                        );
                    }
                })
            } else if path.ends_with(local_debug_file_relative_path()) {
                self.task_inventory().update(cx, |task_inventory, cx| {
                    if removed {
                        task_inventory.remove_local_static_source(&abs_path);
                    } else {
                        let fs = self.fs.clone();
                        let debug_task_file_rx =
                            watch_config_file(&cx.background_executor(), fs, abs_path.clone());

                        task_inventory.add_source(
                            TaskSourceKind::Worktree {
                                id: remote_worktree_id,
                                abs_path,
                                id_base: "local_debug_file_for_worktree".into(),
                            },
                            |tx, cx| {
                                StaticSource::new(TrackedFile::new_convertible::<DebugTaskFile>(
                                    debug_task_file_rx,
                                    tx,
                                    cx,
                                ))
                            },
                            cx,
                        );
                    }
                });
            } else if path.ends_with(local_vscode_launch_file_relative_path()) {
                // TODO: handle vscode launch file (.vscode/launch.json)
            }
        }
    }

=======
>>>>>>> 7d5fe66b
    pub fn set_active_path(&mut self, entry: Option<ProjectPath>, cx: &mut ModelContext<Self>) {
        let new_active_entry = entry.and_then(|project_path| {
            let worktree = self.worktree_for_id(project_path.worktree_id, cx)?;
            let entry = worktree.read(cx).entry_for_path(project_path.path)?;
            Some(entry.id)
        });
        if new_active_entry != self.active_entry {
            self.active_entry = new_active_entry;
            self.lsp_store.update(cx, |lsp_store, _| {
                lsp_store.set_active_entry(new_active_entry);
            });
            cx.emit(Event::ActiveEntryChanged(new_active_entry));
        }
    }

    pub fn language_servers_running_disk_based_diagnostics<'a>(
        &'a self,
        cx: &'a AppContext,
    ) -> impl Iterator<Item = LanguageServerId> + 'a {
        self.lsp_store
            .read(cx)
            .language_servers_running_disk_based_diagnostics()
    }

    pub fn diagnostic_summary(&self, include_ignored: bool, cx: &AppContext) -> DiagnosticSummary {
        let mut summary = DiagnosticSummary::default();
        for (_, _, path_summary) in self.diagnostic_summaries(include_ignored, cx) {
            summary.error_count += path_summary.error_count;
            summary.warning_count += path_summary.warning_count;
        }
        summary
    }

    pub fn diagnostic_summaries<'a>(
        &'a self,
        include_ignored: bool,
        cx: &'a AppContext,
    ) -> impl Iterator<Item = (ProjectPath, LanguageServerId, DiagnosticSummary)> + 'a {
        self.lsp_store
            .read(cx)
            .diagnostic_summaries(include_ignored, cx)
    }

    pub fn active_entry(&self) -> Option<ProjectEntryId> {
        self.active_entry
    }

    pub fn entry_for_path(&self, path: &ProjectPath, cx: &AppContext) -> Option<Entry> {
        self.worktree_store.read(cx).entry_for_path(path, cx)
    }

    pub fn path_for_entry(&self, entry_id: ProjectEntryId, cx: &AppContext) -> Option<ProjectPath> {
        let worktree = self.worktree_for_entry(entry_id, cx)?;
        let worktree = worktree.read(cx);
        let worktree_id = worktree.id();
        let path = worktree.entry_for_id(entry_id)?.path.clone();
        Some(ProjectPath { worktree_id, path })
    }

    pub fn absolute_path(&self, project_path: &ProjectPath, cx: &AppContext) -> Option<PathBuf> {
        let workspace_root = self
            .worktree_for_id(project_path.worktree_id, cx)?
            .read(cx)
            .abs_path();
        let project_path = project_path.path.as_ref();

        Some(if project_path == Path::new("") {
            workspace_root.to_path_buf()
        } else {
            workspace_root.join(project_path)
        })
    }

    /// Attempts to find a `ProjectPath` corresponding to the given path. If the path
    /// is a *full path*, meaning it starts with the root name of a worktree, we'll locate
    /// it in that worktree. Otherwise, we'll attempt to find it as a relative path in
    /// the first visible worktree that has an entry for that relative path.
    ///
    /// We use this to resolve edit steps, when there's a chance an LLM may omit the workree
    /// root name from paths.
    ///
    /// # Arguments
    ///
    /// * `path` - A full path that starts with a worktree root name, or alternatively a
    ///            relative path within a visible worktree.
    /// * `cx` - A reference to the `AppContext`.
    ///
    /// # Returns
    ///
    /// Returns `Some(ProjectPath)` if a matching worktree is found, otherwise `None`.
    pub fn find_project_path(&self, path: &Path, cx: &AppContext) -> Option<ProjectPath> {
        let worktree_store = self.worktree_store.read(cx);

        for worktree in worktree_store.visible_worktrees(cx) {
            let worktree_root_name = worktree.read(cx).root_name();
            if let Ok(relative_path) = path.strip_prefix(worktree_root_name) {
                return Some(ProjectPath {
                    worktree_id: worktree.read(cx).id(),
                    path: relative_path.into(),
                });
            }
        }

        for worktree in worktree_store.visible_worktrees(cx) {
            let worktree = worktree.read(cx);
            if let Some(entry) = worktree.entry_for_path(path) {
                return Some(ProjectPath {
                    worktree_id: worktree.id(),
                    path: entry.path.clone(),
                });
            }
        }

        None
    }

    pub fn project_path_for_absolute_path(
        &self,
        abs_path: &Path,
        cx: &AppContext,
    ) -> Option<ProjectPath> {
        self.find_local_worktree(abs_path, cx)
            .map(|(worktree, relative_path)| ProjectPath {
                worktree_id: worktree.read(cx).id(),
                path: relative_path.into(),
            })
    }

    pub fn find_local_worktree(
        &self,
        abs_path: &Path,
        cx: &AppContext,
    ) -> Option<(Model<Worktree>, PathBuf)> {
        let trees = self.worktrees(cx);

        for tree in trees {
            if let Some(relative_path) = tree
                .read(cx)
                .as_local()
                .and_then(|t| abs_path.strip_prefix(t.abs_path()).ok())
            {
                return Some((tree.clone(), relative_path.into()));
            }
        }
        None
    }

    pub fn get_workspace_root(
        &self,
        project_path: &ProjectPath,
        cx: &AppContext,
    ) -> Option<PathBuf> {
        Some(
            self.worktree_for_id(project_path.worktree_id, cx)?
                .read(cx)
                .abs_path()
                .to_path_buf(),
        )
    }

    pub fn get_repo(
        &self,
        project_path: &ProjectPath,
        cx: &AppContext,
    ) -> Option<Arc<dyn GitRepository>> {
        self.worktree_for_id(project_path.worktree_id, cx)?
            .read(cx)
            .as_local()?
            .local_git_repo(&project_path.path)
    }

    pub fn get_first_worktree_root_repo(&self, cx: &AppContext) -> Option<Arc<dyn GitRepository>> {
        let worktree = self.visible_worktrees(cx).next()?.read(cx).as_local()?;
        let root_entry = worktree.root_git_entry()?;
        worktree.get_local_repo(&root_entry)?.repo().clone().into()
    }

    pub fn blame_buffer(
        &self,
        buffer: &Model<Buffer>,
        version: Option<clock::Global>,
        cx: &AppContext,
    ) -> Task<Result<Blame>> {
        self.buffer_store.read(cx).blame_buffer(buffer, version, cx)
    }

    // RPC message handlers

    async fn handle_unshare_project(
        this: Model<Self>,
        _: TypedEnvelope<proto::UnshareProject>,
        mut cx: AsyncAppContext,
    ) -> Result<()> {
        this.update(&mut cx, |this, cx| {
            if this.is_local() || this.is_via_ssh() {
                this.unshare(cx)?;
            } else {
                this.disconnected_from_host(cx);
            }
            Ok(())
        })?
    }

    async fn handle_add_collaborator(
        this: Model<Self>,
        mut envelope: TypedEnvelope<proto::AddProjectCollaborator>,
        mut cx: AsyncAppContext,
    ) -> Result<()> {
        let collaborator = envelope
            .payload
            .collaborator
            .take()
            .ok_or_else(|| anyhow!("empty collaborator"))?;

        let collaborator = Collaborator::from_proto(collaborator)?;
        this.update(&mut cx, |this, cx| {
            this.buffer_store.update(cx, |buffer_store, _| {
                buffer_store.forget_shared_buffers_for(&collaborator.peer_id);
            });
            cx.emit(Event::CollaboratorJoined(collaborator.peer_id));
            this.collaborators
                .insert(collaborator.peer_id, collaborator);
            cx.notify();
        })?;

        Ok(())
    }

    async fn handle_update_project_collaborator(
        this: Model<Self>,
        envelope: TypedEnvelope<proto::UpdateProjectCollaborator>,
        mut cx: AsyncAppContext,
    ) -> Result<()> {
        let old_peer_id = envelope
            .payload
            .old_peer_id
            .ok_or_else(|| anyhow!("missing old peer id"))?;
        let new_peer_id = envelope
            .payload
            .new_peer_id
            .ok_or_else(|| anyhow!("missing new peer id"))?;
        this.update(&mut cx, |this, cx| {
            let collaborator = this
                .collaborators
                .remove(&old_peer_id)
                .ok_or_else(|| anyhow!("received UpdateProjectCollaborator for unknown peer"))?;
            let is_host = collaborator.replica_id == 0;
            this.collaborators.insert(new_peer_id, collaborator);

            log::info!("peer {} became {}", old_peer_id, new_peer_id,);
            this.buffer_store.update(cx, |buffer_store, _| {
                buffer_store.update_peer_id(&old_peer_id, new_peer_id)
            });

            if is_host {
                this.buffer_store
                    .update(cx, |buffer_store, _| buffer_store.discard_incomplete());
                this.enqueue_buffer_ordered_message(BufferOrderedMessage::Resync)
                    .unwrap();
                cx.emit(Event::HostReshared);
            }

            cx.emit(Event::CollaboratorUpdated {
                old_peer_id,
                new_peer_id,
            });
            cx.notify();
            Ok(())
        })?
    }

    async fn handle_remove_collaborator(
        this: Model<Self>,
        envelope: TypedEnvelope<proto::RemoveProjectCollaborator>,
        mut cx: AsyncAppContext,
    ) -> Result<()> {
        this.update(&mut cx, |this, cx| {
            let peer_id = envelope
                .payload
                .peer_id
                .ok_or_else(|| anyhow!("invalid peer id"))?;
            let replica_id = this
                .collaborators
                .remove(&peer_id)
                .ok_or_else(|| anyhow!("unknown peer {:?}", peer_id))?
                .replica_id;
            this.buffer_store.update(cx, |buffer_store, cx| {
                buffer_store.forget_shared_buffers_for(&peer_id);
                for buffer in buffer_store.buffers() {
                    buffer.update(cx, |buffer, cx| buffer.remove_peer(replica_id, cx));
                }
            });

            cx.emit(Event::CollaboratorLeft(peer_id));
            cx.notify();
            Ok(())
        })?
    }

    async fn handle_update_project(
        this: Model<Self>,
        envelope: TypedEnvelope<proto::UpdateProject>,
        mut cx: AsyncAppContext,
    ) -> Result<()> {
        this.update(&mut cx, |this, cx| {
            // Don't handle messages that were sent before the response to us joining the project
            if envelope.message_id > this.join_project_response_message_id {
                this.set_worktrees_from_proto(envelope.payload.worktrees, cx)?;
            }
            Ok(())
        })?
    }

    // Collab sends UpdateWorktree protos as messages
    async fn handle_update_worktree(
        this: Model<Self>,
        envelope: TypedEnvelope<proto::UpdateWorktree>,
        mut cx: AsyncAppContext,
    ) -> Result<()> {
        this.update(&mut cx, |this, cx| {
            let worktree_id = WorktreeId::from_proto(envelope.payload.worktree_id);
            if let Some(worktree) = this.worktree_for_id(worktree_id, cx) {
                worktree.update(cx, |worktree, _| {
                    let worktree = worktree.as_remote_mut().unwrap();
                    worktree.update_from_remote(envelope.payload);
                });
            }
            Ok(())
        })?
    }

    async fn handle_update_buffer(
        this: Model<Self>,
        envelope: TypedEnvelope<proto::UpdateBuffer>,
        cx: AsyncAppContext,
    ) -> Result<proto::Ack> {
        let buffer_store = this.read_with(&cx, |this, cx| {
            if let Some(ssh) = &this.ssh_client {
                let mut payload = envelope.payload.clone();
                payload.project_id = SSH_PROJECT_ID;
                cx.background_executor()
                    .spawn(ssh.read(cx).to_proto_client().request(payload))
                    .detach_and_log_err(cx);
            }
            this.buffer_store.clone()
        })?;
        BufferStore::handle_update_buffer(buffer_store, envelope, cx).await
    }

    fn retain_remotely_created_models(
        &mut self,
        cx: &mut ModelContext<Self>,
    ) -> RemotelyCreatedModelGuard {
        {
            let mut remotely_create_models = self.remotely_created_models.lock();
            if remotely_create_models.retain_count == 0 {
                remotely_create_models.buffers = self.buffer_store.read(cx).buffers().collect();
                remotely_create_models.worktrees =
                    self.worktree_store.read(cx).worktrees().collect();
            }
            remotely_create_models.retain_count += 1;
        }
        RemotelyCreatedModelGuard {
            remote_models: Arc::downgrade(&self.remotely_created_models),
        }
    }

    async fn handle_create_buffer_for_peer(
        this: Model<Self>,
        envelope: TypedEnvelope<proto::CreateBufferForPeer>,
        mut cx: AsyncAppContext,
    ) -> Result<()> {
        this.update(&mut cx, |this, cx| {
            this.buffer_store.update(cx, |buffer_store, cx| {
                buffer_store.handle_create_buffer_for_peer(
                    envelope,
                    this.replica_id(),
                    this.capability(),
                    cx,
                )
            })
        })?
    }

    async fn handle_synchronize_buffers(
        this: Model<Self>,
        envelope: TypedEnvelope<proto::SynchronizeBuffers>,
        mut cx: AsyncAppContext,
    ) -> Result<proto::SynchronizeBuffersResponse> {
        let response = this.update(&mut cx, |this, cx| {
            let client = this.client.clone();
            this.buffer_store.update(cx, |this, cx| {
                this.handle_synchronize_buffers(envelope, cx, client)
            })
        })??;

        Ok(response)
    }

    async fn handle_search_candidate_buffers(
        this: Model<Self>,
        envelope: TypedEnvelope<proto::FindSearchCandidates>,
        mut cx: AsyncAppContext,
    ) -> Result<proto::FindSearchCandidatesResponse> {
        let peer_id = envelope.original_sender_id()?;
        let message = envelope.payload;
        let query = SearchQuery::from_proto(
            message
                .query
                .ok_or_else(|| anyhow!("missing query field"))?,
        )?;
        let mut results = this.update(&mut cx, |this, cx| {
            this.find_search_candidate_buffers(&query, message.limit as _, cx)
        })?;

        let mut response = proto::FindSearchCandidatesResponse {
            buffer_ids: Vec::new(),
        };

        while let Some(buffer) = results.next().await {
            this.update(&mut cx, |this, cx| {
                let buffer_id = this.create_buffer_for_peer(&buffer, peer_id, cx);
                response.buffer_ids.push(buffer_id.to_proto());
            })?;
        }

        Ok(response)
    }

    async fn handle_open_buffer_by_id(
        this: Model<Self>,
        envelope: TypedEnvelope<proto::OpenBufferById>,
        mut cx: AsyncAppContext,
    ) -> Result<proto::OpenBufferResponse> {
        let peer_id = envelope.original_sender_id()?;
        let buffer_id = BufferId::new(envelope.payload.id)?;
        let buffer = this
            .update(&mut cx, |this, cx| this.open_buffer_by_id(buffer_id, cx))?
            .await?;
        Project::respond_to_open_buffer_request(this, buffer, peer_id, &mut cx)
    }

    async fn handle_open_buffer_by_path(
        this: Model<Self>,
        envelope: TypedEnvelope<proto::OpenBufferByPath>,
        mut cx: AsyncAppContext,
    ) -> Result<proto::OpenBufferResponse> {
        let peer_id = envelope.original_sender_id()?;
        let worktree_id = WorktreeId::from_proto(envelope.payload.worktree_id);
        let open_buffer = this.update(&mut cx, |this, cx| {
            this.open_buffer(
                ProjectPath {
                    worktree_id,
                    path: PathBuf::from(envelope.payload.path).into(),
                },
                cx,
            )
        })?;

        let buffer = open_buffer.await?;
        Project::respond_to_open_buffer_request(this, buffer, peer_id, &mut cx)
    }

    async fn handle_open_new_buffer(
        this: Model<Self>,
        envelope: TypedEnvelope<proto::OpenNewBuffer>,
        mut cx: AsyncAppContext,
    ) -> Result<proto::OpenBufferResponse> {
        let buffer = this
            .update(&mut cx, |this, cx| this.create_buffer(cx))?
            .await?;
        let peer_id = envelope.original_sender_id()?;

        Project::respond_to_open_buffer_request(this, buffer, peer_id, &mut cx)
    }

    fn respond_to_open_buffer_request(
        this: Model<Self>,
        buffer: Model<Buffer>,
        peer_id: proto::PeerId,
        cx: &mut AsyncAppContext,
    ) -> Result<proto::OpenBufferResponse> {
        this.update(cx, |this, cx| {
            let is_private = buffer
                .read(cx)
                .file()
                .map(|f| f.is_private())
                .unwrap_or_default();
            if is_private {
                Err(anyhow!(ErrorCode::UnsharedItem))
            } else {
                Ok(proto::OpenBufferResponse {
                    buffer_id: this.create_buffer_for_peer(&buffer, peer_id, cx).into(),
                })
            }
        })?
    }

    fn create_buffer_for_peer(
        &mut self,
        buffer: &Model<Buffer>,
        peer_id: proto::PeerId,
        cx: &mut AppContext,
    ) -> BufferId {
        self.buffer_store
            .update(cx, |buffer_store, cx| {
                buffer_store.create_buffer_for_peer(buffer, peer_id, cx)
            })
            .detach_and_log_err(cx);
        buffer.read(cx).remote_id()
    }

    fn wait_for_remote_buffer(
        &mut self,
        id: BufferId,
        cx: &mut ModelContext<Self>,
    ) -> Task<Result<Model<Buffer>>> {
        self.buffer_store.update(cx, |buffer_store, cx| {
            buffer_store.wait_for_remote_buffer(id, cx)
        })
    }

    fn synchronize_remote_buffers(&mut self, cx: &mut ModelContext<Self>) -> Task<Result<()>> {
        let project_id = match self.client_state {
            ProjectClientState::Remote {
                sharing_has_stopped,
                remote_id,
                ..
            } => {
                if sharing_has_stopped {
                    return Task::ready(Err(anyhow!(
                        "can't synchronize remote buffers on a readonly project"
                    )));
                } else {
                    remote_id
                }
            }
            ProjectClientState::Shared { .. } | ProjectClientState::Local => {
                return Task::ready(Err(anyhow!(
                    "can't synchronize remote buffers on a local project"
                )))
            }
        };

        let client = self.client.clone();
        cx.spawn(move |this, mut cx| async move {
            let (buffers, incomplete_buffer_ids) = this.update(&mut cx, |this, cx| {
                this.buffer_store.read(cx).buffer_version_info(cx)
            })?;
            let response = client
                .request(proto::SynchronizeBuffers {
                    project_id,
                    buffers,
                })
                .await?;

            let send_updates_for_buffers = this.update(&mut cx, |this, cx| {
                response
                    .buffers
                    .into_iter()
                    .map(|buffer| {
                        let client = client.clone();
                        let buffer_id = match BufferId::new(buffer.id) {
                            Ok(id) => id,
                            Err(e) => {
                                return Task::ready(Err(e));
                            }
                        };
                        let remote_version = language::proto::deserialize_version(&buffer.version);
                        if let Some(buffer) = this.buffer_for_id(buffer_id, cx) {
                            let operations =
                                buffer.read(cx).serialize_ops(Some(remote_version), cx);
                            cx.background_executor().spawn(async move {
                                let operations = operations.await;
                                for chunk in split_operations(operations) {
                                    client
                                        .request(proto::UpdateBuffer {
                                            project_id,
                                            buffer_id: buffer_id.into(),
                                            operations: chunk,
                                        })
                                        .await?;
                                }
                                anyhow::Ok(())
                            })
                        } else {
                            Task::ready(Ok(()))
                        }
                    })
                    .collect::<Vec<_>>()
            })?;

            // Any incomplete buffers have open requests waiting. Request that the host sends
            // creates these buffers for us again to unblock any waiting futures.
            for id in incomplete_buffer_ids {
                cx.background_executor()
                    .spawn(client.request(proto::OpenBufferById {
                        project_id,
                        id: id.into(),
                    }))
                    .detach();
            }

            futures::future::join_all(send_updates_for_buffers)
                .await
                .into_iter()
                .collect()
        })
    }

    pub fn worktree_metadata_protos(&self, cx: &AppContext) -> Vec<proto::WorktreeMetadata> {
        self.worktree_store.read(cx).worktree_metadata_protos(cx)
    }

    fn set_worktrees_from_proto(
        &mut self,
        worktrees: Vec<proto::WorktreeMetadata>,
        cx: &mut ModelContext<Project>,
    ) -> Result<()> {
        cx.notify();
        self.worktree_store.update(cx, |worktree_store, cx| {
            worktree_store.set_worktrees_from_proto(worktrees, self.replica_id(), cx)
        })
    }

    fn set_collaborators_from_proto(
        &mut self,
        messages: Vec<proto::Collaborator>,
        cx: &mut ModelContext<Self>,
    ) -> Result<()> {
        let mut collaborators = HashMap::default();
        for message in messages {
            let collaborator = Collaborator::from_proto(message)?;
            collaborators.insert(collaborator.peer_id, collaborator);
        }
        for old_peer_id in self.collaborators.keys() {
            if !collaborators.contains_key(old_peer_id) {
                cx.emit(Event::CollaboratorLeft(*old_peer_id));
            }
        }
        self.collaborators = collaborators;
        Ok(())
    }

    pub fn language_servers<'a>(
        &'a self,
        cx: &'a AppContext,
    ) -> impl 'a + Iterator<Item = (LanguageServerId, LanguageServerName, WorktreeId)> {
        self.lsp_store.read(cx).language_servers()
    }

    pub fn supplementary_language_servers<'a>(
        &'a self,
        cx: &'a AppContext,
    ) -> impl 'a + Iterator<Item = (LanguageServerId, LanguageServerName)> {
        self.lsp_store.read(cx).supplementary_language_servers()
    }

    pub fn language_server_for_id(
        &self,
        id: LanguageServerId,
        cx: &AppContext,
    ) -> Option<Arc<LanguageServer>> {
        self.lsp_store.read(cx).language_server_for_id(id)
    }

    pub fn language_servers_for_buffer<'a>(
        &'a self,
        buffer: &'a Buffer,
        cx: &'a AppContext,
    ) -> impl Iterator<Item = (&'a Arc<CachedLspAdapter>, &'a Arc<LanguageServer>)> {
        self.lsp_store
            .read(cx)
            .language_servers_for_buffer(buffer, cx)
    }

    pub fn language_server_for_buffer<'a>(
        &'a self,
        buffer: &'a Buffer,
        server_id: LanguageServerId,
        cx: &'a AppContext,
    ) -> Option<(&'a Arc<CachedLspAdapter>, &'a Arc<LanguageServer>)> {
        self.lsp_store
            .read(cx)
            .language_server_for_buffer(buffer, server_id, cx)
    }
<<<<<<< HEAD

    pub fn task_context_for_location(
        &self,
        captured_variables: TaskVariables,
        location: Location,
        cx: &mut ModelContext<'_, Project>,
    ) -> Task<Option<TaskContext>> {
        if self.is_local() {
            let (worktree_id, worktree_abs_path) = if let Some(worktree) = self.task_worktree(cx) {
                (
                    Some(worktree.read(cx).id()),
                    Some(worktree.read(cx).abs_path()),
                )
            } else {
                (None, None)
            };

            cx.spawn(|project, mut cx| async move {
                let project_env = project
                    .update(&mut cx, |project, cx| {
                        let worktree_abs_path = worktree_abs_path.clone();
                        project.environment.update(cx, |environment, cx| {
                            environment.get_environment(worktree_id, worktree_abs_path, cx)
                        })
                    })
                    .ok()?
                    .await;

                let mut task_variables = cx
                    .update(|cx| {
                        combine_task_variables(
                            captured_variables,
                            location,
                            project_env.as_ref(),
                            BasicContextProvider::new(project.upgrade()?),
                            cx,
                        )
                        .log_err()
                    })
                    .ok()
                    .flatten()?;
                // Remove all custom entries starting with _, as they're not intended for use by the end user.
                task_variables.sweep();

                Some(TaskContext {
                    project_env: project_env.unwrap_or_default(),
                    cwd: worktree_abs_path.map(|p| p.to_path_buf()),
                    task_variables,
                })
            })
        } else if let Some(project_id) = self
            .remote_id()
            .filter(|_| self.ssh_connection_string(cx).is_some())
        {
            let task_context = self.client().request(proto::TaskContextForLocation {
                project_id,
                location: Some(proto::Location {
                    buffer_id: location.buffer.read(cx).remote_id().into(),
                    start: Some(serialize_anchor(&location.range.start)),
                    end: Some(serialize_anchor(&location.range.end)),
                }),
            });
            cx.background_executor().spawn(async move {
                let task_context = task_context.await.log_err()?;
                Some(TaskContext {
                    project_env: task_context.project_env.into_iter().collect(),
                    cwd: task_context.cwd.map(PathBuf::from),
                    task_variables: task_context
                        .task_variables
                        .into_iter()
                        .filter_map(
                            |(variable_name, variable_value)| match variable_name.parse() {
                                Ok(variable_name) => Some((variable_name, variable_value)),
                                Err(()) => {
                                    log::error!("Unknown variable name: {variable_name}");
                                    None
                                }
                            },
                        )
                        .collect(),
                })
            })
        } else {
            Task::ready(None)
        }
    }

    pub fn task_templates(
        &self,
        worktree: Option<WorktreeId>,
        location: Option<Location>,
        cx: &mut ModelContext<Self>,
    ) -> Task<Result<Vec<(TaskSourceKind, TaskTemplate)>>> {
        if self.is_local() {
            let (file, language) = location
                .map(|location| {
                    let buffer = location.buffer.read(cx);
                    (
                        buffer.file().cloned(),
                        buffer.language_at(location.range.start),
                    )
                })
                .unwrap_or_default();
            Task::ready(Ok(self
                .task_inventory()
                .read(cx)
                .list_tasks(file, language, worktree, cx)))
        } else if let Some(project_id) = self
            .remote_id()
            .filter(|_| self.ssh_connection_string(cx).is_some())
        {
            let remote_templates =
                self.query_remote_task_templates(project_id, worktree, location.as_ref(), cx);
            cx.background_executor().spawn(remote_templates)
        } else {
            Task::ready(Ok(Vec::new()))
        }
    }

    pub fn query_remote_task_templates(
        &self,
        project_id: u64,
        worktree: Option<WorktreeId>,
        location: Option<&Location>,
        cx: &AppContext,
    ) -> Task<Result<Vec<(TaskSourceKind, TaskTemplate)>>> {
        let client = self.client();
        let location = location.map(|location| serialize_location(location, cx));
        cx.spawn(|_| async move {
            let response = client
                .request(proto::TaskTemplates {
                    project_id,
                    worktree_id: worktree.map(|id| id.to_proto()),
                    location,
                })
                .await?;

            Ok(response
                .templates
                .into_iter()
                .filter_map(|template_pair| {
                    let task_source_kind = match template_pair.kind?.kind? {
                        proto::task_source_kind::Kind::UserInput(_) => TaskSourceKind::UserInput,
                        proto::task_source_kind::Kind::Worktree(worktree) => {
                            TaskSourceKind::Worktree {
                                id: WorktreeId::from_proto(worktree.id),
                                abs_path: PathBuf::from(worktree.abs_path),
                                id_base: Cow::Owned(worktree.id_base),
                            }
                        }
                        proto::task_source_kind::Kind::AbsPath(abs_path) => {
                            TaskSourceKind::AbsPath {
                                id_base: Cow::Owned(abs_path.id_base),
                                abs_path: PathBuf::from(abs_path.abs_path),
                            }
                        }
                        proto::task_source_kind::Kind::Language(language) => {
                            TaskSourceKind::Language {
                                name: language.name.into(),
                            }
                        }
                    };

                    let proto_template = template_pair.template?;
                    let reveal = match proto::RevealStrategy::from_i32(proto_template.reveal)
                        .unwrap_or(proto::RevealStrategy::RevealAlways)
                    {
                        proto::RevealStrategy::RevealAlways => RevealStrategy::Always,
                        proto::RevealStrategy::RevealNever => RevealStrategy::Never,
                    };
                    let hide = match proto::HideStrategy::from_i32(proto_template.hide)
                        .unwrap_or(proto::HideStrategy::HideNever)
                    {
                        proto::HideStrategy::HideAlways => HideStrategy::Always,
                        proto::HideStrategy::HideNever => HideStrategy::Never,
                        proto::HideStrategy::HideOnSuccess => HideStrategy::OnSuccess,
                    };
                    let shell = match proto_template
                        .shell
                        .and_then(|shell| shell.shell_type)
                        .unwrap_or(proto::shell::ShellType::System(proto::System {}))
                    {
                        proto::shell::ShellType::System(_) => Shell::System,
                        proto::shell::ShellType::Program(program) => Shell::Program(program),
                        proto::shell::ShellType::WithArguments(with_arguments) => {
                            Shell::WithArguments {
                                program: with_arguments.program,
                                args: with_arguments.args,
                            }
                        }
                    };
                    let task_template = TaskTemplate {
                        label: proto_template.label,
                        command: proto_template.command,
                        args: proto_template.args,
                        env: proto_template.env.into_iter().collect(),
                        cwd: proto_template.cwd,
                        use_new_terminal: proto_template.use_new_terminal,
                        allow_concurrent_runs: proto_template.allow_concurrent_runs,
                        reveal,
                        hide,
                        shell,
                        tags: proto_template.tags,
                        ..Default::default()
                    };
                    Some((task_source_kind, task_template))
                })
                .collect())
        })
    }

    fn task_worktree(&self, cx: &AppContext) -> Option<Model<Worktree>> {
        let available_worktrees = self
            .worktrees(cx)
            .filter(|worktree| {
                let worktree = worktree.read(cx);
                worktree.is_visible()
                    && worktree.is_local()
                    && worktree.root_entry().map_or(false, |e| e.is_dir())
            })
            .collect::<Vec<_>>();

        match available_worktrees.len() {
            0 => None,
            1 => Some(available_worktrees[0].clone()),
            _ => self.active_entry().and_then(|entry_id| {
                available_worktrees.into_iter().find_map(|worktree| {
                    if worktree.read(cx).contains_entry(entry_id) {
                        Some(worktree)
                    } else {
                        None
                    }
                })
            }),
        }
    }
}

fn combine_task_variables(
    mut captured_variables: TaskVariables,
    location: Location,
    project_env: Option<&HashMap<String, String>>,
    baseline: BasicContextProvider,
    cx: &mut AppContext,
) -> anyhow::Result<TaskVariables> {
    let language_context_provider = location
        .buffer
        .read(cx)
        .language()
        .and_then(|language| language.context_provider());
    let baseline = baseline
        .build_context(&captured_variables, &location, project_env, cx)
        .context("building basic default context")?;
    captured_variables.extend(baseline);
    if let Some(provider) = language_context_provider {
        captured_variables.extend(
            provider
                .build_context(&captured_variables, &location, project_env, cx)
                .context("building provider context")?,
        );
    }
    Ok(captured_variables)
=======
>>>>>>> 7d5fe66b
}

fn deserialize_code_actions(code_actions: &HashMap<String, bool>) -> Vec<lsp::CodeActionKind> {
    code_actions
        .iter()
        .flat_map(|(kind, enabled)| {
            if *enabled {
                Some(kind.clone().into())
            } else {
                None
            }
        })
        .collect()
}

pub struct PathMatchCandidateSet {
    pub snapshot: Snapshot,
    pub include_ignored: bool,
    pub include_root_name: bool,
    pub candidates: Candidates,
}

pub enum Candidates {
    /// Only consider directories.
    Directories,
    /// Only consider files.
    Files,
    /// Consider directories and files.
    Entries,
}

impl<'a> fuzzy::PathMatchCandidateSet<'a> for PathMatchCandidateSet {
    type Candidates = PathMatchCandidateSetIter<'a>;

    fn id(&self) -> usize {
        self.snapshot.id().to_usize()
    }

    fn len(&self) -> usize {
        match self.candidates {
            Candidates::Files => {
                if self.include_ignored {
                    self.snapshot.file_count()
                } else {
                    self.snapshot.visible_file_count()
                }
            }

            Candidates::Directories => {
                if self.include_ignored {
                    self.snapshot.dir_count()
                } else {
                    self.snapshot.visible_dir_count()
                }
            }

            Candidates::Entries => {
                if self.include_ignored {
                    self.snapshot.entry_count()
                } else {
                    self.snapshot.visible_entry_count()
                }
            }
        }
    }

    fn prefix(&self) -> Arc<str> {
        if self.snapshot.root_entry().map_or(false, |e| e.is_file()) {
            self.snapshot.root_name().into()
        } else if self.include_root_name {
            format!("{}{}", self.snapshot.root_name(), std::path::MAIN_SEPARATOR).into()
        } else {
            Arc::default()
        }
    }

    fn candidates(&'a self, start: usize) -> Self::Candidates {
        PathMatchCandidateSetIter {
            traversal: match self.candidates {
                Candidates::Directories => self.snapshot.directories(self.include_ignored, start),
                Candidates::Files => self.snapshot.files(self.include_ignored, start),
                Candidates::Entries => self.snapshot.entries(self.include_ignored, start),
            },
        }
    }
}

pub struct PathMatchCandidateSetIter<'a> {
    traversal: Traversal<'a>,
}

impl<'a> Iterator for PathMatchCandidateSetIter<'a> {
    type Item = fuzzy::PathMatchCandidate<'a>;

    fn next(&mut self) -> Option<Self::Item> {
        self.traversal
            .next()
            .map(|entry| fuzzy::PathMatchCandidate {
                is_dir: entry.kind.is_dir(),
                path: &entry.path,
                char_bag: entry.char_bag,
            })
    }
}

impl EventEmitter<Event> for Project {}

impl<'a> From<&'a ProjectPath> for SettingsLocation<'a> {
    fn from(val: &'a ProjectPath) -> Self {
        SettingsLocation {
            worktree_id: val.worktree_id,
            path: val.path.as_ref(),
        }
    }
}

impl<P: AsRef<Path>> From<(WorktreeId, P)> for ProjectPath {
    fn from((worktree_id, path): (WorktreeId, P)) -> Self {
        Self {
            worktree_id,
            path: path.as_ref().into(),
        }
    }
}

pub fn relativize_path(base: &Path, path: &Path) -> PathBuf {
    let mut path_components = path.components();
    let mut base_components = base.components();
    let mut components: Vec<Component> = Vec::new();
    loop {
        match (path_components.next(), base_components.next()) {
            (None, None) => break,
            (Some(a), None) => {
                components.push(a);
                components.extend(path_components.by_ref());
                break;
            }
            (None, _) => components.push(Component::ParentDir),
            (Some(a), Some(b)) if components.is_empty() && a == b => (),
            (Some(a), Some(Component::CurDir)) => components.push(a),
            (Some(a), Some(_)) => {
                components.push(Component::ParentDir);
                for _ in base_components {
                    components.push(Component::ParentDir);
                }
                components.push(a);
                components.extend(path_components.by_ref());
                break;
            }
        }
    }
    components.iter().map(|c| c.as_os_str()).collect()
}

fn resolve_path(base: &Path, path: &Path) -> PathBuf {
    let mut result = base.to_path_buf();
    for component in path.components() {
        match component {
            Component::ParentDir => {
                result.pop();
            }
            Component::CurDir => (),
            _ => result.push(component),
        }
    }
    result
}

/// ResolvedPath is a path that has been resolved to either a ProjectPath
/// or an AbsPath and that *exists*.
#[derive(Debug, Clone)]
pub enum ResolvedPath {
    ProjectPath(ProjectPath),
    AbsPath(PathBuf),
}

impl ResolvedPath {
    pub fn abs_path(&self) -> Option<&Path> {
        match self {
            Self::AbsPath(path) => Some(path.as_path()),
            _ => None,
        }
    }

    pub fn project_path(&self) -> Option<&ProjectPath> {
        match self {
            Self::ProjectPath(path) => Some(&path),
            _ => None,
        }
    }
}

impl Item for Buffer {
    fn try_open(
        project: &Model<Project>,
        path: &ProjectPath,
        cx: &mut AppContext,
    ) -> Option<Task<Result<Model<Self>>>> {
        Some(project.update(cx, |project, cx| project.open_buffer(path.clone(), cx)))
    }

    fn entry_id(&self, cx: &AppContext) -> Option<ProjectEntryId> {
        File::from_dyn(self.file()).and_then(|file| file.project_entry_id(cx))
    }

    fn project_path(&self, cx: &AppContext) -> Option<ProjectPath> {
        File::from_dyn(self.file()).map(|file| ProjectPath {
            worktree_id: file.worktree_id(cx),
            path: file.path().clone(),
        })
    }
}

impl Completion {
    /// A key that can be used to sort completions when displaying
    /// them to the user.
    pub fn sort_key(&self) -> (usize, &str) {
        let kind_key = match self.lsp_completion.kind {
            Some(lsp::CompletionItemKind::KEYWORD) => 0,
            Some(lsp::CompletionItemKind::VARIABLE) => 1,
            _ => 2,
        };
        (kind_key, &self.label.text[self.label.filter_range.clone()])
    }

    /// Whether this completion is a snippet.
    pub fn is_snippet(&self) -> bool {
        self.lsp_completion.insert_text_format == Some(lsp::InsertTextFormat::SNIPPET)
    }

    /// Returns the corresponding color for this completion.
    ///
    /// Will return `None` if this completion's kind is not [`CompletionItemKind::COLOR`].
    pub fn color(&self) -> Option<Hsla> {
        match self.lsp_completion.kind {
            Some(CompletionItemKind::COLOR) => color_extractor::extract_color(&self.lsp_completion),
            _ => None,
        }
    }
}

#[derive(Debug)]
pub struct NoRepositoryError {}

impl std::fmt::Display for NoRepositoryError {
    fn fmt(&self, f: &mut std::fmt::Formatter<'_>) -> std::fmt::Result {
        write!(f, "no git repository for worktree found")
    }
}

impl std::error::Error for NoRepositoryError {}

pub fn sort_worktree_entries(entries: &mut [Entry]) {
    entries.sort_by(|entry_a, entry_b| {
        compare_paths(
            (&entry_a.path, entry_a.is_file()),
            (&entry_b.path, entry_b.is_file()),
        )
    });
}<|MERGE_RESOLUTION|>--- conflicted
+++ resolved
@@ -65,13 +65,6 @@
 use lsp_command::*;
 use node_runtime::NodeRuntime;
 use parking_lot::{Mutex, RwLock};
-<<<<<<< HEAD
-use paths::{
-    local_debug_file_relative_path, local_tasks_file_relative_path,
-    local_vscode_launch_file_relative_path, local_vscode_tasks_file_relative_path,
-};
-=======
->>>>>>> 7d5fe66b
 pub use prettier_store::PrettierStore;
 use project_settings::{ProjectSettings, SettingsObserver, SettingsObserverEvent};
 use remote::{SshConnectionOptions, SshRemoteClient};
@@ -90,15 +83,7 @@
     sync::Arc,
     time::Duration,
 };
-<<<<<<< HEAD
-use task::{
-    static_source::{StaticSource, TrackedFile},
-    DebugTaskFile, HideStrategy, RevealStrategy, Shell, TaskContext, TaskTemplate, TaskVariables,
-    VariableName, VsCodeTaskFile,
-};
-=======
 use task_store::TaskStore;
->>>>>>> 7d5fe66b
 use terminals::Terminals;
 use text::{Anchor, BufferId};
 use util::{maybe, paths::compare_paths, ResultExt as _};
@@ -671,12 +656,8 @@
             cx.subscribe(&settings_observer, Self::on_settings_observer_event)
                 .detach();
 
-<<<<<<< HEAD
             cx.subscribe(&dap_store, Self::on_dap_store_event).detach();
 
-            let environment = ProjectEnvironment::new(&worktree_store, env, cx);
-=======
->>>>>>> 7d5fe66b
             let lsp_store = cx.new_model(|cx| {
                 LspStore::new_local(
                     buffer_store.clone(),
@@ -3529,108 +3510,6 @@
         });
     }
 
-<<<<<<< HEAD
-    fn update_local_worktree_settings(
-        &mut self,
-        worktree: &Model<Worktree>,
-        changes: &UpdatedEntriesSet,
-        cx: &mut ModelContext<Self>,
-    ) {
-        if worktree.read(cx).is_remote() {
-            return;
-        }
-        let remote_worktree_id = worktree.read(cx).id();
-
-        for (path, _, change) in changes.iter() {
-            let removed = change == &PathChange::Removed;
-            let abs_path = match worktree.read(cx).absolutize(path) {
-                Ok(abs_path) => abs_path,
-                Err(e) => {
-                    log::warn!("Cannot absolutize {path:?} received as {change:?} FS change: {e}");
-                    continue;
-                }
-            };
-
-            if path.ends_with(local_tasks_file_relative_path()) {
-                self.task_inventory().update(cx, |task_inventory, cx| {
-                    if removed {
-                        task_inventory.remove_local_static_source(&abs_path);
-                    } else {
-                        let fs = self.fs.clone();
-                        let task_abs_path = abs_path.clone();
-                        let tasks_file_rx =
-                            watch_config_file(cx.background_executor(), fs, task_abs_path);
-                        task_inventory.add_source(
-                            TaskSourceKind::Worktree {
-                                id: remote_worktree_id,
-                                abs_path,
-                                id_base: "local_tasks_for_worktree".into(),
-                            },
-                            |tx, cx| StaticSource::new(TrackedFile::new(tasks_file_rx, tx, cx)),
-                            cx,
-                        );
-                    }
-                })
-            } else if path.ends_with(local_vscode_tasks_file_relative_path()) {
-                self.task_inventory().update(cx, |task_inventory, cx| {
-                    if removed {
-                        task_inventory.remove_local_static_source(&abs_path);
-                    } else {
-                        let fs = self.fs.clone();
-                        let task_abs_path = abs_path.clone();
-                        let tasks_file_rx =
-                            watch_config_file(cx.background_executor(), fs, task_abs_path);
-                        task_inventory.add_source(
-                            TaskSourceKind::Worktree {
-                                id: remote_worktree_id,
-                                abs_path,
-                                id_base: "local_vscode_tasks_for_worktree".into(),
-                            },
-                            |tx, cx| {
-                                StaticSource::new(TrackedFile::new_convertible::<VsCodeTaskFile>(
-                                    tasks_file_rx,
-                                    tx,
-                                    cx,
-                                ))
-                            },
-                            cx,
-                        );
-                    }
-                })
-            } else if path.ends_with(local_debug_file_relative_path()) {
-                self.task_inventory().update(cx, |task_inventory, cx| {
-                    if removed {
-                        task_inventory.remove_local_static_source(&abs_path);
-                    } else {
-                        let fs = self.fs.clone();
-                        let debug_task_file_rx =
-                            watch_config_file(&cx.background_executor(), fs, abs_path.clone());
-
-                        task_inventory.add_source(
-                            TaskSourceKind::Worktree {
-                                id: remote_worktree_id,
-                                abs_path,
-                                id_base: "local_debug_file_for_worktree".into(),
-                            },
-                            |tx, cx| {
-                                StaticSource::new(TrackedFile::new_convertible::<DebugTaskFile>(
-                                    debug_task_file_rx,
-                                    tx,
-                                    cx,
-                                ))
-                            },
-                            cx,
-                        );
-                    }
-                });
-            } else if path.ends_with(local_vscode_launch_file_relative_path()) {
-                // TODO: handle vscode launch file (.vscode/launch.json)
-            }
-        }
-    }
-
-=======
->>>>>>> 7d5fe66b
     pub fn set_active_path(&mut self, entry: Option<ProjectPath>, cx: &mut ModelContext<Self>) {
         let new_active_entry = entry.and_then(|project_path| {
             let worktree = self.worktree_for_id(project_path.worktree_id, cx)?;
@@ -4317,271 +4196,6 @@
             .read(cx)
             .language_server_for_buffer(buffer, server_id, cx)
     }
-<<<<<<< HEAD
-
-    pub fn task_context_for_location(
-        &self,
-        captured_variables: TaskVariables,
-        location: Location,
-        cx: &mut ModelContext<'_, Project>,
-    ) -> Task<Option<TaskContext>> {
-        if self.is_local() {
-            let (worktree_id, worktree_abs_path) = if let Some(worktree) = self.task_worktree(cx) {
-                (
-                    Some(worktree.read(cx).id()),
-                    Some(worktree.read(cx).abs_path()),
-                )
-            } else {
-                (None, None)
-            };
-
-            cx.spawn(|project, mut cx| async move {
-                let project_env = project
-                    .update(&mut cx, |project, cx| {
-                        let worktree_abs_path = worktree_abs_path.clone();
-                        project.environment.update(cx, |environment, cx| {
-                            environment.get_environment(worktree_id, worktree_abs_path, cx)
-                        })
-                    })
-                    .ok()?
-                    .await;
-
-                let mut task_variables = cx
-                    .update(|cx| {
-                        combine_task_variables(
-                            captured_variables,
-                            location,
-                            project_env.as_ref(),
-                            BasicContextProvider::new(project.upgrade()?),
-                            cx,
-                        )
-                        .log_err()
-                    })
-                    .ok()
-                    .flatten()?;
-                // Remove all custom entries starting with _, as they're not intended for use by the end user.
-                task_variables.sweep();
-
-                Some(TaskContext {
-                    project_env: project_env.unwrap_or_default(),
-                    cwd: worktree_abs_path.map(|p| p.to_path_buf()),
-                    task_variables,
-                })
-            })
-        } else if let Some(project_id) = self
-            .remote_id()
-            .filter(|_| self.ssh_connection_string(cx).is_some())
-        {
-            let task_context = self.client().request(proto::TaskContextForLocation {
-                project_id,
-                location: Some(proto::Location {
-                    buffer_id: location.buffer.read(cx).remote_id().into(),
-                    start: Some(serialize_anchor(&location.range.start)),
-                    end: Some(serialize_anchor(&location.range.end)),
-                }),
-            });
-            cx.background_executor().spawn(async move {
-                let task_context = task_context.await.log_err()?;
-                Some(TaskContext {
-                    project_env: task_context.project_env.into_iter().collect(),
-                    cwd: task_context.cwd.map(PathBuf::from),
-                    task_variables: task_context
-                        .task_variables
-                        .into_iter()
-                        .filter_map(
-                            |(variable_name, variable_value)| match variable_name.parse() {
-                                Ok(variable_name) => Some((variable_name, variable_value)),
-                                Err(()) => {
-                                    log::error!("Unknown variable name: {variable_name}");
-                                    None
-                                }
-                            },
-                        )
-                        .collect(),
-                })
-            })
-        } else {
-            Task::ready(None)
-        }
-    }
-
-    pub fn task_templates(
-        &self,
-        worktree: Option<WorktreeId>,
-        location: Option<Location>,
-        cx: &mut ModelContext<Self>,
-    ) -> Task<Result<Vec<(TaskSourceKind, TaskTemplate)>>> {
-        if self.is_local() {
-            let (file, language) = location
-                .map(|location| {
-                    let buffer = location.buffer.read(cx);
-                    (
-                        buffer.file().cloned(),
-                        buffer.language_at(location.range.start),
-                    )
-                })
-                .unwrap_or_default();
-            Task::ready(Ok(self
-                .task_inventory()
-                .read(cx)
-                .list_tasks(file, language, worktree, cx)))
-        } else if let Some(project_id) = self
-            .remote_id()
-            .filter(|_| self.ssh_connection_string(cx).is_some())
-        {
-            let remote_templates =
-                self.query_remote_task_templates(project_id, worktree, location.as_ref(), cx);
-            cx.background_executor().spawn(remote_templates)
-        } else {
-            Task::ready(Ok(Vec::new()))
-        }
-    }
-
-    pub fn query_remote_task_templates(
-        &self,
-        project_id: u64,
-        worktree: Option<WorktreeId>,
-        location: Option<&Location>,
-        cx: &AppContext,
-    ) -> Task<Result<Vec<(TaskSourceKind, TaskTemplate)>>> {
-        let client = self.client();
-        let location = location.map(|location| serialize_location(location, cx));
-        cx.spawn(|_| async move {
-            let response = client
-                .request(proto::TaskTemplates {
-                    project_id,
-                    worktree_id: worktree.map(|id| id.to_proto()),
-                    location,
-                })
-                .await?;
-
-            Ok(response
-                .templates
-                .into_iter()
-                .filter_map(|template_pair| {
-                    let task_source_kind = match template_pair.kind?.kind? {
-                        proto::task_source_kind::Kind::UserInput(_) => TaskSourceKind::UserInput,
-                        proto::task_source_kind::Kind::Worktree(worktree) => {
-                            TaskSourceKind::Worktree {
-                                id: WorktreeId::from_proto(worktree.id),
-                                abs_path: PathBuf::from(worktree.abs_path),
-                                id_base: Cow::Owned(worktree.id_base),
-                            }
-                        }
-                        proto::task_source_kind::Kind::AbsPath(abs_path) => {
-                            TaskSourceKind::AbsPath {
-                                id_base: Cow::Owned(abs_path.id_base),
-                                abs_path: PathBuf::from(abs_path.abs_path),
-                            }
-                        }
-                        proto::task_source_kind::Kind::Language(language) => {
-                            TaskSourceKind::Language {
-                                name: language.name.into(),
-                            }
-                        }
-                    };
-
-                    let proto_template = template_pair.template?;
-                    let reveal = match proto::RevealStrategy::from_i32(proto_template.reveal)
-                        .unwrap_or(proto::RevealStrategy::RevealAlways)
-                    {
-                        proto::RevealStrategy::RevealAlways => RevealStrategy::Always,
-                        proto::RevealStrategy::RevealNever => RevealStrategy::Never,
-                    };
-                    let hide = match proto::HideStrategy::from_i32(proto_template.hide)
-                        .unwrap_or(proto::HideStrategy::HideNever)
-                    {
-                        proto::HideStrategy::HideAlways => HideStrategy::Always,
-                        proto::HideStrategy::HideNever => HideStrategy::Never,
-                        proto::HideStrategy::HideOnSuccess => HideStrategy::OnSuccess,
-                    };
-                    let shell = match proto_template
-                        .shell
-                        .and_then(|shell| shell.shell_type)
-                        .unwrap_or(proto::shell::ShellType::System(proto::System {}))
-                    {
-                        proto::shell::ShellType::System(_) => Shell::System,
-                        proto::shell::ShellType::Program(program) => Shell::Program(program),
-                        proto::shell::ShellType::WithArguments(with_arguments) => {
-                            Shell::WithArguments {
-                                program: with_arguments.program,
-                                args: with_arguments.args,
-                            }
-                        }
-                    };
-                    let task_template = TaskTemplate {
-                        label: proto_template.label,
-                        command: proto_template.command,
-                        args: proto_template.args,
-                        env: proto_template.env.into_iter().collect(),
-                        cwd: proto_template.cwd,
-                        use_new_terminal: proto_template.use_new_terminal,
-                        allow_concurrent_runs: proto_template.allow_concurrent_runs,
-                        reveal,
-                        hide,
-                        shell,
-                        tags: proto_template.tags,
-                        ..Default::default()
-                    };
-                    Some((task_source_kind, task_template))
-                })
-                .collect())
-        })
-    }
-
-    fn task_worktree(&self, cx: &AppContext) -> Option<Model<Worktree>> {
-        let available_worktrees = self
-            .worktrees(cx)
-            .filter(|worktree| {
-                let worktree = worktree.read(cx);
-                worktree.is_visible()
-                    && worktree.is_local()
-                    && worktree.root_entry().map_or(false, |e| e.is_dir())
-            })
-            .collect::<Vec<_>>();
-
-        match available_worktrees.len() {
-            0 => None,
-            1 => Some(available_worktrees[0].clone()),
-            _ => self.active_entry().and_then(|entry_id| {
-                available_worktrees.into_iter().find_map(|worktree| {
-                    if worktree.read(cx).contains_entry(entry_id) {
-                        Some(worktree)
-                    } else {
-                        None
-                    }
-                })
-            }),
-        }
-    }
-}
-
-fn combine_task_variables(
-    mut captured_variables: TaskVariables,
-    location: Location,
-    project_env: Option<&HashMap<String, String>>,
-    baseline: BasicContextProvider,
-    cx: &mut AppContext,
-) -> anyhow::Result<TaskVariables> {
-    let language_context_provider = location
-        .buffer
-        .read(cx)
-        .language()
-        .and_then(|language| language.context_provider());
-    let baseline = baseline
-        .build_context(&captured_variables, &location, project_env, cx)
-        .context("building basic default context")?;
-    captured_variables.extend(baseline);
-    if let Some(provider) = language_context_provider {
-        captured_variables.extend(
-            provider
-                .build_context(&captured_variables, &location, project_env, cx)
-                .context("building provider context")?,
-        );
-    }
-    Ok(captured_variables)
-=======
->>>>>>> 7d5fe66b
 }
 
 fn deserialize_code_actions(code_actions: &HashMap<String, bool>) -> Vec<lsp::CodeActionKind> {
