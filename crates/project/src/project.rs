--- conflicted
+++ resolved
@@ -700,13 +700,8 @@
                 )
             });
 
-<<<<<<< HEAD
-            let git_state =
-                cx.new(|cx| GitState::new(&worktree_store, Some(&buffer_store), None, None, cx));
-=======
             let git_store =
                 cx.new(|cx| GitStore::new(&worktree_store, buffer_store.clone(), None, None, cx));
->>>>>>> c3afeda8
 
             cx.subscribe(&lsp_store, Self::on_lsp_store_event).detach();
 
@@ -829,11 +824,7 @@
             let git_store = cx.new(|cx| {
                 GitStore::new(
                     &worktree_store,
-<<<<<<< HEAD
-                    Some(&buffer_store),
-=======
                     buffer_store.clone(),
->>>>>>> c3afeda8
                     Some(ssh_proto.clone()),
                     Some(ProjectId(SSH_PROJECT_ID)),
                     cx,
@@ -1041,11 +1032,7 @@
         let git_store = cx.new(|cx| {
             GitStore::new(
                 &worktree_store,
-<<<<<<< HEAD
-                Some(&buffer_store),
-=======
                 buffer_store.clone(),
->>>>>>> c3afeda8
                 Some(client.clone().into()),
                 Some(ProjectId(remote_id)),
                 cx,
@@ -4064,7 +4051,6 @@
         Project::respond_to_open_buffer_request(this, buffer, peer_id, &mut cx)
     }
 
-<<<<<<< HEAD
     async fn handle_stage(
         this: Entity<Self>,
         envelope: TypedEnvelope<proto::Stage>,
@@ -4201,8 +4187,6 @@
         })?
     }
 
-=======
->>>>>>> c3afeda8
     fn respond_to_open_buffer_request(
         this: Entity<Self>,
         buffer: Entity<Buffer>,
