--- conflicted
+++ resolved
@@ -3167,22 +3167,11 @@
         event: &ImageItemEvent,
         cx: &mut Context<Self>,
     ) -> Option<()> {
-<<<<<<< HEAD
-        match event {
-            ImageItemEvent::ReloadNeeded => {
-                if !self.is_via_collab() {
-                    self.reload_images([image].into_iter().collect(), cx)
-                        .detach_and_log_err(cx);
-                }
-            }
-            _ => {}
-=======
         if let ImageItemEvent::ReloadNeeded = event
             && !self.is_via_collab()
         {
-            self.reload_images([image.clone()].into_iter().collect(), cx)
+            self.reload_images([image].into_iter().collect(), cx)
                 .detach_and_log_err(cx);
->>>>>>> 4c85a0dc
         }
 
         None
