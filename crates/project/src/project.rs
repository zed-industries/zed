mod ignore;
mod lsp_command;
pub mod project_settings;
pub mod search;
pub mod terminals;
pub mod worktree;

#[cfg(test)]
mod project_tests;
#[cfg(test)]
mod worktree_tests;

use anyhow::{anyhow, Context, Result};
use client::{proto, Client, TypedEnvelope, UserStore};
use clock::ReplicaId;
use collections::{hash_map, BTreeMap, HashMap, HashSet};
use copilot::Copilot;
use futures::{
    channel::{
        mpsc::{self, UnboundedReceiver},
        oneshot,
    },
    future::{try_join_all, Shared},
    stream::FuturesUnordered,
    AsyncWriteExt, Future, FutureExt, StreamExt, TryFutureExt,
};
use globset::{Glob, GlobSet, GlobSetBuilder};
use gpui::{
    executor::Background, AnyModelHandle, AppContext, AsyncAppContext, BorrowAppContext, Entity,
    ModelContext, ModelHandle, Task, WeakModelHandle,
};
use itertools::Itertools;
use language::{
    language_settings::{language_settings, FormatOnSave, Formatter, InlayHintKind},
    point_to_lsp,
    proto::{
        deserialize_anchor, deserialize_fingerprint, deserialize_line_ending, deserialize_version,
        serialize_anchor, serialize_version,
    },
    range_from_lsp, range_to_lsp, Bias, Buffer, BufferSnapshot, CachedLspAdapter, CodeAction,
    CodeLabel, Completion, Diagnostic, DiagnosticEntry, DiagnosticSet, Diff, Event as BufferEvent,
    File as _, Language, LanguageRegistry, LanguageServerName, LocalFile, LspAdapterDelegate,
    OffsetRangeExt, Operation, Patch, PendingLanguageServer, PointUtf16, TextBufferSnapshot,
    ToOffset, ToPointUtf16, Transaction, Unclipped,
};
use log::error;
use lsp::{
    DiagnosticSeverity, DiagnosticTag, DidChangeWatchedFilesRegistrationOptions,
    DocumentHighlightKind, LanguageServer, LanguageServerBinary, LanguageServerId, OneOf,
};
use lsp_command::*;
use postage::watch;
use project_settings::{LspSettings, ProjectSettings};
use rand::prelude::*;
use search::SearchQuery;
use serde::Serialize;
use settings::SettingsStore;
use sha2::{Digest, Sha256};
use similar::{ChangeTag, TextDiff};
use smol::channel::{Receiver, Sender};
use std::{
    cell::RefCell,
    cmp::{self, Ordering},
    convert::TryInto,
    hash::Hash,
    mem,
    num::NonZeroU32,
    ops::Range,
    path::{self, Component, Path, PathBuf},
    process::Stdio,
    rc::Rc,
    str,
    sync::{
        atomic::{AtomicUsize, Ordering::SeqCst},
        Arc,
    },
    time::{Duration, Instant},
};
use terminals::Terminals;
use text::Anchor;
use util::{
    debug_panic, defer, http::HttpClient, merge_json_value_into,
    paths::LOCAL_SETTINGS_RELATIVE_PATH, post_inc, ResultExt, TryFutureExt as _,
};

pub use fs::*;
pub use worktree::*;

pub trait Item {
    fn entry_id(&self, cx: &AppContext) -> Option<ProjectEntryId>;
    fn project_path(&self, cx: &AppContext) -> Option<ProjectPath>;
}

// Language server state is stored across 3 collections:
//     language_servers =>
//         a mapping from unique server id to LanguageServerState which can either be a task for a
//         server in the process of starting, or a running server with adapter and language server arcs
//     language_server_ids => a mapping from worktreeId and server name to the unique server id
//     language_server_statuses => a mapping from unique server id to the current server status
//
// Multiple worktrees can map to the same language server for example when you jump to the definition
// of a file in the standard library. So language_server_ids is used to look up which server is active
// for a given worktree and language server name
//
// When starting a language server, first the id map is checked to make sure a server isn't already available
// for that worktree. If there is one, it finishes early. Otherwise, a new id is allocated and and
// the Starting variant of LanguageServerState is stored in the language_servers map.
pub struct Project {
    worktrees: Vec<WorktreeHandle>,
    active_entry: Option<ProjectEntryId>,
    buffer_ordered_messages_tx: mpsc::UnboundedSender<BufferOrderedMessage>,
    languages: Arc<LanguageRegistry>,
    language_servers: HashMap<LanguageServerId, LanguageServerState>,
    language_server_ids: HashMap<(WorktreeId, LanguageServerName), LanguageServerId>,
    language_server_statuses: BTreeMap<LanguageServerId, LanguageServerStatus>,
    last_workspace_edits_by_language_server: HashMap<LanguageServerId, ProjectTransaction>,
    client: Arc<client::Client>,
    next_entry_id: Arc<AtomicUsize>,
    join_project_response_message_id: u32,
    next_diagnostic_group_id: usize,
    user_store: ModelHandle<UserStore>,
    fs: Arc<dyn Fs>,
    client_state: Option<ProjectClientState>,
    collaborators: HashMap<proto::PeerId, Collaborator>,
    client_subscriptions: Vec<client::Subscription>,
    _subscriptions: Vec<gpui::Subscription>,
    next_buffer_id: u64,
    opened_buffer: (watch::Sender<()>, watch::Receiver<()>),
    shared_buffers: HashMap<proto::PeerId, HashSet<u64>>,
    #[allow(clippy::type_complexity)]
    loading_buffers_by_path: HashMap<
        ProjectPath,
        postage::watch::Receiver<Option<Result<ModelHandle<Buffer>, Arc<anyhow::Error>>>>,
    >,
    #[allow(clippy::type_complexity)]
    loading_local_worktrees:
        HashMap<Arc<Path>, Shared<Task<Result<ModelHandle<Worktree>, Arc<anyhow::Error>>>>>,
    opened_buffers: HashMap<u64, OpenBuffer>,
    local_buffer_ids_by_path: HashMap<ProjectPath, u64>,
    local_buffer_ids_by_entry_id: HashMap<ProjectEntryId, u64>,
    /// A mapping from a buffer ID to None means that we've started waiting for an ID but haven't finished loading it.
    /// Used for re-issuing buffer requests when peers temporarily disconnect
    incomplete_remote_buffers: HashMap<u64, Option<ModelHandle<Buffer>>>,
    buffer_snapshots: HashMap<u64, HashMap<LanguageServerId, Vec<LspBufferSnapshot>>>, // buffer_id -> server_id -> vec of snapshots
    buffers_being_formatted: HashSet<u64>,
    buffers_needing_diff: HashSet<WeakModelHandle<Buffer>>,
    git_diff_debouncer: DelayedDebounced,
    nonce: u128,
    _maintain_buffer_languages: Task<()>,
    _maintain_workspace_config: Task<()>,
    terminals: Terminals,
    copilot_enabled: bool,
    current_lsp_settings: HashMap<Arc<str>, LspSettings>,
}

struct DelayedDebounced {
    task: Option<Task<()>>,
    cancel_channel: Option<oneshot::Sender<()>>,
}

impl DelayedDebounced {
    fn new() -> DelayedDebounced {
        DelayedDebounced {
            task: None,
            cancel_channel: None,
        }
    }

    fn fire_new<F>(&mut self, delay: Duration, cx: &mut ModelContext<Project>, func: F)
    where
        F: 'static + FnOnce(&mut Project, &mut ModelContext<Project>) -> Task<()>,
    {
        if let Some(channel) = self.cancel_channel.take() {
            _ = channel.send(());
        }

        let (sender, mut receiver) = oneshot::channel::<()>();
        self.cancel_channel = Some(sender);

        let previous_task = self.task.take();
        self.task = Some(cx.spawn(|workspace, mut cx| async move {
            let mut timer = cx.background().timer(delay).fuse();
            if let Some(previous_task) = previous_task {
                previous_task.await;
            }

            futures::select_biased! {
                _ = receiver => return,
                    _ = timer => {}
            }

            workspace
                .update(&mut cx, |workspace, cx| (func)(workspace, cx))
                .await;
        }));
    }
}

struct LspBufferSnapshot {
    version: i32,
    snapshot: TextBufferSnapshot,
}

/// Message ordered with respect to buffer operations
enum BufferOrderedMessage {
    Operation {
        buffer_id: u64,
        operation: proto::Operation,
    },
    LanguageServerUpdate {
        language_server_id: LanguageServerId,
        message: proto::update_language_server::Variant,
    },
    Resync,
}

enum LocalProjectUpdate {
    WorktreesChanged,
    CreateBufferForPeer {
        peer_id: proto::PeerId,
        buffer_id: u64,
    },
}

enum OpenBuffer {
    Strong(ModelHandle<Buffer>),
    Weak(WeakModelHandle<Buffer>),
    Operations(Vec<Operation>),
}

#[derive(Clone)]
enum WorktreeHandle {
    Strong(ModelHandle<Worktree>),
    Weak(WeakModelHandle<Worktree>),
}

enum ProjectClientState {
    Local {
        remote_id: u64,
        updates_tx: mpsc::UnboundedSender<LocalProjectUpdate>,
        _send_updates: Task<()>,
    },
    Remote {
        sharing_has_stopped: bool,
        remote_id: u64,
        replica_id: ReplicaId,
    },
}

#[derive(Clone, Debug)]
pub struct Collaborator {
    pub peer_id: proto::PeerId,
    pub replica_id: ReplicaId,
}

#[derive(Clone, Debug, PartialEq)]
pub enum Event {
    LanguageServerAdded(LanguageServerId),
    LanguageServerRemoved(LanguageServerId),
    LanguageServerLog(LanguageServerId, String),
    Notification(String),
    ActiveEntryChanged(Option<ProjectEntryId>),
    ActivateProjectPanel,
    WorktreeAdded,
    WorktreeRemoved(WorktreeId),
    WorktreeUpdatedEntries(WorktreeId, UpdatedEntriesSet),
    DiskBasedDiagnosticsStarted {
        language_server_id: LanguageServerId,
    },
    DiskBasedDiagnosticsFinished {
        language_server_id: LanguageServerId,
    },
    DiagnosticsUpdated {
        path: ProjectPath,
        language_server_id: LanguageServerId,
    },
    RemoteIdChanged(Option<u64>),
    DisconnectedFromHost,
    Closed,
    DeletedEntry(ProjectEntryId),
    CollaboratorUpdated {
        old_peer_id: proto::PeerId,
        new_peer_id: proto::PeerId,
    },
    CollaboratorLeft(proto::PeerId),
    RefreshInlayHints,
}

pub enum LanguageServerState {
    Starting(Task<Option<Arc<LanguageServer>>>),

    Running {
        language: Arc<Language>,
        adapter: Arc<CachedLspAdapter>,
        server: Arc<LanguageServer>,
        watched_paths: HashMap<WorktreeId, GlobSet>,
        simulate_disk_based_diagnostics_completion: Option<Task<()>>,
    },
}

#[derive(Serialize)]
pub struct LanguageServerStatus {
    pub name: String,
    pub pending_work: BTreeMap<String, LanguageServerProgress>,
    pub has_pending_diagnostic_updates: bool,
    progress_tokens: HashSet<String>,
}

#[derive(Clone, Debug, Serialize)]
pub struct LanguageServerProgress {
    pub message: Option<String>,
    pub percentage: Option<usize>,
    #[serde(skip_serializing)]
    pub last_update_at: Instant,
}

#[derive(Clone, Debug, Eq, PartialEq, Hash, PartialOrd, Ord)]
pub struct ProjectPath {
    pub worktree_id: WorktreeId,
    pub path: Arc<Path>,
}

#[derive(Copy, Clone, Debug, Default, PartialEq, Serialize)]
pub struct DiagnosticSummary {
    pub error_count: usize,
    pub warning_count: usize,
}

#[derive(Debug, Clone, PartialEq, Eq, Hash)]
pub struct Location {
    pub buffer: ModelHandle<Buffer>,
    pub range: Range<language::Anchor>,
}

#[derive(Debug, Clone, PartialEq, Eq, Hash)]
pub struct InlayHint {
    pub buffer_id: u64,
    pub position: language::Anchor,
    pub label: InlayHintLabel,
    pub kind: Option<InlayHintKind>,
    pub padding_left: bool,
    pub padding_right: bool,
    pub tooltip: Option<InlayHintTooltip>,
}

impl InlayHint {
    pub fn text(&self) -> String {
        match &self.label {
            InlayHintLabel::String(s) => s.to_owned(),
            InlayHintLabel::LabelParts(parts) => parts.iter().map(|part| &part.value).join(""),
        }
    }
}

#[derive(Debug, Clone, PartialEq, Eq, Hash)]
pub enum InlayHintLabel {
    String(String),
    LabelParts(Vec<InlayHintLabelPart>),
}

#[derive(Debug, Clone, PartialEq, Eq, Hash)]
pub struct InlayHintLabelPart {
    pub value: String,
    pub tooltip: Option<InlayHintLabelPartTooltip>,
    pub location: Option<Location>,
}

#[derive(Debug, Clone, PartialEq, Eq, Hash)]
pub enum InlayHintTooltip {
    String(String),
    MarkupContent(MarkupContent),
}

#[derive(Debug, Clone, PartialEq, Eq, Hash)]
pub enum InlayHintLabelPartTooltip {
    String(String),
    MarkupContent(MarkupContent),
}

#[derive(Debug, Clone, PartialEq, Eq, Hash)]
pub struct MarkupContent {
    pub kind: String,
    pub value: String,
}

#[derive(Debug, Clone)]
pub struct LocationLink {
    pub origin: Option<Location>,
    pub target: Location,
}

#[derive(Debug)]
pub struct DocumentHighlight {
    pub range: Range<language::Anchor>,
    pub kind: DocumentHighlightKind,
}

#[derive(Clone, Debug)]
pub struct Symbol {
    pub language_server_name: LanguageServerName,
    pub source_worktree_id: WorktreeId,
    pub path: ProjectPath,
    pub label: CodeLabel,
    pub name: String,
    pub kind: lsp::SymbolKind,
    pub range: Range<Unclipped<PointUtf16>>,
    pub signature: [u8; 32],
}

#[derive(Clone, Debug, PartialEq)]
pub struct HoverBlock {
    pub text: String,
    pub kind: HoverBlockKind,
}

#[derive(Clone, Debug, PartialEq)]
pub enum HoverBlockKind {
    PlainText,
    Markdown,
    Code { language: String },
}

#[derive(Debug)]
pub struct Hover {
    pub contents: Vec<HoverBlock>,
    pub range: Option<Range<language::Anchor>>,
    pub language: Option<Arc<Language>>,
}

impl Hover {
    pub fn is_empty(&self) -> bool {
        self.contents.iter().all(|block| block.text.is_empty())
    }
}

#[derive(Default)]
pub struct ProjectTransaction(pub HashMap<ModelHandle<Buffer>, language::Transaction>);

impl DiagnosticSummary {
    fn new<'a, T: 'a>(diagnostics: impl IntoIterator<Item = &'a DiagnosticEntry<T>>) -> Self {
        let mut this = Self {
            error_count: 0,
            warning_count: 0,
        };

        for entry in diagnostics {
            if entry.diagnostic.is_primary {
                match entry.diagnostic.severity {
                    DiagnosticSeverity::ERROR => this.error_count += 1,
                    DiagnosticSeverity::WARNING => this.warning_count += 1,
                    _ => {}
                }
            }
        }

        this
    }

    pub fn is_empty(&self) -> bool {
        self.error_count == 0 && self.warning_count == 0
    }

    pub fn to_proto(
        &self,
        language_server_id: LanguageServerId,
        path: &Path,
    ) -> proto::DiagnosticSummary {
        proto::DiagnosticSummary {
            path: path.to_string_lossy().to_string(),
            language_server_id: language_server_id.0 as u64,
            error_count: self.error_count as u32,
            warning_count: self.warning_count as u32,
        }
    }
}

#[derive(Clone, Copy, Debug, Default, Hash, PartialEq, Eq, PartialOrd, Ord)]
pub struct ProjectEntryId(usize);

impl ProjectEntryId {
    pub const MAX: Self = Self(usize::MAX);

    pub fn new(counter: &AtomicUsize) -> Self {
        Self(counter.fetch_add(1, SeqCst))
    }

    pub fn from_proto(id: u64) -> Self {
        Self(id as usize)
    }

    pub fn to_proto(&self) -> u64 {
        self.0 as u64
    }

    pub fn to_usize(&self) -> usize {
        self.0
    }
}

#[derive(Debug, Clone, Copy, PartialEq, Eq)]
pub enum FormatTrigger {
    Save,
    Manual,
}

struct ProjectLspAdapterDelegate {
    project: ModelHandle<Project>,
    http_client: Arc<dyn HttpClient>,
}

impl FormatTrigger {
    fn from_proto(value: i32) -> FormatTrigger {
        match value {
            0 => FormatTrigger::Save,
            1 => FormatTrigger::Manual,
            _ => FormatTrigger::Save,
        }
    }
}

impl Project {
    pub fn init_settings(cx: &mut AppContext) {
        settings::register::<ProjectSettings>(cx);
    }

    pub fn init(client: &Arc<Client>, cx: &mut AppContext) {
        Self::init_settings(cx);

        client.add_model_message_handler(Self::handle_add_collaborator);
        client.add_model_message_handler(Self::handle_update_project_collaborator);
        client.add_model_message_handler(Self::handle_remove_collaborator);
        client.add_model_message_handler(Self::handle_buffer_reloaded);
        client.add_model_message_handler(Self::handle_buffer_saved);
        client.add_model_message_handler(Self::handle_start_language_server);
        client.add_model_message_handler(Self::handle_update_language_server);
        client.add_model_message_handler(Self::handle_update_project);
        client.add_model_message_handler(Self::handle_unshare_project);
        client.add_model_message_handler(Self::handle_create_buffer_for_peer);
        client.add_model_message_handler(Self::handle_update_buffer_file);
        client.add_model_request_handler(Self::handle_update_buffer);
        client.add_model_message_handler(Self::handle_update_diagnostic_summary);
        client.add_model_message_handler(Self::handle_update_worktree);
        client.add_model_message_handler(Self::handle_update_worktree_settings);
        client.add_model_request_handler(Self::handle_create_project_entry);
        client.add_model_request_handler(Self::handle_rename_project_entry);
        client.add_model_request_handler(Self::handle_copy_project_entry);
        client.add_model_request_handler(Self::handle_delete_project_entry);
        client.add_model_request_handler(Self::handle_expand_project_entry);
        client.add_model_request_handler(Self::handle_apply_additional_edits_for_completion);
        client.add_model_request_handler(Self::handle_apply_code_action);
        client.add_model_request_handler(Self::handle_on_type_formatting);
        client.add_model_request_handler(Self::handle_inlay_hints);
        client.add_model_request_handler(Self::handle_refresh_inlay_hints);
        client.add_model_request_handler(Self::handle_reload_buffers);
        client.add_model_request_handler(Self::handle_synchronize_buffers);
        client.add_model_request_handler(Self::handle_format_buffers);
        client.add_model_request_handler(Self::handle_lsp_command::<GetCodeActions>);
        client.add_model_request_handler(Self::handle_lsp_command::<GetCompletions>);
        client.add_model_request_handler(Self::handle_lsp_command::<GetHover>);
        client.add_model_request_handler(Self::handle_lsp_command::<GetDefinition>);
        client.add_model_request_handler(Self::handle_lsp_command::<GetTypeDefinition>);
        client.add_model_request_handler(Self::handle_lsp_command::<GetDocumentHighlights>);
        client.add_model_request_handler(Self::handle_lsp_command::<GetReferences>);
        client.add_model_request_handler(Self::handle_lsp_command::<PrepareRename>);
        client.add_model_request_handler(Self::handle_lsp_command::<PerformRename>);
        client.add_model_request_handler(Self::handle_search_project);
        client.add_model_request_handler(Self::handle_get_project_symbols);
        client.add_model_request_handler(Self::handle_open_buffer_for_symbol);
        client.add_model_request_handler(Self::handle_open_buffer_by_id);
        client.add_model_request_handler(Self::handle_open_buffer_by_path);
        client.add_model_request_handler(Self::handle_save_buffer);
        client.add_model_message_handler(Self::handle_update_diff_base);
    }

    pub fn local(
        client: Arc<Client>,
        user_store: ModelHandle<UserStore>,
        languages: Arc<LanguageRegistry>,
        fs: Arc<dyn Fs>,
        cx: &mut AppContext,
    ) -> ModelHandle<Self> {
        cx.add_model(|cx: &mut ModelContext<Self>| {
            let (tx, rx) = mpsc::unbounded();
            cx.spawn_weak(|this, cx| Self::send_buffer_ordered_messages(this, rx, cx))
                .detach();
            Self {
                worktrees: Default::default(),
                buffer_ordered_messages_tx: tx,
                collaborators: Default::default(),
                next_buffer_id: 0,
                opened_buffers: Default::default(),
                shared_buffers: Default::default(),
                incomplete_remote_buffers: Default::default(),
                loading_buffers_by_path: Default::default(),
                loading_local_worktrees: Default::default(),
                local_buffer_ids_by_path: Default::default(),
                local_buffer_ids_by_entry_id: Default::default(),
                buffer_snapshots: Default::default(),
                join_project_response_message_id: 0,
                client_state: None,
                opened_buffer: watch::channel(),
                client_subscriptions: Vec::new(),
                _subscriptions: vec![
                    cx.observe_global::<SettingsStore, _>(Self::on_settings_changed)
                ],
                _maintain_buffer_languages: Self::maintain_buffer_languages(languages.clone(), cx),
                _maintain_workspace_config: Self::maintain_workspace_config(languages.clone(), cx),
                active_entry: None,
                languages,
                client,
                user_store,
                fs,
                next_entry_id: Default::default(),
                next_diagnostic_group_id: Default::default(),
                language_servers: Default::default(),
                language_server_ids: Default::default(),
                language_server_statuses: Default::default(),
                last_workspace_edits_by_language_server: Default::default(),
                buffers_being_formatted: Default::default(),
                buffers_needing_diff: Default::default(),
                git_diff_debouncer: DelayedDebounced::new(),
                nonce: StdRng::from_entropy().gen(),
                terminals: Terminals {
                    local_handles: Vec::new(),
                },
                copilot_enabled: Copilot::global(cx).is_some(),
                current_lsp_settings: settings::get::<ProjectSettings>(cx).lsp.clone(),
            }
        })
    }

    pub async fn remote(
        remote_id: u64,
        client: Arc<Client>,
        user_store: ModelHandle<UserStore>,
        languages: Arc<LanguageRegistry>,
        fs: Arc<dyn Fs>,
        mut cx: AsyncAppContext,
    ) -> Result<ModelHandle<Self>> {
        client.authenticate_and_connect(true, &cx).await?;

        let subscription = client.subscribe_to_entity(remote_id)?;
        let response = client
            .request_envelope(proto::JoinProject {
                project_id: remote_id,
            })
            .await?;
        let this = cx.add_model(|cx| {
            let replica_id = response.payload.replica_id as ReplicaId;

            let mut worktrees = Vec::new();
            for worktree in response.payload.worktrees {
                let worktree = cx.update(|cx| {
                    Worktree::remote(remote_id, replica_id, worktree, client.clone(), cx)
                });
                worktrees.push(worktree);
            }

            let (tx, rx) = mpsc::unbounded();
            cx.spawn_weak(|this, cx| Self::send_buffer_ordered_messages(this, rx, cx))
                .detach();
            let mut this = Self {
                worktrees: Vec::new(),
                buffer_ordered_messages_tx: tx,
                loading_buffers_by_path: Default::default(),
                next_buffer_id: 0,
                opened_buffer: watch::channel(),
                shared_buffers: Default::default(),
                incomplete_remote_buffers: Default::default(),
                loading_local_worktrees: Default::default(),
                local_buffer_ids_by_path: Default::default(),
                local_buffer_ids_by_entry_id: Default::default(),
                active_entry: None,
                collaborators: Default::default(),
                join_project_response_message_id: response.message_id,
                _maintain_buffer_languages: Self::maintain_buffer_languages(languages.clone(), cx),
                _maintain_workspace_config: Self::maintain_workspace_config(languages.clone(), cx),
                languages,
                user_store: user_store.clone(),
                fs,
                next_entry_id: Default::default(),
                next_diagnostic_group_id: Default::default(),
                client_subscriptions: Default::default(),
                _subscriptions: Default::default(),
                client: client.clone(),
                client_state: Some(ProjectClientState::Remote {
                    sharing_has_stopped: false,
                    remote_id,
                    replica_id,
                }),
                language_servers: Default::default(),
                language_server_ids: Default::default(),
                language_server_statuses: response
                    .payload
                    .language_servers
                    .into_iter()
                    .map(|server| {
                        (
                            LanguageServerId(server.id as usize),
                            LanguageServerStatus {
                                name: server.name,
                                pending_work: Default::default(),
                                has_pending_diagnostic_updates: false,
                                progress_tokens: Default::default(),
                            },
                        )
                    })
                    .collect(),
                last_workspace_edits_by_language_server: Default::default(),
                opened_buffers: Default::default(),
                buffers_being_formatted: Default::default(),
                buffers_needing_diff: Default::default(),
                git_diff_debouncer: DelayedDebounced::new(),
                buffer_snapshots: Default::default(),
                nonce: StdRng::from_entropy().gen(),
                terminals: Terminals {
                    local_handles: Vec::new(),
                },
                copilot_enabled: Copilot::global(cx).is_some(),
                current_lsp_settings: settings::get::<ProjectSettings>(cx).lsp.clone(),
            };
            for worktree in worktrees {
                let _ = this.add_worktree(&worktree, cx);
            }
            this
        });
        let subscription = subscription.set_model(&this, &mut cx);

        let user_ids = response
            .payload
            .collaborators
            .iter()
            .map(|peer| peer.user_id)
            .collect();
        user_store
            .update(&mut cx, |user_store, cx| user_store.get_users(user_ids, cx))
            .await?;

        this.update(&mut cx, |this, cx| {
            this.set_collaborators_from_proto(response.payload.collaborators, cx)?;
            this.client_subscriptions.push(subscription);
            anyhow::Ok(())
        })?;

        Ok(this)
    }

    #[cfg(any(test, feature = "test-support"))]
    pub async fn test(
        fs: Arc<dyn Fs>,
        root_paths: impl IntoIterator<Item = &Path>,
        cx: &mut gpui::TestAppContext,
    ) -> ModelHandle<Project> {
        let mut languages = LanguageRegistry::test();
        languages.set_executor(cx.background());
        let http_client = util::http::FakeHttpClient::with_404_response();
        let client = cx.update(|cx| client::Client::new(http_client.clone(), cx));
        let user_store = cx.add_model(|cx| UserStore::new(client.clone(), http_client, cx));
        let project =
            cx.update(|cx| Project::local(client, user_store, Arc::new(languages), fs, cx));
        for path in root_paths {
            let (tree, _) = project
                .update(cx, |project, cx| {
                    project.find_or_create_local_worktree(path, true, cx)
                })
                .await
                .unwrap();
            tree.read_with(cx, |tree, _| tree.as_local().unwrap().scan_complete())
                .await;
        }
        project
    }

    fn on_settings_changed(&mut self, cx: &mut ModelContext<Self>) {
        let mut language_servers_to_start = Vec::new();
        for buffer in self.opened_buffers.values() {
            if let Some(buffer) = buffer.upgrade(cx) {
                let buffer = buffer.read(cx);
                if let Some((file, language)) = buffer.file().zip(buffer.language()) {
                    let settings = language_settings(Some(language), Some(file), cx);
                    if settings.enable_language_server {
                        if let Some(file) = File::from_dyn(Some(file)) {
                            language_servers_to_start
                                .push((file.worktree.clone(), language.clone()));
                        }
                    }
                }
            }
        }

        let mut language_servers_to_stop = Vec::new();
        let mut language_servers_to_restart = Vec::new();
        let languages = self.languages.to_vec();

        let new_lsp_settings = settings::get::<ProjectSettings>(cx).lsp.clone();
        let current_lsp_settings = &self.current_lsp_settings;
        for (worktree_id, started_lsp_name) in self.language_server_ids.keys() {
            let language = languages.iter().find_map(|l| {
                let adapter = l
                    .lsp_adapters()
                    .iter()
                    .find(|adapter| &adapter.name == started_lsp_name)?;
                Some((l, adapter))
            });
            if let Some((language, adapter)) = language {
                let worktree = self.worktree_for_id(*worktree_id, cx);
                let file = worktree.as_ref().and_then(|tree| {
                    tree.update(cx, |tree, cx| tree.root_file(cx).map(|f| f as _))
                });
                if !language_settings(Some(language), file.as_ref(), cx).enable_language_server {
                    language_servers_to_stop.push((*worktree_id, started_lsp_name.clone()));
                } else if let Some(worktree) = worktree {
                    let server_name = &adapter.name.0;
                    match (
                        current_lsp_settings.get(server_name),
                        new_lsp_settings.get(server_name),
                    ) {
                        (None, None) => {}
                        (Some(_), None) | (None, Some(_)) => {
                            language_servers_to_restart.push((worktree, Arc::clone(language)));
                        }
                        (Some(current_lsp_settings), Some(new_lsp_settings)) => {
                            if current_lsp_settings != new_lsp_settings {
                                language_servers_to_restart.push((worktree, Arc::clone(language)));
                            }
                        }
                    }
                }
            }
        }
        self.current_lsp_settings = new_lsp_settings;

        // Stop all newly-disabled language servers.
        for (worktree_id, adapter_name) in language_servers_to_stop {
            self.stop_language_server(worktree_id, adapter_name, cx)
                .detach();
        }

        // Start all the newly-enabled language servers.
        for (worktree, language) in language_servers_to_start {
            let worktree_path = worktree.read(cx).abs_path();
            self.start_language_servers(&worktree, worktree_path, language, cx);
        }

        // Restart all language servers with changed initialization options.
        for (worktree, language) in language_servers_to_restart {
            self.restart_language_servers(worktree, language, cx);
        }

        if !self.copilot_enabled && Copilot::global(cx).is_some() {
            self.copilot_enabled = true;
            for buffer in self.opened_buffers.values() {
                if let Some(buffer) = buffer.upgrade(cx) {
                    self.register_buffer_with_copilot(&buffer, cx);
                }
            }
        }

        cx.notify();
    }

    pub fn buffer_for_id(&self, remote_id: u64, cx: &AppContext) -> Option<ModelHandle<Buffer>> {
        self.opened_buffers
            .get(&remote_id)
            .and_then(|buffer| buffer.upgrade(cx))
    }

    pub fn languages(&self) -> &Arc<LanguageRegistry> {
        &self.languages
    }

    pub fn client(&self) -> Arc<Client> {
        self.client.clone()
    }

    pub fn user_store(&self) -> ModelHandle<UserStore> {
        self.user_store.clone()
    }

    #[cfg(any(test, feature = "test-support"))]
    pub fn opened_buffers(&self, cx: &AppContext) -> Vec<ModelHandle<Buffer>> {
        self.opened_buffers
            .values()
            .filter_map(|b| b.upgrade(cx))
            .collect()
    }

    #[cfg(any(test, feature = "test-support"))]
    pub fn has_open_buffer(&self, path: impl Into<ProjectPath>, cx: &AppContext) -> bool {
        let path = path.into();
        if let Some(worktree) = self.worktree_for_id(path.worktree_id, cx) {
            self.opened_buffers.iter().any(|(_, buffer)| {
                if let Some(buffer) = buffer.upgrade(cx) {
                    if let Some(file) = File::from_dyn(buffer.read(cx).file()) {
                        if file.worktree == worktree && file.path() == &path.path {
                            return true;
                        }
                    }
                }
                false
            })
        } else {
            false
        }
    }

    pub fn fs(&self) -> &Arc<dyn Fs> {
        &self.fs
    }

    pub fn remote_id(&self) -> Option<u64> {
        match self.client_state.as_ref()? {
            ProjectClientState::Local { remote_id, .. }
            | ProjectClientState::Remote { remote_id, .. } => Some(*remote_id),
        }
    }

    pub fn replica_id(&self) -> ReplicaId {
        match &self.client_state {
            Some(ProjectClientState::Remote { replica_id, .. }) => *replica_id,
            _ => 0,
        }
    }

    fn metadata_changed(&mut self, cx: &mut ModelContext<Self>) {
        if let Some(ProjectClientState::Local { updates_tx, .. }) = &mut self.client_state {
            updates_tx
                .unbounded_send(LocalProjectUpdate::WorktreesChanged)
                .ok();
        }
        cx.notify();
    }

    pub fn collaborators(&self) -> &HashMap<proto::PeerId, Collaborator> {
        &self.collaborators
    }

    /// Collect all worktrees, including ones that don't appear in the project panel
    pub fn worktrees<'a>(
        &'a self,
        cx: &'a AppContext,
    ) -> impl 'a + DoubleEndedIterator<Item = ModelHandle<Worktree>> {
        self.worktrees
            .iter()
            .filter_map(move |worktree| worktree.upgrade(cx))
    }

    /// Collect all user-visible worktrees, the ones that appear in the project panel
    pub fn visible_worktrees<'a>(
        &'a self,
        cx: &'a AppContext,
    ) -> impl 'a + DoubleEndedIterator<Item = ModelHandle<Worktree>> {
        self.worktrees.iter().filter_map(|worktree| {
            worktree.upgrade(cx).and_then(|worktree| {
                if worktree.read(cx).is_visible() {
                    Some(worktree)
                } else {
                    None
                }
            })
        })
    }

    pub fn worktree_root_names<'a>(&'a self, cx: &'a AppContext) -> impl Iterator<Item = &'a str> {
        self.visible_worktrees(cx)
            .map(|tree| tree.read(cx).root_name())
    }

    pub fn worktree_for_id(
        &self,
        id: WorktreeId,
        cx: &AppContext,
    ) -> Option<ModelHandle<Worktree>> {
        self.worktrees(cx)
            .find(|worktree| worktree.read(cx).id() == id)
    }

    pub fn worktree_for_entry(
        &self,
        entry_id: ProjectEntryId,
        cx: &AppContext,
    ) -> Option<ModelHandle<Worktree>> {
        self.worktrees(cx)
            .find(|worktree| worktree.read(cx).contains_entry(entry_id))
    }

    pub fn worktree_id_for_entry(
        &self,
        entry_id: ProjectEntryId,
        cx: &AppContext,
    ) -> Option<WorktreeId> {
        self.worktree_for_entry(entry_id, cx)
            .map(|worktree| worktree.read(cx).id())
    }

    pub fn contains_paths(&self, paths: &[PathBuf], cx: &AppContext) -> bool {
        paths.iter().all(|path| self.contains_path(path, cx))
    }

    pub fn contains_path(&self, path: &Path, cx: &AppContext) -> bool {
        for worktree in self.worktrees(cx) {
            let worktree = worktree.read(cx).as_local();
            if worktree.map_or(false, |w| w.contains_abs_path(path)) {
                return true;
            }
        }
        false
    }

    pub fn create_entry(
        &mut self,
        project_path: impl Into<ProjectPath>,
        is_directory: bool,
        cx: &mut ModelContext<Self>,
    ) -> Option<Task<Result<Entry>>> {
        let project_path = project_path.into();
        let worktree = self.worktree_for_id(project_path.worktree_id, cx)?;
        if self.is_local() {
            Some(worktree.update(cx, |worktree, cx| {
                worktree
                    .as_local_mut()
                    .unwrap()
                    .create_entry(project_path.path, is_directory, cx)
            }))
        } else {
            let client = self.client.clone();
            let project_id = self.remote_id().unwrap();
            Some(cx.spawn_weak(|_, mut cx| async move {
                let response = client
                    .request(proto::CreateProjectEntry {
                        worktree_id: project_path.worktree_id.to_proto(),
                        project_id,
                        path: project_path.path.to_string_lossy().into(),
                        is_directory,
                    })
                    .await?;
                let entry = response
                    .entry
                    .ok_or_else(|| anyhow!("missing entry in response"))?;
                worktree
                    .update(&mut cx, |worktree, cx| {
                        worktree.as_remote_mut().unwrap().insert_entry(
                            entry,
                            response.worktree_scan_id as usize,
                            cx,
                        )
                    })
                    .await
            }))
        }
    }

    pub fn copy_entry(
        &mut self,
        entry_id: ProjectEntryId,
        new_path: impl Into<Arc<Path>>,
        cx: &mut ModelContext<Self>,
    ) -> Option<Task<Result<Entry>>> {
        let worktree = self.worktree_for_entry(entry_id, cx)?;
        let new_path = new_path.into();
        if self.is_local() {
            worktree.update(cx, |worktree, cx| {
                worktree
                    .as_local_mut()
                    .unwrap()
                    .copy_entry(entry_id, new_path, cx)
            })
        } else {
            let client = self.client.clone();
            let project_id = self.remote_id().unwrap();

            Some(cx.spawn_weak(|_, mut cx| async move {
                let response = client
                    .request(proto::CopyProjectEntry {
                        project_id,
                        entry_id: entry_id.to_proto(),
                        new_path: new_path.to_string_lossy().into(),
                    })
                    .await?;
                let entry = response
                    .entry
                    .ok_or_else(|| anyhow!("missing entry in response"))?;
                worktree
                    .update(&mut cx, |worktree, cx| {
                        worktree.as_remote_mut().unwrap().insert_entry(
                            entry,
                            response.worktree_scan_id as usize,
                            cx,
                        )
                    })
                    .await
            }))
        }
    }

    pub fn rename_entry(
        &mut self,
        entry_id: ProjectEntryId,
        new_path: impl Into<Arc<Path>>,
        cx: &mut ModelContext<Self>,
    ) -> Option<Task<Result<Entry>>> {
        let worktree = self.worktree_for_entry(entry_id, cx)?;
        let new_path = new_path.into();
        if self.is_local() {
            worktree.update(cx, |worktree, cx| {
                worktree
                    .as_local_mut()
                    .unwrap()
                    .rename_entry(entry_id, new_path, cx)
            })
        } else {
            let client = self.client.clone();
            let project_id = self.remote_id().unwrap();

            Some(cx.spawn_weak(|_, mut cx| async move {
                let response = client
                    .request(proto::RenameProjectEntry {
                        project_id,
                        entry_id: entry_id.to_proto(),
                        new_path: new_path.to_string_lossy().into(),
                    })
                    .await?;
                let entry = response
                    .entry
                    .ok_or_else(|| anyhow!("missing entry in response"))?;
                worktree
                    .update(&mut cx, |worktree, cx| {
                        worktree.as_remote_mut().unwrap().insert_entry(
                            entry,
                            response.worktree_scan_id as usize,
                            cx,
                        )
                    })
                    .await
            }))
        }
    }

    pub fn delete_entry(
        &mut self,
        entry_id: ProjectEntryId,
        cx: &mut ModelContext<Self>,
    ) -> Option<Task<Result<()>>> {
        let worktree = self.worktree_for_entry(entry_id, cx)?;

        cx.emit(Event::DeletedEntry(entry_id));

        if self.is_local() {
            worktree.update(cx, |worktree, cx| {
                worktree.as_local_mut().unwrap().delete_entry(entry_id, cx)
            })
        } else {
            let client = self.client.clone();
            let project_id = self.remote_id().unwrap();
            Some(cx.spawn_weak(|_, mut cx| async move {
                let response = client
                    .request(proto::DeleteProjectEntry {
                        project_id,
                        entry_id: entry_id.to_proto(),
                    })
                    .await?;
                worktree
                    .update(&mut cx, move |worktree, cx| {
                        worktree.as_remote_mut().unwrap().delete_entry(
                            entry_id,
                            response.worktree_scan_id as usize,
                            cx,
                        )
                    })
                    .await
            }))
        }
    }

    pub fn expand_entry(
        &mut self,
        worktree_id: WorktreeId,
        entry_id: ProjectEntryId,
        cx: &mut ModelContext<Self>,
    ) -> Option<Task<Result<()>>> {
        let worktree = self.worktree_for_id(worktree_id, cx)?;
        if self.is_local() {
            worktree.update(cx, |worktree, cx| {
                worktree.as_local_mut().unwrap().expand_entry(entry_id, cx)
            })
        } else {
            let worktree = worktree.downgrade();
            let request = self.client.request(proto::ExpandProjectEntry {
                project_id: self.remote_id().unwrap(),
                entry_id: entry_id.to_proto(),
            });
            Some(cx.spawn_weak(|_, mut cx| async move {
                let response = request.await?;
                if let Some(worktree) = worktree.upgrade(&cx) {
                    worktree
                        .update(&mut cx, |worktree, _| {
                            worktree
                                .as_remote_mut()
                                .unwrap()
                                .wait_for_snapshot(response.worktree_scan_id as usize)
                        })
                        .await?;
                }
                Ok(())
            }))
        }
    }

    pub fn shared(&mut self, project_id: u64, cx: &mut ModelContext<Self>) -> Result<()> {
        if self.client_state.is_some() {
            return Err(anyhow!("project was already shared"));
        }
        self.client_subscriptions.push(
            self.client
                .subscribe_to_entity(project_id)?
                .set_model(&cx.handle(), &mut cx.to_async()),
        );

        for open_buffer in self.opened_buffers.values_mut() {
            match open_buffer {
                OpenBuffer::Strong(_) => {}
                OpenBuffer::Weak(buffer) => {
                    if let Some(buffer) = buffer.upgrade(cx) {
                        *open_buffer = OpenBuffer::Strong(buffer);
                    }
                }
                OpenBuffer::Operations(_) => unreachable!(),
            }
        }

        for worktree_handle in self.worktrees.iter_mut() {
            match worktree_handle {
                WorktreeHandle::Strong(_) => {}
                WorktreeHandle::Weak(worktree) => {
                    if let Some(worktree) = worktree.upgrade(cx) {
                        *worktree_handle = WorktreeHandle::Strong(worktree);
                    }
                }
            }
        }

        for (server_id, status) in &self.language_server_statuses {
            self.client
                .send(proto::StartLanguageServer {
                    project_id,
                    server: Some(proto::LanguageServer {
                        id: server_id.0 as u64,
                        name: status.name.clone(),
                    }),
                })
                .log_err();
        }

        let store = cx.global::<SettingsStore>();
        for worktree in self.worktrees(cx) {
            let worktree_id = worktree.read(cx).id().to_proto();
            for (path, content) in store.local_settings(worktree.id()) {
                self.client
                    .send(proto::UpdateWorktreeSettings {
                        project_id,
                        worktree_id,
                        path: path.to_string_lossy().into(),
                        content: Some(content),
                    })
                    .log_err();
            }
        }

        let (updates_tx, mut updates_rx) = mpsc::unbounded();
        let client = self.client.clone();
        self.client_state = Some(ProjectClientState::Local {
            remote_id: project_id,
            updates_tx,
            _send_updates: cx.spawn_weak(move |this, mut cx| async move {
                while let Some(update) = updates_rx.next().await {
                    let Some(this) = this.upgrade(&cx) else { break };

                    match update {
                        LocalProjectUpdate::WorktreesChanged => {
                            let worktrees = this
                                .read_with(&cx, |this, cx| this.worktrees(cx).collect::<Vec<_>>());
                            let update_project = this
                                .read_with(&cx, |this, cx| {
                                    this.client.request(proto::UpdateProject {
                                        project_id,
                                        worktrees: this.worktree_metadata_protos(cx),
                                    })
                                })
                                .await;
                            if update_project.is_ok() {
                                for worktree in worktrees {
                                    worktree.update(&mut cx, |worktree, cx| {
                                        let worktree = worktree.as_local_mut().unwrap();
                                        worktree.share(project_id, cx).detach_and_log_err(cx)
                                    });
                                }
                            }
                        }
                        LocalProjectUpdate::CreateBufferForPeer { peer_id, buffer_id } => {
                            let buffer = this.update(&mut cx, |this, _| {
                                let buffer = this.opened_buffers.get(&buffer_id).unwrap();
                                let shared_buffers =
                                    this.shared_buffers.entry(peer_id).or_default();
                                if shared_buffers.insert(buffer_id) {
                                    if let OpenBuffer::Strong(buffer) = buffer {
                                        Some(buffer.clone())
                                    } else {
                                        None
                                    }
                                } else {
                                    None
                                }
                            });

                            let Some(buffer) = buffer else { continue };
                            let operations =
                                buffer.read_with(&cx, |b, cx| b.serialize_ops(None, cx));
                            let operations = operations.await;
                            let state = buffer.read_with(&cx, |buffer, _| buffer.to_proto());

                            let initial_state = proto::CreateBufferForPeer {
                                project_id,
                                peer_id: Some(peer_id),
                                variant: Some(proto::create_buffer_for_peer::Variant::State(state)),
                            };
                            if client.send(initial_state).log_err().is_some() {
                                let client = client.clone();
                                cx.background()
                                    .spawn(async move {
                                        let mut chunks = split_operations(operations).peekable();
                                        while let Some(chunk) = chunks.next() {
                                            let is_last = chunks.peek().is_none();
                                            client.send(proto::CreateBufferForPeer {
                                                project_id,
                                                peer_id: Some(peer_id),
                                                variant: Some(
                                                    proto::create_buffer_for_peer::Variant::Chunk(
                                                        proto::BufferChunk {
                                                            buffer_id,
                                                            operations: chunk,
                                                            is_last,
                                                        },
                                                    ),
                                                ),
                                            })?;
                                        }
                                        anyhow::Ok(())
                                    })
                                    .await
                                    .log_err();
                            }
                        }
                    }
                }
            }),
        });

        self.metadata_changed(cx);
        cx.emit(Event::RemoteIdChanged(Some(project_id)));
        cx.notify();
        Ok(())
    }

    pub fn reshared(
        &mut self,
        message: proto::ResharedProject,
        cx: &mut ModelContext<Self>,
    ) -> Result<()> {
        self.shared_buffers.clear();
        self.set_collaborators_from_proto(message.collaborators, cx)?;
        self.metadata_changed(cx);
        Ok(())
    }

    pub fn rejoined(
        &mut self,
        message: proto::RejoinedProject,
        message_id: u32,
        cx: &mut ModelContext<Self>,
    ) -> Result<()> {
        cx.update_global::<SettingsStore, _, _>(|store, cx| {
            for worktree in &self.worktrees {
                store
                    .clear_local_settings(worktree.handle_id(), cx)
                    .log_err();
            }
        });

        self.join_project_response_message_id = message_id;
        self.set_worktrees_from_proto(message.worktrees, cx)?;
        self.set_collaborators_from_proto(message.collaborators, cx)?;
        self.language_server_statuses = message
            .language_servers
            .into_iter()
            .map(|server| {
                (
                    LanguageServerId(server.id as usize),
                    LanguageServerStatus {
                        name: server.name,
                        pending_work: Default::default(),
                        has_pending_diagnostic_updates: false,
                        progress_tokens: Default::default(),
                    },
                )
            })
            .collect();
        self.buffer_ordered_messages_tx
            .unbounded_send(BufferOrderedMessage::Resync)
            .unwrap();
        cx.notify();
        Ok(())
    }

    pub fn unshare(&mut self, cx: &mut ModelContext<Self>) -> Result<()> {
        self.unshare_internal(cx)?;
        self.metadata_changed(cx);
        cx.notify();
        Ok(())
    }

    fn unshare_internal(&mut self, cx: &mut AppContext) -> Result<()> {
        if self.is_remote() {
            return Err(anyhow!("attempted to unshare a remote project"));
        }

        if let Some(ProjectClientState::Local { remote_id, .. }) = self.client_state.take() {
            self.collaborators.clear();
            self.shared_buffers.clear();
            self.client_subscriptions.clear();

            for worktree_handle in self.worktrees.iter_mut() {
                if let WorktreeHandle::Strong(worktree) = worktree_handle {
                    let is_visible = worktree.update(cx, |worktree, _| {
                        worktree.as_local_mut().unwrap().unshare();
                        worktree.is_visible()
                    });
                    if !is_visible {
                        *worktree_handle = WorktreeHandle::Weak(worktree.downgrade());
                    }
                }
            }

            for open_buffer in self.opened_buffers.values_mut() {
                // Wake up any tasks waiting for peers' edits to this buffer.
                if let Some(buffer) = open_buffer.upgrade(cx) {
                    buffer.update(cx, |buffer, _| buffer.give_up_waiting());
                }

                if let OpenBuffer::Strong(buffer) = open_buffer {
                    *open_buffer = OpenBuffer::Weak(buffer.downgrade());
                }
            }

            self.client.send(proto::UnshareProject {
                project_id: remote_id,
            })?;

            Ok(())
        } else {
            Err(anyhow!("attempted to unshare an unshared project"))
        }
    }

    pub fn disconnected_from_host(&mut self, cx: &mut ModelContext<Self>) {
        self.disconnected_from_host_internal(cx);
        cx.emit(Event::DisconnectedFromHost);
        cx.notify();
    }

    fn disconnected_from_host_internal(&mut self, cx: &mut AppContext) {
        if let Some(ProjectClientState::Remote {
            sharing_has_stopped,
            ..
        }) = &mut self.client_state
        {
            *sharing_has_stopped = true;

            self.collaborators.clear();

            for worktree in &self.worktrees {
                if let Some(worktree) = worktree.upgrade(cx) {
                    worktree.update(cx, |worktree, _| {
                        if let Some(worktree) = worktree.as_remote_mut() {
                            worktree.disconnected_from_host();
                        }
                    });
                }
            }

            for open_buffer in self.opened_buffers.values_mut() {
                // Wake up any tasks waiting for peers' edits to this buffer.
                if let Some(buffer) = open_buffer.upgrade(cx) {
                    buffer.update(cx, |buffer, _| buffer.give_up_waiting());
                }

                if let OpenBuffer::Strong(buffer) = open_buffer {
                    *open_buffer = OpenBuffer::Weak(buffer.downgrade());
                }
            }

            // Wake up all futures currently waiting on a buffer to get opened,
            // to give them a chance to fail now that we've disconnected.
            *self.opened_buffer.0.borrow_mut() = ();
        }
    }

    pub fn close(&mut self, cx: &mut ModelContext<Self>) {
        cx.emit(Event::Closed);
    }

    pub fn is_read_only(&self) -> bool {
        match &self.client_state {
            Some(ProjectClientState::Remote {
                sharing_has_stopped,
                ..
            }) => *sharing_has_stopped,
            _ => false,
        }
    }

    pub fn is_local(&self) -> bool {
        match &self.client_state {
            Some(ProjectClientState::Remote { .. }) => false,
            _ => true,
        }
    }

    pub fn is_remote(&self) -> bool {
        !self.is_local()
    }

    pub fn create_buffer(
        &mut self,
        text: &str,
        language: Option<Arc<Language>>,
        cx: &mut ModelContext<Self>,
    ) -> Result<ModelHandle<Buffer>> {
        if self.is_remote() {
            return Err(anyhow!("creating buffers as a guest is not supported yet"));
        }

        let buffer = cx.add_model(|cx| {
            Buffer::new(self.replica_id(), text, cx)
                .with_language(language.unwrap_or_else(|| language::PLAIN_TEXT.clone()), cx)
        });
        self.register_buffer(&buffer, cx)?;
        Ok(buffer)
    }

    pub fn open_path(
        &mut self,
        path: impl Into<ProjectPath>,
        cx: &mut ModelContext<Self>,
    ) -> Task<Result<(ProjectEntryId, AnyModelHandle)>> {
        let task = self.open_buffer(path, cx);
        cx.spawn_weak(|_, cx| async move {
            let buffer = task.await?;
            let project_entry_id = buffer
                .read_with(&cx, |buffer, cx| {
                    File::from_dyn(buffer.file()).and_then(|file| file.project_entry_id(cx))
                })
                .ok_or_else(|| anyhow!("no project entry"))?;

            let buffer: &AnyModelHandle = &buffer;
            Ok((project_entry_id, buffer.clone()))
        })
    }

    pub fn open_local_buffer(
        &mut self,
        abs_path: impl AsRef<Path>,
        cx: &mut ModelContext<Self>,
    ) -> Task<Result<ModelHandle<Buffer>>> {
        if let Some((worktree, relative_path)) = self.find_local_worktree(abs_path.as_ref(), cx) {
            self.open_buffer((worktree.read(cx).id(), relative_path), cx)
        } else {
            Task::ready(Err(anyhow!("no such path")))
        }
    }

    pub fn open_buffer(
        &mut self,
        path: impl Into<ProjectPath>,
        cx: &mut ModelContext<Self>,
    ) -> Task<Result<ModelHandle<Buffer>>> {
        let project_path = path.into();
        let worktree = if let Some(worktree) = self.worktree_for_id(project_path.worktree_id, cx) {
            worktree
        } else {
            return Task::ready(Err(anyhow!("no such worktree")));
        };

        // If there is already a buffer for the given path, then return it.
        let existing_buffer = self.get_open_buffer(&project_path, cx);
        if let Some(existing_buffer) = existing_buffer {
            return Task::ready(Ok(existing_buffer));
        }

        let loading_watch = match self.loading_buffers_by_path.entry(project_path.clone()) {
            // If the given path is already being loaded, then wait for that existing
            // task to complete and return the same buffer.
            hash_map::Entry::Occupied(e) => e.get().clone(),

            // Otherwise, record the fact that this path is now being loaded.
            hash_map::Entry::Vacant(entry) => {
                let (mut tx, rx) = postage::watch::channel();
                entry.insert(rx.clone());

                let load_buffer = if worktree.read(cx).is_local() {
                    self.open_local_buffer_internal(&project_path.path, &worktree, cx)
                } else {
                    self.open_remote_buffer_internal(&project_path.path, &worktree, cx)
                };

                cx.spawn(move |this, mut cx| async move {
                    let load_result = load_buffer.await;
                    *tx.borrow_mut() = Some(this.update(&mut cx, |this, _| {
                        // Record the fact that the buffer is no longer loading.
                        this.loading_buffers_by_path.remove(&project_path);
                        let buffer = load_result.map_err(Arc::new)?;
                        Ok(buffer)
                    }));
                })
                .detach();
                rx
            }
        };

        cx.foreground().spawn(async move {
            wait_for_loading_buffer(loading_watch)
                .await
                .map_err(|error| anyhow!("{}", error))
        })
    }

    fn open_local_buffer_internal(
        &mut self,
        path: &Arc<Path>,
        worktree: &ModelHandle<Worktree>,
        cx: &mut ModelContext<Self>,
    ) -> Task<Result<ModelHandle<Buffer>>> {
        let buffer_id = post_inc(&mut self.next_buffer_id);
        let load_buffer = worktree.update(cx, |worktree, cx| {
            let worktree = worktree.as_local_mut().unwrap();
            worktree.load_buffer(buffer_id, path, cx)
        });
        cx.spawn(|this, mut cx| async move {
            let buffer = load_buffer.await?;
            this.update(&mut cx, |this, cx| this.register_buffer(&buffer, cx))?;
            Ok(buffer)
        })
    }

    fn open_remote_buffer_internal(
        &mut self,
        path: &Arc<Path>,
        worktree: &ModelHandle<Worktree>,
        cx: &mut ModelContext<Self>,
    ) -> Task<Result<ModelHandle<Buffer>>> {
        let rpc = self.client.clone();
        let project_id = self.remote_id().unwrap();
        let remote_worktree_id = worktree.read(cx).id();
        let path = path.clone();
        let path_string = path.to_string_lossy().to_string();
        cx.spawn(|this, mut cx| async move {
            let response = rpc
                .request(proto::OpenBufferByPath {
                    project_id,
                    worktree_id: remote_worktree_id.to_proto(),
                    path: path_string,
                })
                .await?;
            this.update(&mut cx, |this, cx| {
                this.wait_for_remote_buffer(response.buffer_id, cx)
            })
            .await
        })
    }

    /// LanguageServerName is owned, because it is inserted into a map
    fn open_local_buffer_via_lsp(
        &mut self,
        abs_path: lsp::Url,
        language_server_id: LanguageServerId,
        language_server_name: LanguageServerName,
        cx: &mut ModelContext<Self>,
    ) -> Task<Result<ModelHandle<Buffer>>> {
        cx.spawn(|this, mut cx| async move {
            let abs_path = abs_path
                .to_file_path()
                .map_err(|_| anyhow!("can't convert URI to path"))?;
            let (worktree, relative_path) = if let Some(result) =
                this.read_with(&cx, |this, cx| this.find_local_worktree(&abs_path, cx))
            {
                result
            } else {
                let worktree = this
                    .update(&mut cx, |this, cx| {
                        this.create_local_worktree(&abs_path, false, cx)
                    })
                    .await?;
                this.update(&mut cx, |this, cx| {
                    this.language_server_ids.insert(
                        (worktree.read(cx).id(), language_server_name),
                        language_server_id,
                    );
                });
                (worktree, PathBuf::new())
            };

            let project_path = ProjectPath {
                worktree_id: worktree.read_with(&cx, |worktree, _| worktree.id()),
                path: relative_path.into(),
            };
            this.update(&mut cx, |this, cx| this.open_buffer(project_path, cx))
                .await
        })
    }

    pub fn open_buffer_by_id(
        &mut self,
        id: u64,
        cx: &mut ModelContext<Self>,
    ) -> Task<Result<ModelHandle<Buffer>>> {
        if let Some(buffer) = self.buffer_for_id(id, cx) {
            Task::ready(Ok(buffer))
        } else if self.is_local() {
            Task::ready(Err(anyhow!("buffer {} does not exist", id)))
        } else if let Some(project_id) = self.remote_id() {
            let request = self
                .client
                .request(proto::OpenBufferById { project_id, id });
            cx.spawn(|this, mut cx| async move {
                let buffer_id = request.await?.buffer_id;
                this.update(&mut cx, |this, cx| {
                    this.wait_for_remote_buffer(buffer_id, cx)
                })
                .await
            })
        } else {
            Task::ready(Err(anyhow!("cannot open buffer while disconnected")))
        }
    }

    pub fn save_buffers(
        &self,
        buffers: HashSet<ModelHandle<Buffer>>,
        cx: &mut ModelContext<Self>,
    ) -> Task<Result<()>> {
        cx.spawn(|this, mut cx| async move {
            let save_tasks = buffers
                .into_iter()
                .map(|buffer| this.update(&mut cx, |this, cx| this.save_buffer(buffer, cx)));
            try_join_all(save_tasks).await?;
            Ok(())
        })
    }

    pub fn save_buffer(
        &self,
        buffer: ModelHandle<Buffer>,
        cx: &mut ModelContext<Self>,
    ) -> Task<Result<()>> {
        let Some(file) = File::from_dyn(buffer.read(cx).file()) else {
            return Task::ready(Err(anyhow!("buffer doesn't have a file")));
        };
        let worktree = file.worktree.clone();
        let path = file.path.clone();
        worktree.update(cx, |worktree, cx| match worktree {
            Worktree::Local(worktree) => worktree.save_buffer(buffer, path, false, cx),
            Worktree::Remote(worktree) => worktree.save_buffer(buffer, cx),
        })
    }

    pub fn save_buffer_as(
        &mut self,
        buffer: ModelHandle<Buffer>,
        abs_path: PathBuf,
        cx: &mut ModelContext<Self>,
    ) -> Task<Result<()>> {
        let worktree_task = self.find_or_create_local_worktree(&abs_path, true, cx);
        let old_file = File::from_dyn(buffer.read(cx).file())
            .filter(|f| f.is_local())
            .cloned();
        cx.spawn(|this, mut cx| async move {
            if let Some(old_file) = &old_file {
                this.update(&mut cx, |this, cx| {
                    this.unregister_buffer_from_language_servers(&buffer, old_file, cx);
                });
            }
            let (worktree, path) = worktree_task.await?;
            worktree
                .update(&mut cx, |worktree, cx| match worktree {
                    Worktree::Local(worktree) => {
                        worktree.save_buffer(buffer.clone(), path.into(), true, cx)
                    }
                    Worktree::Remote(_) => panic!("cannot remote buffers as new files"),
                })
                .await?;
            this.update(&mut cx, |this, cx| {
                this.detect_language_for_buffer(&buffer, cx);
                this.register_buffer_with_language_servers(&buffer, cx);
            });
            Ok(())
        })
    }

    pub fn get_open_buffer(
        &mut self,
        path: &ProjectPath,
        cx: &mut ModelContext<Self>,
    ) -> Option<ModelHandle<Buffer>> {
        let worktree = self.worktree_for_id(path.worktree_id, cx)?;
        self.opened_buffers.values().find_map(|buffer| {
            let buffer = buffer.upgrade(cx)?;
            let file = File::from_dyn(buffer.read(cx).file())?;
            if file.worktree == worktree && file.path() == &path.path {
                Some(buffer)
            } else {
                None
            }
        })
    }

    fn register_buffer(
        &mut self,
        buffer: &ModelHandle<Buffer>,
        cx: &mut ModelContext<Self>,
    ) -> Result<()> {
        self.request_buffer_diff_recalculation(buffer, cx);
        buffer.update(cx, |buffer, _| {
            buffer.set_language_registry(self.languages.clone())
        });

        let remote_id = buffer.read(cx).remote_id();
        let is_remote = self.is_remote();
        let open_buffer = if is_remote || self.is_shared() {
            OpenBuffer::Strong(buffer.clone())
        } else {
            OpenBuffer::Weak(buffer.downgrade())
        };

        match self.opened_buffers.entry(remote_id) {
            hash_map::Entry::Vacant(entry) => {
                entry.insert(open_buffer);
            }
            hash_map::Entry::Occupied(mut entry) => {
                if let OpenBuffer::Operations(operations) = entry.get_mut() {
                    buffer.update(cx, |b, cx| b.apply_ops(operations.drain(..), cx))?;
                } else if entry.get().upgrade(cx).is_some() {
                    if is_remote {
                        return Ok(());
                    } else {
                        debug_panic!("buffer {} was already registered", remote_id);
                        Err(anyhow!("buffer {} was already registered", remote_id))?;
                    }
                }
                entry.insert(open_buffer);
            }
        }
        cx.subscribe(buffer, |this, buffer, event, cx| {
            this.on_buffer_event(buffer, event, cx);
        })
        .detach();

        if let Some(file) = File::from_dyn(buffer.read(cx).file()) {
            if file.is_local {
                self.local_buffer_ids_by_path.insert(
                    ProjectPath {
                        worktree_id: file.worktree_id(cx),
                        path: file.path.clone(),
                    },
                    remote_id,
                );

                self.local_buffer_ids_by_entry_id
                    .insert(file.entry_id, remote_id);
            }
        }

        self.detect_language_for_buffer(buffer, cx);
        self.register_buffer_with_language_servers(buffer, cx);
        self.register_buffer_with_copilot(buffer, cx);
        cx.observe_release(buffer, |this, buffer, cx| {
            if let Some(file) = File::from_dyn(buffer.file()) {
                if file.is_local() {
                    let uri = lsp::Url::from_file_path(file.abs_path(cx)).unwrap();
                    for server in this.language_servers_for_buffer(buffer, cx) {
                        server
                            .1
                            .notify::<lsp::notification::DidCloseTextDocument>(
                                lsp::DidCloseTextDocumentParams {
                                    text_document: lsp::TextDocumentIdentifier::new(uri.clone()),
                                },
                            )
                            .log_err();
                    }
                }
            }
        })
        .detach();

        *self.opened_buffer.0.borrow_mut() = ();
        Ok(())
    }

    fn register_buffer_with_language_servers(
        &mut self,
        buffer_handle: &ModelHandle<Buffer>,
        cx: &mut ModelContext<Self>,
    ) {
        let buffer = buffer_handle.read(cx);
        let buffer_id = buffer.remote_id();

        if let Some(file) = File::from_dyn(buffer.file()) {
            if !file.is_local() {
                return;
            }

            let abs_path = file.abs_path(cx);
            let uri = lsp::Url::from_file_path(&abs_path)
                .unwrap_or_else(|()| panic!("Failed to register file {abs_path:?}"));
            let initial_snapshot = buffer.text_snapshot();
            let language = buffer.language().cloned();
            let worktree_id = file.worktree_id(cx);

            if let Some(local_worktree) = file.worktree.read(cx).as_local() {
                for (server_id, diagnostics) in local_worktree.diagnostics_for_path(file.path()) {
                    self.update_buffer_diagnostics(buffer_handle, server_id, None, diagnostics, cx)
                        .log_err();
                }
            }

            if let Some(language) = language {
                for adapter in language.lsp_adapters() {
                    let language_id = adapter.language_ids.get(language.name().as_ref()).cloned();
                    let server = self
                        .language_server_ids
                        .get(&(worktree_id, adapter.name.clone()))
                        .and_then(|id| self.language_servers.get(id))
                        .and_then(|server_state| {
                            if let LanguageServerState::Running { server, .. } = server_state {
                                Some(server.clone())
                            } else {
                                None
                            }
                        });
                    let server = match server {
                        Some(server) => server,
                        None => continue,
                    };

                    server
                        .notify::<lsp::notification::DidOpenTextDocument>(
                            lsp::DidOpenTextDocumentParams {
                                text_document: lsp::TextDocumentItem::new(
                                    uri.clone(),
                                    language_id.unwrap_or_default(),
                                    0,
                                    initial_snapshot.text(),
                                ),
                            },
                        )
                        .log_err();

                    buffer_handle.update(cx, |buffer, cx| {
                        buffer.set_completion_triggers(
                            server
                                .capabilities()
                                .completion_provider
                                .as_ref()
                                .and_then(|provider| provider.trigger_characters.clone())
                                .unwrap_or_default(),
                            cx,
                        );
                    });

                    let snapshot = LspBufferSnapshot {
                        version: 0,
                        snapshot: initial_snapshot.clone(),
                    };
                    self.buffer_snapshots
                        .entry(buffer_id)
                        .or_default()
                        .insert(server.server_id(), vec![snapshot]);
                }
            }
        }
    }

    fn unregister_buffer_from_language_servers(
        &mut self,
        buffer: &ModelHandle<Buffer>,
        old_file: &File,
        cx: &mut ModelContext<Self>,
    ) {
        let old_path = match old_file.as_local() {
            Some(local) => local.abs_path(cx),
            None => return,
        };

        buffer.update(cx, |buffer, cx| {
            let worktree_id = old_file.worktree_id(cx);
            let ids = &self.language_server_ids;

            let language = buffer.language().cloned();
            let adapters = language.iter().flat_map(|language| language.lsp_adapters());
            for &server_id in adapters.flat_map(|a| ids.get(&(worktree_id, a.name.clone()))) {
                buffer.update_diagnostics(server_id, Default::default(), cx);
            }

            self.buffer_snapshots.remove(&buffer.remote_id());
            let file_url = lsp::Url::from_file_path(old_path).unwrap();
            for (_, language_server) in self.language_servers_for_buffer(buffer, cx) {
                language_server
                    .notify::<lsp::notification::DidCloseTextDocument>(
                        lsp::DidCloseTextDocumentParams {
                            text_document: lsp::TextDocumentIdentifier::new(file_url.clone()),
                        },
                    )
                    .log_err();
            }
        });
    }

    fn register_buffer_with_copilot(
        &self,
        buffer_handle: &ModelHandle<Buffer>,
        cx: &mut ModelContext<Self>,
    ) {
        if let Some(copilot) = Copilot::global(cx) {
            copilot.update(cx, |copilot, cx| copilot.register_buffer(buffer_handle, cx));
        }
    }

    async fn send_buffer_ordered_messages(
        this: WeakModelHandle<Self>,
        rx: UnboundedReceiver<BufferOrderedMessage>,
        mut cx: AsyncAppContext,
    ) -> Option<()> {
        const MAX_BATCH_SIZE: usize = 128;

        let mut operations_by_buffer_id = HashMap::default();
        async fn flush_operations(
            this: &ModelHandle<Project>,
            operations_by_buffer_id: &mut HashMap<u64, Vec<proto::Operation>>,
            needs_resync_with_host: &mut bool,
            is_local: bool,
            cx: &AsyncAppContext,
        ) {
            for (buffer_id, operations) in operations_by_buffer_id.drain() {
                let request = this.read_with(cx, |this, _| {
                    let project_id = this.remote_id()?;
                    Some(this.client.request(proto::UpdateBuffer {
                        buffer_id,
                        project_id,
                        operations,
                    }))
                });
                if let Some(request) = request {
                    if request.await.is_err() && !is_local {
                        *needs_resync_with_host = true;
                        break;
                    }
                }
            }
        }

        let mut needs_resync_with_host = false;
        let mut changes = rx.ready_chunks(MAX_BATCH_SIZE);

        while let Some(changes) = changes.next().await {
            let this = this.upgrade(&mut cx)?;
            let is_local = this.read_with(&cx, |this, _| this.is_local());

            for change in changes {
                match change {
                    BufferOrderedMessage::Operation {
                        buffer_id,
                        operation,
                    } => {
                        if needs_resync_with_host {
                            continue;
                        }

                        operations_by_buffer_id
                            .entry(buffer_id)
                            .or_insert(Vec::new())
                            .push(operation);
                    }

                    BufferOrderedMessage::Resync => {
                        operations_by_buffer_id.clear();
                        if this
                            .update(&mut cx, |this, cx| this.synchronize_remote_buffers(cx))
                            .await
                            .is_ok()
                        {
                            needs_resync_with_host = false;
                        }
                    }

                    BufferOrderedMessage::LanguageServerUpdate {
                        language_server_id,
                        message,
                    } => {
                        flush_operations(
                            &this,
                            &mut operations_by_buffer_id,
                            &mut needs_resync_with_host,
                            is_local,
                            &cx,
                        )
                        .await;

                        this.read_with(&cx, |this, _| {
                            if let Some(project_id) = this.remote_id() {
                                this.client
                                    .send(proto::UpdateLanguageServer {
                                        project_id,
                                        language_server_id: language_server_id.0 as u64,
                                        variant: Some(message),
                                    })
                                    .log_err();
                            }
                        });
                    }
                }
            }

            flush_operations(
                &this,
                &mut operations_by_buffer_id,
                &mut needs_resync_with_host,
                is_local,
                &cx,
            )
            .await;
        }

        None
    }

    fn on_buffer_event(
        &mut self,
        buffer: ModelHandle<Buffer>,
        event: &BufferEvent,
        cx: &mut ModelContext<Self>,
    ) -> Option<()> {
        if matches!(
            event,
            BufferEvent::Edited { .. } | BufferEvent::Reloaded | BufferEvent::DiffBaseChanged
        ) {
            self.request_buffer_diff_recalculation(&buffer, cx);
        }

        match event {
            BufferEvent::Operation(operation) => {
                self.buffer_ordered_messages_tx
                    .unbounded_send(BufferOrderedMessage::Operation {
                        buffer_id: buffer.read(cx).remote_id(),
                        operation: language::proto::serialize_operation(operation),
                    })
                    .ok();
            }

            BufferEvent::Edited { .. } => {
                let buffer = buffer.read(cx);
                let file = File::from_dyn(buffer.file())?;
                let abs_path = file.as_local()?.abs_path(cx);
                let uri = lsp::Url::from_file_path(abs_path).unwrap();
                let next_snapshot = buffer.text_snapshot();

                let language_servers: Vec<_> = self
                    .language_servers_for_buffer(buffer, cx)
                    .map(|i| i.1.clone())
                    .collect();

                for language_server in language_servers {
                    let language_server = language_server.clone();

                    let buffer_snapshots = self
                        .buffer_snapshots
                        .get_mut(&buffer.remote_id())
                        .and_then(|m| m.get_mut(&language_server.server_id()))?;
                    let previous_snapshot = buffer_snapshots.last()?;
                    let next_version = previous_snapshot.version + 1;

                    let content_changes = buffer
                        .edits_since::<(PointUtf16, usize)>(previous_snapshot.snapshot.version())
                        .map(|edit| {
                            let edit_start = edit.new.start.0;
                            let edit_end = edit_start + (edit.old.end.0 - edit.old.start.0);
                            let new_text = next_snapshot
                                .text_for_range(edit.new.start.1..edit.new.end.1)
                                .collect();
                            lsp::TextDocumentContentChangeEvent {
                                range: Some(lsp::Range::new(
                                    point_to_lsp(edit_start),
                                    point_to_lsp(edit_end),
                                )),
                                range_length: None,
                                text: new_text,
                            }
                        })
                        .collect();

                    buffer_snapshots.push(LspBufferSnapshot {
                        version: next_version,
                        snapshot: next_snapshot.clone(),
                    });

                    language_server
                        .notify::<lsp::notification::DidChangeTextDocument>(
                            lsp::DidChangeTextDocumentParams {
                                text_document: lsp::VersionedTextDocumentIdentifier::new(
                                    uri.clone(),
                                    next_version,
                                ),
                                content_changes,
                            },
                        )
                        .log_err();
                }
            }

            BufferEvent::Saved => {
                let file = File::from_dyn(buffer.read(cx).file())?;
                let worktree_id = file.worktree_id(cx);
                let abs_path = file.as_local()?.abs_path(cx);
                let text_document = lsp::TextDocumentIdentifier {
                    uri: lsp::Url::from_file_path(abs_path).unwrap(),
                };

                for (_, _, server) in self.language_servers_for_worktree(worktree_id) {
                    server
                        .notify::<lsp::notification::DidSaveTextDocument>(
                            lsp::DidSaveTextDocumentParams {
                                text_document: text_document.clone(),
                                text: None,
                            },
                        )
                        .log_err();
                }

                let language_server_ids = self.language_server_ids_for_buffer(buffer.read(cx), cx);
                for language_server_id in language_server_ids {
                    if let Some(LanguageServerState::Running {
                        adapter,
                        simulate_disk_based_diagnostics_completion,
                        ..
                    }) = self.language_servers.get_mut(&language_server_id)
                    {
                        // After saving a buffer using a language server that doesn't provide
                        // a disk-based progress token, kick off a timer that will reset every
                        // time the buffer is saved. If the timer eventually fires, simulate
                        // disk-based diagnostics being finished so that other pieces of UI
                        // (e.g., project diagnostics view, diagnostic status bar) can update.
                        // We don't emit an event right away because the language server might take
                        // some time to publish diagnostics.
                        if adapter.disk_based_diagnostics_progress_token.is_none() {
                            const DISK_BASED_DIAGNOSTICS_DEBOUNCE: Duration =
                                Duration::from_secs(1);

                            let task = cx.spawn_weak(|this, mut cx| async move {
                                cx.background().timer(DISK_BASED_DIAGNOSTICS_DEBOUNCE).await;
                                if let Some(this) = this.upgrade(&cx) {
                                    this.update(&mut cx, |this, cx| {
                                        this.disk_based_diagnostics_finished(
                                            language_server_id,
                                            cx,
                                        );
                                        this.buffer_ordered_messages_tx
                                            .unbounded_send(
                                                BufferOrderedMessage::LanguageServerUpdate {
                                                    language_server_id,
                                                    message:proto::update_language_server::Variant::DiskBasedDiagnosticsUpdated(Default::default())
                                                },
                                            )
                                            .ok();
                                    });
                                }
                            });
                            *simulate_disk_based_diagnostics_completion = Some(task);
                        }
                    }
                }
            }

            _ => {}
        }

        None
    }

    fn request_buffer_diff_recalculation(
        &mut self,
        buffer: &ModelHandle<Buffer>,
        cx: &mut ModelContext<Self>,
    ) {
        self.buffers_needing_diff.insert(buffer.downgrade());
        let first_insertion = self.buffers_needing_diff.len() == 1;

        let settings = settings::get::<ProjectSettings>(cx);
        let delay = if let Some(delay) = settings.git.gutter_debounce {
            delay
        } else {
            if first_insertion {
                let this = cx.weak_handle();
                cx.defer(move |cx| {
                    if let Some(this) = this.upgrade(cx) {
                        this.update(cx, |this, cx| {
                            this.recalculate_buffer_diffs(cx).detach();
                        });
                    }
                });
            }
            return;
        };

        const MIN_DELAY: u64 = 50;
        let delay = delay.max(MIN_DELAY);
        let duration = Duration::from_millis(delay);

        self.git_diff_debouncer
            .fire_new(duration, cx, move |this, cx| {
                this.recalculate_buffer_diffs(cx)
            });
    }

    fn recalculate_buffer_diffs(&mut self, cx: &mut ModelContext<Self>) -> Task<()> {
        cx.spawn(|this, mut cx| async move {
            let buffers: Vec<_> = this.update(&mut cx, |this, _| {
                this.buffers_needing_diff.drain().collect()
            });

            let tasks: Vec<_> = this.update(&mut cx, |_, cx| {
                buffers
                    .iter()
                    .filter_map(|buffer| {
                        let buffer = buffer.upgrade(cx)?;
                        buffer.update(cx, |buffer, cx| buffer.git_diff_recalc(cx))
                    })
                    .collect()
            });

            futures::future::join_all(tasks).await;

            this.update(&mut cx, |this, cx| {
                if !this.buffers_needing_diff.is_empty() {
                    this.recalculate_buffer_diffs(cx).detach();
                } else {
                    // TODO: Would a `ModelContext<Project>.notify()` suffice here?
                    for buffer in buffers {
                        if let Some(buffer) = buffer.upgrade(cx) {
                            buffer.update(cx, |_, cx| cx.notify());
                        }
                    }
                }
            });
        })
    }

    fn language_servers_for_worktree(
        &self,
        worktree_id: WorktreeId,
    ) -> impl Iterator<Item = (&Arc<CachedLspAdapter>, &Arc<Language>, &Arc<LanguageServer>)> {
        self.language_server_ids
            .iter()
            .filter_map(move |((language_server_worktree_id, _), id)| {
                if *language_server_worktree_id == worktree_id {
                    if let Some(LanguageServerState::Running {
                        adapter,
                        language,
                        server,
                        ..
                    }) = self.language_servers.get(id)
                    {
                        return Some((adapter, language, server));
                    }
                }
                None
            })
    }

    fn maintain_buffer_languages(
        languages: Arc<LanguageRegistry>,
        cx: &mut ModelContext<Project>,
    ) -> Task<()> {
        let mut subscription = languages.subscribe();
        let mut prev_reload_count = languages.reload_count();
        cx.spawn_weak(|project, mut cx| async move {
            while let Some(()) = subscription.next().await {
                if let Some(project) = project.upgrade(&cx) {
                    // If the language registry has been reloaded, then remove and
                    // re-assign the languages on all open buffers.
                    let reload_count = languages.reload_count();
                    if reload_count > prev_reload_count {
                        prev_reload_count = reload_count;
                        project.update(&mut cx, |this, cx| {
                            let buffers = this
                                .opened_buffers
                                .values()
                                .filter_map(|b| b.upgrade(cx))
                                .collect::<Vec<_>>();
                            for buffer in buffers {
                                if let Some(f) = File::from_dyn(buffer.read(cx).file()).cloned() {
                                    this.unregister_buffer_from_language_servers(&buffer, &f, cx);
                                    buffer.update(cx, |buffer, cx| buffer.set_language(None, cx));
                                }
                            }
                        });
                    }

                    project.update(&mut cx, |project, cx| {
                        let mut plain_text_buffers = Vec::new();
                        let mut buffers_with_unknown_injections = Vec::new();
                        for buffer in project.opened_buffers.values() {
                            if let Some(handle) = buffer.upgrade(cx) {
                                let buffer = &handle.read(cx);
                                if buffer.language().is_none()
                                    || buffer.language() == Some(&*language::PLAIN_TEXT)
                                {
                                    plain_text_buffers.push(handle);
                                } else if buffer.contains_unknown_injections() {
                                    buffers_with_unknown_injections.push(handle);
                                }
                            }
                        }

                        for buffer in plain_text_buffers {
                            project.detect_language_for_buffer(&buffer, cx);
                            project.register_buffer_with_language_servers(&buffer, cx);
                        }

                        for buffer in buffers_with_unknown_injections {
                            buffer.update(cx, |buffer, cx| buffer.reparse(cx));
                        }
                    });
                }
            }
        })
    }

    fn maintain_workspace_config(
        languages: Arc<LanguageRegistry>,
        cx: &mut ModelContext<Project>,
    ) -> Task<()> {
        let (mut settings_changed_tx, mut settings_changed_rx) = watch::channel();
        let _ = postage::stream::Stream::try_recv(&mut settings_changed_rx);

        let settings_observation = cx.observe_global::<SettingsStore, _>(move |_, _| {
            *settings_changed_tx.borrow_mut() = ();
        });
        cx.spawn_weak(|this, mut cx| async move {
            while let Some(_) = settings_changed_rx.next().await {
                let workspace_config = cx.update(|cx| languages.workspace_configuration(cx)).await;
                if let Some(this) = this.upgrade(&cx) {
                    this.read_with(&cx, |this, _| {
                        for server_state in this.language_servers.values() {
                            if let LanguageServerState::Running { server, .. } = server_state {
                                server
                                    .notify::<lsp::notification::DidChangeConfiguration>(
                                        lsp::DidChangeConfigurationParams {
                                            settings: workspace_config.clone(),
                                        },
                                    )
                                    .ok();
                            }
                        }
                    })
                } else {
                    break;
                }
            }

            drop(settings_observation);
        })
    }

    fn detect_language_for_buffer(
        &mut self,
        buffer_handle: &ModelHandle<Buffer>,
        cx: &mut ModelContext<Self>,
    ) -> Option<()> {
        // If the buffer has a language, set it and start the language server if we haven't already.
        let buffer = buffer_handle.read(cx);
        let full_path = buffer.file()?.full_path(cx);
        let content = buffer.as_rope();
        let new_language = self
            .languages
            .language_for_file(&full_path, Some(content))
            .now_or_never()?
            .ok()?;
        self.set_language_for_buffer(buffer_handle, new_language, cx);
        None
    }

    pub fn set_language_for_buffer(
        &mut self,
        buffer: &ModelHandle<Buffer>,
        new_language: Arc<Language>,
        cx: &mut ModelContext<Self>,
    ) {
        buffer.update(cx, |buffer, cx| {
            if buffer.language().map_or(true, |old_language| {
                !Arc::ptr_eq(old_language, &new_language)
            }) {
                buffer.set_language(Some(new_language.clone()), cx);
            }
        });

        if let Some(file) = File::from_dyn(buffer.read(cx).file()) {
            let worktree = file.worktree.clone();
            if let Some(tree) = worktree.read(cx).as_local() {
                self.start_language_servers(&worktree, tree.abs_path().clone(), new_language, cx);
            }
        }
    }

    fn start_language_servers(
        &mut self,
        worktree: &ModelHandle<Worktree>,
        worktree_path: Arc<Path>,
        language: Arc<Language>,
        cx: &mut ModelContext<Self>,
    ) {
        let root_file = worktree.update(cx, |tree, cx| tree.root_file(cx));
        let settings = language_settings(Some(&language), root_file.map(|f| f as _).as_ref(), cx);
        if !settings.enable_language_server {
            return;
        }

        let worktree_id = worktree.read(cx).id();
        for adapter in language.lsp_adapters() {
            self.start_language_server(
                worktree_id,
                worktree_path.clone(),
                adapter.clone(),
                language.clone(),
                cx,
            );
        }
    }

    fn start_language_server(
        &mut self,
        worktree_id: WorktreeId,
        worktree_path: Arc<Path>,
        adapter: Arc<CachedLspAdapter>,
        language: Arc<Language>,
        cx: &mut ModelContext<Self>,
    ) {
        let key = (worktree_id, adapter.name.clone());
        if self.language_server_ids.contains_key(&key) {
            return;
        }

        let pending_server = match self.languages.create_pending_language_server(
            language.clone(),
            adapter.clone(),
            worktree_path,
            ProjectLspAdapterDelegate::new(self, cx),
            cx,
        ) {
            Some(pending_server) => pending_server,
            None => return,
        };

        let project_settings = settings::get::<ProjectSettings>(cx);
        let lsp = project_settings.lsp.get(&adapter.name.0);
        let override_options = lsp.map(|s| s.initialization_options.clone()).flatten();

        let mut initialization_options = adapter.initialization_options.clone();
        match (&mut initialization_options, override_options) {
            (Some(initialization_options), Some(override_options)) => {
                merge_json_value_into(override_options, initialization_options);
            }
            (None, override_options) => initialization_options = override_options,
            _ => {}
        }

        let server_id = pending_server.server_id;
        let container_dir = pending_server.container_dir.clone();
        let state = LanguageServerState::Starting({
            let adapter = adapter.clone();
            let server_name = adapter.name.0.clone();
            let languages = self.languages.clone();
            let language = language.clone();
            let key = key.clone();

            cx.spawn_weak(|this, mut cx| async move {
                let result = Self::setup_and_insert_language_server(
                    this,
                    initialization_options,
                    pending_server,
                    adapter.clone(),
                    languages,
                    language.clone(),
                    server_id,
                    key,
                    &mut cx,
                )
                .await;

                match result {
                    Ok(server) => server,

                    Err(err) => {
                        log::error!("failed to start language server {:?}: {}", server_name, err);

                        if let Some(this) = this.upgrade(&cx) {
                            if let Some(container_dir) = container_dir {
                                let installation_test_binary = adapter
                                    .installation_test_binary(container_dir.to_path_buf())
                                    .await;

                                this.update(&mut cx, |_, cx| {
                                    Self::check_errored_server(
                                        language,
                                        adapter,
                                        server_id,
                                        installation_test_binary,
                                        cx,
                                    )
                                });
                            }
                        }

                        None
                    }
                }
            })
        });

        self.language_servers.insert(server_id, state);
        self.language_server_ids.insert(key, server_id);
    }

    fn reinstall_language_server(
        &mut self,
        language: Arc<Language>,
        adapter: Arc<CachedLspAdapter>,
        server_id: LanguageServerId,
        cx: &mut ModelContext<Self>,
    ) -> Option<Task<()>> {
        log::info!("beginning to reinstall server");

        let existing_server = match self.language_servers.remove(&server_id) {
            Some(LanguageServerState::Running { server, .. }) => Some(server),
            _ => None,
        };

        for worktree in &self.worktrees {
            if let Some(worktree) = worktree.upgrade(cx) {
                let key = (worktree.read(cx).id(), adapter.name.clone());
                self.language_server_ids.remove(&key);
            }
        }

        Some(cx.spawn(move |this, mut cx| async move {
            if let Some(task) = existing_server.and_then(|server| server.shutdown()) {
                log::info!("shutting down existing server");
                task.await;
            }

            // TODO: This is race-safe with regards to preventing new instances from
            // starting while deleting, but existing instances in other projects are going
            // to be very confused and messed up
            this.update(&mut cx, |this, cx| {
                this.languages.delete_server_container(adapter.clone(), cx)
            })
            .await;

            this.update(&mut cx, |this, mut cx| {
                let worktrees = this.worktrees.clone();
                for worktree in worktrees {
                    let worktree = match worktree.upgrade(cx) {
                        Some(worktree) => worktree.read(cx),
                        None => continue,
                    };
                    let worktree_id = worktree.id();
                    let root_path = worktree.abs_path();

                    this.start_language_server(
                        worktree_id,
                        root_path,
                        adapter.clone(),
                        language.clone(),
                        &mut cx,
                    );
                }
            })
        }))
    }

    async fn setup_and_insert_language_server(
        this: WeakModelHandle<Self>,
        initialization_options: Option<serde_json::Value>,
        pending_server: PendingLanguageServer,
        adapter: Arc<CachedLspAdapter>,
        languages: Arc<LanguageRegistry>,
        language: Arc<Language>,
        server_id: LanguageServerId,
        key: (WorktreeId, LanguageServerName),
        cx: &mut AsyncAppContext,
    ) -> Result<Option<Arc<LanguageServer>>> {
        let setup = Self::setup_pending_language_server(
            this,
            initialization_options,
            pending_server,
            adapter.clone(),
            languages,
            server_id,
            cx,
        );

        let language_server = match setup.await? {
            Some(language_server) => language_server,
            None => return Ok(None),
        };
        let this = match this.upgrade(cx) {
            Some(this) => this,
            None => return Err(anyhow!("failed to upgrade project handle")),
        };

        this.update(cx, |this, cx| {
            this.insert_newly_running_language_server(
                language,
                adapter,
                language_server.clone(),
                server_id,
                key,
                cx,
            )
        })?;

        Ok(Some(language_server))
    }

    async fn setup_pending_language_server(
        this: WeakModelHandle<Self>,
        initialization_options: Option<serde_json::Value>,
        pending_server: PendingLanguageServer,
        adapter: Arc<CachedLspAdapter>,
        languages: Arc<LanguageRegistry>,
        server_id: LanguageServerId,
        cx: &mut AsyncAppContext,
    ) -> Result<Option<Arc<LanguageServer>>> {
        let workspace_config = cx.update(|cx| languages.workspace_configuration(cx)).await;
        let language_server = match pending_server.task.await? {
            Some(server) => server.initialize(initialization_options).await?,
            None => {
                return Ok(None);
            }
        };

        language_server
            .on_notification::<lsp::notification::LogMessage, _>({
                move |params, mut cx| {
                    if let Some(this) = this.upgrade(&cx) {
                        this.update(&mut cx, |_, cx| {
                            cx.emit(Event::LanguageServerLog(server_id, params.message))
                        });
                    }
                }
            })
            .detach();

        language_server
            .on_notification::<lsp::notification::PublishDiagnostics, _>({
                let adapter = adapter.clone();
                move |mut params, mut cx| {
                    let this = this;
                    let adapter = adapter.clone();
                    adapter.process_diagnostics(&mut params);
                    if let Some(this) = this.upgrade(&cx) {
                        this.update(&mut cx, |this, cx| {
                            this.update_diagnostics(
                                server_id,
                                params,
                                &adapter.disk_based_diagnostic_sources,
                                cx,
                            )
                            .log_err();
                        });
                    }
                }
            })
            .detach();

        language_server
            .on_request::<lsp::request::WorkspaceConfiguration, _, _>({
                let languages = languages.clone();
                move |params, mut cx| {
                    let languages = languages.clone();
                    async move {
                        let workspace_config =
                            cx.update(|cx| languages.workspace_configuration(cx)).await;
                        Ok(params
                            .items
                            .into_iter()
                            .map(|item| {
                                if let Some(section) = &item.section {
                                    workspace_config
                                        .get(section)
                                        .cloned()
                                        .unwrap_or(serde_json::Value::Null)
                                } else {
                                    workspace_config.clone()
                                }
                            })
                            .collect())
                    }
                }
            })
            .detach();

        // Even though we don't have handling for these requests, respond to them to
        // avoid stalling any language server like `gopls` which waits for a response
        // to these requests when initializing.
        language_server
            .on_request::<lsp::request::WorkDoneProgressCreate, _, _>(
                move |params, mut cx| async move {
                    if let Some(this) = this.upgrade(&cx) {
                        this.update(&mut cx, |this, _| {
                            if let Some(status) = this.language_server_statuses.get_mut(&server_id)
                            {
                                if let lsp::NumberOrString::String(token) = params.token {
                                    status.progress_tokens.insert(token);
                                }
                            }
                        });
                    }
                    Ok(())
                },
            )
            .detach();
        language_server
            .on_request::<lsp::request::RegisterCapability, _, _>({
                move |params, mut cx| async move {
                    let this = this
                        .upgrade(&cx)
                        .ok_or_else(|| anyhow!("project dropped"))?;
                    for reg in params.registrations {
                        if reg.method == "workspace/didChangeWatchedFiles" {
                            if let Some(options) = reg.register_options {
                                let options = serde_json::from_value(options)?;
                                this.update(&mut cx, |this, cx| {
                                    this.on_lsp_did_change_watched_files(server_id, options, cx);
                                });
                            }
                        }
                    }
                    Ok(())
                }
            })
            .detach();

        language_server
            .on_request::<lsp::request::ApplyWorkspaceEdit, _, _>({
                let adapter = adapter.clone();
                move |params, cx| {
                    Self::on_lsp_workspace_edit(this, params, server_id, adapter.clone(), cx)
                }
            })
            .detach();

        language_server
            .on_request::<lsp::request::InlayHintRefreshRequest, _, _>({
                move |(), mut cx| async move {
                    let this = this
                        .upgrade(&cx)
                        .ok_or_else(|| anyhow!("project dropped"))?;
                    this.update(&mut cx, |project, cx| {
                        cx.emit(Event::RefreshInlayHints);
                        project.remote_id().map(|project_id| {
                            project.client.send(proto::RefreshInlayHints { project_id })
                        })
                    })
                    .transpose()?;
                    Ok(())
                }
            })
            .detach();

        let disk_based_diagnostics_progress_token =
            adapter.disk_based_diagnostics_progress_token.clone();

        language_server
            .on_notification::<lsp::notification::Progress, _>(move |params, mut cx| {
                if let Some(this) = this.upgrade(&cx) {
                    this.update(&mut cx, |this, cx| {
                        this.on_lsp_progress(
                            params,
                            server_id,
                            disk_based_diagnostics_progress_token.clone(),
                            cx,
                        );
                    });
                }
            })
            .detach();

        language_server
            .notify::<lsp::notification::DidChangeConfiguration>(
                lsp::DidChangeConfigurationParams {
                    settings: workspace_config,
                },
            )
            .ok();

        Ok(Some(language_server))
    }

    fn insert_newly_running_language_server(
        &mut self,
        language: Arc<Language>,
        adapter: Arc<CachedLspAdapter>,
        language_server: Arc<LanguageServer>,
        server_id: LanguageServerId,
        key: (WorktreeId, LanguageServerName),
        cx: &mut ModelContext<Self>,
    ) -> Result<()> {
        // If the language server for this key doesn't match the server id, don't store the
        // server. Which will cause it to be dropped, killing the process
        if self
            .language_server_ids
            .get(&key)
            .map(|id| id != &server_id)
            .unwrap_or(false)
        {
            return Ok(());
        }

        // Update language_servers collection with Running variant of LanguageServerState
        // indicating that the server is up and running and ready
        self.language_servers.insert(
            server_id,
            LanguageServerState::Running {
                adapter: adapter.clone(),
                language: language.clone(),
                watched_paths: Default::default(),
                server: language_server.clone(),
                simulate_disk_based_diagnostics_completion: None,
            },
        );

        self.language_server_statuses.insert(
            server_id,
            LanguageServerStatus {
                name: language_server.name().to_string(),
                pending_work: Default::default(),
                has_pending_diagnostic_updates: false,
                progress_tokens: Default::default(),
            },
        );

        cx.emit(Event::LanguageServerAdded(server_id));

        if let Some(project_id) = self.remote_id() {
            self.client.send(proto::StartLanguageServer {
                project_id,
                server: Some(proto::LanguageServer {
                    id: server_id.0 as u64,
                    name: language_server.name().to_string(),
                }),
            })?;
        }

        // Tell the language server about every open buffer in the worktree that matches the language.
        for buffer in self.opened_buffers.values() {
            if let Some(buffer_handle) = buffer.upgrade(cx) {
                let buffer = buffer_handle.read(cx);
                let file = match File::from_dyn(buffer.file()) {
                    Some(file) => file,
                    None => continue,
                };
                let language = match buffer.language() {
                    Some(language) => language,
                    None => continue,
                };

                if file.worktree.read(cx).id() != key.0
                    || !language.lsp_adapters().iter().any(|a| a.name == key.1)
                {
                    continue;
                }

                let file = match file.as_local() {
                    Some(file) => file,
                    None => continue,
                };

                let versions = self
                    .buffer_snapshots
                    .entry(buffer.remote_id())
                    .or_default()
                    .entry(server_id)
                    .or_insert_with(|| {
                        vec![LspBufferSnapshot {
                            version: 0,
                            snapshot: buffer.text_snapshot(),
                        }]
                    });

                let snapshot = versions.last().unwrap();
                let version = snapshot.version;
                let initial_snapshot = &snapshot.snapshot;
                let uri = lsp::Url::from_file_path(file.abs_path(cx)).unwrap();
                language_server.notify::<lsp::notification::DidOpenTextDocument>(
                    lsp::DidOpenTextDocumentParams {
                        text_document: lsp::TextDocumentItem::new(
                            uri,
                            adapter
                                .language_ids
                                .get(language.name().as_ref())
                                .cloned()
                                .unwrap_or_default(),
                            version,
                            initial_snapshot.text(),
                        ),
                    },
                )?;

                buffer_handle.update(cx, |buffer, cx| {
                    buffer.set_completion_triggers(
                        language_server
                            .capabilities()
                            .completion_provider
                            .as_ref()
                            .and_then(|provider| provider.trigger_characters.clone())
                            .unwrap_or_default(),
                        cx,
                    )
                });
            }
        }

        cx.notify();
        Ok(())
    }

    // Returns a list of all of the worktrees which no longer have a language server and the root path
    // for the stopped server
    fn stop_language_server(
        &mut self,
        worktree_id: WorktreeId,
        adapter_name: LanguageServerName,
        cx: &mut ModelContext<Self>,
    ) -> Task<(Option<PathBuf>, Vec<WorktreeId>)> {
        let key = (worktree_id, adapter_name);
        if let Some(server_id) = self.language_server_ids.remove(&key) {
            log::info!("stopping language server {}", key.1 .0);

            // Remove other entries for this language server as well
            let mut orphaned_worktrees = vec![worktree_id];
            let other_keys = self.language_server_ids.keys().cloned().collect::<Vec<_>>();
            for other_key in other_keys {
                if self.language_server_ids.get(&other_key) == Some(&server_id) {
                    self.language_server_ids.remove(&other_key);
                    orphaned_worktrees.push(other_key.0);
                }
            }

            for buffer in self.opened_buffers.values() {
                if let Some(buffer) = buffer.upgrade(cx) {
                    buffer.update(cx, |buffer, cx| {
                        buffer.update_diagnostics(server_id, Default::default(), cx);
                    });
                }
            }
            for worktree in &self.worktrees {
                if let Some(worktree) = worktree.upgrade(cx) {
                    worktree.update(cx, |worktree, cx| {
                        if let Some(worktree) = worktree.as_local_mut() {
                            worktree.clear_diagnostics_for_language_server(server_id, cx);
                        }
                    });
                }
            }

            self.language_server_statuses.remove(&server_id);
            cx.notify();

            let server_state = self.language_servers.remove(&server_id);
            cx.emit(Event::LanguageServerRemoved(server_id));
            cx.spawn_weak(|this, mut cx| async move {
                let mut root_path = None;

                let server = match server_state {
                    Some(LanguageServerState::Starting(task)) => task.await,
                    Some(LanguageServerState::Running { server, .. }) => Some(server),
                    None => None,
                };

                if let Some(server) = server {
                    root_path = Some(server.root_path().clone());
                    if let Some(shutdown) = server.shutdown() {
                        shutdown.await;
                    }
                }

                if let Some(this) = this.upgrade(&cx) {
                    this.update(&mut cx, |this, cx| {
                        this.language_server_statuses.remove(&server_id);
                        cx.notify();
                    });
                }

                (root_path, orphaned_worktrees)
            })
        } else {
            Task::ready((None, Vec::new()))
        }
    }

    pub fn restart_language_servers_for_buffers(
        &mut self,
        buffers: impl IntoIterator<Item = ModelHandle<Buffer>>,
        cx: &mut ModelContext<Self>,
    ) -> Option<()> {
        let language_server_lookup_info: HashSet<(ModelHandle<Worktree>, Arc<Language>)> = buffers
            .into_iter()
            .filter_map(|buffer| {
                let buffer = buffer.read(cx);
                let file = File::from_dyn(buffer.file())?;
                let full_path = file.full_path(cx);
                let language = self
                    .languages
                    .language_for_file(&full_path, Some(buffer.as_rope()))
                    .now_or_never()?
                    .ok()?;
                Some((file.worktree.clone(), language))
            })
            .collect();
        for (worktree, language) in language_server_lookup_info {
            self.restart_language_servers(worktree, language, cx);
        }

        None
    }

    // TODO This will break in the case where the adapter's root paths and worktrees are not equal
    fn restart_language_servers(
        &mut self,
        worktree: ModelHandle<Worktree>,
        language: Arc<Language>,
        cx: &mut ModelContext<Self>,
    ) {
        let worktree_id = worktree.read(cx).id();
        let fallback_path = worktree.read(cx).abs_path();

        let mut stops = Vec::new();
        for adapter in language.lsp_adapters() {
            stops.push(self.stop_language_server(worktree_id, adapter.name.clone(), cx));
        }

        if stops.is_empty() {
            return;
        }
        let mut stops = stops.into_iter();

        cx.spawn_weak(|this, mut cx| async move {
            let (original_root_path, mut orphaned_worktrees) = stops.next().unwrap().await;
            for stop in stops {
                let (_, worktrees) = stop.await;
                orphaned_worktrees.extend_from_slice(&worktrees);
            }

            let this = match this.upgrade(&cx) {
                Some(this) => this,
                None => return,
            };

            this.update(&mut cx, |this, cx| {
                // Attempt to restart using original server path. Fallback to passed in
                // path if we could not retrieve the root path
                let root_path = original_root_path
                    .map(|path_buf| Arc::from(path_buf.as_path()))
                    .unwrap_or(fallback_path);

                this.start_language_servers(&worktree, root_path, language.clone(), cx);

                // Lookup new server ids and set them for each of the orphaned worktrees
                for adapter in language.lsp_adapters() {
                    if let Some(new_server_id) = this
                        .language_server_ids
                        .get(&(worktree_id, adapter.name.clone()))
                        .cloned()
                    {
                        for &orphaned_worktree in &orphaned_worktrees {
                            this.language_server_ids
                                .insert((orphaned_worktree, adapter.name.clone()), new_server_id);
                        }
                    }
                }
            });
        })
        .detach();
    }

    fn check_errored_server(
        language: Arc<Language>,
        adapter: Arc<CachedLspAdapter>,
        server_id: LanguageServerId,
        installation_test_binary: Option<LanguageServerBinary>,
        cx: &mut ModelContext<Self>,
    ) {
        if !adapter.can_be_reinstalled() {
            log::info!(
                "Validation check requested for {:?} but it cannot be reinstalled",
                adapter.name.0
            );
            return;
        }

        cx.spawn(|this, mut cx| async move {
            log::info!("About to spawn test binary");

            // A lack of test binary counts as a failure
            let process = installation_test_binary.and_then(|binary| {
                smol::process::Command::new(&binary.path)
                    .current_dir(&binary.path)
                    .args(binary.arguments)
                    .stdin(Stdio::piped())
                    .stdout(Stdio::piped())
                    .stderr(Stdio::inherit())
                    .kill_on_drop(true)
                    .spawn()
                    .ok()
            });

            const PROCESS_TIMEOUT: Duration = Duration::from_secs(5);
            let mut timeout = cx.background().timer(PROCESS_TIMEOUT).fuse();

            let mut errored = false;
            if let Some(mut process) = process {
                futures::select! {
                    status = process.status().fuse() => match status {
                        Ok(status) => errored = !status.success(),
                        Err(_) => errored = true,
                    },

                    _ = timeout => {
                        log::info!("test binary time-ed out, this counts as a success");
                        _ = process.kill();
                    }
                }
            } else {
                log::warn!("test binary failed to launch");
                errored = true;
            }

            if errored {
                log::warn!("test binary check failed");
                let task = this.update(&mut cx, move |this, mut cx| {
                    this.reinstall_language_server(language, adapter, server_id, &mut cx)
                });

                if let Some(task) = task {
                    task.await;
                }
            }
        })
        .detach();
    }

    fn on_lsp_progress(
        &mut self,
        progress: lsp::ProgressParams,
        language_server_id: LanguageServerId,
        disk_based_diagnostics_progress_token: Option<String>,
        cx: &mut ModelContext<Self>,
    ) {
        let token = match progress.token {
            lsp::NumberOrString::String(token) => token,
            lsp::NumberOrString::Number(token) => {
                log::info!("skipping numeric progress token {}", token);
                return;
            }
        };
        let lsp::ProgressParamsValue::WorkDone(progress) = progress.value;
        let language_server_status =
            if let Some(status) = self.language_server_statuses.get_mut(&language_server_id) {
                status
            } else {
                return;
            };

        if !language_server_status.progress_tokens.contains(&token) {
            return;
        }

        let is_disk_based_diagnostics_progress = disk_based_diagnostics_progress_token
            .as_ref()
            .map_or(false, |disk_based_token| {
                token.starts_with(disk_based_token)
            });

        match progress {
            lsp::WorkDoneProgress::Begin(report) => {
                if is_disk_based_diagnostics_progress {
                    language_server_status.has_pending_diagnostic_updates = true;
                    self.disk_based_diagnostics_started(language_server_id, cx);
                    self.buffer_ordered_messages_tx
                        .unbounded_send(BufferOrderedMessage::LanguageServerUpdate {
                            language_server_id,
                            message: proto::update_language_server::Variant::DiskBasedDiagnosticsUpdating(Default::default())
                        })
                        .ok();
                } else {
                    self.on_lsp_work_start(
                        language_server_id,
                        token.clone(),
                        LanguageServerProgress {
                            message: report.message.clone(),
                            percentage: report.percentage.map(|p| p as usize),
                            last_update_at: Instant::now(),
                        },
                        cx,
                    );
                    self.buffer_ordered_messages_tx
                        .unbounded_send(BufferOrderedMessage::LanguageServerUpdate {
                            language_server_id,
                            message: proto::update_language_server::Variant::WorkStart(
                                proto::LspWorkStart {
                                    token,
                                    message: report.message,
                                    percentage: report.percentage.map(|p| p as u32),
                                },
                            ),
                        })
                        .ok();
                }
            }
            lsp::WorkDoneProgress::Report(report) => {
                if !is_disk_based_diagnostics_progress {
                    self.on_lsp_work_progress(
                        language_server_id,
                        token.clone(),
                        LanguageServerProgress {
                            message: report.message.clone(),
                            percentage: report.percentage.map(|p| p as usize),
                            last_update_at: Instant::now(),
                        },
                        cx,
                    );
                    self.buffer_ordered_messages_tx
                        .unbounded_send(BufferOrderedMessage::LanguageServerUpdate {
                            language_server_id,
                            message: proto::update_language_server::Variant::WorkProgress(
                                proto::LspWorkProgress {
                                    token,
                                    message: report.message,
                                    percentage: report.percentage.map(|p| p as u32),
                                },
                            ),
                        })
                        .ok();
                }
            }
            lsp::WorkDoneProgress::End(_) => {
                language_server_status.progress_tokens.remove(&token);

                if is_disk_based_diagnostics_progress {
                    language_server_status.has_pending_diagnostic_updates = false;
                    self.disk_based_diagnostics_finished(language_server_id, cx);
                    self.buffer_ordered_messages_tx
                        .unbounded_send(BufferOrderedMessage::LanguageServerUpdate {
                            language_server_id,
                            message:
                                proto::update_language_server::Variant::DiskBasedDiagnosticsUpdated(
                                    Default::default(),
                                ),
                        })
                        .ok();
                } else {
                    self.on_lsp_work_end(language_server_id, token.clone(), cx);
                    self.buffer_ordered_messages_tx
                        .unbounded_send(BufferOrderedMessage::LanguageServerUpdate {
                            language_server_id,
                            message: proto::update_language_server::Variant::WorkEnd(
                                proto::LspWorkEnd { token },
                            ),
                        })
                        .ok();
                }
            }
        }
    }

    fn on_lsp_work_start(
        &mut self,
        language_server_id: LanguageServerId,
        token: String,
        progress: LanguageServerProgress,
        cx: &mut ModelContext<Self>,
    ) {
        if let Some(status) = self.language_server_statuses.get_mut(&language_server_id) {
            status.pending_work.insert(token, progress);
            cx.notify();
        }
    }

    fn on_lsp_work_progress(
        &mut self,
        language_server_id: LanguageServerId,
        token: String,
        progress: LanguageServerProgress,
        cx: &mut ModelContext<Self>,
    ) {
        if let Some(status) = self.language_server_statuses.get_mut(&language_server_id) {
            let entry = status
                .pending_work
                .entry(token)
                .or_insert(LanguageServerProgress {
                    message: Default::default(),
                    percentage: Default::default(),
                    last_update_at: progress.last_update_at,
                });
            if progress.message.is_some() {
                entry.message = progress.message;
            }
            if progress.percentage.is_some() {
                entry.percentage = progress.percentage;
            }
            entry.last_update_at = progress.last_update_at;
            cx.notify();
        }
    }

    fn on_lsp_work_end(
        &mut self,
        language_server_id: LanguageServerId,
        token: String,
        cx: &mut ModelContext<Self>,
    ) {
        if let Some(status) = self.language_server_statuses.get_mut(&language_server_id) {
            cx.emit(Event::RefreshInlayHints);
            status.pending_work.remove(&token);
            cx.notify();
        }
    }

    fn on_lsp_did_change_watched_files(
        &mut self,
        language_server_id: LanguageServerId,
        params: DidChangeWatchedFilesRegistrationOptions,
        cx: &mut ModelContext<Self>,
    ) {
        if let Some(LanguageServerState::Running { watched_paths, .. }) =
            self.language_servers.get_mut(&language_server_id)
        {
            let mut builders = HashMap::default();
            for watcher in params.watchers {
                for worktree in &self.worktrees {
                    if let Some(worktree) = worktree.upgrade(cx) {
                        let glob_is_inside_worktree = worktree.update(cx, |tree, _| {
                            if let Some(abs_path) = tree.abs_path().to_str() {
                                let relative_glob_pattern = match &watcher.glob_pattern {
                                    lsp::GlobPattern::String(s) => s
                                        .strip_prefix(abs_path)
                                        .and_then(|s| s.strip_prefix(std::path::MAIN_SEPARATOR)),
                                    lsp::GlobPattern::Relative(rp) => {
                                        let base_uri = match &rp.base_uri {
                                            lsp::OneOf::Left(workspace_folder) => {
                                                &workspace_folder.uri
                                            }
                                            lsp::OneOf::Right(base_uri) => base_uri,
                                        };
                                        base_uri.to_file_path().ok().and_then(|file_path| {
                                            (file_path.to_str() == Some(abs_path))
                                                .then_some(rp.pattern.as_str())
                                        })
                                    }
                                };
                                if let Some(relative_glob_pattern) = relative_glob_pattern {
                                    let literal_prefix =
                                        glob_literal_prefix(&relative_glob_pattern);
                                    tree.as_local_mut()
                                        .unwrap()
                                        .add_path_prefix_to_scan(Path::new(literal_prefix).into());
                                    if let Some(glob) = Glob::new(relative_glob_pattern).log_err() {
                                        builders
                                            .entry(tree.id())
                                            .or_insert_with(|| GlobSetBuilder::new())
                                            .add(glob);
                                    }
                                    return true;
                                }
                            }
                            false
                        });
                        if glob_is_inside_worktree {
                            break;
                        }
                    }
                }
            }

            watched_paths.clear();
            for (worktree_id, builder) in builders {
                if let Ok(globset) = builder.build() {
                    watched_paths.insert(worktree_id, globset);
                }
            }

            cx.notify();
        }
    }

    async fn on_lsp_workspace_edit(
        this: WeakModelHandle<Self>,
        params: lsp::ApplyWorkspaceEditParams,
        server_id: LanguageServerId,
        adapter: Arc<CachedLspAdapter>,
        mut cx: AsyncAppContext,
    ) -> Result<lsp::ApplyWorkspaceEditResponse> {
        let this = this
            .upgrade(&cx)
            .ok_or_else(|| anyhow!("project project closed"))?;
        let language_server = this
            .read_with(&cx, |this, _| this.language_server_for_id(server_id))
            .ok_or_else(|| anyhow!("language server not found"))?;
        let transaction = Self::deserialize_workspace_edit(
            this.clone(),
            params.edit,
            true,
            adapter.clone(),
            language_server.clone(),
            &mut cx,
        )
        .await
        .log_err();
        this.update(&mut cx, |this, _| {
            if let Some(transaction) = transaction {
                this.last_workspace_edits_by_language_server
                    .insert(server_id, transaction);
            }
        });
        Ok(lsp::ApplyWorkspaceEditResponse {
            applied: true,
            failed_change: None,
            failure_reason: None,
        })
    }

    pub fn language_server_statuses(
        &self,
    ) -> impl DoubleEndedIterator<Item = &LanguageServerStatus> {
        self.language_server_statuses.values()
    }

    pub fn update_diagnostics(
        &mut self,
        language_server_id: LanguageServerId,
        mut params: lsp::PublishDiagnosticsParams,
        disk_based_sources: &[String],
        cx: &mut ModelContext<Self>,
    ) -> Result<()> {
        let abs_path = params
            .uri
            .to_file_path()
            .map_err(|_| anyhow!("URI is not a file"))?;
        let mut diagnostics = Vec::default();
        let mut primary_diagnostic_group_ids = HashMap::default();
        let mut sources_by_group_id = HashMap::default();
        let mut supporting_diagnostics = HashMap::default();

        // Ensure that primary diagnostics are always the most severe
        params.diagnostics.sort_by_key(|item| item.severity);

        for diagnostic in &params.diagnostics {
            let source = diagnostic.source.as_ref();
            let code = diagnostic.code.as_ref().map(|code| match code {
                lsp::NumberOrString::Number(code) => code.to_string(),
                lsp::NumberOrString::String(code) => code.clone(),
            });
            let range = range_from_lsp(diagnostic.range);
            let is_supporting = diagnostic
                .related_information
                .as_ref()
                .map_or(false, |infos| {
                    infos.iter().any(|info| {
                        primary_diagnostic_group_ids.contains_key(&(
                            source,
                            code.clone(),
                            range_from_lsp(info.location.range),
                        ))
                    })
                });

            let is_unnecessary = diagnostic.tags.as_ref().map_or(false, |tags| {
                tags.iter().any(|tag| *tag == DiagnosticTag::UNNECESSARY)
            });

            if is_supporting {
                supporting_diagnostics.insert(
                    (source, code.clone(), range),
                    (diagnostic.severity, is_unnecessary),
                );
            } else {
                let group_id = post_inc(&mut self.next_diagnostic_group_id);
                let is_disk_based =
                    source.map_or(false, |source| disk_based_sources.contains(source));

                sources_by_group_id.insert(group_id, source);
                primary_diagnostic_group_ids
                    .insert((source, code.clone(), range.clone()), group_id);

                diagnostics.push(DiagnosticEntry {
                    range,
                    diagnostic: Diagnostic {
                        source: diagnostic.source.clone(),
                        code: code.clone(),
                        severity: diagnostic.severity.unwrap_or(DiagnosticSeverity::ERROR),
                        message: diagnostic.message.clone(),
                        group_id,
                        is_primary: true,
                        is_valid: true,
                        is_disk_based,
                        is_unnecessary,
                    },
                });
                if let Some(infos) = &diagnostic.related_information {
                    for info in infos {
                        if info.location.uri == params.uri && !info.message.is_empty() {
                            let range = range_from_lsp(info.location.range);
                            diagnostics.push(DiagnosticEntry {
                                range,
                                diagnostic: Diagnostic {
                                    source: diagnostic.source.clone(),
                                    code: code.clone(),
                                    severity: DiagnosticSeverity::INFORMATION,
                                    message: info.message.clone(),
                                    group_id,
                                    is_primary: false,
                                    is_valid: true,
                                    is_disk_based,
                                    is_unnecessary: false,
                                },
                            });
                        }
                    }
                }
            }
        }

        for entry in &mut diagnostics {
            let diagnostic = &mut entry.diagnostic;
            if !diagnostic.is_primary {
                let source = *sources_by_group_id.get(&diagnostic.group_id).unwrap();
                if let Some(&(severity, is_unnecessary)) = supporting_diagnostics.get(&(
                    source,
                    diagnostic.code.clone(),
                    entry.range.clone(),
                )) {
                    if let Some(severity) = severity {
                        diagnostic.severity = severity;
                    }
                    diagnostic.is_unnecessary = is_unnecessary;
                }
            }
        }

        self.update_diagnostic_entries(
            language_server_id,
            abs_path,
            params.version,
            diagnostics,
            cx,
        )?;
        Ok(())
    }

    pub fn update_diagnostic_entries(
        &mut self,
        server_id: LanguageServerId,
        abs_path: PathBuf,
        version: Option<i32>,
        diagnostics: Vec<DiagnosticEntry<Unclipped<PointUtf16>>>,
        cx: &mut ModelContext<Project>,
    ) -> Result<(), anyhow::Error> {
        let (worktree, relative_path) = self
            .find_local_worktree(&abs_path, cx)
            .ok_or_else(|| anyhow!("no worktree found for diagnostics path {abs_path:?}"))?;

        let project_path = ProjectPath {
            worktree_id: worktree.read(cx).id(),
            path: relative_path.into(),
        };

        if let Some(buffer) = self.get_open_buffer(&project_path, cx) {
            self.update_buffer_diagnostics(&buffer, server_id, version, diagnostics.clone(), cx)?;
        }

        let updated = worktree.update(cx, |worktree, cx| {
            worktree
                .as_local_mut()
                .ok_or_else(|| anyhow!("not a local worktree"))?
                .update_diagnostics(server_id, project_path.path.clone(), diagnostics, cx)
        })?;
        if updated {
            cx.emit(Event::DiagnosticsUpdated {
                language_server_id: server_id,
                path: project_path,
            });
        }
        Ok(())
    }

    fn update_buffer_diagnostics(
        &mut self,
        buffer: &ModelHandle<Buffer>,
        server_id: LanguageServerId,
        version: Option<i32>,
        mut diagnostics: Vec<DiagnosticEntry<Unclipped<PointUtf16>>>,
        cx: &mut ModelContext<Self>,
    ) -> Result<()> {
        fn compare_diagnostics(a: &Diagnostic, b: &Diagnostic) -> Ordering {
            Ordering::Equal
                .then_with(|| b.is_primary.cmp(&a.is_primary))
                .then_with(|| a.is_disk_based.cmp(&b.is_disk_based))
                .then_with(|| a.severity.cmp(&b.severity))
                .then_with(|| a.message.cmp(&b.message))
        }

        let snapshot = self.buffer_snapshot_for_lsp_version(buffer, server_id, version, cx)?;

        diagnostics.sort_unstable_by(|a, b| {
            Ordering::Equal
                .then_with(|| a.range.start.cmp(&b.range.start))
                .then_with(|| b.range.end.cmp(&a.range.end))
                .then_with(|| compare_diagnostics(&a.diagnostic, &b.diagnostic))
        });

        let mut sanitized_diagnostics = Vec::new();
        let edits_since_save = Patch::new(
            snapshot
                .edits_since::<Unclipped<PointUtf16>>(buffer.read(cx).saved_version())
                .collect(),
        );
        for entry in diagnostics {
            let start;
            let end;
            if entry.diagnostic.is_disk_based {
                // Some diagnostics are based on files on disk instead of buffers'
                // current contents. Adjust these diagnostics' ranges to reflect
                // any unsaved edits.
                start = edits_since_save.old_to_new(entry.range.start);
                end = edits_since_save.old_to_new(entry.range.end);
            } else {
                start = entry.range.start;
                end = entry.range.end;
            }

            let mut range = snapshot.clip_point_utf16(start, Bias::Left)
                ..snapshot.clip_point_utf16(end, Bias::Right);

            // Expand empty ranges by one codepoint
            if range.start == range.end {
                // This will be go to the next boundary when being clipped
                range.end.column += 1;
                range.end = snapshot.clip_point_utf16(Unclipped(range.end), Bias::Right);
                if range.start == range.end && range.end.column > 0 {
                    range.start.column -= 1;
                    range.end = snapshot.clip_point_utf16(Unclipped(range.end), Bias::Left);
                }
            }

            sanitized_diagnostics.push(DiagnosticEntry {
                range,
                diagnostic: entry.diagnostic,
            });
        }
        drop(edits_since_save);

        let set = DiagnosticSet::new(sanitized_diagnostics, &snapshot);
        buffer.update(cx, |buffer, cx| {
            buffer.update_diagnostics(server_id, set, cx)
        });
        Ok(())
    }

    pub fn reload_buffers(
        &self,
        buffers: HashSet<ModelHandle<Buffer>>,
        push_to_history: bool,
        cx: &mut ModelContext<Self>,
    ) -> Task<Result<ProjectTransaction>> {
        let mut local_buffers = Vec::new();
        let mut remote_buffers = None;
        for buffer_handle in buffers {
            let buffer = buffer_handle.read(cx);
            if buffer.is_dirty() {
                if let Some(file) = File::from_dyn(buffer.file()) {
                    if file.is_local() {
                        local_buffers.push(buffer_handle);
                    } else {
                        remote_buffers.get_or_insert(Vec::new()).push(buffer_handle);
                    }
                }
            }
        }

        let remote_buffers = self.remote_id().zip(remote_buffers);
        let client = self.client.clone();

        cx.spawn(|this, mut cx| async move {
            let mut project_transaction = ProjectTransaction::default();

            if let Some((project_id, remote_buffers)) = remote_buffers {
                let response = client
                    .request(proto::ReloadBuffers {
                        project_id,
                        buffer_ids: remote_buffers
                            .iter()
                            .map(|buffer| buffer.read_with(&cx, |buffer, _| buffer.remote_id()))
                            .collect(),
                    })
                    .await?
                    .transaction
                    .ok_or_else(|| anyhow!("missing transaction"))?;
                project_transaction = this
                    .update(&mut cx, |this, cx| {
                        this.deserialize_project_transaction(response, push_to_history, cx)
                    })
                    .await?;
            }

            for buffer in local_buffers {
                let transaction = buffer
                    .update(&mut cx, |buffer, cx| buffer.reload(cx))
                    .await?;
                buffer.update(&mut cx, |buffer, cx| {
                    if let Some(transaction) = transaction {
                        if !push_to_history {
                            buffer.forget_transaction(transaction.id);
                        }
                        project_transaction.0.insert(cx.handle(), transaction);
                    }
                });
            }

            Ok(project_transaction)
        })
    }

    pub fn format(
        &self,
        buffers: HashSet<ModelHandle<Buffer>>,
        push_to_history: bool,
        trigger: FormatTrigger,
        cx: &mut ModelContext<Project>,
    ) -> Task<Result<ProjectTransaction>> {
        if self.is_local() {
            let mut buffers_with_paths_and_servers = buffers
                .into_iter()
                .filter_map(|buffer_handle| {
                    let buffer = buffer_handle.read(cx);
                    let file = File::from_dyn(buffer.file())?;
                    let buffer_abs_path = file.as_local().map(|f| f.abs_path(cx));
                    let server = self
                        .primary_language_servers_for_buffer(buffer, cx)
                        .map(|s| s.1.clone());
                    Some((buffer_handle, buffer_abs_path, server))
                })
                .collect::<Vec<_>>();

            cx.spawn(|this, mut cx| async move {
                // Do not allow multiple concurrent formatting requests for the
                // same buffer.
                this.update(&mut cx, |this, cx| {
                    buffers_with_paths_and_servers.retain(|(buffer, _, _)| {
                        this.buffers_being_formatted
                            .insert(buffer.read(cx).remote_id())
                    });
                });

                let _cleanup = defer({
                    let this = this.clone();
                    let mut cx = cx.clone();
                    let buffers = &buffers_with_paths_and_servers;
                    move || {
                        this.update(&mut cx, |this, cx| {
                            for (buffer, _, _) in buffers {
                                this.buffers_being_formatted
                                    .remove(&buffer.read(cx).remote_id());
                            }
                        });
                    }
                });

                let mut project_transaction = ProjectTransaction::default();
                for (buffer, buffer_abs_path, language_server) in &buffers_with_paths_and_servers {
                    let settings = buffer.read_with(&cx, |buffer, cx| {
                        language_settings(buffer.language(), buffer.file(), cx).clone()
                    });

                    let remove_trailing_whitespace = settings.remove_trailing_whitespace_on_save;
                    let ensure_final_newline = settings.ensure_final_newline_on_save;
                    let format_on_save = settings.format_on_save.clone();
                    let formatter = settings.formatter.clone();
                    let tab_size = settings.tab_size;

                    // First, format buffer's whitespace according to the settings.
                    let trailing_whitespace_diff = if remove_trailing_whitespace {
                        Some(
                            buffer
                                .read_with(&cx, |b, cx| b.remove_trailing_whitespace(cx))
                                .await,
                        )
                    } else {
                        None
                    };
                    let whitespace_transaction_id = buffer.update(&mut cx, |buffer, cx| {
                        buffer.finalize_last_transaction();
                        buffer.start_transaction();
                        if let Some(diff) = trailing_whitespace_diff {
                            buffer.apply_diff(diff, cx);
                        }
                        if ensure_final_newline {
                            buffer.ensure_final_newline(cx);
                        }
                        buffer.end_transaction(cx)
                    });

                    // Currently, formatting operations are represented differently depending on
                    // whether they come from a language server or an external command.
                    enum FormatOperation {
                        Lsp(Vec<(Range<Anchor>, String)>),
                        External(Diff),
                    }

                    // Apply language-specific formatting using either a language server
                    // or external command.
                    let mut format_operation = None;
                    match (formatter, format_on_save) {
                        (_, FormatOnSave::Off) if trigger == FormatTrigger::Save => {}

                        (Formatter::LanguageServer, FormatOnSave::On | FormatOnSave::Off)
                        | (_, FormatOnSave::LanguageServer) => {
                            if let Some((language_server, buffer_abs_path)) =
                                language_server.as_ref().zip(buffer_abs_path.as_ref())
                            {
                                format_operation = Some(FormatOperation::Lsp(
                                    Self::format_via_lsp(
                                        &this,
                                        &buffer,
                                        buffer_abs_path,
                                        &language_server,
                                        tab_size,
                                        &mut cx,
                                    )
                                    .await
                                    .context("failed to format via language server")?,
                                ));
                            }
                        }

                        (
                            Formatter::External { command, arguments },
                            FormatOnSave::On | FormatOnSave::Off,
                        )
                        | (_, FormatOnSave::External { command, arguments }) => {
                            if let Some(buffer_abs_path) = buffer_abs_path {
                                format_operation = Self::format_via_external_command(
                                    &buffer,
                                    &buffer_abs_path,
                                    &command,
                                    &arguments,
                                    &mut cx,
                                )
                                .await
                                .context(format!(
                                    "failed to format via external command {:?}",
                                    command
                                ))?
                                .map(FormatOperation::External);
                            }
                        }
                    };

                    buffer.update(&mut cx, |b, cx| {
                        // If the buffer had its whitespace formatted and was edited while the language-specific
                        // formatting was being computed, avoid applying the language-specific formatting, because
                        // it can't be grouped with the whitespace formatting in the undo history.
                        if let Some(transaction_id) = whitespace_transaction_id {
                            if b.peek_undo_stack()
                                .map_or(true, |e| e.transaction_id() != transaction_id)
                            {
                                format_operation.take();
                            }
                        }

                        // Apply any language-specific formatting, and group the two formatting operations
                        // in the buffer's undo history.
                        if let Some(operation) = format_operation {
                            match operation {
                                FormatOperation::Lsp(edits) => {
                                    b.edit(edits, None, cx);
                                }
                                FormatOperation::External(diff) => {
                                    b.apply_diff(diff, cx);
                                }
                            }

                            if let Some(transaction_id) = whitespace_transaction_id {
                                b.group_until_transaction(transaction_id);
                            }
                        }

                        if let Some(transaction) = b.finalize_last_transaction().cloned() {
                            if !push_to_history {
                                b.forget_transaction(transaction.id);
                            }
                            project_transaction.0.insert(buffer.clone(), transaction);
                        }
                    });
                }

                Ok(project_transaction)
            })
        } else {
            let remote_id = self.remote_id();
            let client = self.client.clone();
            cx.spawn(|this, mut cx| async move {
                let mut project_transaction = ProjectTransaction::default();
                if let Some(project_id) = remote_id {
                    let response = client
                        .request(proto::FormatBuffers {
                            project_id,
                            trigger: trigger as i32,
                            buffer_ids: buffers
                                .iter()
                                .map(|buffer| buffer.read_with(&cx, |buffer, _| buffer.remote_id()))
                                .collect(),
                        })
                        .await?
                        .transaction
                        .ok_or_else(|| anyhow!("missing transaction"))?;
                    project_transaction = this
                        .update(&mut cx, |this, cx| {
                            this.deserialize_project_transaction(response, push_to_history, cx)
                        })
                        .await?;
                }
                Ok(project_transaction)
            })
        }
    }

    async fn format_via_lsp(
        this: &ModelHandle<Self>,
        buffer: &ModelHandle<Buffer>,
        abs_path: &Path,
        language_server: &Arc<LanguageServer>,
        tab_size: NonZeroU32,
        cx: &mut AsyncAppContext,
    ) -> Result<Vec<(Range<Anchor>, String)>> {
        let uri = lsp::Url::from_file_path(abs_path)
            .map_err(|_| anyhow!("failed to convert abs path to uri"))?;
        let text_document = lsp::TextDocumentIdentifier::new(uri);
        let capabilities = &language_server.capabilities();

        let formatting_provider = capabilities.document_formatting_provider.as_ref();
        let range_formatting_provider = capabilities.document_range_formatting_provider.as_ref();

        let lsp_edits = if matches!(formatting_provider, Some(p) if *p != OneOf::Left(false)) {
            language_server
                .request::<lsp::request::Formatting>(lsp::DocumentFormattingParams {
                    text_document,
                    options: lsp_command::lsp_formatting_options(tab_size.get()),
                    work_done_progress_params: Default::default(),
                })
                .await?
        } else if matches!(range_formatting_provider, Some(p) if *p != OneOf::Left(false)) {
            let buffer_start = lsp::Position::new(0, 0);
            let buffer_end = buffer.read_with(cx, |b, _| point_to_lsp(b.max_point_utf16()));

            language_server
                .request::<lsp::request::RangeFormatting>(lsp::DocumentRangeFormattingParams {
                    text_document,
                    range: lsp::Range::new(buffer_start, buffer_end),
                    options: lsp_command::lsp_formatting_options(tab_size.get()),
                    work_done_progress_params: Default::default(),
                })
                .await?
        } else {
            None
        };

        if let Some(lsp_edits) = lsp_edits {
            this.update(cx, |this, cx| {
                this.edits_from_lsp(buffer, lsp_edits, language_server.server_id(), None, cx)
            })
            .await
        } else {
            Ok(Vec::new())
        }
    }

    async fn format_via_external_command(
        buffer: &ModelHandle<Buffer>,
        buffer_abs_path: &Path,
        command: &str,
        arguments: &[String],
        cx: &mut AsyncAppContext,
    ) -> Result<Option<Diff>> {
        let working_dir_path = buffer.read_with(cx, |buffer, cx| {
            let file = File::from_dyn(buffer.file())?;
            let worktree = file.worktree.read(cx).as_local()?;
            let mut worktree_path = worktree.abs_path().to_path_buf();
            if worktree.root_entry()?.is_file() {
                worktree_path.pop();
            }
            Some(worktree_path)
        });

        if let Some(working_dir_path) = working_dir_path {
            let mut child =
                smol::process::Command::new(command)
                    .args(arguments.iter().map(|arg| {
                        arg.replace("{buffer_path}", &buffer_abs_path.to_string_lossy())
                    }))
                    .current_dir(&working_dir_path)
                    .stdin(smol::process::Stdio::piped())
                    .stdout(smol::process::Stdio::piped())
                    .stderr(smol::process::Stdio::piped())
                    .spawn()?;
            let stdin = child
                .stdin
                .as_mut()
                .ok_or_else(|| anyhow!("failed to acquire stdin"))?;
            let text = buffer.read_with(cx, |buffer, _| buffer.as_rope().clone());
            for chunk in text.chunks() {
                stdin.write_all(chunk.as_bytes()).await?;
            }
            stdin.flush().await?;

            let output = child.output().await?;
            if !output.status.success() {
                return Err(anyhow!(
                    "command failed with exit code {:?}:\nstdout: {}\nstderr: {}",
                    output.status.code(),
                    String::from_utf8_lossy(&output.stdout),
                    String::from_utf8_lossy(&output.stderr),
                ));
            }

            let stdout = String::from_utf8(output.stdout)?;
            Ok(Some(
                buffer
                    .read_with(cx, |buffer, cx| buffer.diff(stdout, cx))
                    .await,
            ))
        } else {
            Ok(None)
        }
    }

    pub fn definition<T: ToPointUtf16>(
        &self,
        buffer: &ModelHandle<Buffer>,
        position: T,
        cx: &mut ModelContext<Self>,
    ) -> Task<Result<Vec<LocationLink>>> {
        let position = position.to_point_utf16(buffer.read(cx));
        self.request_lsp(buffer.clone(), GetDefinition { position }, cx)
    }

    pub fn type_definition<T: ToPointUtf16>(
        &self,
        buffer: &ModelHandle<Buffer>,
        position: T,
        cx: &mut ModelContext<Self>,
    ) -> Task<Result<Vec<LocationLink>>> {
        let position = position.to_point_utf16(buffer.read(cx));
        self.request_lsp(buffer.clone(), GetTypeDefinition { position }, cx)
    }

    pub fn references<T: ToPointUtf16>(
        &self,
        buffer: &ModelHandle<Buffer>,
        position: T,
        cx: &mut ModelContext<Self>,
    ) -> Task<Result<Vec<Location>>> {
        let position = position.to_point_utf16(buffer.read(cx));
        self.request_lsp(buffer.clone(), GetReferences { position }, cx)
    }

    pub fn document_highlights<T: ToPointUtf16>(
        &self,
        buffer: &ModelHandle<Buffer>,
        position: T,
        cx: &mut ModelContext<Self>,
    ) -> Task<Result<Vec<DocumentHighlight>>> {
        let position = position.to_point_utf16(buffer.read(cx));
        self.request_lsp(buffer.clone(), GetDocumentHighlights { position }, cx)
    }

    pub fn symbols(&self, query: &str, cx: &mut ModelContext<Self>) -> Task<Result<Vec<Symbol>>> {
        if self.is_local() {
            let mut requests = Vec::new();
            for ((worktree_id, _), server_id) in self.language_server_ids.iter() {
                let worktree_id = *worktree_id;
                let worktree_handle = self.worktree_for_id(worktree_id, cx);
                let worktree = match worktree_handle.and_then(|tree| tree.read(cx).as_local()) {
                    Some(worktree) => worktree,
                    None => continue,
                };
                let worktree_abs_path = worktree.abs_path().clone();

                let (adapter, language, server) = match self.language_servers.get(server_id) {
                    Some(LanguageServerState::Running {
                        adapter,
                        language,
                        server,
                        ..
                    }) => (adapter.clone(), language.clone(), server),

                    _ => continue,
                };

                requests.push(
                    server
                        .request::<lsp::request::WorkspaceSymbolRequest>(
                            lsp::WorkspaceSymbolParams {
                                query: query.to_string(),
                                ..Default::default()
                            },
                        )
                        .log_err()
                        .map(move |response| {
                            let lsp_symbols = response.flatten().map(|symbol_response| match symbol_response {
                                lsp::WorkspaceSymbolResponse::Flat(flat_responses) => {
                                    flat_responses.into_iter().map(|lsp_symbol| {
                                        (lsp_symbol.name, lsp_symbol.kind, lsp_symbol.location)
                                    }).collect::<Vec<_>>()
                                }
                                lsp::WorkspaceSymbolResponse::Nested(nested_responses) => {
                                    nested_responses.into_iter().filter_map(|lsp_symbol| {
                                        let location = match lsp_symbol.location {
                                            OneOf::Left(location) => location,
                                            OneOf::Right(_) => {
                                                error!("Unexpected: client capabilities forbid symbol resolutions in workspace.symbol.resolveSupport");
                                                return None
                                            }
                                        };
                                        Some((lsp_symbol.name, lsp_symbol.kind, location))
                                    }).collect::<Vec<_>>()
                                }
                            }).unwrap_or_default();

                            (
                                adapter,
                                language,
                                worktree_id,
                                worktree_abs_path,
                                lsp_symbols,
                            )
                        }),
                );
            }

            cx.spawn_weak(|this, cx| async move {
                let responses = futures::future::join_all(requests).await;
                let this = match this.upgrade(&cx) {
                    Some(this) => this,
                    None => return Ok(Vec::new()),
                };

                let symbols = this.read_with(&cx, |this, cx| {
                    let mut symbols = Vec::new();
                    for (
                        adapter,
                        adapter_language,
                        source_worktree_id,
                        worktree_abs_path,
                        lsp_symbols,
                    ) in responses
                    {
                        symbols.extend(lsp_symbols.into_iter().filter_map(
                            |(symbol_name, symbol_kind, symbol_location)| {
                                let abs_path = symbol_location.uri.to_file_path().ok()?;
                                let mut worktree_id = source_worktree_id;
                                let path;
                                if let Some((worktree, rel_path)) =
                                    this.find_local_worktree(&abs_path, cx)
                                {
                                    worktree_id = worktree.read(cx).id();
                                    path = rel_path;
                                } else {
                                    path = relativize_path(&worktree_abs_path, &abs_path);
                                }

                                let project_path = ProjectPath {
                                    worktree_id,
                                    path: path.into(),
                                };
                                let signature = this.symbol_signature(&project_path);
                                let adapter_language = adapter_language.clone();
                                let language = this
                                    .languages
                                    .language_for_file(&project_path.path, None)
                                    .unwrap_or_else(move |_| adapter_language);
                                let language_server_name = adapter.name.clone();
                                Some(async move {
                                    let language = language.await;
                                    let label =
                                        language.label_for_symbol(&symbol_name, symbol_kind).await;

                                    Symbol {
                                        language_server_name,
                                        source_worktree_id,
                                        path: project_path,
                                        label: label.unwrap_or_else(|| {
                                            CodeLabel::plain(symbol_name.clone(), None)
                                        }),
                                        kind: symbol_kind,
                                        name: symbol_name,
                                        range: range_from_lsp(symbol_location.range),
                                        signature,
                                    }
                                })
                            },
                        ));
                    }

                    symbols
                });

                Ok(futures::future::join_all(symbols).await)
            })
        } else if let Some(project_id) = self.remote_id() {
            let request = self.client.request(proto::GetProjectSymbols {
                project_id,
                query: query.to_string(),
            });
            cx.spawn_weak(|this, cx| async move {
                let response = request.await?;
                let mut symbols = Vec::new();
                if let Some(this) = this.upgrade(&cx) {
                    let new_symbols = this.read_with(&cx, |this, _| {
                        response
                            .symbols
                            .into_iter()
                            .map(|symbol| this.deserialize_symbol(symbol))
                            .collect::<Vec<_>>()
                    });
                    symbols = futures::future::join_all(new_symbols)
                        .await
                        .into_iter()
                        .filter_map(|symbol| symbol.log_err())
                        .collect::<Vec<_>>();
                }
                Ok(symbols)
            })
        } else {
            Task::ready(Ok(Default::default()))
        }
    }

    pub fn open_buffer_for_symbol(
        &mut self,
        symbol: &Symbol,
        cx: &mut ModelContext<Self>,
    ) -> Task<Result<ModelHandle<Buffer>>> {
        if self.is_local() {
            let language_server_id = if let Some(id) = self.language_server_ids.get(&(
                symbol.source_worktree_id,
                symbol.language_server_name.clone(),
            )) {
                *id
            } else {
                return Task::ready(Err(anyhow!(
                    "language server for worktree and language not found"
                )));
            };

            let worktree_abs_path = if let Some(worktree_abs_path) = self
                .worktree_for_id(symbol.path.worktree_id, cx)
                .and_then(|worktree| worktree.read(cx).as_local())
                .map(|local_worktree| local_worktree.abs_path())
            {
                worktree_abs_path
            } else {
                return Task::ready(Err(anyhow!("worktree not found for symbol")));
            };
            let symbol_abs_path = worktree_abs_path.join(&symbol.path.path);
            let symbol_uri = if let Ok(uri) = lsp::Url::from_file_path(symbol_abs_path) {
                uri
            } else {
                return Task::ready(Err(anyhow!("invalid symbol path")));
            };

            self.open_local_buffer_via_lsp(
                symbol_uri,
                language_server_id,
                symbol.language_server_name.clone(),
                cx,
            )
        } else if let Some(project_id) = self.remote_id() {
            let request = self.client.request(proto::OpenBufferForSymbol {
                project_id,
                symbol: Some(serialize_symbol(symbol)),
            });
            cx.spawn(|this, mut cx| async move {
                let response = request.await?;
                this.update(&mut cx, |this, cx| {
                    this.wait_for_remote_buffer(response.buffer_id, cx)
                })
                .await
            })
        } else {
            Task::ready(Err(anyhow!("project does not have a remote id")))
        }
    }

    pub fn hover<T: ToPointUtf16>(
        &self,
        buffer: &ModelHandle<Buffer>,
        position: T,
        cx: &mut ModelContext<Self>,
    ) -> Task<Result<Option<Hover>>> {
        let position = position.to_point_utf16(buffer.read(cx));
        self.request_lsp(buffer.clone(), GetHover { position }, cx)
    }

    pub fn completions<T: ToPointUtf16>(
        &self,
        buffer: &ModelHandle<Buffer>,
        position: T,
        cx: &mut ModelContext<Self>,
    ) -> Task<Result<Vec<Completion>>> {
        let position = position.to_point_utf16(buffer.read(cx));
        self.request_lsp(buffer.clone(), GetCompletions { position }, cx)
    }

    pub fn apply_additional_edits_for_completion(
        &self,
        buffer_handle: ModelHandle<Buffer>,
        completion: Completion,
        push_to_history: bool,
        cx: &mut ModelContext<Self>,
    ) -> Task<Result<Option<Transaction>>> {
        let buffer = buffer_handle.read(cx);
        let buffer_id = buffer.remote_id();

        if self.is_local() {
            let lang_server = match self.primary_language_servers_for_buffer(buffer, cx) {
                Some((_, server)) => server.clone(),
                _ => return Task::ready(Ok(Default::default())),
            };

            cx.spawn(|this, mut cx| async move {
                let can_resolve = lang_server
                    .capabilities()
                    .completion_provider
                    .as_ref()
                    .and_then(|options| options.resolve_provider)
                    .unwrap_or(false);
                let additional_text_edits = if can_resolve {
                    lang_server
                        .request::<lsp::request::ResolveCompletionItem>(completion.lsp_completion)
                        .await?
                        .additional_text_edits
                } else {
                    completion.lsp_completion.additional_text_edits
                };
                if let Some(edits) = additional_text_edits {
                    let edits = this
                        .update(&mut cx, |this, cx| {
                            this.edits_from_lsp(
                                &buffer_handle,
                                edits,
                                lang_server.server_id(),
                                None,
                                cx,
                            )
                        })
                        .await?;

                    buffer_handle.update(&mut cx, |buffer, cx| {
                        buffer.finalize_last_transaction();
                        buffer.start_transaction();

                        for (range, text) in edits {
                            let primary = &completion.old_range;
                            let start_within = primary.start.cmp(&range.start, buffer).is_le()
                                && primary.end.cmp(&range.start, buffer).is_ge();
                            let end_within = range.start.cmp(&primary.end, buffer).is_le()
                                && range.end.cmp(&primary.end, buffer).is_ge();

                            //Skip additional edits which overlap with the primary completion edit
                            //https://github.com/zed-industries/zed/pull/1871
                            if !start_within && !end_within {
                                buffer.edit([(range, text)], None, cx);
                            }
                        }

                        let transaction = if buffer.end_transaction(cx).is_some() {
                            let transaction = buffer.finalize_last_transaction().unwrap().clone();
                            if !push_to_history {
                                buffer.forget_transaction(transaction.id);
                            }
                            Some(transaction)
                        } else {
                            None
                        };
                        Ok(transaction)
                    })
                } else {
                    Ok(None)
                }
            })
        } else if let Some(project_id) = self.remote_id() {
            let client = self.client.clone();
            cx.spawn(|_, mut cx| async move {
                let response = client
                    .request(proto::ApplyCompletionAdditionalEdits {
                        project_id,
                        buffer_id,
                        completion: Some(language::proto::serialize_completion(&completion)),
                    })
                    .await?;

                if let Some(transaction) = response.transaction {
                    let transaction = language::proto::deserialize_transaction(transaction)?;
                    buffer_handle
                        .update(&mut cx, |buffer, _| {
                            buffer.wait_for_edits(transaction.edit_ids.iter().copied())
                        })
                        .await?;
                    if push_to_history {
                        buffer_handle.update(&mut cx, |buffer, _| {
                            buffer.push_transaction(transaction.clone(), Instant::now());
                        });
                    }
                    Ok(Some(transaction))
                } else {
                    Ok(None)
                }
            })
        } else {
            Task::ready(Err(anyhow!("project does not have a remote id")))
        }
    }

    pub fn code_actions<T: Clone + ToOffset>(
        &self,
        buffer_handle: &ModelHandle<Buffer>,
        range: Range<T>,
        cx: &mut ModelContext<Self>,
    ) -> Task<Result<Vec<CodeAction>>> {
        let buffer = buffer_handle.read(cx);
        let range = buffer.anchor_before(range.start)..buffer.anchor_before(range.end);
        self.request_lsp(buffer_handle.clone(), GetCodeActions { range }, cx)
    }

    pub fn apply_code_action(
        &self,
        buffer_handle: ModelHandle<Buffer>,
        mut action: CodeAction,
        push_to_history: bool,
        cx: &mut ModelContext<Self>,
    ) -> Task<Result<ProjectTransaction>> {
        if self.is_local() {
            let buffer = buffer_handle.read(cx);
            let (lsp_adapter, lang_server) = if let Some((adapter, server)) =
                self.language_server_for_buffer(buffer, action.server_id, cx)
            {
                (adapter.clone(), server.clone())
            } else {
                return Task::ready(Ok(Default::default()));
            };
            let range = action.range.to_point_utf16(buffer);

            cx.spawn(|this, mut cx| async move {
                if let Some(lsp_range) = action
                    .lsp_action
                    .data
                    .as_mut()
                    .and_then(|d| d.get_mut("codeActionParams"))
                    .and_then(|d| d.get_mut("range"))
                {
                    *lsp_range = serde_json::to_value(&range_to_lsp(range)).unwrap();
                    action.lsp_action = lang_server
                        .request::<lsp::request::CodeActionResolveRequest>(action.lsp_action)
                        .await?;
                } else {
                    let actions = this
                        .update(&mut cx, |this, cx| {
                            this.code_actions(&buffer_handle, action.range, cx)
                        })
                        .await?;
                    action.lsp_action = actions
                        .into_iter()
                        .find(|a| a.lsp_action.title == action.lsp_action.title)
                        .ok_or_else(|| anyhow!("code action is outdated"))?
                        .lsp_action;
                }

                if let Some(edit) = action.lsp_action.edit {
                    if edit.changes.is_some() || edit.document_changes.is_some() {
                        return Self::deserialize_workspace_edit(
                            this,
                            edit,
                            push_to_history,
                            lsp_adapter.clone(),
                            lang_server.clone(),
                            &mut cx,
                        )
                        .await;
                    }
                }

                if let Some(command) = action.lsp_action.command {
                    this.update(&mut cx, |this, _| {
                        this.last_workspace_edits_by_language_server
                            .remove(&lang_server.server_id());
                    });

                    let result = lang_server
                        .request::<lsp::request::ExecuteCommand>(lsp::ExecuteCommandParams {
                            command: command.command,
                            arguments: command.arguments.unwrap_or_default(),
                            ..Default::default()
                        })
                        .await;

                    if let Err(err) = result {
                        // TODO: LSP ERROR
                        return Err(err);
                    }

                    return Ok(this.update(&mut cx, |this, _| {
                        this.last_workspace_edits_by_language_server
                            .remove(&lang_server.server_id())
                            .unwrap_or_default()
                    }));
                }

                Ok(ProjectTransaction::default())
            })
        } else if let Some(project_id) = self.remote_id() {
            let client = self.client.clone();
            let request = proto::ApplyCodeAction {
                project_id,
                buffer_id: buffer_handle.read(cx).remote_id(),
                action: Some(language::proto::serialize_code_action(&action)),
            };
            cx.spawn(|this, mut cx| async move {
                let response = client
                    .request(request)
                    .await?
                    .transaction
                    .ok_or_else(|| anyhow!("missing transaction"))?;
                this.update(&mut cx, |this, cx| {
                    this.deserialize_project_transaction(response, push_to_history, cx)
                })
                .await
            })
        } else {
            Task::ready(Err(anyhow!("project does not have a remote id")))
        }
    }

    fn apply_on_type_formatting(
        &self,
        buffer: ModelHandle<Buffer>,
        position: Anchor,
        trigger: String,
        cx: &mut ModelContext<Self>,
    ) -> Task<Result<Option<Transaction>>> {
        if self.is_local() {
            cx.spawn(|this, mut cx| async move {
                // Do not allow multiple concurrent formatting requests for the
                // same buffer.
                this.update(&mut cx, |this, cx| {
                    this.buffers_being_formatted
                        .insert(buffer.read(cx).remote_id())
                });

                let _cleanup = defer({
                    let this = this.clone();
                    let mut cx = cx.clone();
                    let closure_buffer = buffer.clone();
                    move || {
                        this.update(&mut cx, |this, cx| {
                            this.buffers_being_formatted
                                .remove(&closure_buffer.read(cx).remote_id());
                        });
                    }
                });

                buffer
                    .update(&mut cx, |buffer, _| {
                        buffer.wait_for_edits(Some(position.timestamp))
                    })
                    .await?;
                this.update(&mut cx, |this, cx| {
                    let position = position.to_point_utf16(buffer.read(cx));
                    this.on_type_format(buffer, position, trigger, false, cx)
                })
                .await
            })
        } else if let Some(project_id) = self.remote_id() {
            let client = self.client.clone();
            let request = proto::OnTypeFormatting {
                project_id,
                buffer_id: buffer.read(cx).remote_id(),
                position: Some(serialize_anchor(&position)),
                trigger,
                version: serialize_version(&buffer.read(cx).version()),
            };
            cx.spawn(|_, _| async move {
                client
                    .request(request)
                    .await?
                    .transaction
                    .map(language::proto::deserialize_transaction)
                    .transpose()
            })
        } else {
            Task::ready(Err(anyhow!("project does not have a remote id")))
        }
    }

    async fn deserialize_edits(
        this: ModelHandle<Self>,
        buffer_to_edit: ModelHandle<Buffer>,
        edits: Vec<lsp::TextEdit>,
        push_to_history: bool,
        _: Arc<CachedLspAdapter>,
        language_server: Arc<LanguageServer>,
        cx: &mut AsyncAppContext,
    ) -> Result<Option<Transaction>> {
        let edits = this
            .update(cx, |this, cx| {
                this.edits_from_lsp(
                    &buffer_to_edit,
                    edits,
                    language_server.server_id(),
                    None,
                    cx,
                )
            })
            .await?;

        let transaction = buffer_to_edit.update(cx, |buffer, cx| {
            buffer.finalize_last_transaction();
            buffer.start_transaction();
            for (range, text) in edits {
                buffer.edit([(range, text)], None, cx);
            }

            if buffer.end_transaction(cx).is_some() {
                let transaction = buffer.finalize_last_transaction().unwrap().clone();
                if !push_to_history {
                    buffer.forget_transaction(transaction.id);
                }
                Some(transaction)
            } else {
                None
            }
        });

        Ok(transaction)
    }

    async fn deserialize_workspace_edit(
        this: ModelHandle<Self>,
        edit: lsp::WorkspaceEdit,
        push_to_history: bool,
        lsp_adapter: Arc<CachedLspAdapter>,
        language_server: Arc<LanguageServer>,
        cx: &mut AsyncAppContext,
    ) -> Result<ProjectTransaction> {
        let fs = this.read_with(cx, |this, _| this.fs.clone());
        let mut operations = Vec::new();
        if let Some(document_changes) = edit.document_changes {
            match document_changes {
                lsp::DocumentChanges::Edits(edits) => {
                    operations.extend(edits.into_iter().map(lsp::DocumentChangeOperation::Edit))
                }
                lsp::DocumentChanges::Operations(ops) => operations = ops,
            }
        } else if let Some(changes) = edit.changes {
            operations.extend(changes.into_iter().map(|(uri, edits)| {
                lsp::DocumentChangeOperation::Edit(lsp::TextDocumentEdit {
                    text_document: lsp::OptionalVersionedTextDocumentIdentifier {
                        uri,
                        version: None,
                    },
                    edits: edits.into_iter().map(OneOf::Left).collect(),
                })
            }));
        }

        let mut project_transaction = ProjectTransaction::default();
        for operation in operations {
            match operation {
                lsp::DocumentChangeOperation::Op(lsp::ResourceOp::Create(op)) => {
                    let abs_path = op
                        .uri
                        .to_file_path()
                        .map_err(|_| anyhow!("can't convert URI to path"))?;

                    if let Some(parent_path) = abs_path.parent() {
                        fs.create_dir(parent_path).await?;
                    }
                    if abs_path.ends_with("/") {
                        fs.create_dir(&abs_path).await?;
                    } else {
                        fs.create_file(&abs_path, op.options.map(Into::into).unwrap_or_default())
                            .await?;
                    }
                }

                lsp::DocumentChangeOperation::Op(lsp::ResourceOp::Rename(op)) => {
                    let source_abs_path = op
                        .old_uri
                        .to_file_path()
                        .map_err(|_| anyhow!("can't convert URI to path"))?;
                    let target_abs_path = op
                        .new_uri
                        .to_file_path()
                        .map_err(|_| anyhow!("can't convert URI to path"))?;
                    fs.rename(
                        &source_abs_path,
                        &target_abs_path,
                        op.options.map(Into::into).unwrap_or_default(),
                    )
                    .await?;
                }

                lsp::DocumentChangeOperation::Op(lsp::ResourceOp::Delete(op)) => {
                    let abs_path = op
                        .uri
                        .to_file_path()
                        .map_err(|_| anyhow!("can't convert URI to path"))?;
                    let options = op.options.map(Into::into).unwrap_or_default();
                    if abs_path.ends_with("/") {
                        fs.remove_dir(&abs_path, options).await?;
                    } else {
                        fs.remove_file(&abs_path, options).await?;
                    }
                }

                lsp::DocumentChangeOperation::Edit(op) => {
                    let buffer_to_edit = this
                        .update(cx, |this, cx| {
                            this.open_local_buffer_via_lsp(
                                op.text_document.uri,
                                language_server.server_id(),
                                lsp_adapter.name.clone(),
                                cx,
                            )
                        })
                        .await?;

                    let edits = this
                        .update(cx, |this, cx| {
                            let edits = op.edits.into_iter().map(|edit| match edit {
                                OneOf::Left(edit) => edit,
                                OneOf::Right(edit) => edit.text_edit,
                            });
                            this.edits_from_lsp(
                                &buffer_to_edit,
                                edits,
                                language_server.server_id(),
                                op.text_document.version,
                                cx,
                            )
                        })
                        .await?;

                    let transaction = buffer_to_edit.update(cx, |buffer, cx| {
                        buffer.finalize_last_transaction();
                        buffer.start_transaction();
                        for (range, text) in edits {
                            buffer.edit([(range, text)], None, cx);
                        }
                        let transaction = if buffer.end_transaction(cx).is_some() {
                            let transaction = buffer.finalize_last_transaction().unwrap().clone();
                            if !push_to_history {
                                buffer.forget_transaction(transaction.id);
                            }
                            Some(transaction)
                        } else {
                            None
                        };

                        transaction
                    });
                    if let Some(transaction) = transaction {
                        project_transaction.0.insert(buffer_to_edit, transaction);
                    }
                }
            }
        }

        Ok(project_transaction)
    }

    pub fn prepare_rename<T: ToPointUtf16>(
        &self,
        buffer: ModelHandle<Buffer>,
        position: T,
        cx: &mut ModelContext<Self>,
    ) -> Task<Result<Option<Range<Anchor>>>> {
        let position = position.to_point_utf16(buffer.read(cx));
        self.request_lsp(buffer, PrepareRename { position }, cx)
    }

    pub fn perform_rename<T: ToPointUtf16>(
        &self,
        buffer: ModelHandle<Buffer>,
        position: T,
        new_name: String,
        push_to_history: bool,
        cx: &mut ModelContext<Self>,
    ) -> Task<Result<ProjectTransaction>> {
        let position = position.to_point_utf16(buffer.read(cx));
        self.request_lsp(
            buffer,
            PerformRename {
                position,
                new_name,
                push_to_history,
            },
            cx,
        )
    }

    pub fn on_type_format<T: ToPointUtf16>(
        &self,
        buffer: ModelHandle<Buffer>,
        position: T,
        trigger: String,
        push_to_history: bool,
        cx: &mut ModelContext<Self>,
    ) -> Task<Result<Option<Transaction>>> {
        let (position, tab_size) = buffer.read_with(cx, |buffer, cx| {
            let position = position.to_point_utf16(buffer);
            (
                position,
                language_settings(buffer.language_at(position).as_ref(), buffer.file(), cx)
                    .tab_size,
            )
        });
        self.request_lsp(
            buffer.clone(),
            OnTypeFormatting {
                position,
                trigger,
                options: lsp_command::lsp_formatting_options(tab_size.get()).into(),
                push_to_history,
            },
            cx,
        )
    }

    pub fn inlay_hints<T: ToOffset>(
        &self,
        buffer_handle: ModelHandle<Buffer>,
        range: Range<T>,
        cx: &mut ModelContext<Self>,
    ) -> Task<Result<Vec<InlayHint>>> {
        let buffer = buffer_handle.read(cx);
        let range = buffer.anchor_before(range.start)..buffer.anchor_before(range.end);
        let range_start = range.start;
        let range_end = range.end;
        let buffer_id = buffer.remote_id();
        let buffer_version = buffer.version().clone();
        let lsp_request = InlayHints { range };

        if self.is_local() {
            let lsp_request_task = self.request_lsp(buffer_handle.clone(), lsp_request, cx);
            cx.spawn(|_, mut cx| async move {
                buffer_handle
                    .update(&mut cx, |buffer, _| {
                        buffer.wait_for_edits(vec![range_start.timestamp, range_end.timestamp])
                    })
                    .await
                    .context("waiting for inlay hint request range edits")?;
                lsp_request_task.await.context("inlay hints LSP request")
            })
        } else if let Some(project_id) = self.remote_id() {
            let client = self.client.clone();
            let request = proto::InlayHints {
                project_id,
                buffer_id,
                start: Some(serialize_anchor(&range_start)),
                end: Some(serialize_anchor(&range_end)),
                version: serialize_version(&buffer_version),
            };
            cx.spawn(|project, cx| async move {
                let response = client
                    .request(request)
                    .await
                    .context("inlay hints proto request")?;
                let hints_request_result = LspCommand::response_from_proto(
                    lsp_request,
                    response,
                    project,
                    buffer_handle.clone(),
                    cx,
                )
                .await;

                hints_request_result.context("inlay hints proto response conversion")
            })
        } else {
            Task::ready(Err(anyhow!("project does not have a remote id")))
        }
    }

    #[allow(clippy::type_complexity)]
    pub fn search(
        &self,
        query: SearchQuery,
        cx: &mut ModelContext<Self>,
    ) -> Receiver<(ModelHandle<Buffer>, Vec<Range<Anchor>>)> {
        // Task<Result<HashMap<ModelHandle<Buffer>, Vec<Range<Anchor>>>>> {
        if self.is_local() {
<<<<<<< HEAD
            self.search_local(query, cx)
=======
            let snapshots = self
                .visible_worktrees(cx)
                .filter_map(|tree| {
                    let tree = tree.read(cx).as_local()?;
                    Some(tree.snapshot())
                })
                .collect::<Vec<_>>();

            let background = cx.background().clone();
            let path_count: usize = snapshots.iter().map(|s| s.visible_file_count()).sum();
            if path_count == 0 {
                return Task::ready(Ok(Default::default()));
            }
            let workers = background.num_cpus().min(path_count);
            let (matching_paths_tx, mut matching_paths_rx) = smol::channel::bounded(1024);
            cx.background()
                .spawn({
                    let fs = self.fs.clone();
                    let background = cx.background().clone();
                    let query = query.clone();
                    async move {
                        let fs = &fs;
                        let query = &query;
                        let matching_paths_tx = &matching_paths_tx;
                        let paths_per_worker = (path_count + workers - 1) / workers;
                        let snapshots = &snapshots;
                        background
                            .scoped(|scope| {
                                for worker_ix in 0..workers {
                                    let worker_start_ix = worker_ix * paths_per_worker;
                                    let worker_end_ix = worker_start_ix + paths_per_worker;
                                    scope.spawn(async move {
                                        let mut snapshot_start_ix = 0;
                                        let mut abs_path = PathBuf::new();
                                        for snapshot in snapshots {
                                            let snapshot_end_ix =
                                                snapshot_start_ix + snapshot.visible_file_count();
                                            if worker_end_ix <= snapshot_start_ix {
                                                break;
                                            } else if worker_start_ix > snapshot_end_ix {
                                                snapshot_start_ix = snapshot_end_ix;
                                                continue;
                                            } else {
                                                let start_in_snapshot = worker_start_ix
                                                    .saturating_sub(snapshot_start_ix);
                                                let end_in_snapshot =
                                                    cmp::min(worker_end_ix, snapshot_end_ix)
                                                        - snapshot_start_ix;

                                                for entry in snapshot
                                                    .files(false, start_in_snapshot)
                                                    .take(end_in_snapshot - start_in_snapshot)
                                                {
                                                    if matching_paths_tx.is_closed() {
                                                        break;
                                                    }
                                                    let matches = if query
                                                        .file_matches(Some(&entry.path))
                                                    {
                                                        abs_path.clear();
                                                        abs_path.push(&snapshot.abs_path());
                                                        abs_path.push(&entry.path);
                                                        if let Some(file) =
                                                            fs.open_sync(&abs_path).await.log_err()
                                                        {
                                                            query.detect(file).unwrap_or(false)
                                                        } else {
                                                            false
                                                        }
                                                    } else {
                                                        false
                                                    };

                                                    if matches {
                                                        let project_path =
                                                            (snapshot.id(), entry.path.clone());
                                                        if matching_paths_tx
                                                            .send(project_path)
                                                            .await
                                                            .is_err()
                                                        {
                                                            break;
                                                        }
                                                    }
                                                }

                                                snapshot_start_ix = snapshot_end_ix;
                                            }
                                        }
                                    });
                                }
                            })
                            .await;
                    }
                })
                .detach();

            let (buffers_tx, buffers_rx) = smol::channel::bounded(1024);
            let open_buffers = self
                .opened_buffers
                .values()
                .filter_map(|b| b.upgrade(cx))
                .collect::<HashSet<_>>();
            cx.spawn(|this, cx| async move {
                for buffer in &open_buffers {
                    let snapshot = buffer.read_with(&cx, |buffer, _| buffer.snapshot());
                    buffers_tx.send((buffer.clone(), snapshot)).await?;
                }

                let open_buffers = Rc::new(RefCell::new(open_buffers));
                while let Some(project_path) = matching_paths_rx.next().await {
                    if buffers_tx.is_closed() {
                        break;
                    }

                    let this = this.clone();
                    let open_buffers = open_buffers.clone();
                    let buffers_tx = buffers_tx.clone();
                    cx.spawn(|mut cx| async move {
                        if let Some(buffer) = this
                            .update(&mut cx, |this, cx| this.open_buffer(project_path, cx))
                            .await
                            .log_err()
                        {
                            if open_buffers.borrow_mut().insert(buffer.clone()) {
                                let snapshot = buffer.read_with(&cx, |buffer, _| buffer.snapshot());
                                buffers_tx.send((buffer, snapshot)).await?;
                            }
                        }

                        Ok::<_, anyhow::Error>(())
                    })
                    .detach();
                }

                Ok::<_, anyhow::Error>(())
            })
            .detach_and_log_err(cx);

            let background = cx.background().clone();
            cx.background().spawn(async move {
                let query = &query;
                let mut matched_buffers = Vec::new();
                for _ in 0..workers {
                    matched_buffers.push(HashMap::default());
                }
                background
                    .scoped(|scope| {
                        for worker_matched_buffers in matched_buffers.iter_mut() {
                            let mut buffers_rx = buffers_rx.clone();
                            scope.spawn(async move {
                                while let Some((buffer, snapshot)) = buffers_rx.next().await {
                                    let buffer_matches = if query.file_matches(
                                        snapshot.file().map(|file| file.path().as_ref()),
                                    ) {
                                        query
                                            .search(&snapshot, None)
                                            .await
                                            .iter()
                                            .map(|range| {
                                                snapshot.anchor_before(range.start)
                                                    ..snapshot.anchor_after(range.end)
                                            })
                                            .collect()
                                    } else {
                                        Vec::new()
                                    };
                                    if !buffer_matches.is_empty() {
                                        worker_matched_buffers
                                            .insert(buffer.clone(), buffer_matches);
                                    }
                                }
                            });
                        }
                    })
                    .await;
                Ok(matched_buffers.into_iter().flatten().collect())
            })
>>>>>>> 215a9226
        } else if let Some(project_id) = self.remote_id() {
            let (tx, rx) = smol::channel::unbounded();
            let request = self.client.request(query.to_proto(project_id));
            cx.spawn(|this, mut cx| async move {
                let response = request.await?;
                let mut result = HashMap::default();
                for location in response.locations {
                    let target_buffer = this
                        .update(&mut cx, |this, cx| {
                            this.wait_for_remote_buffer(location.buffer_id, cx)
                        })
                        .await?;
                    let start = location
                        .start
                        .and_then(deserialize_anchor)
                        .ok_or_else(|| anyhow!("missing target start"))?;
                    let end = location
                        .end
                        .and_then(deserialize_anchor)
                        .ok_or_else(|| anyhow!("missing target end"))?;
                    result
                        .entry(target_buffer)
                        .or_insert(Vec::new())
                        .push(start..end)
                }
                for (buffer, ranges) in result {
                    let _ = tx.send((buffer, ranges)).await;
                }
                Result::<(), anyhow::Error>::Ok(())
            })
            .detach_and_log_err(cx);
            rx
        } else {
            unimplemented!();
        }
    }

    pub fn search_local(
        &self,
        query: SearchQuery,
        cx: &mut ModelContext<Self>,
    ) -> Receiver<(ModelHandle<Buffer>, Vec<Range<Anchor>>)> {
        let snapshots = self
            .visible_worktrees(cx)
            .filter_map(|tree| {
                let tree = tree.read(cx).as_local()?;
                Some(tree.snapshot())
            })
            .collect::<Vec<_>>();

        let background = cx.background().clone();
        let path_count: usize = snapshots.iter().map(|s| s.visible_file_count()).sum();
        if path_count == 0 {
            // HACK
            let (_, rx) = smol::channel::bounded(1024);
            return rx;
        }
        let workers = background.num_cpus().min(path_count);
        let (matching_paths_tx, matching_paths_rx) = smol::channel::bounded(1024);
        cx.background()
            .spawn(Self::background_search(
                cx.background().clone(),
                self.fs.clone(),
                workers,
                query.clone(),
                path_count,
                snapshots,
                matching_paths_tx,
            ))
            .detach();

        let mut buffers_rx = self.read_open_buffers_yeet(matching_paths_rx, cx);

        let background = cx.background().clone();
        let (result_tx, result_rx) = smol::channel::bounded(1024);
        cx.background()
            .spawn(async move {
                let mut buffers = vec![];
                while let Some(entry) = buffers_rx.next().await {
                    buffers.push(entry);
                }
                buffers.sort_by_key(|(_, snapshot)| snapshot.file().map(move |file| file.path()).cloned());
                let buffers_len = buffers.len();
                let query = &query;
                let paths_per_worker = (buffers.len() + workers - 1) / workers;
                if paths_per_worker == 0 {
                    return;
                }
                let (finished_tx, mut finished_rx) = smol::channel::unbounded();
                background
                    .scoped(|scope| {
                        #[derive(Clone)]
                        struct FinishedStatus {
                            entry: Option<(ModelHandle<Buffer>, Vec<Range<Anchor>>)>,
                            buffer_index: usize
                        }

                        let mut chunks = buffers.chunks(paths_per_worker);
                        for worker_id in 0..workers {
                            let chunk_for_worker = chunks.next();
                            let finished_tx = finished_tx.clone();

                            if let Some(chunk) = chunk_for_worker {
                                scope.spawn(async move {
                                    for (entry_id, (buffer, snapshot)) in chunk.iter().enumerate() {
                                        let buffer_index = worker_id * paths_per_worker + entry_id;
                                        let buffer_matches = if query.file_matches(
                                            snapshot.file().map(|file| file.path().as_ref()),
                                        ) {
                                            query
                                                .search(snapshot.as_rope())
                                                .await
                                                .iter()
                                                .map(|range| {
                                                    snapshot.anchor_before(range.start)
                                                        ..snapshot.anchor_after(range.end)
                                                })
                                                .collect()
                                        } else {
                                            Vec::new()
                                        };
                                        let status = if !buffer_matches.is_empty() {
                                            FinishedStatus {
                                                entry: Some((buffer.clone(), buffer_matches)),
                                                buffer_index
                                            }
                                        } else {
                                            FinishedStatus {
                                                entry: None,
                                                buffer_index
                                            }
                                        };
                                        if finished_tx
                                            .send(status)
                                            .await
                                            .is_err()
                                        {
                                            break;
                                        }
                                    }


                                });
                            }
                        }
                        scope.spawn(async move {
                            let mut current_index = 0;
                            let mut scratch = vec![None; buffers_len];
                            while let Some(status) = finished_rx.next().await {
                                debug_assert!(scratch[status.buffer_index].is_none());
                                let index = status.buffer_index;
                                scratch[index] = Some(status);
                                while current_index < buffers_len {
                                    let Some(current_entry) = scratch[current_index].take() else {
                                        // We intentionally **do not** increment `current_index` here. When next element arrives
                                        // from `finished_rx`, we will inspect the same position again, hoping for it to be Some(_)
                                        // this time.
                                        break;
                                    };
                                    if let Some(entry) = current_entry.entry {
                                        result_tx.send(entry).await.log_err();
                                    }
                                    current_index += 1;
                                }
                                if current_index == buffers_len {
                                    break;
                                }
                            }
                        });
                    })
                    .await;
                // Ok(matched_buffers.into_iter().flatten().collect())
            })
            .detach();
        result_rx
    }

    async fn background_search(
        background: Arc<Background>,
        fs: Arc<dyn Fs>,
        workers: usize,
        query: SearchQuery,
        path_count: usize,
        snapshots: Vec<LocalSnapshot>,
        matching_paths_tx: Sender<(WorktreeId, Arc<Path>)>,
    ) {
        let fs = &fs;
        let query = &query;
        let matching_paths_tx = &matching_paths_tx;
        let snapshots = &snapshots;

        let paths_per_worker = (path_count + workers - 1) / workers;
        background
            .scoped(|scope| {
                for worker_ix in 0..workers {
                    let worker_start_ix = worker_ix * paths_per_worker;
                    let worker_end_ix = worker_start_ix + paths_per_worker;

                    scope.spawn(async move {
                        let mut snapshot_start_ix = 0;
                        let mut abs_path = PathBuf::new();
                        for snapshot in snapshots {
                            let snapshot_end_ix = snapshot_start_ix + snapshot.visible_file_count();
                            if worker_end_ix <= snapshot_start_ix {
                                break;
                            } else if worker_start_ix > snapshot_end_ix {
                                snapshot_start_ix = snapshot_end_ix;
                                continue;
                            } else {
                                let start_in_snapshot =
                                    worker_start_ix.saturating_sub(snapshot_start_ix);
                                let end_in_snapshot =
                                    cmp::min(worker_end_ix, snapshot_end_ix) - snapshot_start_ix;

                                for entry in snapshot
                                    .files(false, start_in_snapshot)
                                    .take(end_in_snapshot - start_in_snapshot)
                                {
                                    if matching_paths_tx.is_closed() {
                                        break;
                                    }
                                    let matches = if query.file_matches(Some(&entry.path)) {
                                        abs_path.clear();
                                        abs_path.push(&snapshot.abs_path());
                                        abs_path.push(&entry.path);
                                        if let Some(file) = fs.open_sync(&abs_path).await.log_err()
                                        {
                                            query.detect(file).unwrap_or(false)
                                        } else {
                                            false
                                        }
                                    } else {
                                        false
                                    };

                                    if matches {
                                        let project_path = (snapshot.id(), entry.path.clone());
                                        if matching_paths_tx.send(project_path).await.is_err() {
                                            break;
                                        }
                                    }
                                }

                                snapshot_start_ix = snapshot_end_ix;
                            }
                        }
                    });
                }
            })
            .await;
    }

    // TODO: Wire this up to allow selecting a server?
    fn request_lsp<R: LspCommand>(
        &self,
        buffer_handle: ModelHandle<Buffer>,
        request: R,
        cx: &mut ModelContext<Self>,
    ) -> Task<Result<R::Response>>
    where
        <R::LspRequest as lsp::request::Request>::Result: Send,
    {
        let buffer = buffer_handle.read(cx);
        if self.is_local() {
            let file = File::from_dyn(buffer.file()).and_then(File::as_local);
            if let Some((file, language_server)) = file.zip(
                self.primary_language_servers_for_buffer(buffer, cx)
                    .map(|(_, server)| server.clone()),
            ) {
                let lsp_params = request.to_lsp(&file.abs_path(cx), buffer, &language_server, cx);
                return cx.spawn(|this, cx| async move {
                    if !request.check_capabilities(language_server.capabilities()) {
                        return Ok(Default::default());
                    }

                    let result = language_server.request::<R::LspRequest>(lsp_params).await;
                    let response = match result {
                        Ok(response) => response,

                        Err(err) => {
                            log::warn!(
                                "Generic lsp request to {} failed: {}",
                                language_server.name(),
                                err
                            );
                            return Err(err);
                        }
                    };

                    request
                        .response_from_lsp(
                            response,
                            this,
                            buffer_handle,
                            language_server.server_id(),
                            cx,
                        )
                        .await
                });
            }
        } else if let Some(project_id) = self.remote_id() {
            let rpc = self.client.clone();
            let message = request.to_proto(project_id, buffer);
            return cx.spawn_weak(|this, cx| async move {
                // Ensure the project is still alive by the time the task
                // is scheduled.
                this.upgrade(&cx)
                    .ok_or_else(|| anyhow!("project dropped"))?;

                let response = rpc.request(message).await?;

                let this = this
                    .upgrade(&cx)
                    .ok_or_else(|| anyhow!("project dropped"))?;
                if this.read_with(&cx, |this, _| this.is_read_only()) {
                    Err(anyhow!("disconnected before completing request"))
                } else {
                    request
                        .response_from_proto(response, this, buffer_handle, cx)
                        .await
                }
            });
        }
        Task::ready(Ok(Default::default()))
    }

    fn read_open_buffers_yeet(
        &self,
        mut matching_paths_rx: Receiver<(WorktreeId, Arc<Path>)>,
        cx: &mut ModelContext<Self>,
    ) -> Receiver<(ModelHandle<Buffer>, BufferSnapshot)> {
        let (buffers_tx, buffers_rx) = smol::channel::bounded(1024);
        let open_buffers = self
            .opened_buffers
            .values()
            .filter_map(|b| b.upgrade(cx))
            .collect::<HashSet<_>>();

        cx.spawn(|this, cx| async move {
            for buffer in &open_buffers {
                let snapshot = buffer.read_with(&cx, |buffer, _| buffer.snapshot());
                buffers_tx.send((buffer.clone(), snapshot)).await?;
                // if snapshot.file().is_none() {
                //     // Only enqueue files without storage on filesystem.

                // }

            }

            let open_buffers = Rc::new(RefCell::new(open_buffers));
            while let Some(project_path) = matching_paths_rx.next().await {
                if buffers_tx.is_closed() {
                    break;
                }
                let this = this.clone();
                let open_buffers = open_buffers.clone();
                let buffers_tx = buffers_tx.clone();
                cx.spawn(|mut cx| async move {
                    if let Some(buffer) = this
                        .update(&mut cx, |this, cx| this.open_buffer(project_path, cx))
                        .await
                        .log_err()
                    {
                        if open_buffers.borrow_mut().insert(buffer.clone()) {
                            let snapshot = buffer.read_with(&cx, |buffer, _| buffer.snapshot());
                            buffers_tx.send((buffer, snapshot)).await.log_err();
                        }
                    }

                    Ok::<_, anyhow::Error>(())
                })
                .detach();
            }

            Result::<_, anyhow::Error>::Ok(())
        }).detach();
        buffers_rx
    }

    pub fn find_or_create_local_worktree(
        &mut self,
        abs_path: impl AsRef<Path>,
        visible: bool,
        cx: &mut ModelContext<Self>,
    ) -> Task<Result<(ModelHandle<Worktree>, PathBuf)>> {
        let abs_path = abs_path.as_ref();
        if let Some((tree, relative_path)) = self.find_local_worktree(abs_path, cx) {
            Task::ready(Ok((tree, relative_path)))
        } else {
            let worktree = self.create_local_worktree(abs_path, visible, cx);
            cx.foreground()
                .spawn(async move { Ok((worktree.await?, PathBuf::new())) })
        }
    }

    pub fn find_local_worktree(
        &self,
        abs_path: &Path,
        cx: &AppContext,
    ) -> Option<(ModelHandle<Worktree>, PathBuf)> {
        for tree in &self.worktrees {
            if let Some(tree) = tree.upgrade(cx) {
                if let Some(relative_path) = tree
                    .read(cx)
                    .as_local()
                    .and_then(|t| abs_path.strip_prefix(t.abs_path()).ok())
                {
                    return Some((tree.clone(), relative_path.into()));
                }
            }
        }
        None
    }

    pub fn is_shared(&self) -> bool {
        match &self.client_state {
            Some(ProjectClientState::Local { .. }) => true,
            _ => false,
        }
    }

    fn create_local_worktree(
        &mut self,
        abs_path: impl AsRef<Path>,
        visible: bool,
        cx: &mut ModelContext<Self>,
    ) -> Task<Result<ModelHandle<Worktree>>> {
        let fs = self.fs.clone();
        let client = self.client.clone();
        let next_entry_id = self.next_entry_id.clone();
        let path: Arc<Path> = abs_path.as_ref().into();
        let task = self
            .loading_local_worktrees
            .entry(path.clone())
            .or_insert_with(|| {
                cx.spawn(|project, mut cx| {
                    async move {
                        let worktree = Worktree::local(
                            client.clone(),
                            path.clone(),
                            visible,
                            fs,
                            next_entry_id,
                            &mut cx,
                        )
                        .await;

                        project.update(&mut cx, |project, _| {
                            project.loading_local_worktrees.remove(&path);
                        });

                        let worktree = worktree?;
                        project.update(&mut cx, |project, cx| project.add_worktree(&worktree, cx));
                        Ok(worktree)
                    }
                    .map_err(Arc::new)
                })
                .shared()
            })
            .clone();
        cx.foreground().spawn(async move {
            match task.await {
                Ok(worktree) => Ok(worktree),
                Err(err) => Err(anyhow!("{}", err)),
            }
        })
    }

    pub fn remove_worktree(&mut self, id_to_remove: WorktreeId, cx: &mut ModelContext<Self>) {
        self.worktrees.retain(|worktree| {
            if let Some(worktree) = worktree.upgrade(cx) {
                let id = worktree.read(cx).id();
                if id == id_to_remove {
                    cx.emit(Event::WorktreeRemoved(id));
                    false
                } else {
                    true
                }
            } else {
                false
            }
        });
        self.metadata_changed(cx);
    }

    fn add_worktree(&mut self, worktree: &ModelHandle<Worktree>, cx: &mut ModelContext<Self>) {
        cx.observe(worktree, |_, _, cx| cx.notify()).detach();
        if worktree.read(cx).is_local() {
            cx.subscribe(worktree, |this, worktree, event, cx| match event {
                worktree::Event::UpdatedEntries(changes) => {
                    this.update_local_worktree_buffers(&worktree, changes, cx);
                    this.update_local_worktree_language_servers(&worktree, changes, cx);
                    this.update_local_worktree_settings(&worktree, changes, cx);
                    cx.emit(Event::WorktreeUpdatedEntries(
                        worktree.read(cx).id(),
                        changes.clone(),
                    ));
                }
                worktree::Event::UpdatedGitRepositories(updated_repos) => {
                    this.update_local_worktree_buffers_git_repos(worktree, updated_repos, cx)
                }
            })
            .detach();
        }

        let push_strong_handle = {
            let worktree = worktree.read(cx);
            self.is_shared() || worktree.is_visible() || worktree.is_remote()
        };
        if push_strong_handle {
            self.worktrees
                .push(WorktreeHandle::Strong(worktree.clone()));
        } else {
            self.worktrees
                .push(WorktreeHandle::Weak(worktree.downgrade()));
        }

        let handle_id = worktree.id();
        cx.observe_release(worktree, move |this, worktree, cx| {
            let _ = this.remove_worktree(worktree.id(), cx);
            cx.update_global::<SettingsStore, _, _>(|store, cx| {
                store.clear_local_settings(handle_id, cx).log_err()
            });
        })
        .detach();

        cx.emit(Event::WorktreeAdded);
        self.metadata_changed(cx);
    }

    fn update_local_worktree_buffers(
        &mut self,
        worktree_handle: &ModelHandle<Worktree>,
        changes: &[(Arc<Path>, ProjectEntryId, PathChange)],
        cx: &mut ModelContext<Self>,
    ) {
        let snapshot = worktree_handle.read(cx).snapshot();

        let mut renamed_buffers = Vec::new();
        for (path, entry_id, _) in changes {
            let worktree_id = worktree_handle.read(cx).id();
            let project_path = ProjectPath {
                worktree_id,
                path: path.clone(),
            };

            let buffer_id = match self.local_buffer_ids_by_entry_id.get(entry_id) {
                Some(&buffer_id) => buffer_id,
                None => match self.local_buffer_ids_by_path.get(&project_path) {
                    Some(&buffer_id) => buffer_id,
                    None => continue,
                },
            };

            let open_buffer = self.opened_buffers.get(&buffer_id);
            let buffer = if let Some(buffer) = open_buffer.and_then(|buffer| buffer.upgrade(cx)) {
                buffer
            } else {
                self.opened_buffers.remove(&buffer_id);
                self.local_buffer_ids_by_path.remove(&project_path);
                self.local_buffer_ids_by_entry_id.remove(entry_id);
                continue;
            };

            buffer.update(cx, |buffer, cx| {
                if let Some(old_file) = File::from_dyn(buffer.file()) {
                    if old_file.worktree != *worktree_handle {
                        return;
                    }

                    let new_file = if let Some(entry) = snapshot.entry_for_id(old_file.entry_id) {
                        File {
                            is_local: true,
                            entry_id: entry.id,
                            mtime: entry.mtime,
                            path: entry.path.clone(),
                            worktree: worktree_handle.clone(),
                            is_deleted: false,
                        }
                    } else if let Some(entry) = snapshot.entry_for_path(old_file.path().as_ref()) {
                        File {
                            is_local: true,
                            entry_id: entry.id,
                            mtime: entry.mtime,
                            path: entry.path.clone(),
                            worktree: worktree_handle.clone(),
                            is_deleted: false,
                        }
                    } else {
                        File {
                            is_local: true,
                            entry_id: old_file.entry_id,
                            path: old_file.path().clone(),
                            mtime: old_file.mtime(),
                            worktree: worktree_handle.clone(),
                            is_deleted: true,
                        }
                    };

                    let old_path = old_file.abs_path(cx);
                    if new_file.abs_path(cx) != old_path {
                        renamed_buffers.push((cx.handle(), old_file.clone()));
                        self.local_buffer_ids_by_path.remove(&project_path);
                        self.local_buffer_ids_by_path.insert(
                            ProjectPath {
                                worktree_id,
                                path: path.clone(),
                            },
                            buffer_id,
                        );
                    }

                    if new_file.entry_id != *entry_id {
                        self.local_buffer_ids_by_entry_id.remove(entry_id);
                        self.local_buffer_ids_by_entry_id
                            .insert(new_file.entry_id, buffer_id);
                    }

                    if new_file != *old_file {
                        if let Some(project_id) = self.remote_id() {
                            self.client
                                .send(proto::UpdateBufferFile {
                                    project_id,
                                    buffer_id: buffer_id as u64,
                                    file: Some(new_file.to_proto()),
                                })
                                .log_err();
                        }

                        buffer.file_updated(Arc::new(new_file), cx).detach();
                    }
                }
            });
        }

        for (buffer, old_file) in renamed_buffers {
            self.unregister_buffer_from_language_servers(&buffer, &old_file, cx);
            self.detect_language_for_buffer(&buffer, cx);
            self.register_buffer_with_language_servers(&buffer, cx);
        }
    }

    fn update_local_worktree_language_servers(
        &mut self,
        worktree_handle: &ModelHandle<Worktree>,
        changes: &[(Arc<Path>, ProjectEntryId, PathChange)],
        cx: &mut ModelContext<Self>,
    ) {
        if changes.is_empty() {
            return;
        }

        let worktree_id = worktree_handle.read(cx).id();
        let mut language_server_ids = self
            .language_server_ids
            .iter()
            .filter_map(|((server_worktree_id, _), server_id)| {
                (*server_worktree_id == worktree_id).then_some(*server_id)
            })
            .collect::<Vec<_>>();
        language_server_ids.sort();
        language_server_ids.dedup();

        let abs_path = worktree_handle.read(cx).abs_path();
        for server_id in &language_server_ids {
            if let Some(LanguageServerState::Running {
                server,
                watched_paths,
                ..
            }) = self.language_servers.get(server_id)
            {
                if let Some(watched_paths) = watched_paths.get(&worktree_id) {
                    let params = lsp::DidChangeWatchedFilesParams {
                        changes: changes
                            .iter()
                            .filter_map(|(path, _, change)| {
                                if !watched_paths.is_match(&path) {
                                    return None;
                                }
                                let typ = match change {
                                    PathChange::Loaded => return None,
                                    PathChange::Added => lsp::FileChangeType::CREATED,
                                    PathChange::Removed => lsp::FileChangeType::DELETED,
                                    PathChange::Updated => lsp::FileChangeType::CHANGED,
                                    PathChange::AddedOrUpdated => lsp::FileChangeType::CHANGED,
                                };
                                Some(lsp::FileEvent {
                                    uri: lsp::Url::from_file_path(abs_path.join(path)).unwrap(),
                                    typ,
                                })
                            })
                            .collect(),
                    };

                    if !params.changes.is_empty() {
                        server
                            .notify::<lsp::notification::DidChangeWatchedFiles>(params)
                            .log_err();
                    }
                }
            }
        }
    }

    fn update_local_worktree_buffers_git_repos(
        &mut self,
        worktree_handle: ModelHandle<Worktree>,
        changed_repos: &UpdatedGitRepositoriesSet,
        cx: &mut ModelContext<Self>,
    ) {
        debug_assert!(worktree_handle.read(cx).is_local());

        // Identify the loading buffers whose containing repository that has changed.
        let future_buffers = self
            .loading_buffers_by_path
            .iter()
            .filter_map(|(project_path, receiver)| {
                if project_path.worktree_id != worktree_handle.read(cx).id() {
                    return None;
                }
                let path = &project_path.path;
                changed_repos
                    .iter()
                    .find(|(work_dir, _)| path.starts_with(work_dir))?;
                let receiver = receiver.clone();
                let path = path.clone();
                Some(async move {
                    wait_for_loading_buffer(receiver)
                        .await
                        .ok()
                        .map(|buffer| (buffer, path))
                })
            })
            .collect::<FuturesUnordered<_>>();

        // Identify the current buffers whose containing repository has changed.
        let current_buffers = self
            .opened_buffers
            .values()
            .filter_map(|buffer| {
                let buffer = buffer.upgrade(cx)?;
                let file = File::from_dyn(buffer.read(cx).file())?;
                if file.worktree != worktree_handle {
                    return None;
                }
                let path = file.path();
                changed_repos
                    .iter()
                    .find(|(work_dir, _)| path.starts_with(work_dir))?;
                Some((buffer, path.clone()))
            })
            .collect::<Vec<_>>();

        if future_buffers.len() + current_buffers.len() == 0 {
            return;
        }

        let remote_id = self.remote_id();
        let client = self.client.clone();
        cx.spawn_weak(move |_, mut cx| async move {
            // Wait for all of the buffers to load.
            let future_buffers = future_buffers.collect::<Vec<_>>().await;

            // Reload the diff base for every buffer whose containing git repository has changed.
            let snapshot =
                worktree_handle.read_with(&cx, |tree, _| tree.as_local().unwrap().snapshot());
            let diff_bases_by_buffer = cx
                .background()
                .spawn(async move {
                    future_buffers
                        .into_iter()
                        .filter_map(|e| e)
                        .chain(current_buffers)
                        .filter_map(|(buffer, path)| {
                            let (work_directory, repo) =
                                snapshot.repository_and_work_directory_for_path(&path)?;
                            let repo = snapshot.get_local_repo(&repo)?;
                            let relative_path = path.strip_prefix(&work_directory).ok()?;
                            let base_text = repo.repo_ptr.lock().load_index_text(&relative_path);
                            Some((buffer, base_text))
                        })
                        .collect::<Vec<_>>()
                })
                .await;

            // Assign the new diff bases on all of the buffers.
            for (buffer, diff_base) in diff_bases_by_buffer {
                let buffer_id = buffer.update(&mut cx, |buffer, cx| {
                    buffer.set_diff_base(diff_base.clone(), cx);
                    buffer.remote_id()
                });
                if let Some(project_id) = remote_id {
                    client
                        .send(proto::UpdateDiffBase {
                            project_id,
                            buffer_id,
                            diff_base,
                        })
                        .log_err();
                }
            }
        })
        .detach();
    }

    fn update_local_worktree_settings(
        &mut self,
        worktree: &ModelHandle<Worktree>,
        changes: &UpdatedEntriesSet,
        cx: &mut ModelContext<Self>,
    ) {
        let project_id = self.remote_id();
        let worktree_id = worktree.id();
        let worktree = worktree.read(cx).as_local().unwrap();
        let remote_worktree_id = worktree.id();

        let mut settings_contents = Vec::new();
        for (path, _, change) in changes.iter() {
            if path.ends_with(&*LOCAL_SETTINGS_RELATIVE_PATH) {
                let settings_dir = Arc::from(
                    path.ancestors()
                        .nth(LOCAL_SETTINGS_RELATIVE_PATH.components().count())
                        .unwrap(),
                );
                let fs = self.fs.clone();
                let removed = *change == PathChange::Removed;
                let abs_path = worktree.absolutize(path);
                settings_contents.push(async move {
                    (settings_dir, (!removed).then_some(fs.load(&abs_path).await))
                });
            }
        }

        if settings_contents.is_empty() {
            return;
        }

        let client = self.client.clone();
        cx.spawn_weak(move |_, mut cx| async move {
            let settings_contents: Vec<(Arc<Path>, _)> =
                futures::future::join_all(settings_contents).await;
            cx.update(|cx| {
                cx.update_global::<SettingsStore, _, _>(|store, cx| {
                    for (directory, file_content) in settings_contents {
                        let file_content = file_content.and_then(|content| content.log_err());
                        store
                            .set_local_settings(
                                worktree_id,
                                directory.clone(),
                                file_content.as_ref().map(String::as_str),
                                cx,
                            )
                            .log_err();
                        if let Some(remote_id) = project_id {
                            client
                                .send(proto::UpdateWorktreeSettings {
                                    project_id: remote_id,
                                    worktree_id: remote_worktree_id.to_proto(),
                                    path: directory.to_string_lossy().into_owned(),
                                    content: file_content,
                                })
                                .log_err();
                        }
                    }
                });
            });
        })
        .detach();
    }

    pub fn set_active_path(&mut self, entry: Option<ProjectPath>, cx: &mut ModelContext<Self>) {
        let new_active_entry = entry.and_then(|project_path| {
            let worktree = self.worktree_for_id(project_path.worktree_id, cx)?;
            let entry = worktree.read(cx).entry_for_path(project_path.path)?;
            Some(entry.id)
        });
        if new_active_entry != self.active_entry {
            self.active_entry = new_active_entry;
            cx.emit(Event::ActiveEntryChanged(new_active_entry));
        }
    }

    pub fn language_servers_running_disk_based_diagnostics(
        &self,
    ) -> impl Iterator<Item = LanguageServerId> + '_ {
        self.language_server_statuses
            .iter()
            .filter_map(|(id, status)| {
                if status.has_pending_diagnostic_updates {
                    Some(*id)
                } else {
                    None
                }
            })
    }

    pub fn diagnostic_summary(&self, cx: &AppContext) -> DiagnosticSummary {
        let mut summary = DiagnosticSummary::default();
        for (_, _, path_summary) in self.diagnostic_summaries(cx) {
            summary.error_count += path_summary.error_count;
            summary.warning_count += path_summary.warning_count;
        }
        summary
    }

    pub fn diagnostic_summaries<'a>(
        &'a self,
        cx: &'a AppContext,
    ) -> impl Iterator<Item = (ProjectPath, LanguageServerId, DiagnosticSummary)> + 'a {
        self.visible_worktrees(cx).flat_map(move |worktree| {
            let worktree = worktree.read(cx);
            let worktree_id = worktree.id();
            worktree
                .diagnostic_summaries()
                .map(move |(path, server_id, summary)| {
                    (ProjectPath { worktree_id, path }, server_id, summary)
                })
        })
    }

    pub fn disk_based_diagnostics_started(
        &mut self,
        language_server_id: LanguageServerId,
        cx: &mut ModelContext<Self>,
    ) {
        cx.emit(Event::DiskBasedDiagnosticsStarted { language_server_id });
    }

    pub fn disk_based_diagnostics_finished(
        &mut self,
        language_server_id: LanguageServerId,
        cx: &mut ModelContext<Self>,
    ) {
        cx.emit(Event::DiskBasedDiagnosticsFinished { language_server_id });
    }

    pub fn active_entry(&self) -> Option<ProjectEntryId> {
        self.active_entry
    }

    pub fn entry_for_path(&self, path: &ProjectPath, cx: &AppContext) -> Option<Entry> {
        self.worktree_for_id(path.worktree_id, cx)?
            .read(cx)
            .entry_for_path(&path.path)
            .cloned()
    }

    pub fn path_for_entry(&self, entry_id: ProjectEntryId, cx: &AppContext) -> Option<ProjectPath> {
        let worktree = self.worktree_for_entry(entry_id, cx)?;
        let worktree = worktree.read(cx);
        let worktree_id = worktree.id();
        let path = worktree.entry_for_id(entry_id)?.path.clone();
        Some(ProjectPath { worktree_id, path })
    }

    pub fn absolute_path(&self, project_path: &ProjectPath, cx: &AppContext) -> Option<PathBuf> {
        let workspace_root = self
            .worktree_for_id(project_path.worktree_id, cx)?
            .read(cx)
            .abs_path();
        let project_path = project_path.path.as_ref();

        Some(if project_path == Path::new("") {
            workspace_root.to_path_buf()
        } else {
            workspace_root.join(project_path)
        })
    }

    // RPC message handlers

    async fn handle_unshare_project(
        this: ModelHandle<Self>,
        _: TypedEnvelope<proto::UnshareProject>,
        _: Arc<Client>,
        mut cx: AsyncAppContext,
    ) -> Result<()> {
        this.update(&mut cx, |this, cx| {
            if this.is_local() {
                this.unshare(cx)?;
            } else {
                this.disconnected_from_host(cx);
            }
            Ok(())
        })
    }

    async fn handle_add_collaborator(
        this: ModelHandle<Self>,
        mut envelope: TypedEnvelope<proto::AddProjectCollaborator>,
        _: Arc<Client>,
        mut cx: AsyncAppContext,
    ) -> Result<()> {
        let collaborator = envelope
            .payload
            .collaborator
            .take()
            .ok_or_else(|| anyhow!("empty collaborator"))?;

        let collaborator = Collaborator::from_proto(collaborator)?;
        this.update(&mut cx, |this, cx| {
            this.shared_buffers.remove(&collaborator.peer_id);
            this.collaborators
                .insert(collaborator.peer_id, collaborator);
            cx.notify();
        });

        Ok(())
    }

    async fn handle_update_project_collaborator(
        this: ModelHandle<Self>,
        envelope: TypedEnvelope<proto::UpdateProjectCollaborator>,
        _: Arc<Client>,
        mut cx: AsyncAppContext,
    ) -> Result<()> {
        let old_peer_id = envelope
            .payload
            .old_peer_id
            .ok_or_else(|| anyhow!("missing old peer id"))?;
        let new_peer_id = envelope
            .payload
            .new_peer_id
            .ok_or_else(|| anyhow!("missing new peer id"))?;
        this.update(&mut cx, |this, cx| {
            let collaborator = this
                .collaborators
                .remove(&old_peer_id)
                .ok_or_else(|| anyhow!("received UpdateProjectCollaborator for unknown peer"))?;
            let is_host = collaborator.replica_id == 0;
            this.collaborators.insert(new_peer_id, collaborator);

            let buffers = this.shared_buffers.remove(&old_peer_id);
            log::info!(
                "peer {} became {}. moving buffers {:?}",
                old_peer_id,
                new_peer_id,
                &buffers
            );
            if let Some(buffers) = buffers {
                this.shared_buffers.insert(new_peer_id, buffers);
            }

            if is_host {
                this.opened_buffers
                    .retain(|_, buffer| !matches!(buffer, OpenBuffer::Operations(_)));
                this.buffer_ordered_messages_tx
                    .unbounded_send(BufferOrderedMessage::Resync)
                    .unwrap();
            }

            cx.emit(Event::CollaboratorUpdated {
                old_peer_id,
                new_peer_id,
            });
            cx.notify();
            Ok(())
        })
    }

    async fn handle_remove_collaborator(
        this: ModelHandle<Self>,
        envelope: TypedEnvelope<proto::RemoveProjectCollaborator>,
        _: Arc<Client>,
        mut cx: AsyncAppContext,
    ) -> Result<()> {
        this.update(&mut cx, |this, cx| {
            let peer_id = envelope
                .payload
                .peer_id
                .ok_or_else(|| anyhow!("invalid peer id"))?;
            let replica_id = this
                .collaborators
                .remove(&peer_id)
                .ok_or_else(|| anyhow!("unknown peer {:?}", peer_id))?
                .replica_id;
            for buffer in this.opened_buffers.values() {
                if let Some(buffer) = buffer.upgrade(cx) {
                    buffer.update(cx, |buffer, cx| buffer.remove_peer(replica_id, cx));
                }
            }
            this.shared_buffers.remove(&peer_id);

            cx.emit(Event::CollaboratorLeft(peer_id));
            cx.notify();
            Ok(())
        })
    }

    async fn handle_update_project(
        this: ModelHandle<Self>,
        envelope: TypedEnvelope<proto::UpdateProject>,
        _: Arc<Client>,
        mut cx: AsyncAppContext,
    ) -> Result<()> {
        this.update(&mut cx, |this, cx| {
            // Don't handle messages that were sent before the response to us joining the project
            if envelope.message_id > this.join_project_response_message_id {
                this.set_worktrees_from_proto(envelope.payload.worktrees, cx)?;
            }
            Ok(())
        })
    }

    async fn handle_update_worktree(
        this: ModelHandle<Self>,
        envelope: TypedEnvelope<proto::UpdateWorktree>,
        _: Arc<Client>,
        mut cx: AsyncAppContext,
    ) -> Result<()> {
        this.update(&mut cx, |this, cx| {
            let worktree_id = WorktreeId::from_proto(envelope.payload.worktree_id);
            if let Some(worktree) = this.worktree_for_id(worktree_id, cx) {
                worktree.update(cx, |worktree, _| {
                    let worktree = worktree.as_remote_mut().unwrap();
                    worktree.update_from_remote(envelope.payload);
                });
            }
            Ok(())
        })
    }

    async fn handle_update_worktree_settings(
        this: ModelHandle<Self>,
        envelope: TypedEnvelope<proto::UpdateWorktreeSettings>,
        _: Arc<Client>,
        mut cx: AsyncAppContext,
    ) -> Result<()> {
        this.update(&mut cx, |this, cx| {
            let worktree_id = WorktreeId::from_proto(envelope.payload.worktree_id);
            if let Some(worktree) = this.worktree_for_id(worktree_id, cx) {
                cx.update_global::<SettingsStore, _, _>(|store, cx| {
                    store
                        .set_local_settings(
                            worktree.id(),
                            PathBuf::from(&envelope.payload.path).into(),
                            envelope.payload.content.as_ref().map(String::as_str),
                            cx,
                        )
                        .log_err();
                });
            }
            Ok(())
        })
    }

    async fn handle_create_project_entry(
        this: ModelHandle<Self>,
        envelope: TypedEnvelope<proto::CreateProjectEntry>,
        _: Arc<Client>,
        mut cx: AsyncAppContext,
    ) -> Result<proto::ProjectEntryResponse> {
        let worktree = this.update(&mut cx, |this, cx| {
            let worktree_id = WorktreeId::from_proto(envelope.payload.worktree_id);
            this.worktree_for_id(worktree_id, cx)
                .ok_or_else(|| anyhow!("worktree not found"))
        })?;
        let worktree_scan_id = worktree.read_with(&cx, |worktree, _| worktree.scan_id());
        let entry = worktree
            .update(&mut cx, |worktree, cx| {
                let worktree = worktree.as_local_mut().unwrap();
                let path = PathBuf::from(envelope.payload.path);
                worktree.create_entry(path, envelope.payload.is_directory, cx)
            })
            .await?;
        Ok(proto::ProjectEntryResponse {
            entry: Some((&entry).into()),
            worktree_scan_id: worktree_scan_id as u64,
        })
    }

    async fn handle_rename_project_entry(
        this: ModelHandle<Self>,
        envelope: TypedEnvelope<proto::RenameProjectEntry>,
        _: Arc<Client>,
        mut cx: AsyncAppContext,
    ) -> Result<proto::ProjectEntryResponse> {
        let entry_id = ProjectEntryId::from_proto(envelope.payload.entry_id);
        let worktree = this.read_with(&cx, |this, cx| {
            this.worktree_for_entry(entry_id, cx)
                .ok_or_else(|| anyhow!("worktree not found"))
        })?;
        let worktree_scan_id = worktree.read_with(&cx, |worktree, _| worktree.scan_id());
        let entry = worktree
            .update(&mut cx, |worktree, cx| {
                let new_path = PathBuf::from(envelope.payload.new_path);
                worktree
                    .as_local_mut()
                    .unwrap()
                    .rename_entry(entry_id, new_path, cx)
                    .ok_or_else(|| anyhow!("invalid entry"))
            })?
            .await?;
        Ok(proto::ProjectEntryResponse {
            entry: Some((&entry).into()),
            worktree_scan_id: worktree_scan_id as u64,
        })
    }

    async fn handle_copy_project_entry(
        this: ModelHandle<Self>,
        envelope: TypedEnvelope<proto::CopyProjectEntry>,
        _: Arc<Client>,
        mut cx: AsyncAppContext,
    ) -> Result<proto::ProjectEntryResponse> {
        let entry_id = ProjectEntryId::from_proto(envelope.payload.entry_id);
        let worktree = this.read_with(&cx, |this, cx| {
            this.worktree_for_entry(entry_id, cx)
                .ok_or_else(|| anyhow!("worktree not found"))
        })?;
        let worktree_scan_id = worktree.read_with(&cx, |worktree, _| worktree.scan_id());
        let entry = worktree
            .update(&mut cx, |worktree, cx| {
                let new_path = PathBuf::from(envelope.payload.new_path);
                worktree
                    .as_local_mut()
                    .unwrap()
                    .copy_entry(entry_id, new_path, cx)
                    .ok_or_else(|| anyhow!("invalid entry"))
            })?
            .await?;
        Ok(proto::ProjectEntryResponse {
            entry: Some((&entry).into()),
            worktree_scan_id: worktree_scan_id as u64,
        })
    }

    async fn handle_delete_project_entry(
        this: ModelHandle<Self>,
        envelope: TypedEnvelope<proto::DeleteProjectEntry>,
        _: Arc<Client>,
        mut cx: AsyncAppContext,
    ) -> Result<proto::ProjectEntryResponse> {
        let entry_id = ProjectEntryId::from_proto(envelope.payload.entry_id);

        this.update(&mut cx, |_, cx| cx.emit(Event::DeletedEntry(entry_id)));

        let worktree = this.read_with(&cx, |this, cx| {
            this.worktree_for_entry(entry_id, cx)
                .ok_or_else(|| anyhow!("worktree not found"))
        })?;
        let worktree_scan_id = worktree.read_with(&cx, |worktree, _| worktree.scan_id());
        worktree
            .update(&mut cx, |worktree, cx| {
                worktree
                    .as_local_mut()
                    .unwrap()
                    .delete_entry(entry_id, cx)
                    .ok_or_else(|| anyhow!("invalid entry"))
            })?
            .await?;
        Ok(proto::ProjectEntryResponse {
            entry: None,
            worktree_scan_id: worktree_scan_id as u64,
        })
    }

    async fn handle_expand_project_entry(
        this: ModelHandle<Self>,
        envelope: TypedEnvelope<proto::ExpandProjectEntry>,
        _: Arc<Client>,
        mut cx: AsyncAppContext,
    ) -> Result<proto::ExpandProjectEntryResponse> {
        let entry_id = ProjectEntryId::from_proto(envelope.payload.entry_id);
        let worktree = this
            .read_with(&cx, |this, cx| this.worktree_for_entry(entry_id, cx))
            .ok_or_else(|| anyhow!("invalid request"))?;
        worktree
            .update(&mut cx, |worktree, cx| {
                worktree
                    .as_local_mut()
                    .unwrap()
                    .expand_entry(entry_id, cx)
                    .ok_or_else(|| anyhow!("invalid entry"))
            })?
            .await?;
        let worktree_scan_id = worktree.read_with(&cx, |worktree, _| worktree.scan_id()) as u64;
        Ok(proto::ExpandProjectEntryResponse { worktree_scan_id })
    }

    async fn handle_update_diagnostic_summary(
        this: ModelHandle<Self>,
        envelope: TypedEnvelope<proto::UpdateDiagnosticSummary>,
        _: Arc<Client>,
        mut cx: AsyncAppContext,
    ) -> Result<()> {
        this.update(&mut cx, |this, cx| {
            let worktree_id = WorktreeId::from_proto(envelope.payload.worktree_id);
            if let Some(worktree) = this.worktree_for_id(worktree_id, cx) {
                if let Some(summary) = envelope.payload.summary {
                    let project_path = ProjectPath {
                        worktree_id,
                        path: Path::new(&summary.path).into(),
                    };
                    worktree.update(cx, |worktree, _| {
                        worktree
                            .as_remote_mut()
                            .unwrap()
                            .update_diagnostic_summary(project_path.path.clone(), &summary);
                    });
                    cx.emit(Event::DiagnosticsUpdated {
                        language_server_id: LanguageServerId(summary.language_server_id as usize),
                        path: project_path,
                    });
                }
            }
            Ok(())
        })
    }

    async fn handle_start_language_server(
        this: ModelHandle<Self>,
        envelope: TypedEnvelope<proto::StartLanguageServer>,
        _: Arc<Client>,
        mut cx: AsyncAppContext,
    ) -> Result<()> {
        let server = envelope
            .payload
            .server
            .ok_or_else(|| anyhow!("invalid server"))?;
        this.update(&mut cx, |this, cx| {
            this.language_server_statuses.insert(
                LanguageServerId(server.id as usize),
                LanguageServerStatus {
                    name: server.name,
                    pending_work: Default::default(),
                    has_pending_diagnostic_updates: false,
                    progress_tokens: Default::default(),
                },
            );
            cx.notify();
        });
        Ok(())
    }

    async fn handle_update_language_server(
        this: ModelHandle<Self>,
        envelope: TypedEnvelope<proto::UpdateLanguageServer>,
        _: Arc<Client>,
        mut cx: AsyncAppContext,
    ) -> Result<()> {
        this.update(&mut cx, |this, cx| {
            let language_server_id = LanguageServerId(envelope.payload.language_server_id as usize);

            match envelope
                .payload
                .variant
                .ok_or_else(|| anyhow!("invalid variant"))?
            {
                proto::update_language_server::Variant::WorkStart(payload) => {
                    this.on_lsp_work_start(
                        language_server_id,
                        payload.token,
                        LanguageServerProgress {
                            message: payload.message,
                            percentage: payload.percentage.map(|p| p as usize),
                            last_update_at: Instant::now(),
                        },
                        cx,
                    );
                }

                proto::update_language_server::Variant::WorkProgress(payload) => {
                    this.on_lsp_work_progress(
                        language_server_id,
                        payload.token,
                        LanguageServerProgress {
                            message: payload.message,
                            percentage: payload.percentage.map(|p| p as usize),
                            last_update_at: Instant::now(),
                        },
                        cx,
                    );
                }

                proto::update_language_server::Variant::WorkEnd(payload) => {
                    this.on_lsp_work_end(language_server_id, payload.token, cx);
                }

                proto::update_language_server::Variant::DiskBasedDiagnosticsUpdating(_) => {
                    this.disk_based_diagnostics_started(language_server_id, cx);
                }

                proto::update_language_server::Variant::DiskBasedDiagnosticsUpdated(_) => {
                    this.disk_based_diagnostics_finished(language_server_id, cx)
                }
            }

            Ok(())
        })
    }

    async fn handle_update_buffer(
        this: ModelHandle<Self>,
        envelope: TypedEnvelope<proto::UpdateBuffer>,
        _: Arc<Client>,
        mut cx: AsyncAppContext,
    ) -> Result<proto::Ack> {
        this.update(&mut cx, |this, cx| {
            let payload = envelope.payload.clone();
            let buffer_id = payload.buffer_id;
            let ops = payload
                .operations
                .into_iter()
                .map(language::proto::deserialize_operation)
                .collect::<Result<Vec<_>, _>>()?;
            let is_remote = this.is_remote();
            match this.opened_buffers.entry(buffer_id) {
                hash_map::Entry::Occupied(mut e) => match e.get_mut() {
                    OpenBuffer::Strong(buffer) => {
                        buffer.update(cx, |buffer, cx| buffer.apply_ops(ops, cx))?;
                    }
                    OpenBuffer::Operations(operations) => operations.extend_from_slice(&ops),
                    OpenBuffer::Weak(_) => {}
                },
                hash_map::Entry::Vacant(e) => {
                    assert!(
                        is_remote,
                        "received buffer update from {:?}",
                        envelope.original_sender_id
                    );
                    e.insert(OpenBuffer::Operations(ops));
                }
            }
            Ok(proto::Ack {})
        })
    }

    async fn handle_create_buffer_for_peer(
        this: ModelHandle<Self>,
        envelope: TypedEnvelope<proto::CreateBufferForPeer>,
        _: Arc<Client>,
        mut cx: AsyncAppContext,
    ) -> Result<()> {
        this.update(&mut cx, |this, cx| {
            match envelope
                .payload
                .variant
                .ok_or_else(|| anyhow!("missing variant"))?
            {
                proto::create_buffer_for_peer::Variant::State(mut state) => {
                    let mut buffer_file = None;
                    if let Some(file) = state.file.take() {
                        let worktree_id = WorktreeId::from_proto(file.worktree_id);
                        let worktree = this.worktree_for_id(worktree_id, cx).ok_or_else(|| {
                            anyhow!("no worktree found for id {}", file.worktree_id)
                        })?;
                        buffer_file = Some(Arc::new(File::from_proto(file, worktree.clone(), cx)?)
                            as Arc<dyn language::File>);
                    }

                    let buffer_id = state.id;
                    let buffer = cx.add_model(|_| {
                        Buffer::from_proto(this.replica_id(), state, buffer_file).unwrap()
                    });
                    this.incomplete_remote_buffers
                        .insert(buffer_id, Some(buffer));
                }
                proto::create_buffer_for_peer::Variant::Chunk(chunk) => {
                    let buffer = this
                        .incomplete_remote_buffers
                        .get(&chunk.buffer_id)
                        .cloned()
                        .flatten()
                        .ok_or_else(|| {
                            anyhow!(
                                "received chunk for buffer {} without initial state",
                                chunk.buffer_id
                            )
                        })?;
                    let operations = chunk
                        .operations
                        .into_iter()
                        .map(language::proto::deserialize_operation)
                        .collect::<Result<Vec<_>>>()?;
                    buffer.update(cx, |buffer, cx| buffer.apply_ops(operations, cx))?;

                    if chunk.is_last {
                        this.incomplete_remote_buffers.remove(&chunk.buffer_id);
                        this.register_buffer(&buffer, cx)?;
                    }
                }
            }

            Ok(())
        })
    }

    async fn handle_update_diff_base(
        this: ModelHandle<Self>,
        envelope: TypedEnvelope<proto::UpdateDiffBase>,
        _: Arc<Client>,
        mut cx: AsyncAppContext,
    ) -> Result<()> {
        this.update(&mut cx, |this, cx| {
            let buffer_id = envelope.payload.buffer_id;
            let diff_base = envelope.payload.diff_base;
            if let Some(buffer) = this
                .opened_buffers
                .get_mut(&buffer_id)
                .and_then(|b| b.upgrade(cx))
                .or_else(|| {
                    this.incomplete_remote_buffers
                        .get(&buffer_id)
                        .cloned()
                        .flatten()
                })
            {
                buffer.update(cx, |buffer, cx| buffer.set_diff_base(diff_base, cx));
            }
            Ok(())
        })
    }

    async fn handle_update_buffer_file(
        this: ModelHandle<Self>,
        envelope: TypedEnvelope<proto::UpdateBufferFile>,
        _: Arc<Client>,
        mut cx: AsyncAppContext,
    ) -> Result<()> {
        let buffer_id = envelope.payload.buffer_id;

        this.update(&mut cx, |this, cx| {
            let payload = envelope.payload.clone();
            if let Some(buffer) = this
                .opened_buffers
                .get(&buffer_id)
                .and_then(|b| b.upgrade(cx))
                .or_else(|| {
                    this.incomplete_remote_buffers
                        .get(&buffer_id)
                        .cloned()
                        .flatten()
                })
            {
                let file = payload.file.ok_or_else(|| anyhow!("invalid file"))?;
                let worktree = this
                    .worktree_for_id(WorktreeId::from_proto(file.worktree_id), cx)
                    .ok_or_else(|| anyhow!("no such worktree"))?;
                let file = File::from_proto(file, worktree, cx)?;
                buffer.update(cx, |buffer, cx| {
                    buffer.file_updated(Arc::new(file), cx).detach();
                });
                this.detect_language_for_buffer(&buffer, cx);
            }
            Ok(())
        })
    }

    async fn handle_save_buffer(
        this: ModelHandle<Self>,
        envelope: TypedEnvelope<proto::SaveBuffer>,
        _: Arc<Client>,
        mut cx: AsyncAppContext,
    ) -> Result<proto::BufferSaved> {
        let buffer_id = envelope.payload.buffer_id;
        let (project_id, buffer) = this.update(&mut cx, |this, cx| {
            let project_id = this.remote_id().ok_or_else(|| anyhow!("not connected"))?;
            let buffer = this
                .opened_buffers
                .get(&buffer_id)
                .and_then(|buffer| buffer.upgrade(cx))
                .ok_or_else(|| anyhow!("unknown buffer id {}", buffer_id))?;
            anyhow::Ok((project_id, buffer))
        })?;
        buffer
            .update(&mut cx, |buffer, _| {
                buffer.wait_for_version(deserialize_version(&envelope.payload.version))
            })
            .await?;
        let buffer_id = buffer.read_with(&cx, |buffer, _| buffer.remote_id());

        this.update(&mut cx, |this, cx| this.save_buffer(buffer.clone(), cx))
            .await?;
        Ok(buffer.read_with(&cx, |buffer, _| proto::BufferSaved {
            project_id,
            buffer_id,
            version: serialize_version(buffer.saved_version()),
            mtime: Some(buffer.saved_mtime().into()),
            fingerprint: language::proto::serialize_fingerprint(buffer.saved_version_fingerprint()),
        }))
    }

    async fn handle_reload_buffers(
        this: ModelHandle<Self>,
        envelope: TypedEnvelope<proto::ReloadBuffers>,
        _: Arc<Client>,
        mut cx: AsyncAppContext,
    ) -> Result<proto::ReloadBuffersResponse> {
        let sender_id = envelope.original_sender_id()?;
        let reload = this.update(&mut cx, |this, cx| {
            let mut buffers = HashSet::default();
            for buffer_id in &envelope.payload.buffer_ids {
                buffers.insert(
                    this.opened_buffers
                        .get(buffer_id)
                        .and_then(|buffer| buffer.upgrade(cx))
                        .ok_or_else(|| anyhow!("unknown buffer id {}", buffer_id))?,
                );
            }
            Ok::<_, anyhow::Error>(this.reload_buffers(buffers, false, cx))
        })?;

        let project_transaction = reload.await?;
        let project_transaction = this.update(&mut cx, |this, cx| {
            this.serialize_project_transaction_for_peer(project_transaction, sender_id, cx)
        });
        Ok(proto::ReloadBuffersResponse {
            transaction: Some(project_transaction),
        })
    }

    async fn handle_synchronize_buffers(
        this: ModelHandle<Self>,
        envelope: TypedEnvelope<proto::SynchronizeBuffers>,
        _: Arc<Client>,
        mut cx: AsyncAppContext,
    ) -> Result<proto::SynchronizeBuffersResponse> {
        let project_id = envelope.payload.project_id;
        let mut response = proto::SynchronizeBuffersResponse {
            buffers: Default::default(),
        };

        this.update(&mut cx, |this, cx| {
            let Some(guest_id) = envelope.original_sender_id else {
                error!("missing original_sender_id on SynchronizeBuffers request");
                return;
            };

            this.shared_buffers.entry(guest_id).or_default().clear();
            for buffer in envelope.payload.buffers {
                let buffer_id = buffer.id;
                let remote_version = language::proto::deserialize_version(&buffer.version);
                if let Some(buffer) = this.buffer_for_id(buffer_id, cx) {
                    this.shared_buffers
                        .entry(guest_id)
                        .or_default()
                        .insert(buffer_id);

                    let buffer = buffer.read(cx);
                    response.buffers.push(proto::BufferVersion {
                        id: buffer_id,
                        version: language::proto::serialize_version(&buffer.version),
                    });

                    let operations = buffer.serialize_ops(Some(remote_version), cx);
                    let client = this.client.clone();
                    if let Some(file) = buffer.file() {
                        client
                            .send(proto::UpdateBufferFile {
                                project_id,
                                buffer_id: buffer_id as u64,
                                file: Some(file.to_proto()),
                            })
                            .log_err();
                    }

                    client
                        .send(proto::UpdateDiffBase {
                            project_id,
                            buffer_id: buffer_id as u64,
                            diff_base: buffer.diff_base().map(Into::into),
                        })
                        .log_err();

                    client
                        .send(proto::BufferReloaded {
                            project_id,
                            buffer_id,
                            version: language::proto::serialize_version(buffer.saved_version()),
                            mtime: Some(buffer.saved_mtime().into()),
                            fingerprint: language::proto::serialize_fingerprint(
                                buffer.saved_version_fingerprint(),
                            ),
                            line_ending: language::proto::serialize_line_ending(
                                buffer.line_ending(),
                            ) as i32,
                        })
                        .log_err();

                    cx.background()
                        .spawn(
                            async move {
                                let operations = operations.await;
                                for chunk in split_operations(operations) {
                                    client
                                        .request(proto::UpdateBuffer {
                                            project_id,
                                            buffer_id,
                                            operations: chunk,
                                        })
                                        .await?;
                                }
                                anyhow::Ok(())
                            }
                            .log_err(),
                        )
                        .detach();
                }
            }
        });

        Ok(response)
    }

    async fn handle_format_buffers(
        this: ModelHandle<Self>,
        envelope: TypedEnvelope<proto::FormatBuffers>,
        _: Arc<Client>,
        mut cx: AsyncAppContext,
    ) -> Result<proto::FormatBuffersResponse> {
        let sender_id = envelope.original_sender_id()?;
        let format = this.update(&mut cx, |this, cx| {
            let mut buffers = HashSet::default();
            for buffer_id in &envelope.payload.buffer_ids {
                buffers.insert(
                    this.opened_buffers
                        .get(buffer_id)
                        .and_then(|buffer| buffer.upgrade(cx))
                        .ok_or_else(|| anyhow!("unknown buffer id {}", buffer_id))?,
                );
            }
            let trigger = FormatTrigger::from_proto(envelope.payload.trigger);
            Ok::<_, anyhow::Error>(this.format(buffers, false, trigger, cx))
        })?;

        let project_transaction = format.await?;
        let project_transaction = this.update(&mut cx, |this, cx| {
            this.serialize_project_transaction_for_peer(project_transaction, sender_id, cx)
        });
        Ok(proto::FormatBuffersResponse {
            transaction: Some(project_transaction),
        })
    }

    async fn handle_apply_additional_edits_for_completion(
        this: ModelHandle<Self>,
        envelope: TypedEnvelope<proto::ApplyCompletionAdditionalEdits>,
        _: Arc<Client>,
        mut cx: AsyncAppContext,
    ) -> Result<proto::ApplyCompletionAdditionalEditsResponse> {
        let (buffer, completion) = this.update(&mut cx, |this, cx| {
            let buffer = this
                .opened_buffers
                .get(&envelope.payload.buffer_id)
                .and_then(|buffer| buffer.upgrade(cx))
                .ok_or_else(|| anyhow!("unknown buffer id {}", envelope.payload.buffer_id))?;
            let language = buffer.read(cx).language();
            let completion = language::proto::deserialize_completion(
                envelope
                    .payload
                    .completion
                    .ok_or_else(|| anyhow!("invalid completion"))?,
                language.cloned(),
            );
            Ok::<_, anyhow::Error>((buffer, completion))
        })?;

        let completion = completion.await?;

        let apply_additional_edits = this.update(&mut cx, |this, cx| {
            this.apply_additional_edits_for_completion(buffer, completion, false, cx)
        });

        Ok(proto::ApplyCompletionAdditionalEditsResponse {
            transaction: apply_additional_edits
                .await?
                .as_ref()
                .map(language::proto::serialize_transaction),
        })
    }

    async fn handle_apply_code_action(
        this: ModelHandle<Self>,
        envelope: TypedEnvelope<proto::ApplyCodeAction>,
        _: Arc<Client>,
        mut cx: AsyncAppContext,
    ) -> Result<proto::ApplyCodeActionResponse> {
        let sender_id = envelope.original_sender_id()?;
        let action = language::proto::deserialize_code_action(
            envelope
                .payload
                .action
                .ok_or_else(|| anyhow!("invalid action"))?,
        )?;
        let apply_code_action = this.update(&mut cx, |this, cx| {
            let buffer = this
                .opened_buffers
                .get(&envelope.payload.buffer_id)
                .and_then(|buffer| buffer.upgrade(cx))
                .ok_or_else(|| anyhow!("unknown buffer id {}", envelope.payload.buffer_id))?;
            Ok::<_, anyhow::Error>(this.apply_code_action(buffer, action, false, cx))
        })?;

        let project_transaction = apply_code_action.await?;
        let project_transaction = this.update(&mut cx, |this, cx| {
            this.serialize_project_transaction_for_peer(project_transaction, sender_id, cx)
        });
        Ok(proto::ApplyCodeActionResponse {
            transaction: Some(project_transaction),
        })
    }

    async fn handle_on_type_formatting(
        this: ModelHandle<Self>,
        envelope: TypedEnvelope<proto::OnTypeFormatting>,
        _: Arc<Client>,
        mut cx: AsyncAppContext,
    ) -> Result<proto::OnTypeFormattingResponse> {
        let on_type_formatting = this.update(&mut cx, |this, cx| {
            let buffer = this
                .opened_buffers
                .get(&envelope.payload.buffer_id)
                .and_then(|buffer| buffer.upgrade(cx))
                .ok_or_else(|| anyhow!("unknown buffer id {}", envelope.payload.buffer_id))?;
            let position = envelope
                .payload
                .position
                .and_then(deserialize_anchor)
                .ok_or_else(|| anyhow!("invalid position"))?;
            Ok::<_, anyhow::Error>(this.apply_on_type_formatting(
                buffer,
                position,
                envelope.payload.trigger.clone(),
                cx,
            ))
        })?;

        let transaction = on_type_formatting
            .await?
            .as_ref()
            .map(language::proto::serialize_transaction);
        Ok(proto::OnTypeFormattingResponse { transaction })
    }

    async fn handle_inlay_hints(
        this: ModelHandle<Self>,
        envelope: TypedEnvelope<proto::InlayHints>,
        _: Arc<Client>,
        mut cx: AsyncAppContext,
    ) -> Result<proto::InlayHintsResponse> {
        let sender_id = envelope.original_sender_id()?;
        let buffer = this.update(&mut cx, |this, cx| {
            this.opened_buffers
                .get(&envelope.payload.buffer_id)
                .and_then(|buffer| buffer.upgrade(cx))
                .ok_or_else(|| anyhow!("unknown buffer id {}", envelope.payload.buffer_id))
        })?;
        let buffer_version = deserialize_version(&envelope.payload.version);

        buffer
            .update(&mut cx, |buffer, _| {
                buffer.wait_for_version(buffer_version.clone())
            })
            .await
            .with_context(|| {
                format!(
                    "waiting for version {:?} for buffer {}",
                    buffer_version,
                    buffer.id()
                )
            })?;

        let start = envelope
            .payload
            .start
            .and_then(deserialize_anchor)
            .context("missing range start")?;
        let end = envelope
            .payload
            .end
            .and_then(deserialize_anchor)
            .context("missing range end")?;
        let buffer_hints = this
            .update(&mut cx, |project, cx| {
                project.inlay_hints(buffer, start..end, cx)
            })
            .await
            .context("inlay hints fetch")?;

        Ok(this.update(&mut cx, |project, cx| {
            InlayHints::response_to_proto(buffer_hints, project, sender_id, &buffer_version, cx)
        }))
    }

    async fn handle_refresh_inlay_hints(
        this: ModelHandle<Self>,
        _: TypedEnvelope<proto::RefreshInlayHints>,
        _: Arc<Client>,
        mut cx: AsyncAppContext,
    ) -> Result<proto::Ack> {
        this.update(&mut cx, |_, cx| {
            cx.emit(Event::RefreshInlayHints);
        });
        Ok(proto::Ack {})
    }

    async fn handle_lsp_command<T: LspCommand>(
        this: ModelHandle<Self>,
        envelope: TypedEnvelope<T::ProtoRequest>,
        _: Arc<Client>,
        mut cx: AsyncAppContext,
    ) -> Result<<T::ProtoRequest as proto::RequestMessage>::Response>
    where
        <T::LspRequest as lsp::request::Request>::Result: Send,
    {
        let sender_id = envelope.original_sender_id()?;
        let buffer_id = T::buffer_id_from_proto(&envelope.payload);
        let buffer_handle = this.read_with(&cx, |this, _| {
            this.opened_buffers
                .get(&buffer_id)
                .and_then(|buffer| buffer.upgrade(&cx))
                .ok_or_else(|| anyhow!("unknown buffer id {}", buffer_id))
        })?;
        let request = T::from_proto(
            envelope.payload,
            this.clone(),
            buffer_handle.clone(),
            cx.clone(),
        )
        .await?;
        let buffer_version = buffer_handle.read_with(&cx, |buffer, _| buffer.version());
        let response = this
            .update(&mut cx, |this, cx| {
                this.request_lsp(buffer_handle, request, cx)
            })
            .await?;
        this.update(&mut cx, |this, cx| {
            Ok(T::response_to_proto(
                response,
                this,
                sender_id,
                &buffer_version,
                cx,
            ))
        })
    }

    async fn handle_get_project_symbols(
        this: ModelHandle<Self>,
        envelope: TypedEnvelope<proto::GetProjectSymbols>,
        _: Arc<Client>,
        mut cx: AsyncAppContext,
    ) -> Result<proto::GetProjectSymbolsResponse> {
        let symbols = this
            .update(&mut cx, |this, cx| {
                this.symbols(&envelope.payload.query, cx)
            })
            .await?;

        Ok(proto::GetProjectSymbolsResponse {
            symbols: symbols.iter().map(serialize_symbol).collect(),
        })
    }

    async fn handle_search_project(
        this: ModelHandle<Self>,
        envelope: TypedEnvelope<proto::SearchProject>,
        _: Arc<Client>,
        mut cx: AsyncAppContext,
    ) -> Result<proto::SearchProjectResponse> {
        let peer_id = envelope.original_sender_id()?;
        let query = SearchQuery::from_proto(envelope.payload)?;
        let mut result = this.update(&mut cx, |this, cx| this.search(query, cx));

        cx.spawn(|mut cx| async move {
            let mut locations = Vec::new();
            while let Some((buffer, ranges)) = result.next().await {
                for range in ranges {
                    let start = serialize_anchor(&range.start);
                    let end = serialize_anchor(&range.end);
                    let buffer_id = this.update(&mut cx, |this, cx| {
                        this.create_buffer_for_peer(&buffer, peer_id, cx)
                    });
                    locations.push(proto::Location {
                        buffer_id,
                        start: Some(start),
                        end: Some(end),
                    });
                }
            }
            Ok(proto::SearchProjectResponse { locations })
        })
        .await
    }

    async fn handle_open_buffer_for_symbol(
        this: ModelHandle<Self>,
        envelope: TypedEnvelope<proto::OpenBufferForSymbol>,
        _: Arc<Client>,
        mut cx: AsyncAppContext,
    ) -> Result<proto::OpenBufferForSymbolResponse> {
        let peer_id = envelope.original_sender_id()?;
        let symbol = envelope
            .payload
            .symbol
            .ok_or_else(|| anyhow!("invalid symbol"))?;
        let symbol = this
            .read_with(&cx, |this, _| this.deserialize_symbol(symbol))
            .await?;
        let symbol = this.read_with(&cx, |this, _| {
            let signature = this.symbol_signature(&symbol.path);
            if signature == symbol.signature {
                Ok(symbol)
            } else {
                Err(anyhow!("invalid symbol signature"))
            }
        })?;
        let buffer = this
            .update(&mut cx, |this, cx| this.open_buffer_for_symbol(&symbol, cx))
            .await?;

        Ok(proto::OpenBufferForSymbolResponse {
            buffer_id: this.update(&mut cx, |this, cx| {
                this.create_buffer_for_peer(&buffer, peer_id, cx)
            }),
        })
    }

    fn symbol_signature(&self, project_path: &ProjectPath) -> [u8; 32] {
        let mut hasher = Sha256::new();
        hasher.update(project_path.worktree_id.to_proto().to_be_bytes());
        hasher.update(project_path.path.to_string_lossy().as_bytes());
        hasher.update(self.nonce.to_be_bytes());
        hasher.finalize().as_slice().try_into().unwrap()
    }

    async fn handle_open_buffer_by_id(
        this: ModelHandle<Self>,
        envelope: TypedEnvelope<proto::OpenBufferById>,
        _: Arc<Client>,
        mut cx: AsyncAppContext,
    ) -> Result<proto::OpenBufferResponse> {
        let peer_id = envelope.original_sender_id()?;
        let buffer = this
            .update(&mut cx, |this, cx| {
                this.open_buffer_by_id(envelope.payload.id, cx)
            })
            .await?;
        this.update(&mut cx, |this, cx| {
            Ok(proto::OpenBufferResponse {
                buffer_id: this.create_buffer_for_peer(&buffer, peer_id, cx),
            })
        })
    }

    async fn handle_open_buffer_by_path(
        this: ModelHandle<Self>,
        envelope: TypedEnvelope<proto::OpenBufferByPath>,
        _: Arc<Client>,
        mut cx: AsyncAppContext,
    ) -> Result<proto::OpenBufferResponse> {
        let peer_id = envelope.original_sender_id()?;
        let worktree_id = WorktreeId::from_proto(envelope.payload.worktree_id);
        let open_buffer = this.update(&mut cx, |this, cx| {
            this.open_buffer(
                ProjectPath {
                    worktree_id,
                    path: PathBuf::from(envelope.payload.path).into(),
                },
                cx,
            )
        });

        let buffer = open_buffer.await?;
        this.update(&mut cx, |this, cx| {
            Ok(proto::OpenBufferResponse {
                buffer_id: this.create_buffer_for_peer(&buffer, peer_id, cx),
            })
        })
    }

    fn serialize_project_transaction_for_peer(
        &mut self,
        project_transaction: ProjectTransaction,
        peer_id: proto::PeerId,
        cx: &mut AppContext,
    ) -> proto::ProjectTransaction {
        let mut serialized_transaction = proto::ProjectTransaction {
            buffer_ids: Default::default(),
            transactions: Default::default(),
        };
        for (buffer, transaction) in project_transaction.0 {
            serialized_transaction
                .buffer_ids
                .push(self.create_buffer_for_peer(&buffer, peer_id, cx));
            serialized_transaction
                .transactions
                .push(language::proto::serialize_transaction(&transaction));
        }
        serialized_transaction
    }

    fn deserialize_project_transaction(
        &mut self,
        message: proto::ProjectTransaction,
        push_to_history: bool,
        cx: &mut ModelContext<Self>,
    ) -> Task<Result<ProjectTransaction>> {
        cx.spawn(|this, mut cx| async move {
            let mut project_transaction = ProjectTransaction::default();
            for (buffer_id, transaction) in message.buffer_ids.into_iter().zip(message.transactions)
            {
                let buffer = this
                    .update(&mut cx, |this, cx| {
                        this.wait_for_remote_buffer(buffer_id, cx)
                    })
                    .await?;
                let transaction = language::proto::deserialize_transaction(transaction)?;
                project_transaction.0.insert(buffer, transaction);
            }

            for (buffer, transaction) in &project_transaction.0 {
                buffer
                    .update(&mut cx, |buffer, _| {
                        buffer.wait_for_edits(transaction.edit_ids.iter().copied())
                    })
                    .await?;

                if push_to_history {
                    buffer.update(&mut cx, |buffer, _| {
                        buffer.push_transaction(transaction.clone(), Instant::now());
                    });
                }
            }

            Ok(project_transaction)
        })
    }

    fn create_buffer_for_peer(
        &mut self,
        buffer: &ModelHandle<Buffer>,
        peer_id: proto::PeerId,
        cx: &mut AppContext,
    ) -> u64 {
        let buffer_id = buffer.read(cx).remote_id();
        if let Some(ProjectClientState::Local { updates_tx, .. }) = &self.client_state {
            updates_tx
                .unbounded_send(LocalProjectUpdate::CreateBufferForPeer { peer_id, buffer_id })
                .ok();
        }
        buffer_id
    }

    fn wait_for_remote_buffer(
        &mut self,
        id: u64,
        cx: &mut ModelContext<Self>,
    ) -> Task<Result<ModelHandle<Buffer>>> {
        let mut opened_buffer_rx = self.opened_buffer.1.clone();

        cx.spawn_weak(|this, mut cx| async move {
            let buffer = loop {
                let Some(this) = this.upgrade(&cx) else {
                    return Err(anyhow!("project dropped"));
                };

                let buffer = this.read_with(&cx, |this, cx| {
                    this.opened_buffers
                        .get(&id)
                        .and_then(|buffer| buffer.upgrade(cx))
                });

                if let Some(buffer) = buffer {
                    break buffer;
                } else if this.read_with(&cx, |this, _| this.is_read_only()) {
                    return Err(anyhow!("disconnected before buffer {} could be opened", id));
                }

                this.update(&mut cx, |this, _| {
                    this.incomplete_remote_buffers.entry(id).or_default();
                });
                drop(this);

                opened_buffer_rx
                    .next()
                    .await
                    .ok_or_else(|| anyhow!("project dropped while waiting for buffer"))?;
            };

            Ok(buffer)
        })
    }

    fn synchronize_remote_buffers(&mut self, cx: &mut ModelContext<Self>) -> Task<Result<()>> {
        let project_id = match self.client_state.as_ref() {
            Some(ProjectClientState::Remote {
                sharing_has_stopped,
                remote_id,
                ..
            }) => {
                if *sharing_has_stopped {
                    return Task::ready(Err(anyhow!(
                        "can't synchronize remote buffers on a readonly project"
                    )));
                } else {
                    *remote_id
                }
            }
            Some(ProjectClientState::Local { .. }) | None => {
                return Task::ready(Err(anyhow!(
                    "can't synchronize remote buffers on a local project"
                )))
            }
        };

        let client = self.client.clone();
        cx.spawn(|this, cx| async move {
            let (buffers, incomplete_buffer_ids) = this.read_with(&cx, |this, cx| {
                let buffers = this
                    .opened_buffers
                    .iter()
                    .filter_map(|(id, buffer)| {
                        let buffer = buffer.upgrade(cx)?;
                        Some(proto::BufferVersion {
                            id: *id,
                            version: language::proto::serialize_version(&buffer.read(cx).version),
                        })
                    })
                    .collect();
                let incomplete_buffer_ids = this
                    .incomplete_remote_buffers
                    .keys()
                    .copied()
                    .collect::<Vec<_>>();

                (buffers, incomplete_buffer_ids)
            });
            let response = client
                .request(proto::SynchronizeBuffers {
                    project_id,
                    buffers,
                })
                .await?;

            let send_updates_for_buffers = response.buffers.into_iter().map(|buffer| {
                let client = client.clone();
                let buffer_id = buffer.id;
                let remote_version = language::proto::deserialize_version(&buffer.version);
                this.read_with(&cx, |this, cx| {
                    if let Some(buffer) = this.buffer_for_id(buffer_id, cx) {
                        let operations = buffer.read(cx).serialize_ops(Some(remote_version), cx);
                        cx.background().spawn(async move {
                            let operations = operations.await;
                            for chunk in split_operations(operations) {
                                client
                                    .request(proto::UpdateBuffer {
                                        project_id,
                                        buffer_id,
                                        operations: chunk,
                                    })
                                    .await?;
                            }
                            anyhow::Ok(())
                        })
                    } else {
                        Task::ready(Ok(()))
                    }
                })
            });

            // Any incomplete buffers have open requests waiting. Request that the host sends
            // creates these buffers for us again to unblock any waiting futures.
            for id in incomplete_buffer_ids {
                cx.background()
                    .spawn(client.request(proto::OpenBufferById { project_id, id }))
                    .detach();
            }

            futures::future::join_all(send_updates_for_buffers)
                .await
                .into_iter()
                .collect()
        })
    }

    pub fn worktree_metadata_protos(&self, cx: &AppContext) -> Vec<proto::WorktreeMetadata> {
        self.worktrees(cx)
            .map(|worktree| {
                let worktree = worktree.read(cx);
                proto::WorktreeMetadata {
                    id: worktree.id().to_proto(),
                    root_name: worktree.root_name().into(),
                    visible: worktree.is_visible(),
                    abs_path: worktree.abs_path().to_string_lossy().into(),
                }
            })
            .collect()
    }

    fn set_worktrees_from_proto(
        &mut self,
        worktrees: Vec<proto::WorktreeMetadata>,
        cx: &mut ModelContext<Project>,
    ) -> Result<()> {
        let replica_id = self.replica_id();
        let remote_id = self.remote_id().ok_or_else(|| anyhow!("invalid project"))?;

        let mut old_worktrees_by_id = self
            .worktrees
            .drain(..)
            .filter_map(|worktree| {
                let worktree = worktree.upgrade(cx)?;
                Some((worktree.read(cx).id(), worktree))
            })
            .collect::<HashMap<_, _>>();

        for worktree in worktrees {
            if let Some(old_worktree) =
                old_worktrees_by_id.remove(&WorktreeId::from_proto(worktree.id))
            {
                self.worktrees.push(WorktreeHandle::Strong(old_worktree));
            } else {
                let worktree =
                    Worktree::remote(remote_id, replica_id, worktree, self.client.clone(), cx);
                let _ = self.add_worktree(&worktree, cx);
            }
        }

        self.metadata_changed(cx);
        for id in old_worktrees_by_id.keys() {
            cx.emit(Event::WorktreeRemoved(*id));
        }

        Ok(())
    }

    fn set_collaborators_from_proto(
        &mut self,
        messages: Vec<proto::Collaborator>,
        cx: &mut ModelContext<Self>,
    ) -> Result<()> {
        let mut collaborators = HashMap::default();
        for message in messages {
            let collaborator = Collaborator::from_proto(message)?;
            collaborators.insert(collaborator.peer_id, collaborator);
        }
        for old_peer_id in self.collaborators.keys() {
            if !collaborators.contains_key(old_peer_id) {
                cx.emit(Event::CollaboratorLeft(*old_peer_id));
            }
        }
        self.collaborators = collaborators;
        Ok(())
    }

    fn deserialize_symbol(
        &self,
        serialized_symbol: proto::Symbol,
    ) -> impl Future<Output = Result<Symbol>> {
        let languages = self.languages.clone();
        async move {
            let source_worktree_id = WorktreeId::from_proto(serialized_symbol.source_worktree_id);
            let worktree_id = WorktreeId::from_proto(serialized_symbol.worktree_id);
            let start = serialized_symbol
                .start
                .ok_or_else(|| anyhow!("invalid start"))?;
            let end = serialized_symbol
                .end
                .ok_or_else(|| anyhow!("invalid end"))?;
            let kind = unsafe { mem::transmute(serialized_symbol.kind) };
            let path = ProjectPath {
                worktree_id,
                path: PathBuf::from(serialized_symbol.path).into(),
            };
            let language = languages
                .language_for_file(&path.path, None)
                .await
                .log_err();
            Ok(Symbol {
                language_server_name: LanguageServerName(
                    serialized_symbol.language_server_name.into(),
                ),
                source_worktree_id,
                path,
                label: {
                    match language {
                        Some(language) => {
                            language
                                .label_for_symbol(&serialized_symbol.name, kind)
                                .await
                        }
                        None => None,
                    }
                    .unwrap_or_else(|| CodeLabel::plain(serialized_symbol.name.clone(), None))
                },

                name: serialized_symbol.name,
                range: Unclipped(PointUtf16::new(start.row, start.column))
                    ..Unclipped(PointUtf16::new(end.row, end.column)),
                kind,
                signature: serialized_symbol
                    .signature
                    .try_into()
                    .map_err(|_| anyhow!("invalid signature"))?,
            })
        }
    }

    async fn handle_buffer_saved(
        this: ModelHandle<Self>,
        envelope: TypedEnvelope<proto::BufferSaved>,
        _: Arc<Client>,
        mut cx: AsyncAppContext,
    ) -> Result<()> {
        let fingerprint = deserialize_fingerprint(&envelope.payload.fingerprint)?;
        let version = deserialize_version(&envelope.payload.version);
        let mtime = envelope
            .payload
            .mtime
            .ok_or_else(|| anyhow!("missing mtime"))?
            .into();

        this.update(&mut cx, |this, cx| {
            let buffer = this
                .opened_buffers
                .get(&envelope.payload.buffer_id)
                .and_then(|buffer| buffer.upgrade(cx))
                .or_else(|| {
                    this.incomplete_remote_buffers
                        .get(&envelope.payload.buffer_id)
                        .and_then(|b| b.clone())
                });
            if let Some(buffer) = buffer {
                buffer.update(cx, |buffer, cx| {
                    buffer.did_save(version, fingerprint, mtime, cx);
                });
            }
            Ok(())
        })
    }

    async fn handle_buffer_reloaded(
        this: ModelHandle<Self>,
        envelope: TypedEnvelope<proto::BufferReloaded>,
        _: Arc<Client>,
        mut cx: AsyncAppContext,
    ) -> Result<()> {
        let payload = envelope.payload;
        let version = deserialize_version(&payload.version);
        let fingerprint = deserialize_fingerprint(&payload.fingerprint)?;
        let line_ending = deserialize_line_ending(
            proto::LineEnding::from_i32(payload.line_ending)
                .ok_or_else(|| anyhow!("missing line ending"))?,
        );
        let mtime = payload
            .mtime
            .ok_or_else(|| anyhow!("missing mtime"))?
            .into();
        this.update(&mut cx, |this, cx| {
            let buffer = this
                .opened_buffers
                .get(&payload.buffer_id)
                .and_then(|buffer| buffer.upgrade(cx))
                .or_else(|| {
                    this.incomplete_remote_buffers
                        .get(&payload.buffer_id)
                        .cloned()
                        .flatten()
                });
            if let Some(buffer) = buffer {
                buffer.update(cx, |buffer, cx| {
                    buffer.did_reload(version, fingerprint, line_ending, mtime, cx);
                });
            }
            Ok(())
        })
    }

    #[allow(clippy::type_complexity)]
    fn edits_from_lsp(
        &mut self,
        buffer: &ModelHandle<Buffer>,
        lsp_edits: impl 'static + Send + IntoIterator<Item = lsp::TextEdit>,
        server_id: LanguageServerId,
        version: Option<i32>,
        cx: &mut ModelContext<Self>,
    ) -> Task<Result<Vec<(Range<Anchor>, String)>>> {
        let snapshot = self.buffer_snapshot_for_lsp_version(buffer, server_id, version, cx);
        cx.background().spawn(async move {
            let snapshot = snapshot?;
            let mut lsp_edits = lsp_edits
                .into_iter()
                .map(|edit| (range_from_lsp(edit.range), edit.new_text))
                .collect::<Vec<_>>();
            lsp_edits.sort_by_key(|(range, _)| range.start);

            let mut lsp_edits = lsp_edits.into_iter().peekable();
            let mut edits = Vec::new();
            while let Some((range, mut new_text)) = lsp_edits.next() {
                // Clip invalid ranges provided by the language server.
                let mut range = snapshot.clip_point_utf16(range.start, Bias::Left)
                    ..snapshot.clip_point_utf16(range.end, Bias::Left);

                // Combine any LSP edits that are adjacent.
                //
                // Also, combine LSP edits that are separated from each other by only
                // a newline. This is important because for some code actions,
                // Rust-analyzer rewrites the entire buffer via a series of edits that
                // are separated by unchanged newline characters.
                //
                // In order for the diffing logic below to work properly, any edits that
                // cancel each other out must be combined into one.
                while let Some((next_range, next_text)) = lsp_edits.peek() {
                    if next_range.start.0 > range.end {
                        if next_range.start.0.row > range.end.row + 1
                            || next_range.start.0.column > 0
                            || snapshot.clip_point_utf16(
                                Unclipped(PointUtf16::new(range.end.row, u32::MAX)),
                                Bias::Left,
                            ) > range.end
                        {
                            break;
                        }
                        new_text.push('\n');
                    }
                    range.end = snapshot.clip_point_utf16(next_range.end, Bias::Left);
                    new_text.push_str(next_text);
                    lsp_edits.next();
                }

                // For multiline edits, perform a diff of the old and new text so that
                // we can identify the changes more precisely, preserving the locations
                // of any anchors positioned in the unchanged regions.
                if range.end.row > range.start.row {
                    let mut offset = range.start.to_offset(&snapshot);
                    let old_text = snapshot.text_for_range(range).collect::<String>();

                    let diff = TextDiff::from_lines(old_text.as_str(), &new_text);
                    let mut moved_since_edit = true;
                    for change in diff.iter_all_changes() {
                        let tag = change.tag();
                        let value = change.value();
                        match tag {
                            ChangeTag::Equal => {
                                offset += value.len();
                                moved_since_edit = true;
                            }
                            ChangeTag::Delete => {
                                let start = snapshot.anchor_after(offset);
                                let end = snapshot.anchor_before(offset + value.len());
                                if moved_since_edit {
                                    edits.push((start..end, String::new()));
                                } else {
                                    edits.last_mut().unwrap().0.end = end;
                                }
                                offset += value.len();
                                moved_since_edit = false;
                            }
                            ChangeTag::Insert => {
                                if moved_since_edit {
                                    let anchor = snapshot.anchor_after(offset);
                                    edits.push((anchor..anchor, value.to_string()));
                                } else {
                                    edits.last_mut().unwrap().1.push_str(value);
                                }
                                moved_since_edit = false;
                            }
                        }
                    }
                } else if range.end == range.start {
                    let anchor = snapshot.anchor_after(range.start);
                    edits.push((anchor..anchor, new_text));
                } else {
                    let edit_start = snapshot.anchor_after(range.start);
                    let edit_end = snapshot.anchor_before(range.end);
                    edits.push((edit_start..edit_end, new_text));
                }
            }

            Ok(edits)
        })
    }

    fn buffer_snapshot_for_lsp_version(
        &mut self,
        buffer: &ModelHandle<Buffer>,
        server_id: LanguageServerId,
        version: Option<i32>,
        cx: &AppContext,
    ) -> Result<TextBufferSnapshot> {
        const OLD_VERSIONS_TO_RETAIN: i32 = 10;

        if let Some(version) = version {
            let buffer_id = buffer.read(cx).remote_id();
            let snapshots = self
                .buffer_snapshots
                .get_mut(&buffer_id)
                .and_then(|m| m.get_mut(&server_id))
                .ok_or_else(|| {
                    anyhow!("no snapshots found for buffer {buffer_id} and server {server_id}")
                })?;

            let found_snapshot = snapshots
                .binary_search_by_key(&version, |e| e.version)
                .map(|ix| snapshots[ix].snapshot.clone())
                .map_err(|_| {
                    anyhow!("snapshot not found for buffer {buffer_id} server {server_id} at version {version}")
                })?;

            snapshots.retain(|snapshot| snapshot.version + OLD_VERSIONS_TO_RETAIN >= version);
            Ok(found_snapshot)
        } else {
            Ok((buffer.read(cx)).text_snapshot())
        }
    }

    pub fn language_servers(
        &self,
    ) -> impl '_ + Iterator<Item = (LanguageServerId, LanguageServerName, WorktreeId)> {
        self.language_server_ids
            .iter()
            .map(|((worktree_id, server_name), server_id)| {
                (*server_id, server_name.clone(), *worktree_id)
            })
    }

    pub fn language_server_for_id(&self, id: LanguageServerId) -> Option<Arc<LanguageServer>> {
        if let LanguageServerState::Running { server, .. } = self.language_servers.get(&id)? {
            Some(server.clone())
        } else {
            None
        }
    }

    pub fn language_servers_for_buffer(
        &self,
        buffer: &Buffer,
        cx: &AppContext,
    ) -> impl Iterator<Item = (&Arc<CachedLspAdapter>, &Arc<LanguageServer>)> {
        self.language_server_ids_for_buffer(buffer, cx)
            .into_iter()
            .filter_map(|server_id| match self.language_servers.get(&server_id)? {
                LanguageServerState::Running {
                    adapter, server, ..
                } => Some((adapter, server)),
                _ => None,
            })
    }

    fn primary_language_servers_for_buffer(
        &self,
        buffer: &Buffer,
        cx: &AppContext,
    ) -> Option<(&Arc<CachedLspAdapter>, &Arc<LanguageServer>)> {
        self.language_servers_for_buffer(buffer, cx).next()
    }

    fn language_server_for_buffer(
        &self,
        buffer: &Buffer,
        server_id: LanguageServerId,
        cx: &AppContext,
    ) -> Option<(&Arc<CachedLspAdapter>, &Arc<LanguageServer>)> {
        self.language_servers_for_buffer(buffer, cx)
            .find(|(_, s)| s.server_id() == server_id)
    }

    fn language_server_ids_for_buffer(
        &self,
        buffer: &Buffer,
        cx: &AppContext,
    ) -> Vec<LanguageServerId> {
        if let Some((file, language)) = File::from_dyn(buffer.file()).zip(buffer.language()) {
            let worktree_id = file.worktree_id(cx);
            language
                .lsp_adapters()
                .iter()
                .flat_map(|adapter| {
                    let key = (worktree_id, adapter.name.clone());
                    self.language_server_ids.get(&key).copied()
                })
                .collect()
        } else {
            Vec::new()
        }
    }
}

fn glob_literal_prefix<'a>(glob: &'a str) -> &'a str {
    let mut literal_end = 0;
    for (i, part) in glob.split(path::MAIN_SEPARATOR).enumerate() {
        if part.contains(&['*', '?', '{', '}']) {
            break;
        } else {
            if i > 0 {
                // Acount for separator prior to this part
                literal_end += path::MAIN_SEPARATOR.len_utf8();
            }
            literal_end += part.len();
        }
    }
    &glob[..literal_end]
}

impl WorktreeHandle {
    pub fn upgrade(&self, cx: &AppContext) -> Option<ModelHandle<Worktree>> {
        match self {
            WorktreeHandle::Strong(handle) => Some(handle.clone()),
            WorktreeHandle::Weak(handle) => handle.upgrade(cx),
        }
    }

    pub fn handle_id(&self) -> usize {
        match self {
            WorktreeHandle::Strong(handle) => handle.id(),
            WorktreeHandle::Weak(handle) => handle.id(),
        }
    }
}

impl OpenBuffer {
    pub fn upgrade(&self, cx: &impl BorrowAppContext) -> Option<ModelHandle<Buffer>> {
        match self {
            OpenBuffer::Strong(handle) => Some(handle.clone()),
            OpenBuffer::Weak(handle) => handle.upgrade(cx),
            OpenBuffer::Operations(_) => None,
        }
    }
}

pub struct PathMatchCandidateSet {
    pub snapshot: Snapshot,
    pub include_ignored: bool,
    pub include_root_name: bool,
}

impl<'a> fuzzy::PathMatchCandidateSet<'a> for PathMatchCandidateSet {
    type Candidates = PathMatchCandidateSetIter<'a>;

    fn id(&self) -> usize {
        self.snapshot.id().to_usize()
    }

    fn len(&self) -> usize {
        if self.include_ignored {
            self.snapshot.file_count()
        } else {
            self.snapshot.visible_file_count()
        }
    }

    fn prefix(&self) -> Arc<str> {
        if self.snapshot.root_entry().map_or(false, |e| e.is_file()) {
            self.snapshot.root_name().into()
        } else if self.include_root_name {
            format!("{}/", self.snapshot.root_name()).into()
        } else {
            "".into()
        }
    }

    fn candidates(&'a self, start: usize) -> Self::Candidates {
        PathMatchCandidateSetIter {
            traversal: self.snapshot.files(self.include_ignored, start),
        }
    }
}

pub struct PathMatchCandidateSetIter<'a> {
    traversal: Traversal<'a>,
}

impl<'a> Iterator for PathMatchCandidateSetIter<'a> {
    type Item = fuzzy::PathMatchCandidate<'a>;

    fn next(&mut self) -> Option<Self::Item> {
        self.traversal.next().map(|entry| {
            if let EntryKind::File(char_bag) = entry.kind {
                fuzzy::PathMatchCandidate {
                    path: &entry.path,
                    char_bag,
                }
            } else {
                unreachable!()
            }
        })
    }
}

impl Entity for Project {
    type Event = Event;

    fn release(&mut self, cx: &mut gpui::AppContext) {
        match &self.client_state {
            Some(ProjectClientState::Local { .. }) => {
                let _ = self.unshare_internal(cx);
            }
            Some(ProjectClientState::Remote { remote_id, .. }) => {
                let _ = self.client.send(proto::LeaveProject {
                    project_id: *remote_id,
                });
                self.disconnected_from_host_internal(cx);
            }
            _ => {}
        }
    }

    fn app_will_quit(
        &mut self,
        _: &mut AppContext,
    ) -> Option<std::pin::Pin<Box<dyn 'static + Future<Output = ()>>>> {
        let shutdown_futures = self
            .language_servers
            .drain()
            .map(|(_, server_state)| async {
                use LanguageServerState::*;
                match server_state {
                    Running { server, .. } => server.shutdown()?.await,
                    Starting(task) => task.await?.shutdown()?.await,
                }
            })
            .collect::<Vec<_>>();

        Some(
            async move {
                futures::future::join_all(shutdown_futures).await;
            }
            .boxed(),
        )
    }
}

impl Collaborator {
    fn from_proto(message: proto::Collaborator) -> Result<Self> {
        Ok(Self {
            peer_id: message.peer_id.ok_or_else(|| anyhow!("invalid peer id"))?,
            replica_id: message.replica_id as ReplicaId,
        })
    }
}

impl<P: AsRef<Path>> From<(WorktreeId, P)> for ProjectPath {
    fn from((worktree_id, path): (WorktreeId, P)) -> Self {
        Self {
            worktree_id,
            path: path.as_ref().into(),
        }
    }
}

impl ProjectLspAdapterDelegate {
    fn new(project: &Project, cx: &ModelContext<Project>) -> Arc<Self> {
        Arc::new(Self {
            project: cx.handle(),
            http_client: project.client.http_client(),
        })
    }
}

impl LspAdapterDelegate for ProjectLspAdapterDelegate {
    fn show_notification(&self, message: &str, cx: &mut AppContext) {
        self.project
            .update(cx, |_, cx| cx.emit(Event::Notification(message.to_owned())));
    }

    fn http_client(&self) -> Arc<dyn HttpClient> {
        self.http_client.clone()
    }
}

fn split_operations(
    mut operations: Vec<proto::Operation>,
) -> impl Iterator<Item = Vec<proto::Operation>> {
    #[cfg(any(test, feature = "test-support"))]
    const CHUNK_SIZE: usize = 5;

    #[cfg(not(any(test, feature = "test-support")))]
    const CHUNK_SIZE: usize = 100;

    let mut done = false;
    std::iter::from_fn(move || {
        if done {
            return None;
        }

        let operations = operations
            .drain(..cmp::min(CHUNK_SIZE, operations.len()))
            .collect::<Vec<_>>();
        if operations.is_empty() {
            done = true;
        }
        Some(operations)
    })
}

fn serialize_symbol(symbol: &Symbol) -> proto::Symbol {
    proto::Symbol {
        language_server_name: symbol.language_server_name.0.to_string(),
        source_worktree_id: symbol.source_worktree_id.to_proto(),
        worktree_id: symbol.path.worktree_id.to_proto(),
        path: symbol.path.path.to_string_lossy().to_string(),
        name: symbol.name.clone(),
        kind: unsafe { mem::transmute(symbol.kind) },
        start: Some(proto::PointUtf16 {
            row: symbol.range.start.0.row,
            column: symbol.range.start.0.column,
        }),
        end: Some(proto::PointUtf16 {
            row: symbol.range.end.0.row,
            column: symbol.range.end.0.column,
        }),
        signature: symbol.signature.to_vec(),
    }
}

fn relativize_path(base: &Path, path: &Path) -> PathBuf {
    let mut path_components = path.components();
    let mut base_components = base.components();
    let mut components: Vec<Component> = Vec::new();
    loop {
        match (path_components.next(), base_components.next()) {
            (None, None) => break,
            (Some(a), None) => {
                components.push(a);
                components.extend(path_components.by_ref());
                break;
            }
            (None, _) => components.push(Component::ParentDir),
            (Some(a), Some(b)) if components.is_empty() && a == b => (),
            (Some(a), Some(b)) if b == Component::CurDir => components.push(a),
            (Some(a), Some(_)) => {
                components.push(Component::ParentDir);
                for _ in base_components {
                    components.push(Component::ParentDir);
                }
                components.push(a);
                components.extend(path_components.by_ref());
                break;
            }
        }
    }
    components.iter().map(|c| c.as_os_str()).collect()
}

impl Item for Buffer {
    fn entry_id(&self, cx: &AppContext) -> Option<ProjectEntryId> {
        File::from_dyn(self.file()).and_then(|file| file.project_entry_id(cx))
    }

    fn project_path(&self, cx: &AppContext) -> Option<ProjectPath> {
        File::from_dyn(self.file()).map(|file| ProjectPath {
            worktree_id: file.worktree_id(cx),
            path: file.path().clone(),
        })
    }
}

async fn wait_for_loading_buffer(
    mut receiver: postage::watch::Receiver<Option<Result<ModelHandle<Buffer>, Arc<anyhow::Error>>>>,
) -> Result<ModelHandle<Buffer>, Arc<anyhow::Error>> {
    loop {
        if let Some(result) = receiver.borrow().as_ref() {
            match result {
                Ok(buffer) => return Ok(buffer.to_owned()),
                Err(e) => return Err(e.to_owned()),
            }
        }
        receiver.next().await;
    }
}<|MERGE_RESOLUTION|>--- conflicted
+++ resolved
@@ -5026,188 +5026,7 @@
     ) -> Receiver<(ModelHandle<Buffer>, Vec<Range<Anchor>>)> {
         // Task<Result<HashMap<ModelHandle<Buffer>, Vec<Range<Anchor>>>>> {
         if self.is_local() {
-<<<<<<< HEAD
             self.search_local(query, cx)
-=======
-            let snapshots = self
-                .visible_worktrees(cx)
-                .filter_map(|tree| {
-                    let tree = tree.read(cx).as_local()?;
-                    Some(tree.snapshot())
-                })
-                .collect::<Vec<_>>();
-
-            let background = cx.background().clone();
-            let path_count: usize = snapshots.iter().map(|s| s.visible_file_count()).sum();
-            if path_count == 0 {
-                return Task::ready(Ok(Default::default()));
-            }
-            let workers = background.num_cpus().min(path_count);
-            let (matching_paths_tx, mut matching_paths_rx) = smol::channel::bounded(1024);
-            cx.background()
-                .spawn({
-                    let fs = self.fs.clone();
-                    let background = cx.background().clone();
-                    let query = query.clone();
-                    async move {
-                        let fs = &fs;
-                        let query = &query;
-                        let matching_paths_tx = &matching_paths_tx;
-                        let paths_per_worker = (path_count + workers - 1) / workers;
-                        let snapshots = &snapshots;
-                        background
-                            .scoped(|scope| {
-                                for worker_ix in 0..workers {
-                                    let worker_start_ix = worker_ix * paths_per_worker;
-                                    let worker_end_ix = worker_start_ix + paths_per_worker;
-                                    scope.spawn(async move {
-                                        let mut snapshot_start_ix = 0;
-                                        let mut abs_path = PathBuf::new();
-                                        for snapshot in snapshots {
-                                            let snapshot_end_ix =
-                                                snapshot_start_ix + snapshot.visible_file_count();
-                                            if worker_end_ix <= snapshot_start_ix {
-                                                break;
-                                            } else if worker_start_ix > snapshot_end_ix {
-                                                snapshot_start_ix = snapshot_end_ix;
-                                                continue;
-                                            } else {
-                                                let start_in_snapshot = worker_start_ix
-                                                    .saturating_sub(snapshot_start_ix);
-                                                let end_in_snapshot =
-                                                    cmp::min(worker_end_ix, snapshot_end_ix)
-                                                        - snapshot_start_ix;
-
-                                                for entry in snapshot
-                                                    .files(false, start_in_snapshot)
-                                                    .take(end_in_snapshot - start_in_snapshot)
-                                                {
-                                                    if matching_paths_tx.is_closed() {
-                                                        break;
-                                                    }
-                                                    let matches = if query
-                                                        .file_matches(Some(&entry.path))
-                                                    {
-                                                        abs_path.clear();
-                                                        abs_path.push(&snapshot.abs_path());
-                                                        abs_path.push(&entry.path);
-                                                        if let Some(file) =
-                                                            fs.open_sync(&abs_path).await.log_err()
-                                                        {
-                                                            query.detect(file).unwrap_or(false)
-                                                        } else {
-                                                            false
-                                                        }
-                                                    } else {
-                                                        false
-                                                    };
-
-                                                    if matches {
-                                                        let project_path =
-                                                            (snapshot.id(), entry.path.clone());
-                                                        if matching_paths_tx
-                                                            .send(project_path)
-                                                            .await
-                                                            .is_err()
-                                                        {
-                                                            break;
-                                                        }
-                                                    }
-                                                }
-
-                                                snapshot_start_ix = snapshot_end_ix;
-                                            }
-                                        }
-                                    });
-                                }
-                            })
-                            .await;
-                    }
-                })
-                .detach();
-
-            let (buffers_tx, buffers_rx) = smol::channel::bounded(1024);
-            let open_buffers = self
-                .opened_buffers
-                .values()
-                .filter_map(|b| b.upgrade(cx))
-                .collect::<HashSet<_>>();
-            cx.spawn(|this, cx| async move {
-                for buffer in &open_buffers {
-                    let snapshot = buffer.read_with(&cx, |buffer, _| buffer.snapshot());
-                    buffers_tx.send((buffer.clone(), snapshot)).await?;
-                }
-
-                let open_buffers = Rc::new(RefCell::new(open_buffers));
-                while let Some(project_path) = matching_paths_rx.next().await {
-                    if buffers_tx.is_closed() {
-                        break;
-                    }
-
-                    let this = this.clone();
-                    let open_buffers = open_buffers.clone();
-                    let buffers_tx = buffers_tx.clone();
-                    cx.spawn(|mut cx| async move {
-                        if let Some(buffer) = this
-                            .update(&mut cx, |this, cx| this.open_buffer(project_path, cx))
-                            .await
-                            .log_err()
-                        {
-                            if open_buffers.borrow_mut().insert(buffer.clone()) {
-                                let snapshot = buffer.read_with(&cx, |buffer, _| buffer.snapshot());
-                                buffers_tx.send((buffer, snapshot)).await?;
-                            }
-                        }
-
-                        Ok::<_, anyhow::Error>(())
-                    })
-                    .detach();
-                }
-
-                Ok::<_, anyhow::Error>(())
-            })
-            .detach_and_log_err(cx);
-
-            let background = cx.background().clone();
-            cx.background().spawn(async move {
-                let query = &query;
-                let mut matched_buffers = Vec::new();
-                for _ in 0..workers {
-                    matched_buffers.push(HashMap::default());
-                }
-                background
-                    .scoped(|scope| {
-                        for worker_matched_buffers in matched_buffers.iter_mut() {
-                            let mut buffers_rx = buffers_rx.clone();
-                            scope.spawn(async move {
-                                while let Some((buffer, snapshot)) = buffers_rx.next().await {
-                                    let buffer_matches = if query.file_matches(
-                                        snapshot.file().map(|file| file.path().as_ref()),
-                                    ) {
-                                        query
-                                            .search(&snapshot, None)
-                                            .await
-                                            .iter()
-                                            .map(|range| {
-                                                snapshot.anchor_before(range.start)
-                                                    ..snapshot.anchor_after(range.end)
-                                            })
-                                            .collect()
-                                    } else {
-                                        Vec::new()
-                                    };
-                                    if !buffer_matches.is_empty() {
-                                        worker_matched_buffers
-                                            .insert(buffer.clone(), buffer_matches);
-                                    }
-                                }
-                            });
-                        }
-                    })
-                    .await;
-                Ok(matched_buffers.into_iter().flatten().collect())
-            })
->>>>>>> 215a9226
         } else if let Some(project_id) = self.remote_id() {
             let (tx, rx) = smol::channel::unbounded();
             let request = self.client.request(query.to_proto(project_id));
@@ -5318,7 +5137,7 @@
                                             snapshot.file().map(|file| file.path().as_ref()),
                                         ) {
                                             query
-                                                .search(snapshot.as_rope())
+                                                .search(snapshot, None)
                                                 .await
                                                 .iter()
                                                 .map(|range| {
