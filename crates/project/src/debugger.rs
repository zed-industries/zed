--- conflicted
+++ resolved
@@ -14,11 +14,5 @@
 pub mod breakpoint_store;
 pub mod dap_command;
 pub mod dap_store;
-<<<<<<< HEAD
 mod locator_store;
-pub mod session;
-
-pub use dap_adapters::attach_processes;
-=======
-pub mod session;
->>>>>>> 5c0adde7
+pub mod session;