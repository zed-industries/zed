mod signature_help;

use crate::{
    CodeAction, CompletionSource, CoreCompletion, CoreCompletionResponse, DocumentColor,
    DocumentHighlight, DocumentSymbol, Hover, HoverBlock, HoverBlockKind, InlayHint,
    InlayHintLabel, InlayHintLabelPart, InlayHintLabelPartTooltip, InlayHintTooltip, Location,
    LocationLink, LspAction, LspPullDiagnostics, MarkupContent, PrepareRenameResponse,
    ProjectTransaction, PulledDiagnostics, ResolveState,
    lsp_store::{LocalLspStore, LspStore},
};
use anyhow::{Context as _, Result};
use async_trait::async_trait;
use client::proto::{self, PeerId};
use clock::Global;
use collections::{HashMap, HashSet};
use futures::future;
<<<<<<< HEAD
use gpui::{App, AsyncApp, Entity, SharedString, Task, prelude::FluentBuilder};
=======
use gpui::{App, AsyncApp, Entity, SharedString, Task};
>>>>>>> db2e26f6
use language::{
    Anchor, Bias, Buffer, BufferSnapshot, CachedLspAdapter, CharKind, CharScopeContext,
    OffsetRangeExt, PointUtf16, ToOffset, ToPointUtf16, Transaction, Unclipped,
    language_settings::{InlayHintKind, LanguageSettings, language_settings},
    point_from_lsp, point_to_lsp,
    proto::{deserialize_anchor, deserialize_version, serialize_anchor, serialize_version},
    range_from_lsp, range_to_lsp,
};
use lsp::{
    AdapterServerCapabilities, CodeActionKind, CodeActionOptions, CodeDescription,
    CompletionContext, CompletionListItemDefaultsEditRange, CompletionTriggerKind,
    DocumentHighlightKind, LanguageServer, LanguageServerId, LinkedEditingRangeServerCapabilities,
    OneOf, RenameOptions, ServerCapabilities,
};
use serde_json::Value;
use signature_help::{lsp_to_proto_signature, proto_to_lsp_signature};
use std::{
    cmp::Reverse, collections::hash_map, mem, ops::Range, path::Path, str::FromStr, sync::Arc,
};
use text::{BufferId, LineEnding};
use util::{ResultExt as _, debug_panic};

pub use signature_help::SignatureHelp;

pub fn lsp_formatting_options(settings: &LanguageSettings) -> lsp::FormattingOptions {
    lsp::FormattingOptions {
        tab_size: settings.tab_size.into(),
        insert_spaces: !settings.hard_tabs,
        trim_trailing_whitespace: Some(settings.remove_trailing_whitespace_on_save),
        trim_final_newlines: Some(settings.ensure_final_newline_on_save),
        insert_final_newline: Some(settings.ensure_final_newline_on_save),
        ..lsp::FormattingOptions::default()
    }
}

pub fn file_path_to_lsp_url(path: &Path) -> Result<lsp::Uri> {
    match lsp::Uri::from_file_path(path) {
        Ok(url) => Ok(url),
        Err(()) => anyhow::bail!("Invalid file path provided to LSP request: {path:?}"),
    }
}

pub(crate) fn make_text_document_identifier(path: &Path) -> Result<lsp::TextDocumentIdentifier> {
    Ok(lsp::TextDocumentIdentifier {
        uri: file_path_to_lsp_url(path)?,
    })
}

pub(crate) fn make_lsp_text_document_position(
    path: &Path,
    position: PointUtf16,
) -> Result<lsp::TextDocumentPositionParams> {
    Ok(lsp::TextDocumentPositionParams {
        text_document: make_text_document_identifier(path)?,
        position: point_to_lsp(position),
    })
}

#[async_trait(?Send)]
pub trait LspCommand: 'static + Sized + Send + std::fmt::Debug {
    type Response: 'static + Default + Send + std::fmt::Debug;
    type LspRequest: 'static + Send + lsp::request::Request;
    type ProtoRequest: 'static + Send + proto::RequestMessage;

    fn display_name(&self) -> &str;

    fn status(&self) -> Option<String> {
        None
    }

    fn to_lsp_params_or_response(
        &self,
        path: &Path,
        buffer: &Buffer,
        language_server: &Arc<LanguageServer>,
        cx: &App,
    ) -> Result<
        LspParamsOrResponse<<Self::LspRequest as lsp::request::Request>::Params, Self::Response>,
    > {
        if self.check_capabilities(language_server.adapter_server_capabilities()) {
            Ok(LspParamsOrResponse::Params(self.to_lsp(
                path,
                buffer,
                language_server,
                cx,
            )?))
        } else {
            Ok(LspParamsOrResponse::Response(Default::default()))
        }
    }

    /// When false, `to_lsp_params_or_response` default implementation will return the default response.
    fn check_capabilities(&self, _: AdapterServerCapabilities) -> bool;

    fn to_lsp(
        &self,
        path: &Path,
        buffer: &Buffer,
        language_server: &Arc<LanguageServer>,
        cx: &App,
    ) -> Result<<Self::LspRequest as lsp::request::Request>::Params>;

    async fn response_from_lsp(
        self,
        message: <Self::LspRequest as lsp::request::Request>::Result,
        lsp_store: Entity<LspStore>,
        buffer: Entity<Buffer>,
        server_id: LanguageServerId,
        cx: AsyncApp,
    ) -> Result<Self::Response>;

    fn to_proto(&self, project_id: u64, buffer: &Buffer) -> Self::ProtoRequest;

    async fn from_proto(
        message: Self::ProtoRequest,
        lsp_store: Entity<LspStore>,
        buffer: Entity<Buffer>,
        cx: AsyncApp,
    ) -> Result<Self>;

    fn response_to_proto(
        response: Self::Response,
        lsp_store: &mut LspStore,
        peer_id: PeerId,
        buffer_version: &clock::Global,
        cx: &mut App,
    ) -> <Self::ProtoRequest as proto::RequestMessage>::Response;

    async fn response_from_proto(
        self,
        message: <Self::ProtoRequest as proto::RequestMessage>::Response,
        lsp_store: Entity<LspStore>,
        buffer: Entity<Buffer>,
        cx: AsyncApp,
    ) -> Result<Self::Response>;

    fn buffer_id_from_proto(message: &Self::ProtoRequest) -> Result<BufferId>;
}

pub enum LspParamsOrResponse<P, R> {
    Params(P),
    Response(R),
}

#[derive(Debug)]
pub(crate) struct PrepareRename {
    pub position: PointUtf16,
}

#[derive(Debug)]
pub(crate) struct PerformRename {
    pub position: PointUtf16,
    pub new_name: String,
    pub push_to_history: bool,
}

#[derive(Debug, Clone, Copy)]
pub struct GetDefinitions {
    pub position: PointUtf16,
}

#[derive(Debug, Clone, Copy)]
pub(crate) struct GetDeclarations {
    pub position: PointUtf16,
}

#[derive(Debug, Clone, Copy)]
pub(crate) struct GetTypeDefinitions {
    pub position: PointUtf16,
}

#[derive(Debug, Clone, Copy)]
pub(crate) struct GetImplementations {
    pub position: PointUtf16,
}

#[derive(Debug, Clone, Copy)]
pub(crate) struct GetReferences {
    pub position: PointUtf16,
}

#[derive(Debug)]
pub(crate) struct GetDocumentHighlights {
    pub position: PointUtf16,
}

#[derive(Debug, Copy, Clone)]
pub(crate) struct GetDocumentSymbols;

#[derive(Clone, Debug)]
pub(crate) struct GetSignatureHelp {
    pub position: PointUtf16,
}

#[derive(Clone, Debug)]
pub(crate) struct GetHover {
    pub position: PointUtf16,
}

#[derive(Debug)]
pub(crate) struct GetCompletions {
    pub position: PointUtf16,
    pub context: CompletionContext,
    pub server_id: Option<lsp::LanguageServerId>,
}

#[derive(Clone, Debug)]
pub(crate) struct GetCodeActions {
    pub range: Range<Anchor>,
    pub kinds: Option<Vec<lsp::CodeActionKind>>,
}

#[derive(Debug)]
pub(crate) struct OnTypeFormatting {
    pub position: PointUtf16,
    pub trigger: String,
    pub options: lsp::FormattingOptions,
    pub push_to_history: bool,
}

#[derive(Clone, Debug)]
pub(crate) struct InlayHints {
    pub range: Range<Anchor>,
}

#[derive(Debug, Clone, Copy)]
pub(crate) struct SemanticTokensFull {
    pub for_server: Option<LanguageServerId>,
}

#[derive(Debug, Clone)]
pub(crate) struct SemanticTokensDelta {
    pub previous_result_id: SharedString,
}

#[derive(Debug)]
pub(crate) enum SemanticTokensResponse {
    Full {
        data: Vec<u32>,
        result_id: Option<SharedString>,
    },
    Delta {
        edits: Vec<SemanticTokensEdit>,
        result_id: Option<SharedString>,
    },
}

impl Default for SemanticTokensResponse {
    fn default() -> Self {
        Self::Delta {
            edits: Vec::new(),
            result_id: None,
        }
    }
}

#[derive(Debug)]
pub(crate) struct SemanticTokensEdit {
    pub start: u32,
    pub delete_count: u32,
    pub data: Vec<u32>,
}

#[derive(Debug, Copy, Clone)]
pub(crate) struct GetCodeLens;

#[derive(Debug, Copy, Clone)]
pub(crate) struct GetDocumentColor;

impl GetCodeLens {
    pub(crate) fn can_resolve_lens(capabilities: &ServerCapabilities) -> bool {
        capabilities
            .code_lens_provider
            .as_ref()
            .and_then(|code_lens_options| code_lens_options.resolve_provider)
            .unwrap_or(false)
    }
}

#[derive(Debug)]
pub(crate) struct LinkedEditingRange {
    pub position: Anchor,
}

#[derive(Clone, Debug)]
pub(crate) struct GetDocumentDiagnostics {
    /// We cannot blindly rely on server's capabilities.diagnostic_provider, as they're a singular field, whereas
    /// a server can register multiple diagnostic providers post-mortem.
<<<<<<< HEAD
    pub dynamic_caps: DiagnosticServerCapabilities,
=======
    pub registration_id: Option<SharedString>,
    pub identifier: Option<String>,
>>>>>>> db2e26f6
    pub previous_result_id: Option<SharedString>,
}

#[async_trait(?Send)]
impl LspCommand for PrepareRename {
    type Response = PrepareRenameResponse;
    type LspRequest = lsp::request::PrepareRenameRequest;
    type ProtoRequest = proto::PrepareRename;

    fn display_name(&self) -> &str {
        "Prepare rename"
    }

    fn check_capabilities(&self, capabilities: AdapterServerCapabilities) -> bool {
        capabilities
            .server_capabilities
            .rename_provider
            .is_some_and(|capability| match capability {
                OneOf::Left(enabled) => enabled,
                OneOf::Right(options) => options.prepare_provider.unwrap_or(false),
            })
    }

    fn to_lsp_params_or_response(
        &self,
        path: &Path,
        buffer: &Buffer,
        language_server: &Arc<LanguageServer>,
        cx: &App,
    ) -> Result<LspParamsOrResponse<lsp::TextDocumentPositionParams, PrepareRenameResponse>> {
        let rename_provider = language_server
            .adapter_server_capabilities()
            .server_capabilities
            .rename_provider;
        match rename_provider {
            Some(lsp::OneOf::Right(RenameOptions {
                prepare_provider: Some(true),
                ..
            })) => Ok(LspParamsOrResponse::Params(self.to_lsp(
                path,
                buffer,
                language_server,
                cx,
            )?)),
            Some(lsp::OneOf::Right(_)) => Ok(LspParamsOrResponse::Response(
                PrepareRenameResponse::OnlyUnpreparedRenameSupported,
            )),
            Some(lsp::OneOf::Left(true)) => Ok(LspParamsOrResponse::Response(
                PrepareRenameResponse::OnlyUnpreparedRenameSupported,
            )),
            _ => anyhow::bail!("Rename not supported"),
        }
    }

    fn to_lsp(
        &self,
        path: &Path,
        _: &Buffer,
        _: &Arc<LanguageServer>,
        _: &App,
    ) -> Result<lsp::TextDocumentPositionParams> {
        make_lsp_text_document_position(path, self.position)
    }

    async fn response_from_lsp(
        self,
        message: Option<lsp::PrepareRenameResponse>,
        _: Entity<LspStore>,
        buffer: Entity<Buffer>,
        _: LanguageServerId,
        cx: AsyncApp,
    ) -> Result<PrepareRenameResponse> {
        buffer.read_with(&cx, |buffer, _| match message {
            Some(lsp::PrepareRenameResponse::Range(range))
            | Some(lsp::PrepareRenameResponse::RangeWithPlaceholder { range, .. }) => {
                let Range { start, end } = range_from_lsp(range);
                if buffer.clip_point_utf16(start, Bias::Left) == start.0
                    && buffer.clip_point_utf16(end, Bias::Left) == end.0
                {
                    Ok(PrepareRenameResponse::Success(
                        buffer.anchor_after(start)..buffer.anchor_before(end),
                    ))
                } else {
                    Ok(PrepareRenameResponse::InvalidPosition)
                }
            }
            Some(lsp::PrepareRenameResponse::DefaultBehavior { .. }) => {
                let snapshot = buffer.snapshot();
                let (range, _) = snapshot.surrounding_word(self.position, None);
                let range = snapshot.anchor_after(range.start)..snapshot.anchor_before(range.end);
                Ok(PrepareRenameResponse::Success(range))
            }
            None => Ok(PrepareRenameResponse::InvalidPosition),
        })?
    }

    fn to_proto(&self, project_id: u64, buffer: &Buffer) -> proto::PrepareRename {
        proto::PrepareRename {
            project_id,
            buffer_id: buffer.remote_id().into(),
            position: Some(language::proto::serialize_anchor(
                &buffer.anchor_before(self.position),
            )),
            version: serialize_version(&buffer.version()),
        }
    }

    async fn from_proto(
        message: proto::PrepareRename,
        _: Entity<LspStore>,
        buffer: Entity<Buffer>,
        mut cx: AsyncApp,
    ) -> Result<Self> {
        let position = message
            .position
            .and_then(deserialize_anchor)
            .context("invalid position")?;
        buffer
            .update(&mut cx, |buffer, _| {
                buffer.wait_for_version(deserialize_version(&message.version))
            })?
            .await?;

        Ok(Self {
            position: buffer.read_with(&cx, |buffer, _| position.to_point_utf16(buffer))?,
        })
    }

    fn response_to_proto(
        response: PrepareRenameResponse,
        _: &mut LspStore,
        _: PeerId,
        buffer_version: &clock::Global,
        _: &mut App,
    ) -> proto::PrepareRenameResponse {
        match response {
            PrepareRenameResponse::Success(range) => proto::PrepareRenameResponse {
                can_rename: true,
                only_unprepared_rename_supported: false,
                start: Some(language::proto::serialize_anchor(&range.start)),
                end: Some(language::proto::serialize_anchor(&range.end)),
                version: serialize_version(buffer_version),
            },
            PrepareRenameResponse::OnlyUnpreparedRenameSupported => proto::PrepareRenameResponse {
                can_rename: false,
                only_unprepared_rename_supported: true,
                start: None,
                end: None,
                version: vec![],
            },
            PrepareRenameResponse::InvalidPosition => proto::PrepareRenameResponse {
                can_rename: false,
                only_unprepared_rename_supported: false,
                start: None,
                end: None,
                version: vec![],
            },
        }
    }

    async fn response_from_proto(
        self,
        message: proto::PrepareRenameResponse,
        _: Entity<LspStore>,
        buffer: Entity<Buffer>,
        mut cx: AsyncApp,
    ) -> Result<PrepareRenameResponse> {
        if message.can_rename {
            buffer
                .update(&mut cx, |buffer, _| {
                    buffer.wait_for_version(deserialize_version(&message.version))
                })?
                .await?;
            if let (Some(start), Some(end)) = (
                message.start.and_then(deserialize_anchor),
                message.end.and_then(deserialize_anchor),
            ) {
                Ok(PrepareRenameResponse::Success(start..end))
            } else {
                anyhow::bail!(
                    "Missing start or end position in remote project PrepareRenameResponse"
                );
            }
        } else if message.only_unprepared_rename_supported {
            Ok(PrepareRenameResponse::OnlyUnpreparedRenameSupported)
        } else {
            Ok(PrepareRenameResponse::InvalidPosition)
        }
    }

    fn buffer_id_from_proto(message: &proto::PrepareRename) -> Result<BufferId> {
        BufferId::new(message.buffer_id)
    }
}

#[async_trait(?Send)]
impl LspCommand for PerformRename {
    type Response = ProjectTransaction;
    type LspRequest = lsp::request::Rename;
    type ProtoRequest = proto::PerformRename;

    fn display_name(&self) -> &str {
        "Rename"
    }

    fn check_capabilities(&self, capabilities: AdapterServerCapabilities) -> bool {
        capabilities
            .server_capabilities
            .rename_provider
            .is_some_and(|capability| match capability {
                OneOf::Left(enabled) => enabled,
                OneOf::Right(_options) => true,
            })
    }

    fn to_lsp(
        &self,
        path: &Path,
        _: &Buffer,
        _: &Arc<LanguageServer>,
        _: &App,
    ) -> Result<lsp::RenameParams> {
        Ok(lsp::RenameParams {
            text_document_position: make_lsp_text_document_position(path, self.position)?,
            new_name: self.new_name.clone(),
            work_done_progress_params: Default::default(),
        })
    }

    async fn response_from_lsp(
        self,
        message: Option<lsp::WorkspaceEdit>,
        lsp_store: Entity<LspStore>,
        buffer: Entity<Buffer>,
        server_id: LanguageServerId,
        mut cx: AsyncApp,
    ) -> Result<ProjectTransaction> {
        if let Some(edit) = message {
            let (_, lsp_server) =
                language_server_for_buffer(&lsp_store, &buffer, server_id, &mut cx)?;
            LocalLspStore::deserialize_workspace_edit(
                lsp_store,
                edit,
                self.push_to_history,
                lsp_server,
                &mut cx,
            )
            .await
        } else {
            Ok(ProjectTransaction::default())
        }
    }

    fn to_proto(&self, project_id: u64, buffer: &Buffer) -> proto::PerformRename {
        proto::PerformRename {
            project_id,
            buffer_id: buffer.remote_id().into(),
            position: Some(language::proto::serialize_anchor(
                &buffer.anchor_before(self.position),
            )),
            new_name: self.new_name.clone(),
            version: serialize_version(&buffer.version()),
        }
    }

    async fn from_proto(
        message: proto::PerformRename,
        _: Entity<LspStore>,
        buffer: Entity<Buffer>,
        mut cx: AsyncApp,
    ) -> Result<Self> {
        let position = message
            .position
            .and_then(deserialize_anchor)
            .context("invalid position")?;
        buffer
            .update(&mut cx, |buffer, _| {
                buffer.wait_for_version(deserialize_version(&message.version))
            })?
            .await?;
        Ok(Self {
            position: buffer.read_with(&cx, |buffer, _| position.to_point_utf16(buffer))?,
            new_name: message.new_name,
            push_to_history: false,
        })
    }

    fn response_to_proto(
        response: ProjectTransaction,
        lsp_store: &mut LspStore,
        peer_id: PeerId,
        _: &clock::Global,
        cx: &mut App,
    ) -> proto::PerformRenameResponse {
        let transaction = lsp_store.buffer_store().update(cx, |buffer_store, cx| {
            buffer_store.serialize_project_transaction_for_peer(response, peer_id, cx)
        });
        proto::PerformRenameResponse {
            transaction: Some(transaction),
        }
    }

    async fn response_from_proto(
        self,
        message: proto::PerformRenameResponse,
        lsp_store: Entity<LspStore>,
        _: Entity<Buffer>,
        mut cx: AsyncApp,
    ) -> Result<ProjectTransaction> {
        let message = message.transaction.context("missing transaction")?;
        lsp_store
            .update(&mut cx, |lsp_store, cx| {
                lsp_store.buffer_store().update(cx, |buffer_store, cx| {
                    buffer_store.deserialize_project_transaction(message, self.push_to_history, cx)
                })
            })?
            .await
    }

    fn buffer_id_from_proto(message: &proto::PerformRename) -> Result<BufferId> {
        BufferId::new(message.buffer_id)
    }
}

#[async_trait(?Send)]
impl LspCommand for GetDefinitions {
    type Response = Vec<LocationLink>;
    type LspRequest = lsp::request::GotoDefinition;
    type ProtoRequest = proto::GetDefinition;

    fn display_name(&self) -> &str {
        "Get definition"
    }

    fn check_capabilities(&self, capabilities: AdapterServerCapabilities) -> bool {
        capabilities
            .server_capabilities
            .definition_provider
            .is_some_and(|capability| match capability {
                OneOf::Left(supported) => supported,
                OneOf::Right(_options) => true,
            })
    }

    fn to_lsp(
        &self,
        path: &Path,
        _: &Buffer,
        _: &Arc<LanguageServer>,
        _: &App,
    ) -> Result<lsp::GotoDefinitionParams> {
        Ok(lsp::GotoDefinitionParams {
            text_document_position_params: make_lsp_text_document_position(path, self.position)?,
            work_done_progress_params: Default::default(),
            partial_result_params: Default::default(),
        })
    }

    async fn response_from_lsp(
        self,
        message: Option<lsp::GotoDefinitionResponse>,
        lsp_store: Entity<LspStore>,
        buffer: Entity<Buffer>,
        server_id: LanguageServerId,
        cx: AsyncApp,
    ) -> Result<Vec<LocationLink>> {
        location_links_from_lsp(message, lsp_store, buffer, server_id, cx).await
    }

    fn to_proto(&self, project_id: u64, buffer: &Buffer) -> proto::GetDefinition {
        proto::GetDefinition {
            project_id,
            buffer_id: buffer.remote_id().into(),
            position: Some(language::proto::serialize_anchor(
                &buffer.anchor_before(self.position),
            )),
            version: serialize_version(&buffer.version()),
        }
    }

    async fn from_proto(
        message: proto::GetDefinition,
        _: Entity<LspStore>,
        buffer: Entity<Buffer>,
        mut cx: AsyncApp,
    ) -> Result<Self> {
        let position = message
            .position
            .and_then(deserialize_anchor)
            .context("invalid position")?;
        buffer
            .update(&mut cx, |buffer, _| {
                buffer.wait_for_version(deserialize_version(&message.version))
            })?
            .await?;
        Ok(Self {
            position: buffer.read_with(&cx, |buffer, _| position.to_point_utf16(buffer))?,
        })
    }

    fn response_to_proto(
        response: Vec<LocationLink>,
        lsp_store: &mut LspStore,
        peer_id: PeerId,
        _: &clock::Global,
        cx: &mut App,
    ) -> proto::GetDefinitionResponse {
        let links = location_links_to_proto(response, lsp_store, peer_id, cx);
        proto::GetDefinitionResponse { links }
    }

    async fn response_from_proto(
        self,
        message: proto::GetDefinitionResponse,
        lsp_store: Entity<LspStore>,
        _: Entity<Buffer>,
        cx: AsyncApp,
    ) -> Result<Vec<LocationLink>> {
        location_links_from_proto(message.links, lsp_store, cx).await
    }

    fn buffer_id_from_proto(message: &proto::GetDefinition) -> Result<BufferId> {
        BufferId::new(message.buffer_id)
    }
}

#[async_trait(?Send)]
impl LspCommand for GetDeclarations {
    type Response = Vec<LocationLink>;
    type LspRequest = lsp::request::GotoDeclaration;
    type ProtoRequest = proto::GetDeclaration;

    fn display_name(&self) -> &str {
        "Get declaration"
    }

    fn check_capabilities(&self, capabilities: AdapterServerCapabilities) -> bool {
        capabilities
            .server_capabilities
            .declaration_provider
            .is_some_and(|capability| match capability {
                lsp::DeclarationCapability::Simple(supported) => supported,
                lsp::DeclarationCapability::RegistrationOptions(..) => true,
                lsp::DeclarationCapability::Options(..) => true,
            })
    }

    fn to_lsp(
        &self,
        path: &Path,
        _: &Buffer,
        _: &Arc<LanguageServer>,
        _: &App,
    ) -> Result<lsp::GotoDeclarationParams> {
        Ok(lsp::GotoDeclarationParams {
            text_document_position_params: make_lsp_text_document_position(path, self.position)?,
            work_done_progress_params: Default::default(),
            partial_result_params: Default::default(),
        })
    }

    async fn response_from_lsp(
        self,
        message: Option<lsp::GotoDeclarationResponse>,
        lsp_store: Entity<LspStore>,
        buffer: Entity<Buffer>,
        server_id: LanguageServerId,
        cx: AsyncApp,
    ) -> Result<Vec<LocationLink>> {
        location_links_from_lsp(message, lsp_store, buffer, server_id, cx).await
    }

    fn to_proto(&self, project_id: u64, buffer: &Buffer) -> proto::GetDeclaration {
        proto::GetDeclaration {
            project_id,
            buffer_id: buffer.remote_id().into(),
            position: Some(language::proto::serialize_anchor(
                &buffer.anchor_before(self.position),
            )),
            version: serialize_version(&buffer.version()),
        }
    }

    async fn from_proto(
        message: proto::GetDeclaration,
        _: Entity<LspStore>,
        buffer: Entity<Buffer>,
        mut cx: AsyncApp,
    ) -> Result<Self> {
        let position = message
            .position
            .and_then(deserialize_anchor)
            .context("invalid position")?;
        buffer
            .update(&mut cx, |buffer, _| {
                buffer.wait_for_version(deserialize_version(&message.version))
            })?
            .await?;
        Ok(Self {
            position: buffer.read_with(&cx, |buffer, _| position.to_point_utf16(buffer))?,
        })
    }

    fn response_to_proto(
        response: Vec<LocationLink>,
        lsp_store: &mut LspStore,
        peer_id: PeerId,
        _: &clock::Global,
        cx: &mut App,
    ) -> proto::GetDeclarationResponse {
        let links = location_links_to_proto(response, lsp_store, peer_id, cx);
        proto::GetDeclarationResponse { links }
    }

    async fn response_from_proto(
        self,
        message: proto::GetDeclarationResponse,
        lsp_store: Entity<LspStore>,
        _: Entity<Buffer>,
        cx: AsyncApp,
    ) -> Result<Vec<LocationLink>> {
        location_links_from_proto(message.links, lsp_store, cx).await
    }

    fn buffer_id_from_proto(message: &proto::GetDeclaration) -> Result<BufferId> {
        BufferId::new(message.buffer_id)
    }
}

#[async_trait(?Send)]
impl LspCommand for GetImplementations {
    type Response = Vec<LocationLink>;
    type LspRequest = lsp::request::GotoImplementation;
    type ProtoRequest = proto::GetImplementation;

    fn display_name(&self) -> &str {
        "Get implementation"
    }

    fn check_capabilities(&self, capabilities: AdapterServerCapabilities) -> bool {
        capabilities
            .server_capabilities
            .implementation_provider
            .is_some_and(|capability| match capability {
                lsp::ImplementationProviderCapability::Simple(enabled) => enabled,
                lsp::ImplementationProviderCapability::Options(_options) => true,
            })
    }

    fn to_lsp(
        &self,
        path: &Path,
        _: &Buffer,
        _: &Arc<LanguageServer>,
        _: &App,
    ) -> Result<lsp::GotoImplementationParams> {
        Ok(lsp::GotoImplementationParams {
            text_document_position_params: make_lsp_text_document_position(path, self.position)?,
            work_done_progress_params: Default::default(),
            partial_result_params: Default::default(),
        })
    }

    async fn response_from_lsp(
        self,
        message: Option<lsp::GotoImplementationResponse>,
        lsp_store: Entity<LspStore>,
        buffer: Entity<Buffer>,
        server_id: LanguageServerId,
        cx: AsyncApp,
    ) -> Result<Vec<LocationLink>> {
        location_links_from_lsp(message, lsp_store, buffer, server_id, cx).await
    }

    fn to_proto(&self, project_id: u64, buffer: &Buffer) -> proto::GetImplementation {
        proto::GetImplementation {
            project_id,
            buffer_id: buffer.remote_id().into(),
            position: Some(language::proto::serialize_anchor(
                &buffer.anchor_before(self.position),
            )),
            version: serialize_version(&buffer.version()),
        }
    }

    async fn from_proto(
        message: proto::GetImplementation,
        _: Entity<LspStore>,
        buffer: Entity<Buffer>,
        mut cx: AsyncApp,
    ) -> Result<Self> {
        let position = message
            .position
            .and_then(deserialize_anchor)
            .context("invalid position")?;
        buffer
            .update(&mut cx, |buffer, _| {
                buffer.wait_for_version(deserialize_version(&message.version))
            })?
            .await?;
        Ok(Self {
            position: buffer.read_with(&cx, |buffer, _| position.to_point_utf16(buffer))?,
        })
    }

    fn response_to_proto(
        response: Vec<LocationLink>,
        lsp_store: &mut LspStore,
        peer_id: PeerId,
        _: &clock::Global,
        cx: &mut App,
    ) -> proto::GetImplementationResponse {
        let links = location_links_to_proto(response, lsp_store, peer_id, cx);
        proto::GetImplementationResponse { links }
    }

    async fn response_from_proto(
        self,
        message: proto::GetImplementationResponse,
        project: Entity<LspStore>,
        _: Entity<Buffer>,
        cx: AsyncApp,
    ) -> Result<Vec<LocationLink>> {
        location_links_from_proto(message.links, project, cx).await
    }

    fn buffer_id_from_proto(message: &proto::GetImplementation) -> Result<BufferId> {
        BufferId::new(message.buffer_id)
    }
}

#[async_trait(?Send)]
impl LspCommand for GetTypeDefinitions {
    type Response = Vec<LocationLink>;
    type LspRequest = lsp::request::GotoTypeDefinition;
    type ProtoRequest = proto::GetTypeDefinition;

    fn display_name(&self) -> &str {
        "Get type definition"
    }

    fn check_capabilities(&self, capabilities: AdapterServerCapabilities) -> bool {
        !matches!(
            &capabilities.server_capabilities.type_definition_provider,
            None | Some(lsp::TypeDefinitionProviderCapability::Simple(false))
        )
    }

    fn to_lsp(
        &self,
        path: &Path,
        _: &Buffer,
        _: &Arc<LanguageServer>,
        _: &App,
    ) -> Result<lsp::GotoTypeDefinitionParams> {
        Ok(lsp::GotoTypeDefinitionParams {
            text_document_position_params: make_lsp_text_document_position(path, self.position)?,
            work_done_progress_params: Default::default(),
            partial_result_params: Default::default(),
        })
    }

    async fn response_from_lsp(
        self,
        message: Option<lsp::GotoTypeDefinitionResponse>,
        project: Entity<LspStore>,
        buffer: Entity<Buffer>,
        server_id: LanguageServerId,
        cx: AsyncApp,
    ) -> Result<Vec<LocationLink>> {
        location_links_from_lsp(message, project, buffer, server_id, cx).await
    }

    fn to_proto(&self, project_id: u64, buffer: &Buffer) -> proto::GetTypeDefinition {
        proto::GetTypeDefinition {
            project_id,
            buffer_id: buffer.remote_id().into(),
            position: Some(language::proto::serialize_anchor(
                &buffer.anchor_before(self.position),
            )),
            version: serialize_version(&buffer.version()),
        }
    }

    async fn from_proto(
        message: proto::GetTypeDefinition,
        _: Entity<LspStore>,
        buffer: Entity<Buffer>,
        mut cx: AsyncApp,
    ) -> Result<Self> {
        let position = message
            .position
            .and_then(deserialize_anchor)
            .context("invalid position")?;
        buffer
            .update(&mut cx, |buffer, _| {
                buffer.wait_for_version(deserialize_version(&message.version))
            })?
            .await?;
        Ok(Self {
            position: buffer.read_with(&cx, |buffer, _| position.to_point_utf16(buffer))?,
        })
    }

    fn response_to_proto(
        response: Vec<LocationLink>,
        lsp_store: &mut LspStore,
        peer_id: PeerId,
        _: &clock::Global,
        cx: &mut App,
    ) -> proto::GetTypeDefinitionResponse {
        let links = location_links_to_proto(response, lsp_store, peer_id, cx);
        proto::GetTypeDefinitionResponse { links }
    }

    async fn response_from_proto(
        self,
        message: proto::GetTypeDefinitionResponse,
        project: Entity<LspStore>,
        _: Entity<Buffer>,
        cx: AsyncApp,
    ) -> Result<Vec<LocationLink>> {
        location_links_from_proto(message.links, project, cx).await
    }

    fn buffer_id_from_proto(message: &proto::GetTypeDefinition) -> Result<BufferId> {
        BufferId::new(message.buffer_id)
    }
}

fn language_server_for_buffer(
    lsp_store: &Entity<LspStore>,
    buffer: &Entity<Buffer>,
    server_id: LanguageServerId,
    cx: &mut AsyncApp,
) -> Result<(Arc<CachedLspAdapter>, Arc<LanguageServer>)> {
    lsp_store
        .update(cx, |lsp_store, cx| {
            buffer.update(cx, |buffer, cx| {
                lsp_store
                    .language_server_for_local_buffer(buffer, server_id, cx)
                    .map(|(adapter, server)| (adapter.clone(), server.clone()))
            })
        })?
        .context("no language server found for buffer")
}

pub async fn location_links_from_proto(
    proto_links: Vec<proto::LocationLink>,
    lsp_store: Entity<LspStore>,
    mut cx: AsyncApp,
) -> Result<Vec<LocationLink>> {
    let mut links = Vec::new();

    for link in proto_links {
        links.push(location_link_from_proto(link, lsp_store.clone(), &mut cx).await?)
    }

    Ok(links)
}

pub fn location_link_from_proto(
    link: proto::LocationLink,
    lsp_store: Entity<LspStore>,
    cx: &mut AsyncApp,
) -> Task<Result<LocationLink>> {
    cx.spawn(async move |cx| {
        let origin = match link.origin {
            Some(origin) => {
                let buffer_id = BufferId::new(origin.buffer_id)?;
                let buffer = lsp_store
                    .update(cx, |lsp_store, cx| {
                        lsp_store.wait_for_remote_buffer(buffer_id, cx)
                    })?
                    .await?;
                let start = origin
                    .start
                    .and_then(deserialize_anchor)
                    .context("missing origin start")?;
                let end = origin
                    .end
                    .and_then(deserialize_anchor)
                    .context("missing origin end")?;
                buffer
                    .update(cx, |buffer, _| buffer.wait_for_anchors([start, end]))?
                    .await?;
                Some(Location {
                    buffer,
                    range: start..end,
                })
            }
            None => None,
        };

        let target = link.target.context("missing target")?;
        let buffer_id = BufferId::new(target.buffer_id)?;
        let buffer = lsp_store
            .update(cx, |lsp_store, cx| {
                lsp_store.wait_for_remote_buffer(buffer_id, cx)
            })?
            .await?;
        let start = target
            .start
            .and_then(deserialize_anchor)
            .context("missing target start")?;
        let end = target
            .end
            .and_then(deserialize_anchor)
            .context("missing target end")?;
        buffer
            .update(cx, |buffer, _| buffer.wait_for_anchors([start, end]))?
            .await?;
        let target = Location {
            buffer,
            range: start..end,
        };
        Ok(LocationLink { origin, target })
    })
}

pub async fn location_links_from_lsp(
    message: Option<lsp::GotoDefinitionResponse>,
    lsp_store: Entity<LspStore>,
    buffer: Entity<Buffer>,
    server_id: LanguageServerId,
    mut cx: AsyncApp,
) -> Result<Vec<LocationLink>> {
    let message = match message {
        Some(message) => message,
        None => return Ok(Vec::new()),
    };

    let mut unresolved_links = Vec::new();
    match message {
        lsp::GotoDefinitionResponse::Scalar(loc) => {
            unresolved_links.push((None, loc.uri, loc.range));
        }

        lsp::GotoDefinitionResponse::Array(locs) => {
            unresolved_links.extend(locs.into_iter().map(|l| (None, l.uri, l.range)));
        }

        lsp::GotoDefinitionResponse::Link(links) => {
            unresolved_links.extend(links.into_iter().map(|l| {
                (
                    l.origin_selection_range,
                    l.target_uri,
                    l.target_selection_range,
                )
            }));
        }
    }

    let (_, language_server) = language_server_for_buffer(&lsp_store, &buffer, server_id, &mut cx)?;
    let mut definitions = Vec::new();
    for (origin_range, target_uri, target_range) in unresolved_links {
        let target_buffer_handle = lsp_store
            .update(&mut cx, |this, cx| {
                this.open_local_buffer_via_lsp(target_uri, language_server.server_id(), cx)
            })?
            .await?;

        cx.update(|cx| {
            let origin_location = origin_range.map(|origin_range| {
                let origin_buffer = buffer.read(cx);
                let origin_start =
                    origin_buffer.clip_point_utf16(point_from_lsp(origin_range.start), Bias::Left);
                let origin_end =
                    origin_buffer.clip_point_utf16(point_from_lsp(origin_range.end), Bias::Left);
                Location {
                    buffer: buffer.clone(),
                    range: origin_buffer.anchor_after(origin_start)
                        ..origin_buffer.anchor_before(origin_end),
                }
            });

            let target_buffer = target_buffer_handle.read(cx);
            let target_start =
                target_buffer.clip_point_utf16(point_from_lsp(target_range.start), Bias::Left);
            let target_end =
                target_buffer.clip_point_utf16(point_from_lsp(target_range.end), Bias::Left);
            let target_location = Location {
                buffer: target_buffer_handle,
                range: target_buffer.anchor_after(target_start)
                    ..target_buffer.anchor_before(target_end),
            };

            definitions.push(LocationLink {
                origin: origin_location,
                target: target_location,
            })
        })?;
    }
    Ok(definitions)
}

pub async fn location_link_from_lsp(
    link: lsp::LocationLink,
    lsp_store: &Entity<LspStore>,
    buffer: &Entity<Buffer>,
    server_id: LanguageServerId,
    cx: &mut AsyncApp,
) -> Result<LocationLink> {
    let (_, language_server) = language_server_for_buffer(lsp_store, buffer, server_id, cx)?;

    let (origin_range, target_uri, target_range) = (
        link.origin_selection_range,
        link.target_uri,
        link.target_selection_range,
    );

    let target_buffer_handle = lsp_store
        .update(cx, |lsp_store, cx| {
            lsp_store.open_local_buffer_via_lsp(target_uri, language_server.server_id(), cx)
        })?
        .await?;

    cx.update(|cx| {
        let origin_location = origin_range.map(|origin_range| {
            let origin_buffer = buffer.read(cx);
            let origin_start =
                origin_buffer.clip_point_utf16(point_from_lsp(origin_range.start), Bias::Left);
            let origin_end =
                origin_buffer.clip_point_utf16(point_from_lsp(origin_range.end), Bias::Left);
            Location {
                buffer: buffer.clone(),
                range: origin_buffer.anchor_after(origin_start)
                    ..origin_buffer.anchor_before(origin_end),
            }
        });

        let target_buffer = target_buffer_handle.read(cx);
        let target_start =
            target_buffer.clip_point_utf16(point_from_lsp(target_range.start), Bias::Left);
        let target_end =
            target_buffer.clip_point_utf16(point_from_lsp(target_range.end), Bias::Left);
        let target_location = Location {
            buffer: target_buffer_handle,
            range: target_buffer.anchor_after(target_start)
                ..target_buffer.anchor_before(target_end),
        };

        LocationLink {
            origin: origin_location,
            target: target_location,
        }
    })
}

pub fn location_links_to_proto(
    links: Vec<LocationLink>,
    lsp_store: &mut LspStore,
    peer_id: PeerId,
    cx: &mut App,
) -> Vec<proto::LocationLink> {
    links
        .into_iter()
        .map(|definition| location_link_to_proto(definition, lsp_store, peer_id, cx))
        .collect()
}

pub fn location_link_to_proto(
    location: LocationLink,
    lsp_store: &mut LspStore,
    peer_id: PeerId,
    cx: &mut App,
) -> proto::LocationLink {
    let origin = location.origin.map(|origin| {
        lsp_store
            .buffer_store()
            .update(cx, |buffer_store, cx| {
                buffer_store.create_buffer_for_peer(&origin.buffer, peer_id, cx)
            })
            .detach_and_log_err(cx);

        let buffer_id = origin.buffer.read(cx).remote_id().into();
        proto::Location {
            start: Some(serialize_anchor(&origin.range.start)),
            end: Some(serialize_anchor(&origin.range.end)),
            buffer_id,
        }
    });

    lsp_store
        .buffer_store()
        .update(cx, |buffer_store, cx| {
            buffer_store.create_buffer_for_peer(&location.target.buffer, peer_id, cx)
        })
        .detach_and_log_err(cx);

    let buffer_id = location.target.buffer.read(cx).remote_id().into();
    let target = proto::Location {
        start: Some(serialize_anchor(&location.target.range.start)),
        end: Some(serialize_anchor(&location.target.range.end)),
        buffer_id,
    };

    proto::LocationLink {
        origin,
        target: Some(target),
    }
}

#[async_trait(?Send)]
impl LspCommand for GetReferences {
    type Response = Vec<Location>;
    type LspRequest = lsp::request::References;
    type ProtoRequest = proto::GetReferences;

    fn display_name(&self) -> &str {
        "Find all references"
    }

    fn status(&self) -> Option<String> {
        Some("Finding references...".to_owned())
    }

    fn check_capabilities(&self, capabilities: AdapterServerCapabilities) -> bool {
        match &capabilities.server_capabilities.references_provider {
            Some(OneOf::Left(has_support)) => *has_support,
            Some(OneOf::Right(_)) => true,
            None => false,
        }
    }

    fn to_lsp(
        &self,
        path: &Path,
        _: &Buffer,
        _: &Arc<LanguageServer>,
        _: &App,
    ) -> Result<lsp::ReferenceParams> {
        Ok(lsp::ReferenceParams {
            text_document_position: make_lsp_text_document_position(path, self.position)?,
            work_done_progress_params: Default::default(),
            partial_result_params: Default::default(),
            context: lsp::ReferenceContext {
                include_declaration: true,
            },
        })
    }

    async fn response_from_lsp(
        self,
        locations: Option<Vec<lsp::Location>>,
        lsp_store: Entity<LspStore>,
        buffer: Entity<Buffer>,
        server_id: LanguageServerId,
        mut cx: AsyncApp,
    ) -> Result<Vec<Location>> {
        let mut references = Vec::new();
        let (_, language_server) =
            language_server_for_buffer(&lsp_store, &buffer, server_id, &mut cx)?;

        if let Some(locations) = locations {
            for lsp_location in locations {
                let target_buffer_handle = lsp_store
                    .update(&mut cx, |lsp_store, cx| {
                        lsp_store.open_local_buffer_via_lsp(
                            lsp_location.uri,
                            language_server.server_id(),
                            cx,
                        )
                    })?
                    .await?;

                target_buffer_handle
                    .clone()
                    .read_with(&cx, |target_buffer, _| {
                        let target_start = target_buffer
                            .clip_point_utf16(point_from_lsp(lsp_location.range.start), Bias::Left);
                        let target_end = target_buffer
                            .clip_point_utf16(point_from_lsp(lsp_location.range.end), Bias::Left);
                        references.push(Location {
                            buffer: target_buffer_handle,
                            range: target_buffer.anchor_after(target_start)
                                ..target_buffer.anchor_before(target_end),
                        });
                    })?;
            }
        }

        Ok(references)
    }

    fn to_proto(&self, project_id: u64, buffer: &Buffer) -> proto::GetReferences {
        proto::GetReferences {
            project_id,
            buffer_id: buffer.remote_id().into(),
            position: Some(language::proto::serialize_anchor(
                &buffer.anchor_before(self.position),
            )),
            version: serialize_version(&buffer.version()),
        }
    }

    async fn from_proto(
        message: proto::GetReferences,
        _: Entity<LspStore>,
        buffer: Entity<Buffer>,
        mut cx: AsyncApp,
    ) -> Result<Self> {
        let position = message
            .position
            .and_then(deserialize_anchor)
            .context("invalid position")?;
        buffer
            .update(&mut cx, |buffer, _| {
                buffer.wait_for_version(deserialize_version(&message.version))
            })?
            .await?;
        Ok(Self {
            position: buffer.read_with(&cx, |buffer, _| position.to_point_utf16(buffer))?,
        })
    }

    fn response_to_proto(
        response: Vec<Location>,
        lsp_store: &mut LspStore,
        peer_id: PeerId,
        _: &clock::Global,
        cx: &mut App,
    ) -> proto::GetReferencesResponse {
        let locations = response
            .into_iter()
            .map(|definition| {
                lsp_store
                    .buffer_store()
                    .update(cx, |buffer_store, cx| {
                        buffer_store.create_buffer_for_peer(&definition.buffer, peer_id, cx)
                    })
                    .detach_and_log_err(cx);
                let buffer_id = definition.buffer.read(cx).remote_id();
                proto::Location {
                    start: Some(serialize_anchor(&definition.range.start)),
                    end: Some(serialize_anchor(&definition.range.end)),
                    buffer_id: buffer_id.into(),
                }
            })
            .collect();
        proto::GetReferencesResponse { locations }
    }

    async fn response_from_proto(
        self,
        message: proto::GetReferencesResponse,
        project: Entity<LspStore>,
        _: Entity<Buffer>,
        mut cx: AsyncApp,
    ) -> Result<Vec<Location>> {
        let mut locations = Vec::new();
        for location in message.locations {
            let buffer_id = BufferId::new(location.buffer_id)?;
            let target_buffer = project
                .update(&mut cx, |this, cx| {
                    this.wait_for_remote_buffer(buffer_id, cx)
                })?
                .await?;
            let start = location
                .start
                .and_then(deserialize_anchor)
                .context("missing target start")?;
            let end = location
                .end
                .and_then(deserialize_anchor)
                .context("missing target end")?;
            target_buffer
                .update(&mut cx, |buffer, _| buffer.wait_for_anchors([start, end]))?
                .await?;
            locations.push(Location {
                buffer: target_buffer,
                range: start..end,
            })
        }
        Ok(locations)
    }

    fn buffer_id_from_proto(message: &proto::GetReferences) -> Result<BufferId> {
        BufferId::new(message.buffer_id)
    }
}

#[async_trait(?Send)]
impl LspCommand for GetDocumentHighlights {
    type Response = Vec<DocumentHighlight>;
    type LspRequest = lsp::request::DocumentHighlightRequest;
    type ProtoRequest = proto::GetDocumentHighlights;

    fn display_name(&self) -> &str {
        "Get document highlights"
    }

    fn check_capabilities(&self, capabilities: AdapterServerCapabilities) -> bool {
        capabilities
            .server_capabilities
            .document_highlight_provider
            .is_some_and(|capability| match capability {
                OneOf::Left(supported) => supported,
                OneOf::Right(_options) => true,
            })
    }

    fn to_lsp(
        &self,
        path: &Path,
        _: &Buffer,
        _: &Arc<LanguageServer>,
        _: &App,
    ) -> Result<lsp::DocumentHighlightParams> {
        Ok(lsp::DocumentHighlightParams {
            text_document_position_params: make_lsp_text_document_position(path, self.position)?,
            work_done_progress_params: Default::default(),
            partial_result_params: Default::default(),
        })
    }

    async fn response_from_lsp(
        self,
        lsp_highlights: Option<Vec<lsp::DocumentHighlight>>,
        _: Entity<LspStore>,
        buffer: Entity<Buffer>,
        _: LanguageServerId,
        cx: AsyncApp,
    ) -> Result<Vec<DocumentHighlight>> {
        buffer.read_with(&cx, |buffer, _| {
            let mut lsp_highlights = lsp_highlights.unwrap_or_default();
            lsp_highlights.sort_unstable_by_key(|h| (h.range.start, Reverse(h.range.end)));
            lsp_highlights
                .into_iter()
                .map(|lsp_highlight| {
                    let start = buffer
                        .clip_point_utf16(point_from_lsp(lsp_highlight.range.start), Bias::Left);
                    let end = buffer
                        .clip_point_utf16(point_from_lsp(lsp_highlight.range.end), Bias::Left);
                    DocumentHighlight {
                        range: buffer.anchor_after(start)..buffer.anchor_before(end),
                        kind: lsp_highlight
                            .kind
                            .unwrap_or(lsp::DocumentHighlightKind::READ),
                    }
                })
                .collect()
        })
    }

    fn to_proto(&self, project_id: u64, buffer: &Buffer) -> proto::GetDocumentHighlights {
        proto::GetDocumentHighlights {
            project_id,
            buffer_id: buffer.remote_id().into(),
            position: Some(language::proto::serialize_anchor(
                &buffer.anchor_before(self.position),
            )),
            version: serialize_version(&buffer.version()),
        }
    }

    async fn from_proto(
        message: proto::GetDocumentHighlights,
        _: Entity<LspStore>,
        buffer: Entity<Buffer>,
        mut cx: AsyncApp,
    ) -> Result<Self> {
        let position = message
            .position
            .and_then(deserialize_anchor)
            .context("invalid position")?;
        buffer
            .update(&mut cx, |buffer, _| {
                buffer.wait_for_version(deserialize_version(&message.version))
            })?
            .await?;
        Ok(Self {
            position: buffer.read_with(&cx, |buffer, _| position.to_point_utf16(buffer))?,
        })
    }

    fn response_to_proto(
        response: Vec<DocumentHighlight>,
        _: &mut LspStore,
        _: PeerId,
        _: &clock::Global,
        _: &mut App,
    ) -> proto::GetDocumentHighlightsResponse {
        let highlights = response
            .into_iter()
            .map(|highlight| proto::DocumentHighlight {
                start: Some(serialize_anchor(&highlight.range.start)),
                end: Some(serialize_anchor(&highlight.range.end)),
                kind: match highlight.kind {
                    DocumentHighlightKind::TEXT => proto::document_highlight::Kind::Text.into(),
                    DocumentHighlightKind::WRITE => proto::document_highlight::Kind::Write.into(),
                    DocumentHighlightKind::READ => proto::document_highlight::Kind::Read.into(),
                    _ => proto::document_highlight::Kind::Text.into(),
                },
            })
            .collect();
        proto::GetDocumentHighlightsResponse { highlights }
    }

    async fn response_from_proto(
        self,
        message: proto::GetDocumentHighlightsResponse,
        _: Entity<LspStore>,
        buffer: Entity<Buffer>,
        mut cx: AsyncApp,
    ) -> Result<Vec<DocumentHighlight>> {
        let mut highlights = Vec::new();
        for highlight in message.highlights {
            let start = highlight
                .start
                .and_then(deserialize_anchor)
                .context("missing target start")?;
            let end = highlight
                .end
                .and_then(deserialize_anchor)
                .context("missing target end")?;
            buffer
                .update(&mut cx, |buffer, _| buffer.wait_for_anchors([start, end]))?
                .await?;
            let kind = match proto::document_highlight::Kind::from_i32(highlight.kind) {
                Some(proto::document_highlight::Kind::Text) => DocumentHighlightKind::TEXT,
                Some(proto::document_highlight::Kind::Read) => DocumentHighlightKind::READ,
                Some(proto::document_highlight::Kind::Write) => DocumentHighlightKind::WRITE,
                None => DocumentHighlightKind::TEXT,
            };
            highlights.push(DocumentHighlight {
                range: start..end,
                kind,
            });
        }
        Ok(highlights)
    }

    fn buffer_id_from_proto(message: &proto::GetDocumentHighlights) -> Result<BufferId> {
        BufferId::new(message.buffer_id)
    }
}

#[async_trait(?Send)]
impl LspCommand for GetDocumentSymbols {
    type Response = Vec<DocumentSymbol>;
    type LspRequest = lsp::request::DocumentSymbolRequest;
    type ProtoRequest = proto::GetDocumentSymbols;

    fn display_name(&self) -> &str {
        "Get document symbols"
    }

    fn check_capabilities(&self, capabilities: AdapterServerCapabilities) -> bool {
        capabilities
            .server_capabilities
            .document_symbol_provider
            .is_some_and(|capability| match capability {
                OneOf::Left(supported) => supported,
                OneOf::Right(_options) => true,
            })
    }

    fn to_lsp(
        &self,
        path: &Path,
        _: &Buffer,
        _: &Arc<LanguageServer>,
        _: &App,
    ) -> Result<lsp::DocumentSymbolParams> {
        Ok(lsp::DocumentSymbolParams {
            text_document: make_text_document_identifier(path)?,
            work_done_progress_params: Default::default(),
            partial_result_params: Default::default(),
        })
    }

    async fn response_from_lsp(
        self,
        lsp_symbols: Option<lsp::DocumentSymbolResponse>,
        _: Entity<LspStore>,
        _: Entity<Buffer>,
        _: LanguageServerId,
        _: AsyncApp,
    ) -> Result<Vec<DocumentSymbol>> {
        let Some(lsp_symbols) = lsp_symbols else {
            return Ok(Vec::new());
        };

        let symbols: Vec<_> = match lsp_symbols {
            lsp::DocumentSymbolResponse::Flat(symbol_information) => symbol_information
                .into_iter()
                .map(|lsp_symbol| DocumentSymbol {
                    name: lsp_symbol.name,
                    kind: lsp_symbol.kind,
                    range: range_from_lsp(lsp_symbol.location.range),
                    selection_range: range_from_lsp(lsp_symbol.location.range),
                    children: Vec::new(),
                })
                .collect(),
            lsp::DocumentSymbolResponse::Nested(nested_responses) => {
                fn convert_symbol(lsp_symbol: lsp::DocumentSymbol) -> DocumentSymbol {
                    DocumentSymbol {
                        name: lsp_symbol.name,
                        kind: lsp_symbol.kind,
                        range: range_from_lsp(lsp_symbol.range),
                        selection_range: range_from_lsp(lsp_symbol.selection_range),
                        children: lsp_symbol
                            .children
                            .map(|children| {
                                children.into_iter().map(convert_symbol).collect::<Vec<_>>()
                            })
                            .unwrap_or_default(),
                    }
                }
                nested_responses.into_iter().map(convert_symbol).collect()
            }
        };
        Ok(symbols)
    }

    fn to_proto(&self, project_id: u64, buffer: &Buffer) -> proto::GetDocumentSymbols {
        proto::GetDocumentSymbols {
            project_id,
            buffer_id: buffer.remote_id().into(),
            version: serialize_version(&buffer.version()),
        }
    }

    async fn from_proto(
        message: proto::GetDocumentSymbols,
        _: Entity<LspStore>,
        buffer: Entity<Buffer>,
        mut cx: AsyncApp,
    ) -> Result<Self> {
        buffer
            .update(&mut cx, |buffer, _| {
                buffer.wait_for_version(deserialize_version(&message.version))
            })?
            .await?;
        Ok(Self)
    }

    fn response_to_proto(
        response: Vec<DocumentSymbol>,
        _: &mut LspStore,
        _: PeerId,
        _: &clock::Global,
        _: &mut App,
    ) -> proto::GetDocumentSymbolsResponse {
        let symbols = response
            .into_iter()
            .map(|symbol| {
                fn convert_symbol_to_proto(symbol: DocumentSymbol) -> proto::DocumentSymbol {
                    proto::DocumentSymbol {
                        name: symbol.name.clone(),
                        kind: unsafe { mem::transmute::<lsp::SymbolKind, i32>(symbol.kind) },
                        start: Some(proto::PointUtf16 {
                            row: symbol.range.start.0.row,
                            column: symbol.range.start.0.column,
                        }),
                        end: Some(proto::PointUtf16 {
                            row: symbol.range.end.0.row,
                            column: symbol.range.end.0.column,
                        }),
                        selection_start: Some(proto::PointUtf16 {
                            row: symbol.selection_range.start.0.row,
                            column: symbol.selection_range.start.0.column,
                        }),
                        selection_end: Some(proto::PointUtf16 {
                            row: symbol.selection_range.end.0.row,
                            column: symbol.selection_range.end.0.column,
                        }),
                        children: symbol
                            .children
                            .into_iter()
                            .map(convert_symbol_to_proto)
                            .collect(),
                    }
                }
                convert_symbol_to_proto(symbol)
            })
            .collect::<Vec<_>>();

        proto::GetDocumentSymbolsResponse { symbols }
    }

    async fn response_from_proto(
        self,
        message: proto::GetDocumentSymbolsResponse,
        _: Entity<LspStore>,
        _: Entity<Buffer>,
        _: AsyncApp,
    ) -> Result<Vec<DocumentSymbol>> {
        let mut symbols = Vec::with_capacity(message.symbols.len());
        for serialized_symbol in message.symbols {
            fn deserialize_symbol_with_children(
                serialized_symbol: proto::DocumentSymbol,
            ) -> Result<DocumentSymbol> {
                let kind =
                    unsafe { mem::transmute::<i32, lsp::SymbolKind>(serialized_symbol.kind) };

                let start = serialized_symbol.start.context("invalid start")?;
                let end = serialized_symbol.end.context("invalid end")?;

                let selection_start = serialized_symbol
                    .selection_start
                    .context("invalid selection start")?;
                let selection_end = serialized_symbol
                    .selection_end
                    .context("invalid selection end")?;

                Ok(DocumentSymbol {
                    name: serialized_symbol.name,
                    kind,
                    range: Unclipped(PointUtf16::new(start.row, start.column))
                        ..Unclipped(PointUtf16::new(end.row, end.column)),
                    selection_range: Unclipped(PointUtf16::new(
                        selection_start.row,
                        selection_start.column,
                    ))
                        ..Unclipped(PointUtf16::new(selection_end.row, selection_end.column)),
                    children: serialized_symbol
                        .children
                        .into_iter()
                        .filter_map(|symbol| deserialize_symbol_with_children(symbol).ok())
                        .collect::<Vec<_>>(),
                })
            }

            symbols.push(deserialize_symbol_with_children(serialized_symbol)?);
        }

        Ok(symbols)
    }

    fn buffer_id_from_proto(message: &proto::GetDocumentSymbols) -> Result<BufferId> {
        BufferId::new(message.buffer_id)
    }
}

#[async_trait(?Send)]
impl LspCommand for GetSignatureHelp {
    type Response = Option<SignatureHelp>;
    type LspRequest = lsp::SignatureHelpRequest;
    type ProtoRequest = proto::GetSignatureHelp;

    fn display_name(&self) -> &str {
        "Get signature help"
    }

    fn check_capabilities(&self, capabilities: AdapterServerCapabilities) -> bool {
        capabilities
            .server_capabilities
            .signature_help_provider
            .is_some()
    }

    fn to_lsp(
        &self,
        path: &Path,
        _: &Buffer,
        _: &Arc<LanguageServer>,
        _cx: &App,
    ) -> Result<lsp::SignatureHelpParams> {
        Ok(lsp::SignatureHelpParams {
            text_document_position_params: make_lsp_text_document_position(path, self.position)?,
            context: None,
            work_done_progress_params: Default::default(),
        })
    }

    async fn response_from_lsp(
        self,
        message: Option<lsp::SignatureHelp>,
        lsp_store: Entity<LspStore>,
        _: Entity<Buffer>,
        id: LanguageServerId,
        cx: AsyncApp,
    ) -> Result<Self::Response> {
        let Some(message) = message else {
            return Ok(None);
        };
        cx.update(|cx| {
            SignatureHelp::new(
                message,
                Some(lsp_store.read(cx).languages.clone()),
                Some(id),
                cx,
            )
        })
    }

    fn to_proto(&self, project_id: u64, buffer: &Buffer) -> Self::ProtoRequest {
        let offset = buffer.point_utf16_to_offset(self.position);
        proto::GetSignatureHelp {
            project_id,
            buffer_id: buffer.remote_id().to_proto(),
            position: Some(serialize_anchor(&buffer.anchor_after(offset))),
            version: serialize_version(&buffer.version()),
        }
    }

    async fn from_proto(
        payload: Self::ProtoRequest,
        _: Entity<LspStore>,
        buffer: Entity<Buffer>,
        mut cx: AsyncApp,
    ) -> Result<Self> {
        buffer
            .update(&mut cx, |buffer, _| {
                buffer.wait_for_version(deserialize_version(&payload.version))
            })?
            .await
            .with_context(|| format!("waiting for version for buffer {}", buffer.entity_id()))?;
        let buffer_snapshot = buffer.read_with(&cx, |buffer, _| buffer.snapshot())?;
        Ok(Self {
            position: payload
                .position
                .and_then(deserialize_anchor)
                .context("invalid position")?
                .to_point_utf16(&buffer_snapshot),
        })
    }

    fn response_to_proto(
        response: Self::Response,
        _: &mut LspStore,
        _: PeerId,
        _: &Global,
        _: &mut App,
    ) -> proto::GetSignatureHelpResponse {
        proto::GetSignatureHelpResponse {
            signature_help: response
                .map(|signature_help| lsp_to_proto_signature(signature_help.original_data)),
        }
    }

    async fn response_from_proto(
        self,
        response: proto::GetSignatureHelpResponse,
        lsp_store: Entity<LspStore>,
        _: Entity<Buffer>,
        cx: AsyncApp,
    ) -> Result<Self::Response> {
        cx.update(|cx| {
            response
                .signature_help
                .map(proto_to_lsp_signature)
                .and_then(|signature| {
                    SignatureHelp::new(
                        signature,
                        Some(lsp_store.read(cx).languages.clone()),
                        None,
                        cx,
                    )
                })
        })
    }

    fn buffer_id_from_proto(message: &Self::ProtoRequest) -> Result<BufferId> {
        BufferId::new(message.buffer_id)
    }
}

#[async_trait(?Send)]
impl LspCommand for GetHover {
    type Response = Option<Hover>;
    type LspRequest = lsp::request::HoverRequest;
    type ProtoRequest = proto::GetHover;

    fn display_name(&self) -> &str {
        "Get hover"
    }

    fn check_capabilities(&self, capabilities: AdapterServerCapabilities) -> bool {
        match capabilities.server_capabilities.hover_provider {
            Some(lsp::HoverProviderCapability::Simple(enabled)) => enabled,
            Some(lsp::HoverProviderCapability::Options(_)) => true,
            None => false,
        }
    }

    fn to_lsp(
        &self,
        path: &Path,
        _: &Buffer,
        _: &Arc<LanguageServer>,
        _: &App,
    ) -> Result<lsp::HoverParams> {
        Ok(lsp::HoverParams {
            text_document_position_params: make_lsp_text_document_position(path, self.position)?,
            work_done_progress_params: Default::default(),
        })
    }

    async fn response_from_lsp(
        self,
        message: Option<lsp::Hover>,
        _: Entity<LspStore>,
        buffer: Entity<Buffer>,
        _: LanguageServerId,
        cx: AsyncApp,
    ) -> Result<Self::Response> {
        let Some(hover) = message else {
            return Ok(None);
        };

        let (language, range) = buffer.read_with(&cx, |buffer, _| {
            (
                buffer.language().cloned(),
                hover.range.map(|range| {
                    let token_start =
                        buffer.clip_point_utf16(point_from_lsp(range.start), Bias::Left);
                    let token_end = buffer.clip_point_utf16(point_from_lsp(range.end), Bias::Left);
                    buffer.anchor_after(token_start)..buffer.anchor_before(token_end)
                }),
            )
        })?;

        fn hover_blocks_from_marked_string(marked_string: lsp::MarkedString) -> Option<HoverBlock> {
            let block = match marked_string {
                lsp::MarkedString::String(content) => HoverBlock {
                    text: content,
                    kind: HoverBlockKind::Markdown,
                },
                lsp::MarkedString::LanguageString(lsp::LanguageString { language, value }) => {
                    HoverBlock {
                        text: value,
                        kind: HoverBlockKind::Code { language },
                    }
                }
            };
            if block.text.is_empty() {
                None
            } else {
                Some(block)
            }
        }

        let contents = match hover.contents {
            lsp::HoverContents::Scalar(marked_string) => {
                hover_blocks_from_marked_string(marked_string)
                    .into_iter()
                    .collect()
            }
            lsp::HoverContents::Array(marked_strings) => marked_strings
                .into_iter()
                .filter_map(hover_blocks_from_marked_string)
                .collect(),
            lsp::HoverContents::Markup(markup_content) => vec![HoverBlock {
                text: markup_content.value,
                kind: if markup_content.kind == lsp::MarkupKind::Markdown {
                    HoverBlockKind::Markdown
                } else {
                    HoverBlockKind::PlainText
                },
            }],
        };

        Ok(Some(Hover {
            contents,
            range,
            language,
        }))
    }

    fn to_proto(&self, project_id: u64, buffer: &Buffer) -> Self::ProtoRequest {
        proto::GetHover {
            project_id,
            buffer_id: buffer.remote_id().into(),
            position: Some(language::proto::serialize_anchor(
                &buffer.anchor_before(self.position),
            )),
            version: serialize_version(&buffer.version),
        }
    }

    async fn from_proto(
        message: Self::ProtoRequest,
        _: Entity<LspStore>,
        buffer: Entity<Buffer>,
        mut cx: AsyncApp,
    ) -> Result<Self> {
        let position = message
            .position
            .and_then(deserialize_anchor)
            .context("invalid position")?;
        buffer
            .update(&mut cx, |buffer, _| {
                buffer.wait_for_version(deserialize_version(&message.version))
            })?
            .await?;
        Ok(Self {
            position: buffer.read_with(&cx, |buffer, _| position.to_point_utf16(buffer))?,
        })
    }

    fn response_to_proto(
        response: Self::Response,
        _: &mut LspStore,
        _: PeerId,
        _: &clock::Global,
        _: &mut App,
    ) -> proto::GetHoverResponse {
        if let Some(response) = response {
            let (start, end) = if let Some(range) = response.range {
                (
                    Some(language::proto::serialize_anchor(&range.start)),
                    Some(language::proto::serialize_anchor(&range.end)),
                )
            } else {
                (None, None)
            };

            let contents = response
                .contents
                .into_iter()
                .map(|block| proto::HoverBlock {
                    text: block.text,
                    is_markdown: block.kind == HoverBlockKind::Markdown,
                    language: if let HoverBlockKind::Code { language } = block.kind {
                        Some(language)
                    } else {
                        None
                    },
                })
                .collect();

            proto::GetHoverResponse {
                start,
                end,
                contents,
            }
        } else {
            proto::GetHoverResponse {
                start: None,
                end: None,
                contents: Vec::new(),
            }
        }
    }

    async fn response_from_proto(
        self,
        message: proto::GetHoverResponse,
        _: Entity<LspStore>,
        buffer: Entity<Buffer>,
        mut cx: AsyncApp,
    ) -> Result<Self::Response> {
        let contents: Vec<_> = message
            .contents
            .into_iter()
            .map(|block| HoverBlock {
                text: block.text,
                kind: if let Some(language) = block.language {
                    HoverBlockKind::Code { language }
                } else if block.is_markdown {
                    HoverBlockKind::Markdown
                } else {
                    HoverBlockKind::PlainText
                },
            })
            .collect();
        if contents.is_empty() {
            return Ok(None);
        }

        let language = buffer.read_with(&cx, |buffer, _| buffer.language().cloned())?;
        let range = if let (Some(start), Some(end)) = (message.start, message.end) {
            language::proto::deserialize_anchor(start)
                .and_then(|start| language::proto::deserialize_anchor(end).map(|end| start..end))
        } else {
            None
        };
        if let Some(range) = range.as_ref() {
            buffer
                .update(&mut cx, |buffer, _| {
                    buffer.wait_for_anchors([range.start, range.end])
                })?
                .await?;
        }

        Ok(Some(Hover {
            contents,
            range,
            language,
        }))
    }

    fn buffer_id_from_proto(message: &Self::ProtoRequest) -> Result<BufferId> {
        BufferId::new(message.buffer_id)
    }
}

impl GetCompletions {
    pub fn can_resolve_completions(capabilities: &lsp::ServerCapabilities) -> bool {
        capabilities
            .completion_provider
            .as_ref()
            .and_then(|options| options.resolve_provider)
            .unwrap_or(false)
    }
}

#[async_trait(?Send)]
impl LspCommand for GetCompletions {
    type Response = CoreCompletionResponse;
    type LspRequest = lsp::request::Completion;
    type ProtoRequest = proto::GetCompletions;

    fn display_name(&self) -> &str {
        "Get completion"
    }

    fn check_capabilities(&self, capabilities: AdapterServerCapabilities) -> bool {
        capabilities
            .server_capabilities
            .completion_provider
            .is_some()
    }

    fn to_lsp(
        &self,
        path: &Path,
        _: &Buffer,
        _: &Arc<LanguageServer>,
        _: &App,
    ) -> Result<lsp::CompletionParams> {
        Ok(lsp::CompletionParams {
            text_document_position: make_lsp_text_document_position(path, self.position)?,
            context: Some(self.context.clone()),
            work_done_progress_params: Default::default(),
            partial_result_params: Default::default(),
        })
    }

    async fn response_from_lsp(
        self,
        completions: Option<lsp::CompletionResponse>,
        lsp_store: Entity<LspStore>,
        buffer: Entity<Buffer>,
        server_id: LanguageServerId,
        mut cx: AsyncApp,
    ) -> Result<Self::Response> {
        let mut response_list = None;
        let (mut completions, mut is_incomplete) = if let Some(completions) = completions {
            match completions {
                lsp::CompletionResponse::Array(completions) => (completions, false),
                lsp::CompletionResponse::List(mut list) => {
                    let is_incomplete = list.is_incomplete;
                    let items = std::mem::take(&mut list.items);
                    response_list = Some(list);
                    (items, is_incomplete)
                }
            }
        } else {
            (Vec::new(), false)
        };

        let unfiltered_completions_count = completions.len();

        let language_server_adapter = lsp_store
            .read_with(&cx, |lsp_store, _| {
                lsp_store.language_server_adapter_for_id(server_id)
            })?
            .with_context(|| format!("no language server with id {server_id}"))?;

        let lsp_defaults = response_list
            .as_ref()
            .and_then(|list| list.item_defaults.clone())
            .map(Arc::new);

        let mut completion_edits = Vec::new();
        buffer.update(&mut cx, |buffer, _cx| {
            let snapshot = buffer.snapshot();
            let clipped_position = buffer.clip_point_utf16(Unclipped(self.position), Bias::Left);

            let mut range_for_token = None;
            completions.retain(|lsp_completion| {
                let lsp_edit = lsp_completion.text_edit.clone().or_else(|| {
                    let default_text_edit = lsp_defaults.as_deref()?.edit_range.as_ref()?;
                    let new_text = lsp_completion
                        .text_edit_text
                        .as_ref()
                        .unwrap_or(&lsp_completion.label)
                        .clone();
                    match default_text_edit {
                        CompletionListItemDefaultsEditRange::Range(range) => {
                            Some(lsp::CompletionTextEdit::Edit(lsp::TextEdit {
                                range: *range,
                                new_text,
                            }))
                        }
                        CompletionListItemDefaultsEditRange::InsertAndReplace {
                            insert,
                            replace,
                        } => Some(lsp::CompletionTextEdit::InsertAndReplace(
                            lsp::InsertReplaceEdit {
                                new_text,
                                insert: *insert,
                                replace: *replace,
                            },
                        )),
                    }
                });

                let edit = match lsp_edit {
                    // If the language server provides a range to overwrite, then
                    // check that the range is valid.
                    Some(completion_text_edit) => {
                        match parse_completion_text_edit(&completion_text_edit, &snapshot) {
                            Some(edit) => edit,
                            None => return false,
                        }
                    }
                    // If the language server does not provide a range, then infer
                    // the range based on the syntax tree.
                    None => {
                        if self.position != clipped_position {
                            log::info!("completion out of expected range ");
                            return false;
                        }

                        let default_edit_range = lsp_defaults.as_ref().and_then(|lsp_defaults| {
                            lsp_defaults
                                .edit_range
                                .as_ref()
                                .and_then(|range| match range {
                                    CompletionListItemDefaultsEditRange::Range(r) => Some(r),
                                    _ => None,
                                })
                        });

                        let range = if let Some(range) = default_edit_range {
                            let range = range_from_lsp(*range);
                            let start = snapshot.clip_point_utf16(range.start, Bias::Left);
                            let end = snapshot.clip_point_utf16(range.end, Bias::Left);
                            if start != range.start.0 || end != range.end.0 {
                                log::info!("completion out of expected range");
                                return false;
                            }

                            snapshot.anchor_before(start)..snapshot.anchor_after(end)
                        } else {
                            range_for_token
                                .get_or_insert_with(|| {
                                    let offset = self.position.to_offset(&snapshot);
                                    let (range, kind) = snapshot.surrounding_word(
                                        offset,
                                        Some(CharScopeContext::Completion),
                                    );
                                    let range = if kind == Some(CharKind::Word) {
                                        range
                                    } else {
                                        offset..offset
                                    };

                                    snapshot.anchor_before(range.start)
                                        ..snapshot.anchor_after(range.end)
                                })
                                .clone()
                        };

                        // We already know text_edit is None here
                        let text = lsp_completion
                            .insert_text
                            .as_ref()
                            .unwrap_or(&lsp_completion.label)
                            .clone();

                        ParsedCompletionEdit {
                            replace_range: range,
                            insert_range: None,
                            new_text: text,
                        }
                    }
                };

                completion_edits.push(edit);
                true
            });
        })?;

        // If completions were filtered out due to errors that may be transient, mark the result
        // incomplete so that it is re-queried.
        if unfiltered_completions_count != completions.len() {
            is_incomplete = true;
        }

        language_server_adapter
            .process_completions(&mut completions)
            .await;

        let completions = completions
            .into_iter()
            .zip(completion_edits)
            .map(|(mut lsp_completion, mut edit)| {
                LineEnding::normalize(&mut edit.new_text);
                if lsp_completion.data.is_none()
                    && let Some(default_data) = lsp_defaults
                        .as_ref()
                        .and_then(|item_defaults| item_defaults.data.clone())
                {
                    // Servers (e.g. JDTLS) prefer unchanged completions, when resolving the items later,
                    // so we do not insert the defaults here, but `data` is needed for resolving, so this is an exception.
                    lsp_completion.data = Some(default_data);
                }
                CoreCompletion {
                    replace_range: edit.replace_range,
                    new_text: edit.new_text,
                    source: CompletionSource::Lsp {
                        insert_range: edit.insert_range,
                        server_id,
                        lsp_completion: Box::new(lsp_completion),
                        lsp_defaults: lsp_defaults.clone(),
                        resolved: false,
                    },
                }
            })
            .collect();

        Ok(CoreCompletionResponse {
            completions,
            is_incomplete,
        })
    }

    fn to_proto(&self, project_id: u64, buffer: &Buffer) -> proto::GetCompletions {
        let anchor = buffer.anchor_after(self.position);
        proto::GetCompletions {
            project_id,
            buffer_id: buffer.remote_id().into(),
            position: Some(language::proto::serialize_anchor(&anchor)),
            version: serialize_version(&buffer.version()),
            server_id: self.server_id.map(|id| id.to_proto()),
        }
    }

    async fn from_proto(
        message: proto::GetCompletions,
        _: Entity<LspStore>,
        buffer: Entity<Buffer>,
        mut cx: AsyncApp,
    ) -> Result<Self> {
        let version = deserialize_version(&message.version);
        buffer
            .update(&mut cx, |buffer, _| buffer.wait_for_version(version))?
            .await?;
        let position = message
            .position
            .and_then(language::proto::deserialize_anchor)
            .map(|p| {
                buffer.read_with(&cx, |buffer, _| {
                    buffer.clip_point_utf16(Unclipped(p.to_point_utf16(buffer)), Bias::Left)
                })
            })
            .context("invalid position")??;
        Ok(Self {
            position,
            context: CompletionContext {
                trigger_kind: CompletionTriggerKind::INVOKED,
                trigger_character: None,
            },
            server_id: message
                .server_id
                .map(|id| lsp::LanguageServerId::from_proto(id)),
        })
    }

    fn response_to_proto(
        response: CoreCompletionResponse,
        _: &mut LspStore,
        _: PeerId,
        buffer_version: &clock::Global,
        _: &mut App,
    ) -> proto::GetCompletionsResponse {
        proto::GetCompletionsResponse {
            completions: response
                .completions
                .iter()
                .map(LspStore::serialize_completion)
                .collect(),
            version: serialize_version(buffer_version),
            can_reuse: !response.is_incomplete,
        }
    }

    async fn response_from_proto(
        self,
        message: proto::GetCompletionsResponse,
        _project: Entity<LspStore>,
        buffer: Entity<Buffer>,
        mut cx: AsyncApp,
    ) -> Result<Self::Response> {
        buffer
            .update(&mut cx, |buffer, _| {
                buffer.wait_for_version(deserialize_version(&message.version))
            })?
            .await?;

        let completions = message
            .completions
            .into_iter()
            .map(LspStore::deserialize_completion)
            .collect::<Result<Vec<_>>>()?;

        Ok(CoreCompletionResponse {
            completions,
            is_incomplete: !message.can_reuse,
        })
    }

    fn buffer_id_from_proto(message: &proto::GetCompletions) -> Result<BufferId> {
        BufferId::new(message.buffer_id)
    }
}

pub struct ParsedCompletionEdit {
    pub replace_range: Range<Anchor>,
    pub insert_range: Option<Range<Anchor>>,
    pub new_text: String,
}

pub(crate) fn parse_completion_text_edit(
    edit: &lsp::CompletionTextEdit,
    snapshot: &BufferSnapshot,
) -> Option<ParsedCompletionEdit> {
    let (replace_range, insert_range, new_text) = match edit {
        lsp::CompletionTextEdit::Edit(edit) => (edit.range, None, &edit.new_text),
        lsp::CompletionTextEdit::InsertAndReplace(edit) => {
            (edit.replace, Some(edit.insert), &edit.new_text)
        }
    };

    let replace_range = {
        let range = range_from_lsp(replace_range);
        let start = snapshot.clip_point_utf16(range.start, Bias::Left);
        let end = snapshot.clip_point_utf16(range.end, Bias::Left);
        if start != range.start.0 || end != range.end.0 {
            log::info!(
                "completion out of expected range, start: {start:?}, end: {end:?}, range: {range:?}"
            );
            return None;
        }
        snapshot.anchor_before(start)..snapshot.anchor_after(end)
    };

    let insert_range = match insert_range {
        None => None,
        Some(insert_range) => {
            let range = range_from_lsp(insert_range);
            let start = snapshot.clip_point_utf16(range.start, Bias::Left);
            let end = snapshot.clip_point_utf16(range.end, Bias::Left);
            if start != range.start.0 || end != range.end.0 {
                log::info!("completion (insert) out of expected range");
                return None;
            }
            Some(snapshot.anchor_before(start)..snapshot.anchor_after(end))
        }
    };

    Some(ParsedCompletionEdit {
        insert_range,
        replace_range,
        new_text: new_text.clone(),
    })
}

#[async_trait(?Send)]
impl LspCommand for GetCodeActions {
    type Response = Vec<CodeAction>;
    type LspRequest = lsp::request::CodeActionRequest;
    type ProtoRequest = proto::GetCodeActions;

    fn display_name(&self) -> &str {
        "Get code actions"
    }

    fn check_capabilities(&self, capabilities: AdapterServerCapabilities) -> bool {
        match &capabilities.server_capabilities.code_action_provider {
            None => false,
            Some(lsp::CodeActionProviderCapability::Simple(false)) => false,
            _ => {
                // If we do know that we want specific code actions AND we know that
                // the server only supports specific code actions, then we want to filter
                // down to the ones that are supported.
                if let Some((requested, supported)) = self
                    .kinds
                    .as_ref()
                    .zip(Self::supported_code_action_kinds(capabilities))
                {
                    let server_supported = supported.into_iter().collect::<HashSet<_>>();
                    requested.iter().any(|kind| server_supported.contains(kind))
                } else {
                    true
                }
            }
        }
    }

    fn to_lsp(
        &self,
        path: &Path,
        buffer: &Buffer,
        language_server: &Arc<LanguageServer>,
        _: &App,
    ) -> Result<lsp::CodeActionParams> {
        let mut relevant_diagnostics = Vec::new();
        for entry in buffer
            .snapshot()
            .diagnostics_in_range::<_, language::PointUtf16>(self.range.clone(), false)
        {
            relevant_diagnostics.push(entry.to_lsp_diagnostic_stub()?);
        }

        let supported =
            Self::supported_code_action_kinds(language_server.adapter_server_capabilities());

        let only = if let Some(requested) = &self.kinds {
            if let Some(supported_kinds) = supported {
                let server_supported = supported_kinds.into_iter().collect::<HashSet<_>>();

                let filtered = requested
                    .iter()
                    .filter(|kind| server_supported.contains(kind))
                    .cloned()
                    .collect();
                Some(filtered)
            } else {
                Some(requested.clone())
            }
        } else {
            supported
        };

        Ok(lsp::CodeActionParams {
            text_document: make_text_document_identifier(path)?,
            range: range_to_lsp(self.range.to_point_utf16(buffer))?,
            work_done_progress_params: Default::default(),
            partial_result_params: Default::default(),
            context: lsp::CodeActionContext {
                diagnostics: relevant_diagnostics,
                only,
                ..lsp::CodeActionContext::default()
            },
        })
    }

    async fn response_from_lsp(
        self,
        actions: Option<lsp::CodeActionResponse>,
        lsp_store: Entity<LspStore>,
        _: Entity<Buffer>,
        server_id: LanguageServerId,
        cx: AsyncApp,
    ) -> Result<Vec<CodeAction>> {
        let requested_kinds_set = self
            .kinds
            .map(|kinds| kinds.into_iter().collect::<HashSet<_>>());

        let language_server = cx.update(|cx| {
            lsp_store
                .read(cx)
                .language_server_for_id(server_id)
                .with_context(|| {
                    format!("Missing the language server that just returned a response {server_id}")
                })
        })??;

        let server_capabilities = language_server.capabilities();
        let available_commands = server_capabilities
            .execute_command_provider
            .as_ref()
            .map(|options| options.commands.as_slice())
            .unwrap_or_default();
        Ok(actions
            .unwrap_or_default()
            .into_iter()
            .filter_map(|entry| {
                let (lsp_action, resolved) = match entry {
                    lsp::CodeActionOrCommand::CodeAction(lsp_action) => {
                        if let Some(command) = lsp_action.command.as_ref()
                            && !available_commands.contains(&command.command)
                        {
                            return None;
                        }
                        (LspAction::Action(Box::new(lsp_action)), false)
                    }
                    lsp::CodeActionOrCommand::Command(command) => {
                        if available_commands.contains(&command.command) {
                            (LspAction::Command(command), true)
                        } else {
                            return None;
                        }
                    }
                };

                if let Some((requested_kinds, kind)) =
                    requested_kinds_set.as_ref().zip(lsp_action.action_kind())
                    && !requested_kinds.contains(&kind)
                {
                    return None;
                }

                Some(CodeAction {
                    server_id,
                    range: self.range.clone(),
                    lsp_action,
                    resolved,
                })
            })
            .collect())
    }

    fn to_proto(&self, project_id: u64, buffer: &Buffer) -> proto::GetCodeActions {
        proto::GetCodeActions {
            project_id,
            buffer_id: buffer.remote_id().into(),
            start: Some(language::proto::serialize_anchor(&self.range.start)),
            end: Some(language::proto::serialize_anchor(&self.range.end)),
            version: serialize_version(&buffer.version()),
        }
    }

    async fn from_proto(
        message: proto::GetCodeActions,
        _: Entity<LspStore>,
        buffer: Entity<Buffer>,
        mut cx: AsyncApp,
    ) -> Result<Self> {
        let start = message
            .start
            .and_then(language::proto::deserialize_anchor)
            .context("invalid start")?;
        let end = message
            .end
            .and_then(language::proto::deserialize_anchor)
            .context("invalid end")?;
        buffer
            .update(&mut cx, |buffer, _| {
                buffer.wait_for_version(deserialize_version(&message.version))
            })?
            .await?;

        Ok(Self {
            range: start..end,
            kinds: None,
        })
    }

    fn response_to_proto(
        code_actions: Vec<CodeAction>,
        _: &mut LspStore,
        _: PeerId,
        buffer_version: &clock::Global,
        _: &mut App,
    ) -> proto::GetCodeActionsResponse {
        proto::GetCodeActionsResponse {
            actions: code_actions
                .iter()
                .map(LspStore::serialize_code_action)
                .collect(),
            version: serialize_version(buffer_version),
        }
    }

    async fn response_from_proto(
        self,
        message: proto::GetCodeActionsResponse,
        _: Entity<LspStore>,
        buffer: Entity<Buffer>,
        mut cx: AsyncApp,
    ) -> Result<Vec<CodeAction>> {
        buffer
            .update(&mut cx, |buffer, _| {
                buffer.wait_for_version(deserialize_version(&message.version))
            })?
            .await?;
        message
            .actions
            .into_iter()
            .map(LspStore::deserialize_code_action)
            .collect()
    }

    fn buffer_id_from_proto(message: &proto::GetCodeActions) -> Result<BufferId> {
        BufferId::new(message.buffer_id)
    }
}

impl GetCodeActions {
    fn supported_code_action_kinds(
        capabilities: AdapterServerCapabilities,
    ) -> Option<Vec<CodeActionKind>> {
        match capabilities.server_capabilities.code_action_provider {
            Some(lsp::CodeActionProviderCapability::Options(CodeActionOptions {
                code_action_kinds: Some(supported_action_kinds),
                ..
            })) => Some(supported_action_kinds),
            _ => capabilities.code_action_kinds,
        }
    }

    pub fn can_resolve_actions(capabilities: &ServerCapabilities) -> bool {
        capabilities
            .code_action_provider
            .as_ref()
            .and_then(|options| match options {
                lsp::CodeActionProviderCapability::Simple(_is_supported) => None,
                lsp::CodeActionProviderCapability::Options(options) => options.resolve_provider,
            })
            .unwrap_or(false)
    }
}

impl OnTypeFormatting {
    pub fn supports_on_type_formatting(trigger: &str, capabilities: &ServerCapabilities) -> bool {
        let Some(on_type_formatting_options) = &capabilities.document_on_type_formatting_provider
        else {
            return false;
        };
        on_type_formatting_options
            .first_trigger_character
            .contains(trigger)
            || on_type_formatting_options
                .more_trigger_character
                .iter()
                .flatten()
                .any(|chars| chars.contains(trigger))
    }
}

#[async_trait(?Send)]
impl LspCommand for OnTypeFormatting {
    type Response = Option<Transaction>;
    type LspRequest = lsp::request::OnTypeFormatting;
    type ProtoRequest = proto::OnTypeFormatting;

    fn display_name(&self) -> &str {
        "Formatting on typing"
    }

    fn check_capabilities(&self, capabilities: AdapterServerCapabilities) -> bool {
        Self::supports_on_type_formatting(&self.trigger, &capabilities.server_capabilities)
    }

    fn to_lsp(
        &self,
        path: &Path,
        _: &Buffer,
        _: &Arc<LanguageServer>,
        _: &App,
    ) -> Result<lsp::DocumentOnTypeFormattingParams> {
        Ok(lsp::DocumentOnTypeFormattingParams {
            text_document_position: make_lsp_text_document_position(path, self.position)?,
            ch: self.trigger.clone(),
            options: self.options.clone(),
        })
    }

    async fn response_from_lsp(
        self,
        message: Option<Vec<lsp::TextEdit>>,
        lsp_store: Entity<LspStore>,
        buffer: Entity<Buffer>,
        server_id: LanguageServerId,
        mut cx: AsyncApp,
    ) -> Result<Option<Transaction>> {
        if let Some(edits) = message {
            let (lsp_adapter, lsp_server) =
                language_server_for_buffer(&lsp_store, &buffer, server_id, &mut cx)?;
            LocalLspStore::deserialize_text_edits(
                lsp_store,
                buffer,
                edits,
                self.push_to_history,
                lsp_adapter,
                lsp_server,
                &mut cx,
            )
            .await
        } else {
            Ok(None)
        }
    }

    fn to_proto(&self, project_id: u64, buffer: &Buffer) -> proto::OnTypeFormatting {
        proto::OnTypeFormatting {
            project_id,
            buffer_id: buffer.remote_id().into(),
            position: Some(language::proto::serialize_anchor(
                &buffer.anchor_before(self.position),
            )),
            trigger: self.trigger.clone(),
            version: serialize_version(&buffer.version()),
        }
    }

    async fn from_proto(
        message: proto::OnTypeFormatting,
        _: Entity<LspStore>,
        buffer: Entity<Buffer>,
        mut cx: AsyncApp,
    ) -> Result<Self> {
        let position = message
            .position
            .and_then(deserialize_anchor)
            .context("invalid position")?;
        buffer
            .update(&mut cx, |buffer, _| {
                buffer.wait_for_version(deserialize_version(&message.version))
            })?
            .await?;

        let options = buffer.update(&mut cx, |buffer, cx| {
            lsp_formatting_options(
                language_settings(buffer.language().map(|l| l.name()), buffer.file(), cx).as_ref(),
            )
        })?;

        Ok(Self {
            position: buffer.read_with(&cx, |buffer, _| position.to_point_utf16(buffer))?,
            trigger: message.trigger.clone(),
            options,
            push_to_history: false,
        })
    }

    fn response_to_proto(
        response: Option<Transaction>,
        _: &mut LspStore,
        _: PeerId,
        _: &clock::Global,
        _: &mut App,
    ) -> proto::OnTypeFormattingResponse {
        proto::OnTypeFormattingResponse {
            transaction: response
                .map(|transaction| language::proto::serialize_transaction(&transaction)),
        }
    }

    async fn response_from_proto(
        self,
        message: proto::OnTypeFormattingResponse,
        _: Entity<LspStore>,
        _: Entity<Buffer>,
        _: AsyncApp,
    ) -> Result<Option<Transaction>> {
        let Some(transaction) = message.transaction else {
            return Ok(None);
        };
        Ok(Some(language::proto::deserialize_transaction(transaction)?))
    }

    fn buffer_id_from_proto(message: &proto::OnTypeFormatting) -> Result<BufferId> {
        BufferId::new(message.buffer_id)
    }
}

impl InlayHints {
    pub async fn lsp_to_project_hint(
        lsp_hint: lsp::InlayHint,
        buffer_handle: &Entity<Buffer>,
        server_id: LanguageServerId,
        resolve_state: ResolveState,
        force_no_type_left_padding: bool,
        cx: &mut AsyncApp,
    ) -> anyhow::Result<InlayHint> {
        let kind = lsp_hint.kind.and_then(|kind| match kind {
            lsp::InlayHintKind::TYPE => Some(InlayHintKind::Type),
            lsp::InlayHintKind::PARAMETER => Some(InlayHintKind::Parameter),
            _ => None,
        });

        let position = buffer_handle.read_with(cx, |buffer, _| {
            let position = buffer.clip_point_utf16(point_from_lsp(lsp_hint.position), Bias::Left);
            if kind == Some(InlayHintKind::Parameter) {
                buffer.anchor_before(position)
            } else {
                buffer.anchor_after(position)
            }
        })?;
        let label = Self::lsp_inlay_label_to_project(lsp_hint.label, server_id)
            .await
            .context("lsp to project inlay hint conversion")?;
        let padding_left = if force_no_type_left_padding && kind == Some(InlayHintKind::Type) {
            false
        } else {
            lsp_hint.padding_left.unwrap_or(false)
        };

        Ok(InlayHint {
            position,
            padding_left,
            padding_right: lsp_hint.padding_right.unwrap_or(false),
            label,
            kind,
            tooltip: lsp_hint.tooltip.map(|tooltip| match tooltip {
                lsp::InlayHintTooltip::String(s) => InlayHintTooltip::String(s),
                lsp::InlayHintTooltip::MarkupContent(markup_content) => {
                    InlayHintTooltip::MarkupContent(MarkupContent {
                        kind: match markup_content.kind {
                            lsp::MarkupKind::PlainText => HoverBlockKind::PlainText,
                            lsp::MarkupKind::Markdown => HoverBlockKind::Markdown,
                        },
                        value: markup_content.value,
                    })
                }
            }),
            resolve_state,
        })
    }

    async fn lsp_inlay_label_to_project(
        lsp_label: lsp::InlayHintLabel,
        server_id: LanguageServerId,
    ) -> anyhow::Result<InlayHintLabel> {
        let label = match lsp_label {
            lsp::InlayHintLabel::String(s) => InlayHintLabel::String(s),
            lsp::InlayHintLabel::LabelParts(lsp_parts) => {
                let mut parts = Vec::with_capacity(lsp_parts.len());
                for lsp_part in lsp_parts {
                    parts.push(InlayHintLabelPart {
                        value: lsp_part.value,
                        tooltip: lsp_part.tooltip.map(|tooltip| match tooltip {
                            lsp::InlayHintLabelPartTooltip::String(s) => {
                                InlayHintLabelPartTooltip::String(s)
                            }
                            lsp::InlayHintLabelPartTooltip::MarkupContent(markup_content) => {
                                InlayHintLabelPartTooltip::MarkupContent(MarkupContent {
                                    kind: match markup_content.kind {
                                        lsp::MarkupKind::PlainText => HoverBlockKind::PlainText,
                                        lsp::MarkupKind::Markdown => HoverBlockKind::Markdown,
                                    },
                                    value: markup_content.value,
                                })
                            }
                        }),
                        location: Some(server_id).zip(lsp_part.location),
                    });
                }
                InlayHintLabel::LabelParts(parts)
            }
        };

        Ok(label)
    }

    pub fn project_to_proto_hint(response_hint: InlayHint) -> proto::InlayHint {
        let (state, lsp_resolve_state) = match response_hint.resolve_state {
            ResolveState::Resolved => (0, None),
            ResolveState::CanResolve(server_id, resolve_data) => (
                1,
                Some(proto::resolve_state::LspResolveState {
                    server_id: server_id.0 as u64,
                    value: resolve_data.map(|json_data| {
                        serde_json::to_string(&json_data)
                            .expect("failed to serialize resolve json data")
                    }),
                }),
            ),
            ResolveState::Resolving => (2, None),
        };
        let resolve_state = Some(proto::ResolveState {
            state,
            lsp_resolve_state,
        });
        proto::InlayHint {
            position: Some(language::proto::serialize_anchor(&response_hint.position)),
            padding_left: response_hint.padding_left,
            padding_right: response_hint.padding_right,
            label: Some(proto::InlayHintLabel {
                label: Some(match response_hint.label {
                    InlayHintLabel::String(s) => proto::inlay_hint_label::Label::Value(s),
                    InlayHintLabel::LabelParts(label_parts) => {
                        proto::inlay_hint_label::Label::LabelParts(proto::InlayHintLabelParts {
                            parts: label_parts.into_iter().map(|label_part| {
                                let location_url = label_part.location.as_ref().map(|(_, location)| location.uri.to_string());
                                let location_range_start = label_part.location.as_ref().map(|(_, location)| point_from_lsp(location.range.start).0).map(|point| proto::PointUtf16 { row: point.row, column: point.column });
                                let location_range_end = label_part.location.as_ref().map(|(_, location)| point_from_lsp(location.range.end).0).map(|point| proto::PointUtf16 { row: point.row, column: point.column });
                                proto::InlayHintLabelPart {
                                value: label_part.value,
                                tooltip: label_part.tooltip.map(|tooltip| {
                                    let proto_tooltip = match tooltip {
                                        InlayHintLabelPartTooltip::String(s) => proto::inlay_hint_label_part_tooltip::Content::Value(s),
                                        InlayHintLabelPartTooltip::MarkupContent(markup_content) => proto::inlay_hint_label_part_tooltip::Content::MarkupContent(proto::MarkupContent {
                                            is_markdown: markup_content.kind == HoverBlockKind::Markdown,
                                            value: markup_content.value,
                                        }),
                                    };
                                    proto::InlayHintLabelPartTooltip {content: Some(proto_tooltip)}
                                }),
                                location_url,
                                location_range_start,
                                location_range_end,
                                language_server_id: label_part.location.as_ref().map(|(server_id, _)| server_id.0 as u64),
                            }}).collect()
                        })
                    }
                }),
            }),
            kind: response_hint.kind.map(|kind| kind.name().to_string()),
            tooltip: response_hint.tooltip.map(|response_tooltip| {
                let proto_tooltip = match response_tooltip {
                    InlayHintTooltip::String(s) => proto::inlay_hint_tooltip::Content::Value(s),
                    InlayHintTooltip::MarkupContent(markup_content) => {
                        proto::inlay_hint_tooltip::Content::MarkupContent(proto::MarkupContent {
                            is_markdown: markup_content.kind == HoverBlockKind::Markdown,
                            value: markup_content.value,
                        })
                    }
                };
                proto::InlayHintTooltip {
                    content: Some(proto_tooltip),
                }
            }),
            resolve_state,
        }
    }

    pub fn proto_to_project_hint(message_hint: proto::InlayHint) -> anyhow::Result<InlayHint> {
        let resolve_state = message_hint.resolve_state.as_ref().unwrap_or_else(|| {
            panic!("incorrect proto inlay hint message: no resolve state in hint {message_hint:?}",)
        });
        let resolve_state_data = resolve_state
            .lsp_resolve_state.as_ref()
            .map(|lsp_resolve_state| {
                let value = lsp_resolve_state.value.as_deref().map(|value| {
                    serde_json::from_str::<Option<lsp::LSPAny>>(value)
                        .with_context(|| format!("incorrect proto inlay hint message: non-json resolve state {lsp_resolve_state:?}"))
                }).transpose()?.flatten();
                anyhow::Ok((LanguageServerId(lsp_resolve_state.server_id as usize), value))
            })
            .transpose()?;
        let resolve_state = match resolve_state.state {
            0 => ResolveState::Resolved,
            1 => {
                let (server_id, lsp_resolve_state) = resolve_state_data.with_context(|| {
                    format!(
                        "No lsp resolve data for the hint that can be resolved: {message_hint:?}"
                    )
                })?;
                ResolveState::CanResolve(server_id, lsp_resolve_state)
            }
            2 => ResolveState::Resolving,
            invalid => {
                anyhow::bail!("Unexpected resolve state {invalid} for hint {message_hint:?}")
            }
        };
        Ok(InlayHint {
            position: message_hint
                .position
                .and_then(language::proto::deserialize_anchor)
                .context("invalid position")?,
            label: match message_hint
                .label
                .and_then(|label| label.label)
                .context("missing label")?
            {
                proto::inlay_hint_label::Label::Value(s) => InlayHintLabel::String(s),
                proto::inlay_hint_label::Label::LabelParts(parts) => {
                    let mut label_parts = Vec::new();
                    for part in parts.parts {
                        label_parts.push(InlayHintLabelPart {
                            value: part.value,
                            tooltip: part.tooltip.map(|tooltip| match tooltip.content {
                                Some(proto::inlay_hint_label_part_tooltip::Content::Value(s)) => {
                                    InlayHintLabelPartTooltip::String(s)
                                }
                                Some(
                                    proto::inlay_hint_label_part_tooltip::Content::MarkupContent(
                                        markup_content,
                                    ),
                                ) => InlayHintLabelPartTooltip::MarkupContent(MarkupContent {
                                    kind: if markup_content.is_markdown {
                                        HoverBlockKind::Markdown
                                    } else {
                                        HoverBlockKind::PlainText
                                    },
                                    value: markup_content.value,
                                }),
                                None => InlayHintLabelPartTooltip::String(String::new()),
                            }),
                            location: {
                                match part
                                    .location_url
                                    .zip(
                                        part.location_range_start.and_then(|start| {
                                            Some(start..part.location_range_end?)
                                        }),
                                    )
                                    .zip(part.language_server_id)
                                {
                                    Some(((uri, range), server_id)) => Some((
                                        LanguageServerId(server_id as usize),
                                        lsp::Location {
                                            uri: lsp::Uri::from_str(&uri)
                                                .context("invalid uri in hint part {part:?}")?,
                                            range: lsp::Range::new(
                                                point_to_lsp(PointUtf16::new(
                                                    range.start.row,
                                                    range.start.column,
                                                )),
                                                point_to_lsp(PointUtf16::new(
                                                    range.end.row,
                                                    range.end.column,
                                                )),
                                            ),
                                        },
                                    )),
                                    None => None,
                                }
                            },
                        });
                    }

                    InlayHintLabel::LabelParts(label_parts)
                }
            },
            padding_left: message_hint.padding_left,
            padding_right: message_hint.padding_right,
            kind: message_hint
                .kind
                .as_deref()
                .and_then(InlayHintKind::from_name),
            tooltip: message_hint.tooltip.and_then(|tooltip| {
                Some(match tooltip.content? {
                    proto::inlay_hint_tooltip::Content::Value(s) => InlayHintTooltip::String(s),
                    proto::inlay_hint_tooltip::Content::MarkupContent(markup_content) => {
                        InlayHintTooltip::MarkupContent(MarkupContent {
                            kind: if markup_content.is_markdown {
                                HoverBlockKind::Markdown
                            } else {
                                HoverBlockKind::PlainText
                            },
                            value: markup_content.value,
                        })
                    }
                })
            }),
            resolve_state,
        })
    }

    pub fn project_to_lsp_hint(hint: InlayHint, snapshot: &BufferSnapshot) -> lsp::InlayHint {
        lsp::InlayHint {
            position: point_to_lsp(hint.position.to_point_utf16(snapshot)),
            kind: hint.kind.map(|kind| match kind {
                InlayHintKind::Type => lsp::InlayHintKind::TYPE,
                InlayHintKind::Parameter => lsp::InlayHintKind::PARAMETER,
            }),
            text_edits: None,
            tooltip: hint.tooltip.and_then(|tooltip| {
                Some(match tooltip {
                    InlayHintTooltip::String(s) => lsp::InlayHintTooltip::String(s),
                    InlayHintTooltip::MarkupContent(markup_content) => {
                        lsp::InlayHintTooltip::MarkupContent(lsp::MarkupContent {
                            kind: match markup_content.kind {
                                HoverBlockKind::PlainText => lsp::MarkupKind::PlainText,
                                HoverBlockKind::Markdown => lsp::MarkupKind::Markdown,
                                HoverBlockKind::Code { .. } => return None,
                            },
                            value: markup_content.value,
                        })
                    }
                })
            }),
            label: match hint.label {
                InlayHintLabel::String(s) => lsp::InlayHintLabel::String(s),
                InlayHintLabel::LabelParts(label_parts) => lsp::InlayHintLabel::LabelParts(
                    label_parts
                        .into_iter()
                        .map(|part| lsp::InlayHintLabelPart {
                            value: part.value,
                            tooltip: part.tooltip.and_then(|tooltip| {
                                Some(match tooltip {
                                    InlayHintLabelPartTooltip::String(s) => {
                                        lsp::InlayHintLabelPartTooltip::String(s)
                                    }
                                    InlayHintLabelPartTooltip::MarkupContent(markup_content) => {
                                        lsp::InlayHintLabelPartTooltip::MarkupContent(
                                            lsp::MarkupContent {
                                                kind: match markup_content.kind {
                                                    HoverBlockKind::PlainText => {
                                                        lsp::MarkupKind::PlainText
                                                    }
                                                    HoverBlockKind::Markdown => {
                                                        lsp::MarkupKind::Markdown
                                                    }
                                                    HoverBlockKind::Code { .. } => return None,
                                                },
                                                value: markup_content.value,
                                            },
                                        )
                                    }
                                })
                            }),
                            location: part.location.map(|(_, location)| location),
                            command: None,
                        })
                        .collect(),
                ),
            },
            padding_left: Some(hint.padding_left),
            padding_right: Some(hint.padding_right),
            data: match hint.resolve_state {
                ResolveState::CanResolve(_, data) => data,
                ResolveState::Resolving | ResolveState::Resolved => None,
            },
        }
    }

    pub fn can_resolve_inlays(capabilities: &ServerCapabilities) -> bool {
        capabilities
            .inlay_hint_provider
            .as_ref()
            .and_then(|options| match options {
                OneOf::Left(_is_supported) => None,
                OneOf::Right(capabilities) => match capabilities {
                    lsp::InlayHintServerCapabilities::Options(o) => o.resolve_provider,
                    lsp::InlayHintServerCapabilities::RegistrationOptions(o) => {
                        o.inlay_hint_options.resolve_provider
                    }
                },
            })
            .unwrap_or(false)
    }

    pub fn check_capabilities(capabilities: &ServerCapabilities) -> bool {
        capabilities
            .inlay_hint_provider
            .as_ref()
            .is_some_and(|inlay_hint_provider| match inlay_hint_provider {
                lsp::OneOf::Left(enabled) => *enabled,
                lsp::OneOf::Right(_) => true,
            })
    }
}

#[async_trait(?Send)]
impl LspCommand for InlayHints {
    type Response = Vec<InlayHint>;
    type LspRequest = lsp::InlayHintRequest;
    type ProtoRequest = proto::InlayHints;

    fn display_name(&self) -> &str {
        "Inlay hints"
    }

    fn check_capabilities(&self, capabilities: AdapterServerCapabilities) -> bool {
        Self::check_capabilities(&capabilities.server_capabilities)
    }

    fn to_lsp(
        &self,
        path: &Path,
        buffer: &Buffer,
        _: &Arc<LanguageServer>,
        _: &App,
    ) -> Result<lsp::InlayHintParams> {
        Ok(lsp::InlayHintParams {
            text_document: lsp::TextDocumentIdentifier {
                uri: file_path_to_lsp_url(path)?,
            },
            range: range_to_lsp(self.range.to_point_utf16(buffer))?,
            work_done_progress_params: Default::default(),
        })
    }

    async fn response_from_lsp(
        self,
        message: Option<Vec<lsp::InlayHint>>,
        lsp_store: Entity<LspStore>,
        buffer: Entity<Buffer>,
        server_id: LanguageServerId,
        mut cx: AsyncApp,
    ) -> anyhow::Result<Vec<InlayHint>> {
        let (lsp_adapter, lsp_server) =
            language_server_for_buffer(&lsp_store, &buffer, server_id, &mut cx)?;
        // `typescript-language-server` adds padding to the left for type hints, turning
        // `const foo: boolean` into `const foo : boolean` which looks odd.
        // `rust-analyzer` does not have the padding for this case, and we have to accommodate both.
        //
        // We could trim the whole string, but being pessimistic on par with the situation above,
        // there might be a hint with multiple whitespaces at the end(s) which we need to display properly.
        // Hence let's use a heuristic first to handle the most awkward case and look for more.
        let force_no_type_left_padding =
            lsp_adapter.name.0.as_ref() == "typescript-language-server";

        let hints = message.unwrap_or_default().into_iter().map(|lsp_hint| {
            let resolve_state = if InlayHints::can_resolve_inlays(&lsp_server.capabilities()) {
                ResolveState::CanResolve(lsp_server.server_id(), lsp_hint.data.clone())
            } else {
                ResolveState::Resolved
            };

            let buffer = buffer.clone();
            cx.spawn(async move |cx| {
                InlayHints::lsp_to_project_hint(
                    lsp_hint,
                    &buffer,
                    server_id,
                    resolve_state,
                    force_no_type_left_padding,
                    cx,
                )
                .await
            })
        });
        future::join_all(hints)
            .await
            .into_iter()
            .collect::<anyhow::Result<_>>()
            .context("lsp to project inlay hints conversion")
    }

    fn to_proto(&self, project_id: u64, buffer: &Buffer) -> proto::InlayHints {
        proto::InlayHints {
            project_id,
            buffer_id: buffer.remote_id().into(),
            start: Some(language::proto::serialize_anchor(&self.range.start)),
            end: Some(language::proto::serialize_anchor(&self.range.end)),
            version: serialize_version(&buffer.version()),
        }
    }

    async fn from_proto(
        message: proto::InlayHints,
        _: Entity<LspStore>,
        buffer: Entity<Buffer>,
        mut cx: AsyncApp,
    ) -> Result<Self> {
        let start = message
            .start
            .and_then(language::proto::deserialize_anchor)
            .context("invalid start")?;
        let end = message
            .end
            .and_then(language::proto::deserialize_anchor)
            .context("invalid end")?;
        buffer
            .update(&mut cx, |buffer, _| {
                buffer.wait_for_version(deserialize_version(&message.version))
            })?
            .await?;

        Ok(Self { range: start..end })
    }

    fn response_to_proto(
        response: Vec<InlayHint>,
        _: &mut LspStore,
        _: PeerId,
        buffer_version: &clock::Global,
        _: &mut App,
    ) -> proto::InlayHintsResponse {
        proto::InlayHintsResponse {
            hints: response
                .into_iter()
                .map(InlayHints::project_to_proto_hint)
                .collect(),
            version: serialize_version(buffer_version),
        }
    }

    async fn response_from_proto(
        self,
        message: proto::InlayHintsResponse,
        _: Entity<LspStore>,
        buffer: Entity<Buffer>,
        mut cx: AsyncApp,
    ) -> anyhow::Result<Vec<InlayHint>> {
        buffer
            .update(&mut cx, |buffer, _| {
                buffer.wait_for_version(deserialize_version(&message.version))
            })?
            .await?;

        let mut hints = Vec::new();
        for message_hint in message.hints {
            hints.push(InlayHints::proto_to_project_hint(message_hint)?);
        }

        Ok(hints)
    }

    fn buffer_id_from_proto(message: &proto::InlayHints) -> Result<BufferId> {
        BufferId::new(message.buffer_id)
    }
}

#[async_trait(?Send)]
impl LspCommand for SemanticTokensFull {
    type Response = SemanticTokensResponse;
    type LspRequest = lsp_semantic_tokens::SemanticTokensFullRequest;
    type ProtoRequest = proto::SemanticTokens;

    fn display_name(&self) -> &str {
        "Semantic tokens full"
    }

    fn check_capabilities(&self, capabilities: AdapterServerCapabilities) -> bool {
        capabilities
            .server_capabilities
            .semantic_tokens_provider
            .as_ref()
            .is_some_and(|semantic_tokens_provider| {
                let options = match semantic_tokens_provider {
                    lsp::SemanticTokensServerCapabilities::SemanticTokensOptions(opts) => opts,
                    lsp::SemanticTokensServerCapabilities::SemanticTokensRegistrationOptions(
                        opts,
                    ) => &opts.semantic_tokens_options,
                };

                match options.full {
                    Some(lsp::SemanticTokensFullOptions::Bool(is_supported)) => is_supported,
                    Some(lsp::SemanticTokensFullOptions::Delta { .. }) => true,
                    None => false,
                }
            })
    }

    fn to_lsp(
        &self,
        path: &Path,
        _: &Buffer,
        _: &Arc<LanguageServer>,
        _: &App,
    ) -> Result<lsp::SemanticTokensParams> {
        Ok(lsp::SemanticTokensParams {
            text_document: lsp::TextDocumentIdentifier {
                uri: file_path_to_lsp_url(path)?,
            },
            partial_result_params: Default::default(),
            work_done_progress_params: Default::default(),
        })
    }

    async fn response_from_lsp(
        self,
        message: Option<lsp_semantic_tokens::SemanticTokensFullResult>,
        _: Entity<LspStore>,
        _: Entity<Buffer>,
        _: LanguageServerId,
        _: AsyncApp,
    ) -> anyhow::Result<SemanticTokensResponse> {
        match message {
            Some(lsp_semantic_tokens::SemanticTokensFullResult::Tokens(tokens)) => {
                Ok(SemanticTokensResponse::Full {
                    data: tokens.data,
                    result_id: tokens.result_id.map(SharedString::new),
                })
            }
            Some(lsp_semantic_tokens::SemanticTokensFullResult::Partial(_)) => {
                anyhow::bail!(
                    "Unexpected semantic tokens response with partial result for inlay hints"
                )
            }
            None => Ok(Default::default()),
        }
    }

    fn to_proto(&self, project_id: u64, buffer: &Buffer) -> proto::SemanticTokens {
        proto::SemanticTokens {
            project_id,
            buffer_id: buffer.remote_id().into(),
            version: serialize_version(&buffer.version()),
            for_server: self.for_server.map(|id| id.to_proto()),
        }
    }

    async fn from_proto(
        message: proto::SemanticTokens,
        _: Entity<LspStore>,
        buffer: Entity<Buffer>,
        mut cx: AsyncApp,
    ) -> Result<Self> {
        buffer
            .update(&mut cx, |buffer, _| {
                buffer.wait_for_version(deserialize_version(&message.version))
            })?
            .await?;

        Ok(Self {
            for_server: message
                .for_server
                .map(|id| LanguageServerId::from_proto(id)),
        })
    }

    fn response_to_proto(
        response: SemanticTokensResponse,
        _: &mut LspStore,
        _: PeerId,
        buffer_version: &clock::Global,
        _: &mut App,
    ) -> proto::SemanticTokensResponse {
        match response {
            SemanticTokensResponse::Full { data, result_id } => proto::SemanticTokensResponse {
                data,
                edits: Vec::new(),
                result_id: result_id.map(|s| s.to_string()),
                version: serialize_version(buffer_version),
            },
            SemanticTokensResponse::Delta { edits, result_id } => proto::SemanticTokensResponse {
                data: Vec::new(),
                edits: edits
                    .into_iter()
                    .map(|edit| proto::SemanticTokensEdit {
                        start: edit.start,
                        delete_count: edit.delete_count,
                        data: edit.data,
                    })
                    .collect(),
                result_id: result_id.map(|s| s.to_string()),
                version: serialize_version(buffer_version),
            },
        }
    }

    async fn response_from_proto(
        self,
        message: proto::SemanticTokensResponse,
        _: Entity<LspStore>,
        buffer: Entity<Buffer>,
        mut cx: AsyncApp,
    ) -> anyhow::Result<SemanticTokensResponse> {
        buffer
            .update(&mut cx, |buffer, _| {
                buffer.wait_for_version(deserialize_version(&message.version))
            })?
            .await?;

        Ok(SemanticTokensResponse::Full {
            data: message.data,
            result_id: message.result_id.map(SharedString::new),
        })
    }

    fn buffer_id_from_proto(message: &proto::SemanticTokens) -> Result<BufferId> {
        BufferId::new(message.buffer_id)
    }
}

#[async_trait(?Send)]
impl LspCommand for SemanticTokensDelta {
    type Response = SemanticTokensResponse;
    type LspRequest = lsp_semantic_tokens::SemanticTokensFullDeltaRequest;
    type ProtoRequest = proto::SemanticTokens;

    fn display_name(&self) -> &str {
        "Semantic tokens delta"
    }

    fn check_capabilities(&self, capabilities: AdapterServerCapabilities) -> bool {
        capabilities
            .server_capabilities
            .semantic_tokens_provider
            .as_ref()
            .is_some_and(|semantic_tokens_provider| {
                let options = match semantic_tokens_provider {
                    lsp::SemanticTokensServerCapabilities::SemanticTokensOptions(opts) => opts,
                    lsp::SemanticTokensServerCapabilities::SemanticTokensRegistrationOptions(
                        opts,
                    ) => &opts.semantic_tokens_options,
                };

                match options.full {
                    Some(lsp::SemanticTokensFullOptions::Delta { delta }) => delta.unwrap_or(false),
                    // `full: true` (instead of `full: { delta: true }`) means no support for delta.
                    _ => false,
                }
            })
    }

    fn to_lsp(
        &self,
        path: &Path,
        _: &Buffer,
        _: &Arc<LanguageServer>,
        _: &App,
    ) -> Result<lsp::SemanticTokensDeltaParams> {
        Ok(lsp::SemanticTokensDeltaParams {
            text_document: lsp::TextDocumentIdentifier {
                uri: file_path_to_lsp_url(path)?,
            },
            previous_result_id: self.previous_result_id.clone().map(|s| s.to_string()),
            partial_result_params: Default::default(),
            work_done_progress_params: Default::default(),
        })
    }

    async fn response_from_lsp(
        self,
        message: Option<lsp_semantic_tokens::SemanticTokensFullDeltaResult>,
        _: Entity<LspStore>,
        _: Entity<Buffer>,
        _: LanguageServerId,
        _: AsyncApp,
    ) -> anyhow::Result<SemanticTokensResponse> {
        match message {
            Some(lsp_semantic_tokens::SemanticTokensFullDeltaResult::Tokens(tokens)) => {
                Ok(SemanticTokensResponse::Full {
                    data: tokens.data,
                    result_id: tokens.result_id.map(SharedString::new),
                })
            }
            Some(lsp_semantic_tokens::SemanticTokensFullDeltaResult::TokensDelta(delta)) => {
                Ok(SemanticTokensResponse::Delta {
                    edits: delta
                        .edits
                        .into_iter()
                        .map(|e| SemanticTokensEdit {
                            start: e.start,
                            delete_count: e.delete_count,
                            data: e.data.unwrap_or_default(),
                        })
                        .collect(),
                    result_id: delta.result_id.map(SharedString::new),
                })
            }
            Some(lsp_semantic_tokens::SemanticTokensFullDeltaResult::PartialTokensDelta {
                ..
            }) => {
                anyhow::bail!(
                    "Unexpected semantic tokens response with partial result for inlay hints"
                )
            }
            None => Ok(Default::default()),
        }
    }

    fn to_proto(&self, _: u64, _: &Buffer) -> proto::SemanticTokens {
        unimplemented!("Delta requests are never initialted on the remote client side")
    }

    async fn from_proto(
        _: proto::SemanticTokens,
        _: Entity<LspStore>,
        _: Entity<Buffer>,
        _: AsyncApp,
    ) -> Result<Self> {
        unimplemented!("Delta requests are never initialted on the remote client side")
    }

    fn response_to_proto(
        response: SemanticTokensResponse,
        _: &mut LspStore,
        _: PeerId,
        buffer_version: &clock::Global,
        _: &mut App,
    ) -> proto::SemanticTokensResponse {
        match response {
            SemanticTokensResponse::Full { data, result_id } => proto::SemanticTokensResponse {
                data,
                edits: Vec::new(),
                result_id: result_id.map(|s| s.to_string()),
                version: serialize_version(buffer_version),
            },
            SemanticTokensResponse::Delta { edits, result_id } => proto::SemanticTokensResponse {
                data: Vec::new(),
                edits: edits
                    .into_iter()
                    .map(|edit| proto::SemanticTokensEdit {
                        start: edit.start,
                        delete_count: edit.delete_count,
                        data: edit.data,
                    })
                    .collect(),
                result_id: result_id.map(|s| s.to_string()),
                version: serialize_version(buffer_version),
            },
        }
    }

    async fn response_from_proto(
        self,
        message: proto::SemanticTokensResponse,
        _: Entity<LspStore>,
        buffer: Entity<Buffer>,
        mut cx: AsyncApp,
    ) -> anyhow::Result<SemanticTokensResponse> {
        buffer
            .update(&mut cx, |buffer, _| {
                buffer.wait_for_version(deserialize_version(&message.version))
            })?
            .await?;

        Ok(SemanticTokensResponse::Full {
            data: message.data,
            result_id: message.result_id.map(SharedString::new),
        })
    }

    fn buffer_id_from_proto(message: &proto::SemanticTokens) -> Result<BufferId> {
        BufferId::new(message.buffer_id)
    }
}

#[async_trait(?Send)]
impl LspCommand for GetCodeLens {
    type Response = Vec<CodeAction>;
    type LspRequest = lsp::CodeLensRequest;
    type ProtoRequest = proto::GetCodeLens;

    fn display_name(&self) -> &str {
        "Code Lens"
    }

    fn check_capabilities(&self, capabilities: AdapterServerCapabilities) -> bool {
        capabilities
            .server_capabilities
            .code_lens_provider
            .is_some()
    }

    fn to_lsp(
        &self,
        path: &Path,
        _: &Buffer,
        _: &Arc<LanguageServer>,
        _: &App,
    ) -> Result<lsp::CodeLensParams> {
        Ok(lsp::CodeLensParams {
            text_document: lsp::TextDocumentIdentifier {
                uri: file_path_to_lsp_url(path)?,
            },
            work_done_progress_params: lsp::WorkDoneProgressParams::default(),
            partial_result_params: lsp::PartialResultParams::default(),
        })
    }

    async fn response_from_lsp(
        self,
        message: Option<Vec<lsp::CodeLens>>,
        lsp_store: Entity<LspStore>,
        buffer: Entity<Buffer>,
        server_id: LanguageServerId,
        cx: AsyncApp,
    ) -> anyhow::Result<Vec<CodeAction>> {
        let snapshot = buffer.read_with(&cx, |buffer, _| buffer.snapshot())?;
        let language_server = cx.update(|cx| {
            lsp_store
                .read(cx)
                .language_server_for_id(server_id)
                .with_context(|| {
                    format!("Missing the language server that just returned a response {server_id}")
                })
        })??;
        let server_capabilities = language_server.capabilities();
        let available_commands = server_capabilities
            .execute_command_provider
            .as_ref()
            .map(|options| options.commands.as_slice())
            .unwrap_or_default();
        Ok(message
            .unwrap_or_default()
            .into_iter()
            .filter(|code_lens| {
                code_lens
                    .command
                    .as_ref()
                    .is_none_or(|command| available_commands.contains(&command.command))
            })
            .map(|code_lens| {
                let code_lens_range = range_from_lsp(code_lens.range);
                let start = snapshot.clip_point_utf16(code_lens_range.start, Bias::Left);
                let end = snapshot.clip_point_utf16(code_lens_range.end, Bias::Right);
                let range = snapshot.anchor_before(start)..snapshot.anchor_after(end);
                CodeAction {
                    server_id,
                    range,
                    lsp_action: LspAction::CodeLens(code_lens),
                    resolved: false,
                }
            })
            .collect())
    }

    fn to_proto(&self, project_id: u64, buffer: &Buffer) -> proto::GetCodeLens {
        proto::GetCodeLens {
            project_id,
            buffer_id: buffer.remote_id().into(),
            version: serialize_version(&buffer.version()),
        }
    }

    async fn from_proto(
        message: proto::GetCodeLens,
        _: Entity<LspStore>,
        buffer: Entity<Buffer>,
        mut cx: AsyncApp,
    ) -> Result<Self> {
        buffer
            .update(&mut cx, |buffer, _| {
                buffer.wait_for_version(deserialize_version(&message.version))
            })?
            .await?;
        Ok(Self)
    }

    fn response_to_proto(
        response: Vec<CodeAction>,
        _: &mut LspStore,
        _: PeerId,
        buffer_version: &clock::Global,
        _: &mut App,
    ) -> proto::GetCodeLensResponse {
        proto::GetCodeLensResponse {
            lens_actions: response
                .iter()
                .map(LspStore::serialize_code_action)
                .collect(),
            version: serialize_version(buffer_version),
        }
    }

    async fn response_from_proto(
        self,
        message: proto::GetCodeLensResponse,
        _: Entity<LspStore>,
        buffer: Entity<Buffer>,
        mut cx: AsyncApp,
    ) -> anyhow::Result<Vec<CodeAction>> {
        buffer
            .update(&mut cx, |buffer, _| {
                buffer.wait_for_version(deserialize_version(&message.version))
            })?
            .await?;
        message
            .lens_actions
            .into_iter()
            .map(LspStore::deserialize_code_action)
            .collect::<Result<Vec<_>>>()
            .context("deserializing proto code lens response")
    }

    fn buffer_id_from_proto(message: &proto::GetCodeLens) -> Result<BufferId> {
        BufferId::new(message.buffer_id)
    }
}

impl LinkedEditingRange {
    pub fn check_server_capabilities(capabilities: ServerCapabilities) -> bool {
        let Some(linked_editing_options) = capabilities.linked_editing_range_provider else {
            return false;
        };
        if let LinkedEditingRangeServerCapabilities::Simple(false) = linked_editing_options {
            return false;
        }
        true
    }
}

#[async_trait(?Send)]
impl LspCommand for LinkedEditingRange {
    type Response = Vec<Range<Anchor>>;
    type LspRequest = lsp::request::LinkedEditingRange;
    type ProtoRequest = proto::LinkedEditingRange;

    fn display_name(&self) -> &str {
        "Linked editing range"
    }

    fn check_capabilities(&self, capabilities: AdapterServerCapabilities) -> bool {
        Self::check_server_capabilities(capabilities.server_capabilities)
    }

    fn to_lsp(
        &self,
        path: &Path,
        buffer: &Buffer,
        _server: &Arc<LanguageServer>,
        _: &App,
    ) -> Result<lsp::LinkedEditingRangeParams> {
        let position = self.position.to_point_utf16(&buffer.snapshot());
        Ok(lsp::LinkedEditingRangeParams {
            text_document_position_params: make_lsp_text_document_position(path, position)?,
            work_done_progress_params: Default::default(),
        })
    }

    async fn response_from_lsp(
        self,
        message: Option<lsp::LinkedEditingRanges>,
        _: Entity<LspStore>,
        buffer: Entity<Buffer>,
        _server_id: LanguageServerId,
        cx: AsyncApp,
    ) -> Result<Vec<Range<Anchor>>> {
        if let Some(lsp::LinkedEditingRanges { mut ranges, .. }) = message {
            ranges.sort_by_key(|range| range.start);

            buffer.read_with(&cx, |buffer, _| {
                ranges
                    .into_iter()
                    .map(|range| {
                        let start =
                            buffer.clip_point_utf16(point_from_lsp(range.start), Bias::Left);
                        let end = buffer.clip_point_utf16(point_from_lsp(range.end), Bias::Left);
                        buffer.anchor_before(start)..buffer.anchor_after(end)
                    })
                    .collect()
            })
        } else {
            Ok(vec![])
        }
    }

    fn to_proto(&self, project_id: u64, buffer: &Buffer) -> proto::LinkedEditingRange {
        proto::LinkedEditingRange {
            project_id,
            buffer_id: buffer.remote_id().to_proto(),
            position: Some(serialize_anchor(&self.position)),
            version: serialize_version(&buffer.version()),
        }
    }

    async fn from_proto(
        message: proto::LinkedEditingRange,
        _: Entity<LspStore>,
        buffer: Entity<Buffer>,
        mut cx: AsyncApp,
    ) -> Result<Self> {
        let position = message.position.context("invalid position")?;
        buffer
            .update(&mut cx, |buffer, _| {
                buffer.wait_for_version(deserialize_version(&message.version))
            })?
            .await?;
        let position = deserialize_anchor(position).context("invalid position")?;
        buffer
            .update(&mut cx, |buffer, _| buffer.wait_for_anchors([position]))?
            .await?;
        Ok(Self { position })
    }

    fn response_to_proto(
        response: Vec<Range<Anchor>>,
        _: &mut LspStore,
        _: PeerId,
        buffer_version: &clock::Global,
        _: &mut App,
    ) -> proto::LinkedEditingRangeResponse {
        proto::LinkedEditingRangeResponse {
            items: response
                .into_iter()
                .map(|range| proto::AnchorRange {
                    start: Some(serialize_anchor(&range.start)),
                    end: Some(serialize_anchor(&range.end)),
                })
                .collect(),
            version: serialize_version(buffer_version),
        }
    }

    async fn response_from_proto(
        self,
        message: proto::LinkedEditingRangeResponse,
        _: Entity<LspStore>,
        buffer: Entity<Buffer>,
        mut cx: AsyncApp,
    ) -> Result<Vec<Range<Anchor>>> {
        buffer
            .update(&mut cx, |buffer, _| {
                buffer.wait_for_version(deserialize_version(&message.version))
            })?
            .await?;
        let items: Vec<Range<Anchor>> = message
            .items
            .into_iter()
            .filter_map(|range| {
                let start = deserialize_anchor(range.start?)?;
                let end = deserialize_anchor(range.end?)?;
                Some(start..end)
            })
            .collect();
        for range in &items {
            buffer
                .update(&mut cx, |buffer, _| {
                    buffer.wait_for_anchors([range.start, range.end])
                })?
                .await?;
        }
        Ok(items)
    }

    fn buffer_id_from_proto(message: &proto::LinkedEditingRange) -> Result<BufferId> {
        BufferId::new(message.buffer_id)
    }
}

impl GetDocumentDiagnostics {
    pub fn diagnostics_from_proto(
        response: proto::GetDocumentDiagnosticsResponse,
    ) -> Vec<LspPullDiagnostics> {
        response
            .pulled_diagnostics
            .into_iter()
            .filter_map(|diagnostics| {
                Some(LspPullDiagnostics::Response {
                    registration_id: diagnostics.registration_id.map(SharedString::from),
                    server_id: LanguageServerId::from_proto(diagnostics.server_id),
                    uri: lsp::Uri::from_str(diagnostics.uri.as_str()).log_err()?,
                    diagnostics: if diagnostics.changed {
                        PulledDiagnostics::Unchanged {
                            result_id: SharedString::new(diagnostics.result_id?),
                        }
                    } else {
                        PulledDiagnostics::Changed {
                            result_id: diagnostics.result_id.map(SharedString::new),
                            diagnostics: diagnostics
                                .diagnostics
                                .into_iter()
                                .filter_map(|diagnostic| {
                                    GetDocumentDiagnostics::deserialize_lsp_diagnostic(diagnostic)
                                        .context("deserializing diagnostics")
                                        .log_err()
                                })
                                .collect(),
                        }
                    },
                })
            })
            .collect()
    }

    fn deserialize_lsp_diagnostic(diagnostic: proto::LspDiagnostic) -> Result<lsp::Diagnostic> {
        let start = diagnostic.start.context("invalid start range")?;
        let end = diagnostic.end.context("invalid end range")?;

        let range = Range::<PointUtf16> {
            start: PointUtf16 {
                row: start.row,
                column: start.column,
            },
            end: PointUtf16 {
                row: end.row,
                column: end.column,
            },
        };

        let data = diagnostic.data.and_then(|data| Value::from_str(&data).ok());
        let code = diagnostic.code.map(lsp::NumberOrString::String);

        let related_information = diagnostic
            .related_information
            .into_iter()
            .map(|info| {
                let start = info.location_range_start.unwrap();
                let end = info.location_range_end.unwrap();

                lsp::DiagnosticRelatedInformation {
                    location: lsp::Location {
                        range: lsp::Range {
                            start: point_to_lsp(PointUtf16::new(start.row, start.column)),
                            end: point_to_lsp(PointUtf16::new(end.row, end.column)),
                        },
                        uri: lsp::Uri::from_str(&info.location_url.unwrap()).unwrap(),
                    },
                    message: info.message,
                }
            })
            .collect::<Vec<_>>();

        let tags = diagnostic
            .tags
            .into_iter()
            .filter_map(|tag| match proto::LspDiagnosticTag::from_i32(tag) {
                Some(proto::LspDiagnosticTag::Unnecessary) => Some(lsp::DiagnosticTag::UNNECESSARY),
                Some(proto::LspDiagnosticTag::Deprecated) => Some(lsp::DiagnosticTag::DEPRECATED),
                _ => None,
            })
            .collect::<Vec<_>>();

        Ok(lsp::Diagnostic {
            range: language::range_to_lsp(range)?,
            severity: match proto::lsp_diagnostic::Severity::from_i32(diagnostic.severity).unwrap()
            {
                proto::lsp_diagnostic::Severity::Error => Some(lsp::DiagnosticSeverity::ERROR),
                proto::lsp_diagnostic::Severity::Warning => Some(lsp::DiagnosticSeverity::WARNING),
                proto::lsp_diagnostic::Severity::Information => {
                    Some(lsp::DiagnosticSeverity::INFORMATION)
                }
                proto::lsp_diagnostic::Severity::Hint => Some(lsp::DiagnosticSeverity::HINT),
                _ => None,
            },
            code,
            code_description: diagnostic
                .code_description
                .map(|code_description| CodeDescription {
                    href: Some(lsp::Uri::from_str(&code_description).unwrap()),
                }),
            related_information: Some(related_information),
            tags: Some(tags),
            source: diagnostic.source.clone(),
            message: diagnostic.message,
            data,
        })
    }

    fn serialize_lsp_diagnostic(diagnostic: lsp::Diagnostic) -> Result<proto::LspDiagnostic> {
        let range = language::range_from_lsp(diagnostic.range);
        let related_information = diagnostic
            .related_information
            .unwrap_or_default()
            .into_iter()
            .map(|related_information| {
                let location_range_start =
                    point_from_lsp(related_information.location.range.start).0;
                let location_range_end = point_from_lsp(related_information.location.range.end).0;

                Ok(proto::LspDiagnosticRelatedInformation {
                    location_url: Some(related_information.location.uri.to_string()),
                    location_range_start: Some(proto::PointUtf16 {
                        row: location_range_start.row,
                        column: location_range_start.column,
                    }),
                    location_range_end: Some(proto::PointUtf16 {
                        row: location_range_end.row,
                        column: location_range_end.column,
                    }),
                    message: related_information.message,
                })
            })
            .collect::<Result<Vec<_>>>()?;

        let tags = diagnostic
            .tags
            .unwrap_or_default()
            .into_iter()
            .map(|tag| match tag {
                lsp::DiagnosticTag::UNNECESSARY => proto::LspDiagnosticTag::Unnecessary,
                lsp::DiagnosticTag::DEPRECATED => proto::LspDiagnosticTag::Deprecated,
                _ => proto::LspDiagnosticTag::None,
            } as i32)
            .collect();

        Ok(proto::LspDiagnostic {
            start: Some(proto::PointUtf16 {
                row: range.start.0.row,
                column: range.start.0.column,
            }),
            end: Some(proto::PointUtf16 {
                row: range.end.0.row,
                column: range.end.0.column,
            }),
            severity: match diagnostic.severity {
                Some(lsp::DiagnosticSeverity::ERROR) => proto::lsp_diagnostic::Severity::Error,
                Some(lsp::DiagnosticSeverity::WARNING) => proto::lsp_diagnostic::Severity::Warning,
                Some(lsp::DiagnosticSeverity::INFORMATION) => {
                    proto::lsp_diagnostic::Severity::Information
                }
                Some(lsp::DiagnosticSeverity::HINT) => proto::lsp_diagnostic::Severity::Hint,
                _ => proto::lsp_diagnostic::Severity::None,
            } as i32,
            code: diagnostic.code.as_ref().map(|code| match code {
                lsp::NumberOrString::Number(code) => code.to_string(),
                lsp::NumberOrString::String(code) => code.clone(),
            }),
            source: diagnostic.source.clone(),
            related_information,
            tags,
            code_description: diagnostic
                .code_description
                .and_then(|desc| desc.href.map(|url| url.to_string())),
            message: diagnostic.message,
            data: diagnostic.data.as_ref().map(|data| data.to_string()),
        })
    }

    pub fn deserialize_workspace_diagnostics_report(
        report: lsp::WorkspaceDiagnosticReportResult,
        server_id: LanguageServerId,
        registration_id: Option<SharedString>,
    ) -> Vec<WorkspaceLspPullDiagnostics> {
        let mut pulled_diagnostics = HashMap::default();
        match report {
            lsp::WorkspaceDiagnosticReportResult::Report(workspace_diagnostic_report) => {
                for report in workspace_diagnostic_report.items {
                    match report {
                        lsp::WorkspaceDocumentDiagnosticReport::Full(report) => {
                            process_full_workspace_diagnostics_report(
                                &mut pulled_diagnostics,
                                server_id,
                                report,
                                registration_id.clone(),
                            )
                        }
                        lsp::WorkspaceDocumentDiagnosticReport::Unchanged(report) => {
                            process_unchanged_workspace_diagnostics_report(
                                &mut pulled_diagnostics,
                                server_id,
                                report,
                                registration_id.clone(),
                            )
                        }
                    }
                }
            }
            lsp::WorkspaceDiagnosticReportResult::Partial(
                workspace_diagnostic_report_partial_result,
            ) => {
                for report in workspace_diagnostic_report_partial_result.items {
                    match report {
                        lsp::WorkspaceDocumentDiagnosticReport::Full(report) => {
                            process_full_workspace_diagnostics_report(
                                &mut pulled_diagnostics,
                                server_id,
                                report,
                                registration_id.clone(),
                            )
                        }
                        lsp::WorkspaceDocumentDiagnosticReport::Unchanged(report) => {
                            process_unchanged_workspace_diagnostics_report(
                                &mut pulled_diagnostics,
                                server_id,
                                report,
                                registration_id.clone(),
                            )
                        }
                    }
                }
            }
        }
        pulled_diagnostics.into_values().collect()
    }
}

#[derive(Debug)]
pub struct WorkspaceLspPullDiagnostics {
    pub version: Option<i32>,
    pub diagnostics: LspPullDiagnostics,
}

fn process_full_workspace_diagnostics_report(
    diagnostics: &mut HashMap<lsp::Uri, WorkspaceLspPullDiagnostics>,
    server_id: LanguageServerId,
    report: lsp::WorkspaceFullDocumentDiagnosticReport,
    registration_id: Option<SharedString>,
) {
    let mut new_diagnostics = HashMap::default();
    process_full_diagnostics_report(
        &mut new_diagnostics,
        server_id,
        report.uri,
        report.full_document_diagnostic_report,
        registration_id,
    );
    diagnostics.extend(new_diagnostics.into_iter().map(|(uri, diagnostics)| {
        (
            uri,
            WorkspaceLspPullDiagnostics {
                version: report.version.map(|v| v as i32),
                diagnostics,
            },
        )
    }));
}

fn process_unchanged_workspace_diagnostics_report(
    diagnostics: &mut HashMap<lsp::Uri, WorkspaceLspPullDiagnostics>,
    server_id: LanguageServerId,
    report: lsp::WorkspaceUnchangedDocumentDiagnosticReport,
    registration_id: Option<SharedString>,
) {
    let mut new_diagnostics = HashMap::default();
    process_unchanged_diagnostics_report(
        &mut new_diagnostics,
        server_id,
        report.uri,
        report.unchanged_document_diagnostic_report,
        registration_id,
    );
    diagnostics.extend(new_diagnostics.into_iter().map(|(uri, diagnostics)| {
        (
            uri,
            WorkspaceLspPullDiagnostics {
                version: report.version.map(|v| v as i32),
                diagnostics,
            },
        )
    }));
}

#[async_trait(?Send)]
impl LspCommand for GetDocumentDiagnostics {
    type Response = Vec<LspPullDiagnostics>;
    type LspRequest = lsp::request::DocumentDiagnosticRequest;
    type ProtoRequest = proto::GetDocumentDiagnostics;

    fn display_name(&self) -> &str {
        "Get diagnostics"
    }

    fn check_capabilities(&self, _: AdapterServerCapabilities) -> bool {
        true
    }

    fn to_lsp(
        &self,
        path: &Path,
        _: &Buffer,
        _: &Arc<LanguageServer>,
        _: &App,
    ) -> Result<lsp::DocumentDiagnosticParams> {
        Ok(lsp::DocumentDiagnosticParams {
            text_document: lsp::TextDocumentIdentifier {
                uri: file_path_to_lsp_url(path)?,
            },
<<<<<<< HEAD
            identifier,
            previous_result_id: self.previous_result_id.as_ref().map(ToString::to_string),
=======
            identifier: self.identifier.clone(),
            previous_result_id: self.previous_result_id.clone().map(|id| id.to_string()),
>>>>>>> db2e26f6
            partial_result_params: Default::default(),
            work_done_progress_params: Default::default(),
        })
    }

    async fn response_from_lsp(
        self,
        message: lsp::DocumentDiagnosticReportResult,
        _: Entity<LspStore>,
        buffer: Entity<Buffer>,
        server_id: LanguageServerId,
        cx: AsyncApp,
    ) -> Result<Self::Response> {
        let url = buffer.read_with(&cx, |buffer, cx| {
            buffer
                .file()
                .and_then(|file| file.as_local())
                .map(|file| {
                    let abs_path = file.abs_path(cx);
                    file_path_to_lsp_url(&abs_path)
                })
                .transpose()?
                .with_context(|| format!("missing url on buffer {}", buffer.remote_id()))
        })??;

        let mut pulled_diagnostics = HashMap::default();
        match message {
            lsp::DocumentDiagnosticReportResult::Report(report) => match report {
                lsp::DocumentDiagnosticReport::Full(report) => {
                    if let Some(related_documents) = report.related_documents {
                        process_related_documents(
                            &mut pulled_diagnostics,
                            server_id,
                            related_documents,
                            self.registration_id.clone(),
                        );
                    }
                    process_full_diagnostics_report(
                        &mut pulled_diagnostics,
                        server_id,
                        url,
                        report.full_document_diagnostic_report,
                        self.registration_id,
                    );
                }
                lsp::DocumentDiagnosticReport::Unchanged(report) => {
                    if let Some(related_documents) = report.related_documents {
                        process_related_documents(
                            &mut pulled_diagnostics,
                            server_id,
                            related_documents,
                            self.registration_id.clone(),
                        );
                    }
                    process_unchanged_diagnostics_report(
                        &mut pulled_diagnostics,
                        server_id,
                        url,
                        report.unchanged_document_diagnostic_report,
                        self.registration_id,
                    );
                }
            },
            lsp::DocumentDiagnosticReportResult::Partial(report) => {
                if let Some(related_documents) = report.related_documents {
                    process_related_documents(
                        &mut pulled_diagnostics,
                        server_id,
                        related_documents,
                        self.registration_id,
                    );
                }
            }
        }

        Ok(pulled_diagnostics.into_values().collect())
    }

    fn to_proto(&self, project_id: u64, buffer: &Buffer) -> proto::GetDocumentDiagnostics {
        proto::GetDocumentDiagnostics {
            project_id,
            buffer_id: buffer.remote_id().into(),
            version: serialize_version(&buffer.version()),
        }
    }

    async fn from_proto(
        _: proto::GetDocumentDiagnostics,
        _: Entity<LspStore>,
        _: Entity<Buffer>,
        _: AsyncApp,
    ) -> Result<Self> {
        anyhow::bail!(
            "proto::GetDocumentDiagnostics is not expected to be converted from proto directly, as it needs `previous_result_id` fetched first"
        )
    }

    fn response_to_proto(
        response: Self::Response,
        _: &mut LspStore,
        _: PeerId,
        _: &clock::Global,
        _: &mut App,
    ) -> proto::GetDocumentDiagnosticsResponse {
        let pulled_diagnostics = response
            .into_iter()
            .filter_map(|diagnostics| match diagnostics {
                LspPullDiagnostics::Default => None,
                LspPullDiagnostics::Response {
                    server_id,
                    uri,
                    diagnostics,
                    registration_id,
                } => {
                    let mut changed = false;
                    let (diagnostics, result_id) = match diagnostics {
                        PulledDiagnostics::Unchanged { result_id } => (Vec::new(), Some(result_id)),
                        PulledDiagnostics::Changed {
                            result_id,
                            diagnostics,
                        } => {
                            changed = true;
                            (diagnostics, result_id)
                        }
                    };
                    Some(proto::PulledDiagnostics {
                        changed,
                        result_id: result_id.map(|id| id.to_string()),
                        uri: uri.to_string(),
                        server_id: server_id.to_proto(),
                        diagnostics: diagnostics
                            .into_iter()
                            .filter_map(|diagnostic| {
                                GetDocumentDiagnostics::serialize_lsp_diagnostic(diagnostic)
                                    .context("serializing diagnostics")
                                    .log_err()
                            })
                            .collect(),
                        registration_id: registration_id.as_ref().map(ToString::to_string),
                    })
                }
            })
            .collect();

        proto::GetDocumentDiagnosticsResponse { pulled_diagnostics }
    }

    async fn response_from_proto(
        self,
        response: proto::GetDocumentDiagnosticsResponse,
        _: Entity<LspStore>,
        _: Entity<Buffer>,
        _: AsyncApp,
    ) -> Result<Self::Response> {
        Ok(Self::diagnostics_from_proto(response))
    }

    fn buffer_id_from_proto(message: &proto::GetDocumentDiagnostics) -> Result<BufferId> {
        BufferId::new(message.buffer_id)
    }
}

#[async_trait(?Send)]
impl LspCommand for GetDocumentColor {
    type Response = Vec<DocumentColor>;
    type LspRequest = lsp::request::DocumentColor;
    type ProtoRequest = proto::GetDocumentColor;

    fn display_name(&self) -> &str {
        "Document color"
    }

    fn check_capabilities(&self, server_capabilities: AdapterServerCapabilities) -> bool {
        server_capabilities
            .server_capabilities
            .color_provider
            .as_ref()
            .is_some_and(|capability| match capability {
                lsp::ColorProviderCapability::Simple(supported) => *supported,
                lsp::ColorProviderCapability::ColorProvider(..) => true,
                lsp::ColorProviderCapability::Options(..) => true,
            })
    }

    fn to_lsp(
        &self,
        path: &Path,
        _: &Buffer,
        _: &Arc<LanguageServer>,
        _: &App,
    ) -> Result<lsp::DocumentColorParams> {
        Ok(lsp::DocumentColorParams {
            text_document: make_text_document_identifier(path)?,
            work_done_progress_params: Default::default(),
            partial_result_params: Default::default(),
        })
    }

    async fn response_from_lsp(
        self,
        message: Vec<lsp::ColorInformation>,
        _: Entity<LspStore>,
        _: Entity<Buffer>,
        _: LanguageServerId,
        _: AsyncApp,
    ) -> Result<Self::Response> {
        Ok(message
            .into_iter()
            .map(|color| DocumentColor {
                lsp_range: color.range,
                color: color.color,
                resolved: false,
                color_presentations: Vec::new(),
            })
            .collect())
    }

    fn to_proto(&self, project_id: u64, buffer: &Buffer) -> Self::ProtoRequest {
        proto::GetDocumentColor {
            project_id,
            buffer_id: buffer.remote_id().to_proto(),
            version: serialize_version(&buffer.version()),
        }
    }

    async fn from_proto(
        _: Self::ProtoRequest,
        _: Entity<LspStore>,
        _: Entity<Buffer>,
        _: AsyncApp,
    ) -> Result<Self> {
        Ok(Self {})
    }

    fn response_to_proto(
        response: Self::Response,
        _: &mut LspStore,
        _: PeerId,
        buffer_version: &clock::Global,
        _: &mut App,
    ) -> proto::GetDocumentColorResponse {
        proto::GetDocumentColorResponse {
            colors: response
                .into_iter()
                .map(|color| {
                    let start = point_from_lsp(color.lsp_range.start).0;
                    let end = point_from_lsp(color.lsp_range.end).0;
                    proto::ColorInformation {
                        red: color.color.red,
                        green: color.color.green,
                        blue: color.color.blue,
                        alpha: color.color.alpha,
                        lsp_range_start: Some(proto::PointUtf16 {
                            row: start.row,
                            column: start.column,
                        }),
                        lsp_range_end: Some(proto::PointUtf16 {
                            row: end.row,
                            column: end.column,
                        }),
                    }
                })
                .collect(),
            version: serialize_version(buffer_version),
        }
    }

    async fn response_from_proto(
        self,
        message: proto::GetDocumentColorResponse,
        _: Entity<LspStore>,
        _: Entity<Buffer>,
        _: AsyncApp,
    ) -> Result<Self::Response> {
        Ok(message
            .colors
            .into_iter()
            .filter_map(|color| {
                let start = color.lsp_range_start?;
                let start = PointUtf16::new(start.row, start.column);
                let end = color.lsp_range_end?;
                let end = PointUtf16::new(end.row, end.column);
                Some(DocumentColor {
                    resolved: false,
                    color_presentations: Vec::new(),
                    lsp_range: lsp::Range {
                        start: point_to_lsp(start),
                        end: point_to_lsp(end),
                    },
                    color: lsp::Color {
                        red: color.red,
                        green: color.green,
                        blue: color.blue,
                        alpha: color.alpha,
                    },
                })
            })
            .collect())
    }

    fn buffer_id_from_proto(message: &Self::ProtoRequest) -> Result<BufferId> {
        BufferId::new(message.buffer_id)
    }
}

fn process_related_documents(
    diagnostics: &mut HashMap<lsp::Uri, LspPullDiagnostics>,
    server_id: LanguageServerId,
    documents: impl IntoIterator<Item = (lsp::Uri, lsp::DocumentDiagnosticReportKind)>,
    registration_id: Option<SharedString>,
) {
    for (url, report_kind) in documents {
        match report_kind {
            lsp::DocumentDiagnosticReportKind::Full(report) => process_full_diagnostics_report(
                diagnostics,
                server_id,
                url,
                report,
                registration_id.clone(),
            ),
            lsp::DocumentDiagnosticReportKind::Unchanged(report) => {
                process_unchanged_diagnostics_report(
                    diagnostics,
                    server_id,
                    url,
                    report,
                    registration_id.clone(),
                )
            }
        }
    }
}

fn process_unchanged_diagnostics_report(
    diagnostics: &mut HashMap<lsp::Uri, LspPullDiagnostics>,
    server_id: LanguageServerId,
    uri: lsp::Uri,
    report: lsp::UnchangedDocumentDiagnosticReport,
    registration_id: Option<SharedString>,
) {
    let result_id = SharedString::new(report.result_id);
    match diagnostics.entry(uri.clone()) {
        hash_map::Entry::Occupied(mut o) => match o.get_mut() {
            LspPullDiagnostics::Default => {
                o.insert(LspPullDiagnostics::Response {
                    server_id,
                    uri,
                    diagnostics: PulledDiagnostics::Unchanged { result_id },
                    registration_id,
                });
            }
            LspPullDiagnostics::Response {
                server_id: existing_server_id,
                uri: existing_uri,
                diagnostics: existing_diagnostics,
                ..
            } => {
                if server_id != *existing_server_id || &uri != existing_uri {
                    debug_panic!(
                        "Unexpected state: file {uri} has two different sets of diagnostics reported"
                    );
                }
                match existing_diagnostics {
                    PulledDiagnostics::Unchanged { .. } => {
                        *existing_diagnostics = PulledDiagnostics::Unchanged { result_id };
                    }
                    PulledDiagnostics::Changed { .. } => {}
                }
            }
        },
        hash_map::Entry::Vacant(v) => {
            v.insert(LspPullDiagnostics::Response {
                server_id,
                uri,
                diagnostics: PulledDiagnostics::Unchanged { result_id },
                registration_id,
            });
        }
    }
}

fn process_full_diagnostics_report(
    diagnostics: &mut HashMap<lsp::Uri, LspPullDiagnostics>,
    server_id: LanguageServerId,
    uri: lsp::Uri,
    report: lsp::FullDocumentDiagnosticReport,
    registration_id: Option<SharedString>,
) {
    let result_id = report.result_id.map(SharedString::new);
    match diagnostics.entry(uri.clone()) {
        hash_map::Entry::Occupied(mut o) => match o.get_mut() {
            LspPullDiagnostics::Default => {
                o.insert(LspPullDiagnostics::Response {
                    server_id,
                    uri,
                    diagnostics: PulledDiagnostics::Changed {
                        result_id,
                        diagnostics: report.items,
                    },
                    registration_id,
                });
            }
            LspPullDiagnostics::Response {
                server_id: existing_server_id,
                uri: existing_uri,
                diagnostics: existing_diagnostics,
                ..
            } => {
                if server_id != *existing_server_id || &uri != existing_uri {
                    debug_panic!(
                        "Unexpected state: file {uri} has two different sets of diagnostics reported"
                    );
                }
                match existing_diagnostics {
                    PulledDiagnostics::Unchanged { .. } => {
                        *existing_diagnostics = PulledDiagnostics::Changed {
                            result_id,
                            diagnostics: report.items,
                        };
                    }
                    PulledDiagnostics::Changed {
                        result_id: existing_result_id,
                        diagnostics: existing_diagnostics,
                    } => {
                        if result_id.is_some() {
                            *existing_result_id = result_id;
                        }
                        existing_diagnostics.extend(report.items);
                    }
                }
            }
        },
        hash_map::Entry::Vacant(v) => {
            v.insert(LspPullDiagnostics::Response {
                server_id,
                uri,
                diagnostics: PulledDiagnostics::Changed {
                    result_id,
                    diagnostics: report.items,
                },
                registration_id,
            });
        }
    }
}

// TODO kb upstream to lsp-types Zed's form
// Copy of the semantic tokens types, except using `Vec<u32>` instead
// of `Vec<SemanticToken>`. This is so that servers can send a delta
// that only modifies part of a token.
mod lsp_semantic_tokens {
    use serde::{Deserialize, Serialize};

    pub enum SemanticTokensFullRequest {}

    impl lsp::request::Request for SemanticTokensFullRequest {
        type Params = lsp::SemanticTokensParams;
        type Result = Option<SemanticTokensFullResult>;
        const METHOD: &'static str = "textDocument/semanticTokens/full";
    }

    pub enum SemanticTokensFullDeltaRequest {}

    impl lsp::request::Request for SemanticTokensFullDeltaRequest {
        type Params = lsp::SemanticTokensDeltaParams;
        type Result = Option<SemanticTokensFullDeltaResult>;
        const METHOD: &'static str = "textDocument/semanticTokens/full/delta";
    }

    #[derive(Debug, Eq, PartialEq, Clone, Deserialize, Serialize)]
    #[serde(rename_all = "camelCase")]
    #[serde(untagged)]
    pub enum SemanticTokensFullResult {
        Tokens(SemanticTokens),
        Partial(SemanticTokensPartialResult),
    }

    #[derive(Debug, Eq, PartialEq, Clone, Deserialize, Serialize)]
    #[serde(rename_all = "camelCase")]
    #[serde(untagged)]
    pub enum SemanticTokensFullDeltaResult {
        Tokens(SemanticTokens),
        TokensDelta(SemanticTokensDelta),
        PartialTokensDelta { edits: Vec<SemanticTokensEdit> },
    }

    #[derive(Debug, Eq, PartialEq, Clone, Default, Deserialize, Serialize)]
    #[serde(rename_all = "camelCase")]
    pub struct SemanticTokens {
        #[serde(skip_serializing_if = "Option::is_none")]
        pub result_id: Option<String>,
        pub data: Vec<u32>,
    }

    #[derive(Debug, Eq, PartialEq, Clone, Default, Deserialize, Serialize)]
    #[serde(rename_all = "camelCase")]
    pub struct SemanticTokensDelta {
        #[serde(skip_serializing_if = "Option::is_none")]
        pub result_id: Option<String>,
        pub edits: Vec<SemanticTokensEdit>,
    }

    #[derive(Debug, Eq, PartialEq, Clone, Default, Deserialize, Serialize)]
    #[serde(rename_all = "camelCase")]
    pub struct SemanticTokensPartialResult {
        pub data: Vec<u32>,
    }

    #[derive(Debug, Eq, PartialEq, Clone, Default, serde::Deserialize, serde::Serialize)]
    #[serde(rename_all = "camelCase")]
    pub struct SemanticTokensEdit {
        pub start: u32,
        pub delete_count: u32,

        #[serde(default, skip_serializing_if = "Option::is_none")]
        pub data: Option<Vec<u32>>,
    }
}

#[cfg(test)]
mod tests {
    use super::*;
    use lsp::{DiagnosticSeverity, DiagnosticTag};
    use serde_json::json;

    #[test]
    fn test_serialize_lsp_diagnostic() {
        let lsp_diagnostic = lsp::Diagnostic {
            range: lsp::Range {
                start: lsp::Position::new(0, 1),
                end: lsp::Position::new(2, 3),
            },
            severity: Some(DiagnosticSeverity::ERROR),
            code: Some(lsp::NumberOrString::String("E001".to_string())),
            source: Some("test-source".to_string()),
            message: "Test error message".to_string(),
            related_information: None,
            tags: Some(vec![DiagnosticTag::DEPRECATED]),
            code_description: None,
            data: Some(json!({"detail": "test detail"})),
        };

        let proto_diagnostic = GetDocumentDiagnostics::serialize_lsp_diagnostic(lsp_diagnostic)
            .expect("Failed to serialize diagnostic");

        let start = proto_diagnostic.start.unwrap();
        let end = proto_diagnostic.end.unwrap();
        assert_eq!(start.row, 0);
        assert_eq!(start.column, 1);
        assert_eq!(end.row, 2);
        assert_eq!(end.column, 3);
        assert_eq!(
            proto_diagnostic.severity,
            proto::lsp_diagnostic::Severity::Error as i32
        );
        assert_eq!(proto_diagnostic.code, Some("E001".to_string()));
        assert_eq!(proto_diagnostic.source, Some("test-source".to_string()));
        assert_eq!(proto_diagnostic.message, "Test error message");
    }

    #[test]
    fn test_deserialize_lsp_diagnostic() {
        let proto_diagnostic = proto::LspDiagnostic {
            start: Some(proto::PointUtf16 { row: 0, column: 1 }),
            end: Some(proto::PointUtf16 { row: 2, column: 3 }),
            severity: proto::lsp_diagnostic::Severity::Warning as i32,
            code: Some("ERR".to_string()),
            source: Some("Prism".to_string()),
            message: "assigned but unused variable - a".to_string(),
            related_information: vec![],
            tags: vec![],
            code_description: None,
            data: None,
        };

        let lsp_diagnostic = GetDocumentDiagnostics::deserialize_lsp_diagnostic(proto_diagnostic)
            .expect("Failed to deserialize diagnostic");

        assert_eq!(lsp_diagnostic.range.start.line, 0);
        assert_eq!(lsp_diagnostic.range.start.character, 1);
        assert_eq!(lsp_diagnostic.range.end.line, 2);
        assert_eq!(lsp_diagnostic.range.end.character, 3);
        assert_eq!(lsp_diagnostic.severity, Some(DiagnosticSeverity::WARNING));
        assert_eq!(
            lsp_diagnostic.code,
            Some(lsp::NumberOrString::String("ERR".to_string()))
        );
        assert_eq!(lsp_diagnostic.source, Some("Prism".to_string()));
        assert_eq!(lsp_diagnostic.message, "assigned but unused variable - a");
    }

    #[test]
    fn test_related_information() {
        let related_info = lsp::DiagnosticRelatedInformation {
            location: lsp::Location {
                uri: lsp::Uri::from_str("file:///test.rs").unwrap(),
                range: lsp::Range {
                    start: lsp::Position::new(1, 1),
                    end: lsp::Position::new(1, 5),
                },
            },
            message: "Related info message".to_string(),
        };

        let lsp_diagnostic = lsp::Diagnostic {
            range: lsp::Range {
                start: lsp::Position::new(0, 0),
                end: lsp::Position::new(0, 1),
            },
            severity: Some(DiagnosticSeverity::INFORMATION),
            code: None,
            source: Some("Prism".to_string()),
            message: "assigned but unused variable - a".to_string(),
            related_information: Some(vec![related_info]),
            tags: None,
            code_description: None,
            data: None,
        };

        let proto_diagnostic = GetDocumentDiagnostics::serialize_lsp_diagnostic(lsp_diagnostic)
            .expect("Failed to serialize diagnostic");

        assert_eq!(proto_diagnostic.related_information.len(), 1);
        let related = &proto_diagnostic.related_information[0];
        assert_eq!(related.location_url, Some("file:///test.rs".to_string()));
        assert_eq!(related.message, "Related info message");
    }

    #[test]
    fn test_invalid_ranges() {
        let proto_diagnostic = proto::LspDiagnostic {
            start: None,
            end: Some(proto::PointUtf16 { row: 2, column: 3 }),
            severity: proto::lsp_diagnostic::Severity::Error as i32,
            code: None,
            source: None,
            message: "Test message".to_string(),
            related_information: vec![],
            tags: vec![],
            code_description: None,
            data: None,
        };

        let result = GetDocumentDiagnostics::deserialize_lsp_diagnostic(proto_diagnostic);
        assert!(result.is_err());
    }
}<|MERGE_RESOLUTION|>--- conflicted
+++ resolved
@@ -14,11 +14,7 @@
 use clock::Global;
 use collections::{HashMap, HashSet};
 use futures::future;
-<<<<<<< HEAD
 use gpui::{App, AsyncApp, Entity, SharedString, Task, prelude::FluentBuilder};
-=======
-use gpui::{App, AsyncApp, Entity, SharedString, Task};
->>>>>>> db2e26f6
 use language::{
     Anchor, Bias, Buffer, BufferSnapshot, CachedLspAdapter, CharKind, CharScopeContext,
     OffsetRangeExt, PointUtf16, ToOffset, ToPointUtf16, Transaction, Unclipped,
@@ -307,12 +303,8 @@
 pub(crate) struct GetDocumentDiagnostics {
     /// We cannot blindly rely on server's capabilities.diagnostic_provider, as they're a singular field, whereas
     /// a server can register multiple diagnostic providers post-mortem.
-<<<<<<< HEAD
-    pub dynamic_caps: DiagnosticServerCapabilities,
-=======
     pub registration_id: Option<SharedString>,
-    pub identifier: Option<String>,
->>>>>>> db2e26f6
+    pub identifier: Option<SharedString>,
     pub previous_result_id: Option<SharedString>,
 }
 
@@ -4419,13 +4411,8 @@
             text_document: lsp::TextDocumentIdentifier {
                 uri: file_path_to_lsp_url(path)?,
             },
-<<<<<<< HEAD
-            identifier,
+            identifier: self.identifier.as_ref().map(ToString::to_string),
             previous_result_id: self.previous_result_id.as_ref().map(ToString::to_string),
-=======
-            identifier: self.identifier.clone(),
-            previous_result_id: self.previous_result_id.clone().map(|id| id.to_string()),
->>>>>>> db2e26f6
             partial_result_params: Default::default(),
             work_done_progress_params: Default::default(),
         })
