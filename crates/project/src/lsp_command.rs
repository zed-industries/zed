mod signature_help;

use crate::{
    CodeAction, CompletionSource, CoreCompletion, DocumentHighlight, DocumentSymbol, Hover,
    HoverBlock, HoverBlockKind, InlayHint, InlayHintLabel, InlayHintLabelPart,
    InlayHintLabelPartTooltip, InlayHintTooltip, Location, LocationLink, LspAction, MarkupContent,
    PrepareRenameResponse, ProjectTransaction, ResolveState,
    lsp_store::{LocalLspStore, LspStore},
};
use anyhow::{Context as _, Result, anyhow};
use async_trait::async_trait;
use client::proto::{self, PeerId};
use clock::Global;
use collections::HashSet;
use futures::future;
use gpui::{App, AsyncApp, Entity};
use language::{
    Anchor, Bias, Buffer, BufferSnapshot, CachedLspAdapter, CharKind, OffsetRangeExt, PointUtf16,
    ToOffset, ToPointUtf16, Transaction, Unclipped,
<<<<<<< HEAD
    language_settings::{InlayHintKind, LanguageSettings, language_settings},
=======
    language_settings::{
        AllLanguageSettings, InlayHintKind, LanguageSettings, LspInsertMode, language_settings,
    },
>>>>>>> 6ae7d2f5
    point_from_lsp, point_to_lsp,
    proto::{deserialize_anchor, deserialize_version, serialize_anchor, serialize_version},
    range_from_lsp, range_to_lsp,
};
use lsp::{
    AdapterServerCapabilities, CodeActionKind, CodeActionOptions, CompletionContext,
    CompletionListItemDefaultsEditRange, CompletionTriggerKind, DocumentHighlightKind,
    LanguageServer, LanguageServerId, LinkedEditingRangeServerCapabilities, OneOf, RenameOptions,
    ServerCapabilities,
};
use settings::Settings as _;
use signature_help::{lsp_to_proto_signature, proto_to_lsp_signature};
use std::{cmp::Reverse, mem, ops::Range, path::Path, sync::Arc};
use text::{BufferId, LineEnding};

pub use signature_help::SignatureHelp;

pub fn lsp_formatting_options(settings: &LanguageSettings) -> lsp::FormattingOptions {
    lsp::FormattingOptions {
        tab_size: settings.tab_size.into(),
        insert_spaces: !settings.hard_tabs,
        trim_trailing_whitespace: Some(settings.remove_trailing_whitespace_on_save),
        trim_final_newlines: Some(settings.ensure_final_newline_on_save),
        insert_final_newline: Some(settings.ensure_final_newline_on_save),
        ..lsp::FormattingOptions::default()
    }
}

pub(crate) fn file_path_to_lsp_url(path: &Path) -> Result<lsp::Url> {
    match lsp::Url::from_file_path(path) {
        Ok(url) => Ok(url),
        Err(()) => Err(anyhow!(
            "Invalid file path provided to LSP request: {path:?}"
        )),
    }
}

pub(crate) fn make_text_document_identifier(path: &Path) -> Result<lsp::TextDocumentIdentifier> {
    Ok(lsp::TextDocumentIdentifier {
        uri: file_path_to_lsp_url(path)?,
    })
}

pub(crate) fn make_lsp_text_document_position(
    path: &Path,
    position: PointUtf16,
) -> Result<lsp::TextDocumentPositionParams> {
    Ok(lsp::TextDocumentPositionParams {
        text_document: make_text_document_identifier(path)?,
        position: point_to_lsp(position),
    })
}

#[async_trait(?Send)]
pub trait LspCommand: 'static + Sized + Send + std::fmt::Debug {
    type Response: 'static + Default + Send + std::fmt::Debug;
    type LspRequest: 'static + Send + lsp::request::Request;
    type ProtoRequest: 'static + Send + proto::RequestMessage;

    fn display_name(&self) -> &str;

    fn status(&self) -> Option<String> {
        None
    }

    fn to_lsp_params_or_response(
        &self,
        path: &Path,
        buffer: &Buffer,
        language_server: &Arc<LanguageServer>,
        cx: &App,
    ) -> Result<
        LspParamsOrResponse<<Self::LspRequest as lsp::request::Request>::Params, Self::Response>,
    > {
        if self.check_capabilities(language_server.adapter_server_capabilities()) {
            Ok(LspParamsOrResponse::Params(self.to_lsp(
                path,
                buffer,
                language_server,
                cx,
            )?))
        } else {
            Ok(LspParamsOrResponse::Response(Default::default()))
        }
    }

    /// When false, `to_lsp_params_or_response` default implementation will return the default response.
    fn check_capabilities(&self, _: AdapterServerCapabilities) -> bool {
        true
    }

    fn to_lsp(
        &self,
        path: &Path,
        buffer: &Buffer,
        language_server: &Arc<LanguageServer>,
        cx: &App,
    ) -> Result<<Self::LspRequest as lsp::request::Request>::Params>;

    async fn response_from_lsp(
        self,
        message: <Self::LspRequest as lsp::request::Request>::Result,
        lsp_store: Entity<LspStore>,
        buffer: Entity<Buffer>,
        server_id: LanguageServerId,
        cx: AsyncApp,
    ) -> Result<Self::Response>;

    fn to_proto(&self, project_id: u64, buffer: &Buffer) -> Self::ProtoRequest;

    async fn from_proto(
        message: Self::ProtoRequest,
        lsp_store: Entity<LspStore>,
        buffer: Entity<Buffer>,
        cx: AsyncApp,
    ) -> Result<Self>;

    fn response_to_proto(
        response: Self::Response,
        lsp_store: &mut LspStore,
        peer_id: PeerId,
        buffer_version: &clock::Global,
        cx: &mut App,
    ) -> <Self::ProtoRequest as proto::RequestMessage>::Response;

    async fn response_from_proto(
        self,
        message: <Self::ProtoRequest as proto::RequestMessage>::Response,
        lsp_store: Entity<LspStore>,
        buffer: Entity<Buffer>,
        cx: AsyncApp,
    ) -> Result<Self::Response>;

    fn buffer_id_from_proto(message: &Self::ProtoRequest) -> Result<BufferId>;
}

pub enum LspParamsOrResponse<P, R> {
    Params(P),
    Response(R),
}

#[derive(Debug)]
pub(crate) struct PrepareRename {
    pub position: PointUtf16,
}

#[derive(Debug)]
pub(crate) struct PerformRename {
    pub position: PointUtf16,
    pub new_name: String,
    pub push_to_history: bool,
}

#[derive(Debug)]
pub struct GetDefinition {
    pub position: PointUtf16,
}

#[derive(Debug)]
pub(crate) struct GetDeclaration {
    pub position: PointUtf16,
}

#[derive(Debug)]
pub(crate) struct GetTypeDefinition {
    pub position: PointUtf16,
}

#[derive(Debug)]
pub(crate) struct GetImplementation {
    pub position: PointUtf16,
}

#[derive(Debug)]
pub(crate) struct GetReferences {
    pub position: PointUtf16,
}

#[derive(Debug)]
pub(crate) struct GetDocumentHighlights {
    pub position: PointUtf16,
}

#[derive(Debug, Copy, Clone)]
pub(crate) struct GetDocumentSymbols;

#[derive(Clone, Debug)]
pub(crate) struct GetSignatureHelp {
    pub position: PointUtf16,
}

#[derive(Clone, Debug)]
pub(crate) struct GetHover {
    pub position: PointUtf16,
}

#[derive(Debug)]
pub(crate) struct GetCompletions {
    pub position: PointUtf16,
    pub context: CompletionContext,
}

#[derive(Clone, Debug)]
pub(crate) struct GetCodeActions {
    pub range: Range<Anchor>,
    pub kinds: Option<Vec<lsp::CodeActionKind>>,
}

#[derive(Debug)]
pub(crate) struct OnTypeFormatting {
    pub position: PointUtf16,
    pub trigger: String,
    pub options: lsp::FormattingOptions,
    pub push_to_history: bool,
}

#[derive(Debug)]
pub(crate) struct InlayHints {
    pub range: Range<Anchor>,
}

#[derive(Debug, Copy, Clone)]
pub(crate) struct GetCodeLens;

impl GetCodeLens {
    pub(crate) fn can_resolve_lens(capabilities: &ServerCapabilities) -> bool {
        capabilities
            .code_lens_provider
            .as_ref()
            .and_then(|code_lens_options| code_lens_options.resolve_provider)
            .unwrap_or(false)
    }
}

#[derive(Debug)]
pub(crate) struct LinkedEditingRange {
    pub position: Anchor,
}

#[async_trait(?Send)]
impl LspCommand for PrepareRename {
    type Response = PrepareRenameResponse;
    type LspRequest = lsp::request::PrepareRenameRequest;
    type ProtoRequest = proto::PrepareRename;

    fn display_name(&self) -> &str {
        "Prepare rename"
    }

    fn to_lsp_params_or_response(
        &self,
        path: &Path,
        buffer: &Buffer,
        language_server: &Arc<LanguageServer>,
        cx: &App,
    ) -> Result<LspParamsOrResponse<lsp::TextDocumentPositionParams, PrepareRenameResponse>> {
        let rename_provider = language_server
            .adapter_server_capabilities()
            .server_capabilities
            .rename_provider;
        match rename_provider {
            Some(lsp::OneOf::Right(RenameOptions {
                prepare_provider: Some(true),
                ..
            })) => Ok(LspParamsOrResponse::Params(self.to_lsp(
                path,
                buffer,
                language_server,
                cx,
            )?)),
            Some(lsp::OneOf::Right(_)) => Ok(LspParamsOrResponse::Response(
                PrepareRenameResponse::OnlyUnpreparedRenameSupported,
            )),
            Some(lsp::OneOf::Left(true)) => Ok(LspParamsOrResponse::Response(
                PrepareRenameResponse::OnlyUnpreparedRenameSupported,
            )),
            _ => Err(anyhow!("Rename not supported")),
        }
    }

    fn to_lsp(
        &self,
        path: &Path,
        _: &Buffer,
        _: &Arc<LanguageServer>,
        _: &App,
    ) -> Result<lsp::TextDocumentPositionParams> {
        make_lsp_text_document_position(path, self.position)
    }

    async fn response_from_lsp(
        self,
        message: Option<lsp::PrepareRenameResponse>,
        _: Entity<LspStore>,
        buffer: Entity<Buffer>,
        _: LanguageServerId,
        mut cx: AsyncApp,
    ) -> Result<PrepareRenameResponse> {
        buffer.update(&mut cx, |buffer, _| match message {
            Some(lsp::PrepareRenameResponse::Range(range))
            | Some(lsp::PrepareRenameResponse::RangeWithPlaceholder { range, .. }) => {
                let Range { start, end } = range_from_lsp(range);
                if buffer.clip_point_utf16(start, Bias::Left) == start.0
                    && buffer.clip_point_utf16(end, Bias::Left) == end.0
                {
                    Ok(PrepareRenameResponse::Success(
                        buffer.anchor_after(start)..buffer.anchor_before(end),
                    ))
                } else {
                    Ok(PrepareRenameResponse::InvalidPosition)
                }
            }
            Some(lsp::PrepareRenameResponse::DefaultBehavior { .. }) => {
                let snapshot = buffer.snapshot();
                let (range, _) = snapshot.surrounding_word(self.position);
                let range = snapshot.anchor_after(range.start)..snapshot.anchor_before(range.end);
                Ok(PrepareRenameResponse::Success(range))
            }
            None => Ok(PrepareRenameResponse::InvalidPosition),
        })?
    }

    fn to_proto(&self, project_id: u64, buffer: &Buffer) -> proto::PrepareRename {
        proto::PrepareRename {
            project_id,
            buffer_id: buffer.remote_id().into(),
            position: Some(language::proto::serialize_anchor(
                &buffer.anchor_before(self.position),
            )),
            version: serialize_version(&buffer.version()),
        }
    }

    async fn from_proto(
        message: proto::PrepareRename,
        _: Entity<LspStore>,
        buffer: Entity<Buffer>,
        mut cx: AsyncApp,
    ) -> Result<Self> {
        let position = message
            .position
            .and_then(deserialize_anchor)
            .ok_or_else(|| anyhow!("invalid position"))?;
        buffer
            .update(&mut cx, |buffer, _| {
                buffer.wait_for_version(deserialize_version(&message.version))
            })?
            .await?;

        Ok(Self {
            position: buffer.update(&mut cx, |buffer, _| position.to_point_utf16(buffer))?,
        })
    }

    fn response_to_proto(
        response: PrepareRenameResponse,
        _: &mut LspStore,
        _: PeerId,
        buffer_version: &clock::Global,
        _: &mut App,
    ) -> proto::PrepareRenameResponse {
        match response {
            PrepareRenameResponse::Success(range) => proto::PrepareRenameResponse {
                can_rename: true,
                only_unprepared_rename_supported: false,
                start: Some(language::proto::serialize_anchor(&range.start)),
                end: Some(language::proto::serialize_anchor(&range.end)),
                version: serialize_version(buffer_version),
            },
            PrepareRenameResponse::OnlyUnpreparedRenameSupported => proto::PrepareRenameResponse {
                can_rename: false,
                only_unprepared_rename_supported: true,
                start: None,
                end: None,
                version: vec![],
            },
            PrepareRenameResponse::InvalidPosition => proto::PrepareRenameResponse {
                can_rename: false,
                only_unprepared_rename_supported: false,
                start: None,
                end: None,
                version: vec![],
            },
        }
    }

    async fn response_from_proto(
        self,
        message: proto::PrepareRenameResponse,
        _: Entity<LspStore>,
        buffer: Entity<Buffer>,
        mut cx: AsyncApp,
    ) -> Result<PrepareRenameResponse> {
        if message.can_rename {
            buffer
                .update(&mut cx, |buffer, _| {
                    buffer.wait_for_version(deserialize_version(&message.version))
                })?
                .await?;
            if let (Some(start), Some(end)) = (
                message.start.and_then(deserialize_anchor),
                message.end.and_then(deserialize_anchor),
            ) {
                Ok(PrepareRenameResponse::Success(start..end))
            } else {
                Err(anyhow!(
                    "Missing start or end position in remote project PrepareRenameResponse"
                ))
            }
        } else if message.only_unprepared_rename_supported {
            Ok(PrepareRenameResponse::OnlyUnpreparedRenameSupported)
        } else {
            Ok(PrepareRenameResponse::InvalidPosition)
        }
    }

    fn buffer_id_from_proto(message: &proto::PrepareRename) -> Result<BufferId> {
        BufferId::new(message.buffer_id)
    }
}

#[async_trait(?Send)]
impl LspCommand for PerformRename {
    type Response = ProjectTransaction;
    type LspRequest = lsp::request::Rename;
    type ProtoRequest = proto::PerformRename;

    fn display_name(&self) -> &str {
        "Rename"
    }

    fn to_lsp(
        &self,
        path: &Path,
        _: &Buffer,
        _: &Arc<LanguageServer>,
        _: &App,
    ) -> Result<lsp::RenameParams> {
        Ok(lsp::RenameParams {
            text_document_position: make_lsp_text_document_position(path, self.position)?,
            new_name: self.new_name.clone(),
            work_done_progress_params: Default::default(),
        })
    }

    async fn response_from_lsp(
        self,
        message: Option<lsp::WorkspaceEdit>,
        lsp_store: Entity<LspStore>,
        buffer: Entity<Buffer>,
        server_id: LanguageServerId,
        mut cx: AsyncApp,
    ) -> Result<ProjectTransaction> {
        if let Some(edit) = message {
            let (lsp_adapter, lsp_server) =
                language_server_for_buffer(&lsp_store, &buffer, server_id, &mut cx)?;
            LocalLspStore::deserialize_workspace_edit(
                lsp_store,
                edit,
                self.push_to_history,
                lsp_adapter,
                lsp_server,
                &mut cx,
            )
            .await
        } else {
            Ok(ProjectTransaction::default())
        }
    }

    fn to_proto(&self, project_id: u64, buffer: &Buffer) -> proto::PerformRename {
        proto::PerformRename {
            project_id,
            buffer_id: buffer.remote_id().into(),
            position: Some(language::proto::serialize_anchor(
                &buffer.anchor_before(self.position),
            )),
            new_name: self.new_name.clone(),
            version: serialize_version(&buffer.version()),
        }
    }

    async fn from_proto(
        message: proto::PerformRename,
        _: Entity<LspStore>,
        buffer: Entity<Buffer>,
        mut cx: AsyncApp,
    ) -> Result<Self> {
        let position = message
            .position
            .and_then(deserialize_anchor)
            .ok_or_else(|| anyhow!("invalid position"))?;
        buffer
            .update(&mut cx, |buffer, _| {
                buffer.wait_for_version(deserialize_version(&message.version))
            })?
            .await?;
        Ok(Self {
            position: buffer.update(&mut cx, |buffer, _| position.to_point_utf16(buffer))?,
            new_name: message.new_name,
            push_to_history: false,
        })
    }

    fn response_to_proto(
        response: ProjectTransaction,
        lsp_store: &mut LspStore,
        peer_id: PeerId,
        _: &clock::Global,
        cx: &mut App,
    ) -> proto::PerformRenameResponse {
        let transaction = lsp_store.buffer_store().update(cx, |buffer_store, cx| {
            buffer_store.serialize_project_transaction_for_peer(response, peer_id, cx)
        });
        proto::PerformRenameResponse {
            transaction: Some(transaction),
        }
    }

    async fn response_from_proto(
        self,
        message: proto::PerformRenameResponse,
        lsp_store: Entity<LspStore>,
        _: Entity<Buffer>,
        mut cx: AsyncApp,
    ) -> Result<ProjectTransaction> {
        let message = message
            .transaction
            .ok_or_else(|| anyhow!("missing transaction"))?;
        lsp_store
            .update(&mut cx, |lsp_store, cx| {
                lsp_store.buffer_store().update(cx, |buffer_store, cx| {
                    buffer_store.deserialize_project_transaction(message, self.push_to_history, cx)
                })
            })?
            .await
    }

    fn buffer_id_from_proto(message: &proto::PerformRename) -> Result<BufferId> {
        BufferId::new(message.buffer_id)
    }
}

#[async_trait(?Send)]
impl LspCommand for GetDefinition {
    type Response = Vec<LocationLink>;
    type LspRequest = lsp::request::GotoDefinition;
    type ProtoRequest = proto::GetDefinition;

    fn display_name(&self) -> &str {
        "Get definition"
    }

    fn check_capabilities(&self, capabilities: AdapterServerCapabilities) -> bool {
        capabilities
            .server_capabilities
            .definition_provider
            .is_some()
    }

    fn to_lsp(
        &self,
        path: &Path,
        _: &Buffer,
        _: &Arc<LanguageServer>,
        _: &App,
    ) -> Result<lsp::GotoDefinitionParams> {
        Ok(lsp::GotoDefinitionParams {
            text_document_position_params: make_lsp_text_document_position(path, self.position)?,
            work_done_progress_params: Default::default(),
            partial_result_params: Default::default(),
        })
    }

    async fn response_from_lsp(
        self,
        message: Option<lsp::GotoDefinitionResponse>,
        lsp_store: Entity<LspStore>,
        buffer: Entity<Buffer>,
        server_id: LanguageServerId,
        cx: AsyncApp,
    ) -> Result<Vec<LocationLink>> {
        location_links_from_lsp(message, lsp_store, buffer, server_id, cx).await
    }

    fn to_proto(&self, project_id: u64, buffer: &Buffer) -> proto::GetDefinition {
        proto::GetDefinition {
            project_id,
            buffer_id: buffer.remote_id().into(),
            position: Some(language::proto::serialize_anchor(
                &buffer.anchor_before(self.position),
            )),
            version: serialize_version(&buffer.version()),
        }
    }

    async fn from_proto(
        message: proto::GetDefinition,
        _: Entity<LspStore>,
        buffer: Entity<Buffer>,
        mut cx: AsyncApp,
    ) -> Result<Self> {
        let position = message
            .position
            .and_then(deserialize_anchor)
            .ok_or_else(|| anyhow!("invalid position"))?;
        buffer
            .update(&mut cx, |buffer, _| {
                buffer.wait_for_version(deserialize_version(&message.version))
            })?
            .await?;
        Ok(Self {
            position: buffer.update(&mut cx, |buffer, _| position.to_point_utf16(buffer))?,
        })
    }

    fn response_to_proto(
        response: Vec<LocationLink>,
        lsp_store: &mut LspStore,
        peer_id: PeerId,
        _: &clock::Global,
        cx: &mut App,
    ) -> proto::GetDefinitionResponse {
        let links = location_links_to_proto(response, lsp_store, peer_id, cx);
        proto::GetDefinitionResponse { links }
    }

    async fn response_from_proto(
        self,
        message: proto::GetDefinitionResponse,
        lsp_store: Entity<LspStore>,
        _: Entity<Buffer>,
        cx: AsyncApp,
    ) -> Result<Vec<LocationLink>> {
        location_links_from_proto(message.links, lsp_store, cx).await
    }

    fn buffer_id_from_proto(message: &proto::GetDefinition) -> Result<BufferId> {
        BufferId::new(message.buffer_id)
    }
}

#[async_trait(?Send)]
impl LspCommand for GetDeclaration {
    type Response = Vec<LocationLink>;
    type LspRequest = lsp::request::GotoDeclaration;
    type ProtoRequest = proto::GetDeclaration;

    fn display_name(&self) -> &str {
        "Get declaration"
    }

    fn check_capabilities(&self, capabilities: AdapterServerCapabilities) -> bool {
        capabilities
            .server_capabilities
            .declaration_provider
            .is_some()
    }

    fn to_lsp(
        &self,
        path: &Path,
        _: &Buffer,
        _: &Arc<LanguageServer>,
        _: &App,
    ) -> Result<lsp::GotoDeclarationParams> {
        Ok(lsp::GotoDeclarationParams {
            text_document_position_params: make_lsp_text_document_position(path, self.position)?,
            work_done_progress_params: Default::default(),
            partial_result_params: Default::default(),
        })
    }

    async fn response_from_lsp(
        self,
        message: Option<lsp::GotoDeclarationResponse>,
        lsp_store: Entity<LspStore>,
        buffer: Entity<Buffer>,
        server_id: LanguageServerId,
        cx: AsyncApp,
    ) -> Result<Vec<LocationLink>> {
        location_links_from_lsp(message, lsp_store, buffer, server_id, cx).await
    }

    fn to_proto(&self, project_id: u64, buffer: &Buffer) -> proto::GetDeclaration {
        proto::GetDeclaration {
            project_id,
            buffer_id: buffer.remote_id().into(),
            position: Some(language::proto::serialize_anchor(
                &buffer.anchor_before(self.position),
            )),
            version: serialize_version(&buffer.version()),
        }
    }

    async fn from_proto(
        message: proto::GetDeclaration,
        _: Entity<LspStore>,
        buffer: Entity<Buffer>,
        mut cx: AsyncApp,
    ) -> Result<Self> {
        let position = message
            .position
            .and_then(deserialize_anchor)
            .ok_or_else(|| anyhow!("invalid position"))?;
        buffer
            .update(&mut cx, |buffer, _| {
                buffer.wait_for_version(deserialize_version(&message.version))
            })?
            .await?;
        Ok(Self {
            position: buffer.update(&mut cx, |buffer, _| position.to_point_utf16(buffer))?,
        })
    }

    fn response_to_proto(
        response: Vec<LocationLink>,
        lsp_store: &mut LspStore,
        peer_id: PeerId,
        _: &clock::Global,
        cx: &mut App,
    ) -> proto::GetDeclarationResponse {
        let links = location_links_to_proto(response, lsp_store, peer_id, cx);
        proto::GetDeclarationResponse { links }
    }

    async fn response_from_proto(
        self,
        message: proto::GetDeclarationResponse,
        lsp_store: Entity<LspStore>,
        _: Entity<Buffer>,
        cx: AsyncApp,
    ) -> Result<Vec<LocationLink>> {
        location_links_from_proto(message.links, lsp_store, cx).await
    }

    fn buffer_id_from_proto(message: &proto::GetDeclaration) -> Result<BufferId> {
        BufferId::new(message.buffer_id)
    }
}

#[async_trait(?Send)]
impl LspCommand for GetImplementation {
    type Response = Vec<LocationLink>;
    type LspRequest = lsp::request::GotoImplementation;
    type ProtoRequest = proto::GetImplementation;

    fn display_name(&self) -> &str {
        "Get implementation"
    }

    fn to_lsp(
        &self,
        path: &Path,
        _: &Buffer,
        _: &Arc<LanguageServer>,
        _: &App,
    ) -> Result<lsp::GotoImplementationParams> {
        Ok(lsp::GotoImplementationParams {
            text_document_position_params: make_lsp_text_document_position(path, self.position)?,
            work_done_progress_params: Default::default(),
            partial_result_params: Default::default(),
        })
    }

    async fn response_from_lsp(
        self,
        message: Option<lsp::GotoImplementationResponse>,
        lsp_store: Entity<LspStore>,
        buffer: Entity<Buffer>,
        server_id: LanguageServerId,
        cx: AsyncApp,
    ) -> Result<Vec<LocationLink>> {
        location_links_from_lsp(message, lsp_store, buffer, server_id, cx).await
    }

    fn to_proto(&self, project_id: u64, buffer: &Buffer) -> proto::GetImplementation {
        proto::GetImplementation {
            project_id,
            buffer_id: buffer.remote_id().into(),
            position: Some(language::proto::serialize_anchor(
                &buffer.anchor_before(self.position),
            )),
            version: serialize_version(&buffer.version()),
        }
    }

    async fn from_proto(
        message: proto::GetImplementation,
        _: Entity<LspStore>,
        buffer: Entity<Buffer>,
        mut cx: AsyncApp,
    ) -> Result<Self> {
        let position = message
            .position
            .and_then(deserialize_anchor)
            .ok_or_else(|| anyhow!("invalid position"))?;
        buffer
            .update(&mut cx, |buffer, _| {
                buffer.wait_for_version(deserialize_version(&message.version))
            })?
            .await?;
        Ok(Self {
            position: buffer.update(&mut cx, |buffer, _| position.to_point_utf16(buffer))?,
        })
    }

    fn response_to_proto(
        response: Vec<LocationLink>,
        lsp_store: &mut LspStore,
        peer_id: PeerId,
        _: &clock::Global,
        cx: &mut App,
    ) -> proto::GetImplementationResponse {
        let links = location_links_to_proto(response, lsp_store, peer_id, cx);
        proto::GetImplementationResponse { links }
    }

    async fn response_from_proto(
        self,
        message: proto::GetImplementationResponse,
        project: Entity<LspStore>,
        _: Entity<Buffer>,
        cx: AsyncApp,
    ) -> Result<Vec<LocationLink>> {
        location_links_from_proto(message.links, project, cx).await
    }

    fn buffer_id_from_proto(message: &proto::GetImplementation) -> Result<BufferId> {
        BufferId::new(message.buffer_id)
    }
}

#[async_trait(?Send)]
impl LspCommand for GetTypeDefinition {
    type Response = Vec<LocationLink>;
    type LspRequest = lsp::request::GotoTypeDefinition;
    type ProtoRequest = proto::GetTypeDefinition;

    fn display_name(&self) -> &str {
        "Get type definition"
    }

    fn check_capabilities(&self, capabilities: AdapterServerCapabilities) -> bool {
        !matches!(
            &capabilities.server_capabilities.type_definition_provider,
            None | Some(lsp::TypeDefinitionProviderCapability::Simple(false))
        )
    }

    fn to_lsp(
        &self,
        path: &Path,
        _: &Buffer,
        _: &Arc<LanguageServer>,
        _: &App,
    ) -> Result<lsp::GotoTypeDefinitionParams> {
        Ok(lsp::GotoTypeDefinitionParams {
            text_document_position_params: make_lsp_text_document_position(path, self.position)?,
            work_done_progress_params: Default::default(),
            partial_result_params: Default::default(),
        })
    }

    async fn response_from_lsp(
        self,
        message: Option<lsp::GotoTypeDefinitionResponse>,
        project: Entity<LspStore>,
        buffer: Entity<Buffer>,
        server_id: LanguageServerId,
        cx: AsyncApp,
    ) -> Result<Vec<LocationLink>> {
        location_links_from_lsp(message, project, buffer, server_id, cx).await
    }

    fn to_proto(&self, project_id: u64, buffer: &Buffer) -> proto::GetTypeDefinition {
        proto::GetTypeDefinition {
            project_id,
            buffer_id: buffer.remote_id().into(),
            position: Some(language::proto::serialize_anchor(
                &buffer.anchor_before(self.position),
            )),
            version: serialize_version(&buffer.version()),
        }
    }

    async fn from_proto(
        message: proto::GetTypeDefinition,
        _: Entity<LspStore>,
        buffer: Entity<Buffer>,
        mut cx: AsyncApp,
    ) -> Result<Self> {
        let position = message
            .position
            .and_then(deserialize_anchor)
            .ok_or_else(|| anyhow!("invalid position"))?;
        buffer
            .update(&mut cx, |buffer, _| {
                buffer.wait_for_version(deserialize_version(&message.version))
            })?
            .await?;
        Ok(Self {
            position: buffer.update(&mut cx, |buffer, _| position.to_point_utf16(buffer))?,
        })
    }

    fn response_to_proto(
        response: Vec<LocationLink>,
        lsp_store: &mut LspStore,
        peer_id: PeerId,
        _: &clock::Global,
        cx: &mut App,
    ) -> proto::GetTypeDefinitionResponse {
        let links = location_links_to_proto(response, lsp_store, peer_id, cx);
        proto::GetTypeDefinitionResponse { links }
    }

    async fn response_from_proto(
        self,
        message: proto::GetTypeDefinitionResponse,
        project: Entity<LspStore>,
        _: Entity<Buffer>,
        cx: AsyncApp,
    ) -> Result<Vec<LocationLink>> {
        location_links_from_proto(message.links, project, cx).await
    }

    fn buffer_id_from_proto(message: &proto::GetTypeDefinition) -> Result<BufferId> {
        BufferId::new(message.buffer_id)
    }
}

fn language_server_for_buffer(
    lsp_store: &Entity<LspStore>,
    buffer: &Entity<Buffer>,
    server_id: LanguageServerId,
    cx: &mut AsyncApp,
) -> Result<(Arc<CachedLspAdapter>, Arc<LanguageServer>)> {
    lsp_store
        .update(cx, |lsp_store, cx| {
            buffer.update(cx, |buffer, cx| {
                lsp_store
                    .language_server_for_local_buffer(buffer, server_id, cx)
                    .map(|(adapter, server)| (adapter.clone(), server.clone()))
            })
        })?
        .ok_or_else(|| anyhow!("no language server found for buffer"))
}

async fn location_links_from_proto(
    proto_links: Vec<proto::LocationLink>,
    lsp_store: Entity<LspStore>,
    mut cx: AsyncApp,
) -> Result<Vec<LocationLink>> {
    let mut links = Vec::new();

    for link in proto_links {
        let origin = match link.origin {
            Some(origin) => {
                let buffer_id = BufferId::new(origin.buffer_id)?;
                let buffer = lsp_store
                    .update(&mut cx, |lsp_store, cx| {
                        lsp_store.wait_for_remote_buffer(buffer_id, cx)
                    })?
                    .await?;
                let start = origin
                    .start
                    .and_then(deserialize_anchor)
                    .ok_or_else(|| anyhow!("missing origin start"))?;
                let end = origin
                    .end
                    .and_then(deserialize_anchor)
                    .ok_or_else(|| anyhow!("missing origin end"))?;
                buffer
                    .update(&mut cx, |buffer, _| buffer.wait_for_anchors([start, end]))?
                    .await?;
                Some(Location {
                    buffer,
                    range: start..end,
                })
            }
            None => None,
        };

        let target = link.target.ok_or_else(|| anyhow!("missing target"))?;
        let buffer_id = BufferId::new(target.buffer_id)?;
        let buffer = lsp_store
            .update(&mut cx, |lsp_store, cx| {
                lsp_store.wait_for_remote_buffer(buffer_id, cx)
            })?
            .await?;
        let start = target
            .start
            .and_then(deserialize_anchor)
            .ok_or_else(|| anyhow!("missing target start"))?;
        let end = target
            .end
            .and_then(deserialize_anchor)
            .ok_or_else(|| anyhow!("missing target end"))?;
        buffer
            .update(&mut cx, |buffer, _| buffer.wait_for_anchors([start, end]))?
            .await?;
        let target = Location {
            buffer,
            range: start..end,
        };

        links.push(LocationLink { origin, target })
    }

    Ok(links)
}

async fn location_links_from_lsp(
    message: Option<lsp::GotoDefinitionResponse>,
    lsp_store: Entity<LspStore>,
    buffer: Entity<Buffer>,
    server_id: LanguageServerId,
    mut cx: AsyncApp,
) -> Result<Vec<LocationLink>> {
    let message = match message {
        Some(message) => message,
        None => return Ok(Vec::new()),
    };

    let mut unresolved_links = Vec::new();
    match message {
        lsp::GotoDefinitionResponse::Scalar(loc) => {
            unresolved_links.push((None, loc.uri, loc.range));
        }

        lsp::GotoDefinitionResponse::Array(locs) => {
            unresolved_links.extend(locs.into_iter().map(|l| (None, l.uri, l.range)));
        }

        lsp::GotoDefinitionResponse::Link(links) => {
            unresolved_links.extend(links.into_iter().map(|l| {
                (
                    l.origin_selection_range,
                    l.target_uri,
                    l.target_selection_range,
                )
            }));
        }
    }

    let (lsp_adapter, language_server) =
        language_server_for_buffer(&lsp_store, &buffer, server_id, &mut cx)?;
    let mut definitions = Vec::new();
    for (origin_range, target_uri, target_range) in unresolved_links {
        let target_buffer_handle = lsp_store
            .update(&mut cx, |this, cx| {
                this.open_local_buffer_via_lsp(
                    target_uri,
                    language_server.server_id(),
                    lsp_adapter.name.clone(),
                    cx,
                )
            })?
            .await?;

        cx.update(|cx| {
            let origin_location = origin_range.map(|origin_range| {
                let origin_buffer = buffer.read(cx);
                let origin_start =
                    origin_buffer.clip_point_utf16(point_from_lsp(origin_range.start), Bias::Left);
                let origin_end =
                    origin_buffer.clip_point_utf16(point_from_lsp(origin_range.end), Bias::Left);
                Location {
                    buffer: buffer.clone(),
                    range: origin_buffer.anchor_after(origin_start)
                        ..origin_buffer.anchor_before(origin_end),
                }
            });

            let target_buffer = target_buffer_handle.read(cx);
            let target_start =
                target_buffer.clip_point_utf16(point_from_lsp(target_range.start), Bias::Left);
            let target_end =
                target_buffer.clip_point_utf16(point_from_lsp(target_range.end), Bias::Left);
            let target_location = Location {
                buffer: target_buffer_handle,
                range: target_buffer.anchor_after(target_start)
                    ..target_buffer.anchor_before(target_end),
            };

            definitions.push(LocationLink {
                origin: origin_location,
                target: target_location,
            })
        })?;
    }
    Ok(definitions)
}

fn location_links_to_proto(
    links: Vec<LocationLink>,
    lsp_store: &mut LspStore,
    peer_id: PeerId,
    cx: &mut App,
) -> Vec<proto::LocationLink> {
    links
        .into_iter()
        .map(|definition| {
            let origin = definition.origin.map(|origin| {
                lsp_store
                    .buffer_store()
                    .update(cx, |buffer_store, cx| {
                        buffer_store.create_buffer_for_peer(&origin.buffer, peer_id, cx)
                    })
                    .detach_and_log_err(cx);

                let buffer_id = origin.buffer.read(cx).remote_id().into();
                proto::Location {
                    start: Some(serialize_anchor(&origin.range.start)),
                    end: Some(serialize_anchor(&origin.range.end)),
                    buffer_id,
                }
            });

            lsp_store
                .buffer_store()
                .update(cx, |buffer_store, cx| {
                    buffer_store.create_buffer_for_peer(&definition.target.buffer, peer_id, cx)
                })
                .detach_and_log_err(cx);

            let buffer_id = definition.target.buffer.read(cx).remote_id().into();
            let target = proto::Location {
                start: Some(serialize_anchor(&definition.target.range.start)),
                end: Some(serialize_anchor(&definition.target.range.end)),
                buffer_id,
            };

            proto::LocationLink {
                origin,
                target: Some(target),
            }
        })
        .collect()
}

#[async_trait(?Send)]
impl LspCommand for GetReferences {
    type Response = Vec<Location>;
    type LspRequest = lsp::request::References;
    type ProtoRequest = proto::GetReferences;

    fn display_name(&self) -> &str {
        "Find all references"
    }

    fn status(&self) -> Option<String> {
        Some("Finding references...".to_owned())
    }

    fn check_capabilities(&self, capabilities: AdapterServerCapabilities) -> bool {
        match &capabilities.server_capabilities.references_provider {
            Some(OneOf::Left(has_support)) => *has_support,
            Some(OneOf::Right(_)) => true,
            None => false,
        }
    }

    fn to_lsp(
        &self,
        path: &Path,
        _: &Buffer,
        _: &Arc<LanguageServer>,
        _: &App,
    ) -> Result<lsp::ReferenceParams> {
        Ok(lsp::ReferenceParams {
            text_document_position: make_lsp_text_document_position(path, self.position)?,
            work_done_progress_params: Default::default(),
            partial_result_params: Default::default(),
            context: lsp::ReferenceContext {
                include_declaration: true,
            },
        })
    }

    async fn response_from_lsp(
        self,
        locations: Option<Vec<lsp::Location>>,
        lsp_store: Entity<LspStore>,
        buffer: Entity<Buffer>,
        server_id: LanguageServerId,
        mut cx: AsyncApp,
    ) -> Result<Vec<Location>> {
        let mut references = Vec::new();
        let (lsp_adapter, language_server) =
            language_server_for_buffer(&lsp_store, &buffer, server_id, &mut cx)?;

        if let Some(locations) = locations {
            for lsp_location in locations {
                let target_buffer_handle = lsp_store
                    .update(&mut cx, |lsp_store, cx| {
                        lsp_store.open_local_buffer_via_lsp(
                            lsp_location.uri,
                            language_server.server_id(),
                            lsp_adapter.name.clone(),
                            cx,
                        )
                    })?
                    .await?;

                target_buffer_handle
                    .clone()
                    .update(&mut cx, |target_buffer, _| {
                        let target_start = target_buffer
                            .clip_point_utf16(point_from_lsp(lsp_location.range.start), Bias::Left);
                        let target_end = target_buffer
                            .clip_point_utf16(point_from_lsp(lsp_location.range.end), Bias::Left);
                        references.push(Location {
                            buffer: target_buffer_handle,
                            range: target_buffer.anchor_after(target_start)
                                ..target_buffer.anchor_before(target_end),
                        });
                    })?;
            }
        }

        Ok(references)
    }

    fn to_proto(&self, project_id: u64, buffer: &Buffer) -> proto::GetReferences {
        proto::GetReferences {
            project_id,
            buffer_id: buffer.remote_id().into(),
            position: Some(language::proto::serialize_anchor(
                &buffer.anchor_before(self.position),
            )),
            version: serialize_version(&buffer.version()),
        }
    }

    async fn from_proto(
        message: proto::GetReferences,
        _: Entity<LspStore>,
        buffer: Entity<Buffer>,
        mut cx: AsyncApp,
    ) -> Result<Self> {
        let position = message
            .position
            .and_then(deserialize_anchor)
            .ok_or_else(|| anyhow!("invalid position"))?;
        buffer
            .update(&mut cx, |buffer, _| {
                buffer.wait_for_version(deserialize_version(&message.version))
            })?
            .await?;
        Ok(Self {
            position: buffer.update(&mut cx, |buffer, _| position.to_point_utf16(buffer))?,
        })
    }

    fn response_to_proto(
        response: Vec<Location>,
        lsp_store: &mut LspStore,
        peer_id: PeerId,
        _: &clock::Global,
        cx: &mut App,
    ) -> proto::GetReferencesResponse {
        let locations = response
            .into_iter()
            .map(|definition| {
                lsp_store
                    .buffer_store()
                    .update(cx, |buffer_store, cx| {
                        buffer_store.create_buffer_for_peer(&definition.buffer, peer_id, cx)
                    })
                    .detach_and_log_err(cx);
                let buffer_id = definition.buffer.read(cx).remote_id();
                proto::Location {
                    start: Some(serialize_anchor(&definition.range.start)),
                    end: Some(serialize_anchor(&definition.range.end)),
                    buffer_id: buffer_id.into(),
                }
            })
            .collect();
        proto::GetReferencesResponse { locations }
    }

    async fn response_from_proto(
        self,
        message: proto::GetReferencesResponse,
        project: Entity<LspStore>,
        _: Entity<Buffer>,
        mut cx: AsyncApp,
    ) -> Result<Vec<Location>> {
        let mut locations = Vec::new();
        for location in message.locations {
            let buffer_id = BufferId::new(location.buffer_id)?;
            let target_buffer = project
                .update(&mut cx, |this, cx| {
                    this.wait_for_remote_buffer(buffer_id, cx)
                })?
                .await?;
            let start = location
                .start
                .and_then(deserialize_anchor)
                .ok_or_else(|| anyhow!("missing target start"))?;
            let end = location
                .end
                .and_then(deserialize_anchor)
                .ok_or_else(|| anyhow!("missing target end"))?;
            target_buffer
                .update(&mut cx, |buffer, _| buffer.wait_for_anchors([start, end]))?
                .await?;
            locations.push(Location {
                buffer: target_buffer,
                range: start..end,
            })
        }
        Ok(locations)
    }

    fn buffer_id_from_proto(message: &proto::GetReferences) -> Result<BufferId> {
        BufferId::new(message.buffer_id)
    }
}

#[async_trait(?Send)]
impl LspCommand for GetDocumentHighlights {
    type Response = Vec<DocumentHighlight>;
    type LspRequest = lsp::request::DocumentHighlightRequest;
    type ProtoRequest = proto::GetDocumentHighlights;

    fn display_name(&self) -> &str {
        "Get document highlights"
    }

    fn check_capabilities(&self, capabilities: AdapterServerCapabilities) -> bool {
        capabilities
            .server_capabilities
            .document_highlight_provider
            .is_some()
    }

    fn to_lsp(
        &self,
        path: &Path,
        _: &Buffer,
        _: &Arc<LanguageServer>,
        _: &App,
    ) -> Result<lsp::DocumentHighlightParams> {
        Ok(lsp::DocumentHighlightParams {
            text_document_position_params: make_lsp_text_document_position(path, self.position)?,
            work_done_progress_params: Default::default(),
            partial_result_params: Default::default(),
        })
    }

    async fn response_from_lsp(
        self,
        lsp_highlights: Option<Vec<lsp::DocumentHighlight>>,
        _: Entity<LspStore>,
        buffer: Entity<Buffer>,
        _: LanguageServerId,
        mut cx: AsyncApp,
    ) -> Result<Vec<DocumentHighlight>> {
        buffer.update(&mut cx, |buffer, _| {
            let mut lsp_highlights = lsp_highlights.unwrap_or_default();
            lsp_highlights.sort_unstable_by_key(|h| (h.range.start, Reverse(h.range.end)));
            lsp_highlights
                .into_iter()
                .map(|lsp_highlight| {
                    let start = buffer
                        .clip_point_utf16(point_from_lsp(lsp_highlight.range.start), Bias::Left);
                    let end = buffer
                        .clip_point_utf16(point_from_lsp(lsp_highlight.range.end), Bias::Left);
                    DocumentHighlight {
                        range: buffer.anchor_after(start)..buffer.anchor_before(end),
                        kind: lsp_highlight
                            .kind
                            .unwrap_or(lsp::DocumentHighlightKind::READ),
                    }
                })
                .collect()
        })
    }

    fn to_proto(&self, project_id: u64, buffer: &Buffer) -> proto::GetDocumentHighlights {
        proto::GetDocumentHighlights {
            project_id,
            buffer_id: buffer.remote_id().into(),
            position: Some(language::proto::serialize_anchor(
                &buffer.anchor_before(self.position),
            )),
            version: serialize_version(&buffer.version()),
        }
    }

    async fn from_proto(
        message: proto::GetDocumentHighlights,
        _: Entity<LspStore>,
        buffer: Entity<Buffer>,
        mut cx: AsyncApp,
    ) -> Result<Self> {
        let position = message
            .position
            .and_then(deserialize_anchor)
            .ok_or_else(|| anyhow!("invalid position"))?;
        buffer
            .update(&mut cx, |buffer, _| {
                buffer.wait_for_version(deserialize_version(&message.version))
            })?
            .await?;
        Ok(Self {
            position: buffer.update(&mut cx, |buffer, _| position.to_point_utf16(buffer))?,
        })
    }

    fn response_to_proto(
        response: Vec<DocumentHighlight>,
        _: &mut LspStore,
        _: PeerId,
        _: &clock::Global,
        _: &mut App,
    ) -> proto::GetDocumentHighlightsResponse {
        let highlights = response
            .into_iter()
            .map(|highlight| proto::DocumentHighlight {
                start: Some(serialize_anchor(&highlight.range.start)),
                end: Some(serialize_anchor(&highlight.range.end)),
                kind: match highlight.kind {
                    DocumentHighlightKind::TEXT => proto::document_highlight::Kind::Text.into(),
                    DocumentHighlightKind::WRITE => proto::document_highlight::Kind::Write.into(),
                    DocumentHighlightKind::READ => proto::document_highlight::Kind::Read.into(),
                    _ => proto::document_highlight::Kind::Text.into(),
                },
            })
            .collect();
        proto::GetDocumentHighlightsResponse { highlights }
    }

    async fn response_from_proto(
        self,
        message: proto::GetDocumentHighlightsResponse,
        _: Entity<LspStore>,
        buffer: Entity<Buffer>,
        mut cx: AsyncApp,
    ) -> Result<Vec<DocumentHighlight>> {
        let mut highlights = Vec::new();
        for highlight in message.highlights {
            let start = highlight
                .start
                .and_then(deserialize_anchor)
                .ok_or_else(|| anyhow!("missing target start"))?;
            let end = highlight
                .end
                .and_then(deserialize_anchor)
                .ok_or_else(|| anyhow!("missing target end"))?;
            buffer
                .update(&mut cx, |buffer, _| buffer.wait_for_anchors([start, end]))?
                .await?;
            let kind = match proto::document_highlight::Kind::from_i32(highlight.kind) {
                Some(proto::document_highlight::Kind::Text) => DocumentHighlightKind::TEXT,
                Some(proto::document_highlight::Kind::Read) => DocumentHighlightKind::READ,
                Some(proto::document_highlight::Kind::Write) => DocumentHighlightKind::WRITE,
                None => DocumentHighlightKind::TEXT,
            };
            highlights.push(DocumentHighlight {
                range: start..end,
                kind,
            });
        }
        Ok(highlights)
    }

    fn buffer_id_from_proto(message: &proto::GetDocumentHighlights) -> Result<BufferId> {
        BufferId::new(message.buffer_id)
    }
}

#[async_trait(?Send)]
impl LspCommand for GetDocumentSymbols {
    type Response = Vec<DocumentSymbol>;
    type LspRequest = lsp::request::DocumentSymbolRequest;
    type ProtoRequest = proto::GetDocumentSymbols;

    fn display_name(&self) -> &str {
        "Get document symbols"
    }

    fn check_capabilities(&self, capabilities: AdapterServerCapabilities) -> bool {
        capabilities
            .server_capabilities
            .document_symbol_provider
            .is_some()
    }

    fn to_lsp(
        &self,
        path: &Path,
        _: &Buffer,
        _: &Arc<LanguageServer>,
        _: &App,
    ) -> Result<lsp::DocumentSymbolParams> {
        Ok(lsp::DocumentSymbolParams {
            text_document: make_text_document_identifier(path)?,
            work_done_progress_params: Default::default(),
            partial_result_params: Default::default(),
        })
    }

    async fn response_from_lsp(
        self,
        lsp_symbols: Option<lsp::DocumentSymbolResponse>,
        _: Entity<LspStore>,
        _: Entity<Buffer>,
        _: LanguageServerId,
        _: AsyncApp,
    ) -> Result<Vec<DocumentSymbol>> {
        let Some(lsp_symbols) = lsp_symbols else {
            return Ok(Vec::new());
        };

        let symbols: Vec<_> = match lsp_symbols {
            lsp::DocumentSymbolResponse::Flat(symbol_information) => symbol_information
                .into_iter()
                .map(|lsp_symbol| DocumentSymbol {
                    name: lsp_symbol.name,
                    kind: lsp_symbol.kind,
                    range: range_from_lsp(lsp_symbol.location.range),
                    selection_range: range_from_lsp(lsp_symbol.location.range),
                    children: Vec::new(),
                })
                .collect(),
            lsp::DocumentSymbolResponse::Nested(nested_responses) => {
                fn convert_symbol(lsp_symbol: lsp::DocumentSymbol) -> DocumentSymbol {
                    DocumentSymbol {
                        name: lsp_symbol.name,
                        kind: lsp_symbol.kind,
                        range: range_from_lsp(lsp_symbol.range),
                        selection_range: range_from_lsp(lsp_symbol.selection_range),
                        children: lsp_symbol
                            .children
                            .map(|children| {
                                children.into_iter().map(convert_symbol).collect::<Vec<_>>()
                            })
                            .unwrap_or_default(),
                    }
                }
                nested_responses.into_iter().map(convert_symbol).collect()
            }
        };
        Ok(symbols)
    }

    fn to_proto(&self, project_id: u64, buffer: &Buffer) -> proto::GetDocumentSymbols {
        proto::GetDocumentSymbols {
            project_id,
            buffer_id: buffer.remote_id().into(),
            version: serialize_version(&buffer.version()),
        }
    }

    async fn from_proto(
        message: proto::GetDocumentSymbols,
        _: Entity<LspStore>,
        buffer: Entity<Buffer>,
        mut cx: AsyncApp,
    ) -> Result<Self> {
        buffer
            .update(&mut cx, |buffer, _| {
                buffer.wait_for_version(deserialize_version(&message.version))
            })?
            .await?;
        Ok(Self)
    }

    fn response_to_proto(
        response: Vec<DocumentSymbol>,
        _: &mut LspStore,
        _: PeerId,
        _: &clock::Global,
        _: &mut App,
    ) -> proto::GetDocumentSymbolsResponse {
        let symbols = response
            .into_iter()
            .map(|symbol| {
                fn convert_symbol_to_proto(symbol: DocumentSymbol) -> proto::DocumentSymbol {
                    proto::DocumentSymbol {
                        name: symbol.name.clone(),
                        kind: unsafe { mem::transmute::<lsp::SymbolKind, i32>(symbol.kind) },
                        start: Some(proto::PointUtf16 {
                            row: symbol.range.start.0.row,
                            column: symbol.range.start.0.column,
                        }),
                        end: Some(proto::PointUtf16 {
                            row: symbol.range.end.0.row,
                            column: symbol.range.end.0.column,
                        }),
                        selection_start: Some(proto::PointUtf16 {
                            row: symbol.selection_range.start.0.row,
                            column: symbol.selection_range.start.0.column,
                        }),
                        selection_end: Some(proto::PointUtf16 {
                            row: symbol.selection_range.end.0.row,
                            column: symbol.selection_range.end.0.column,
                        }),
                        children: symbol
                            .children
                            .into_iter()
                            .map(convert_symbol_to_proto)
                            .collect(),
                    }
                }
                convert_symbol_to_proto(symbol)
            })
            .collect::<Vec<_>>();

        proto::GetDocumentSymbolsResponse { symbols }
    }

    async fn response_from_proto(
        self,
        message: proto::GetDocumentSymbolsResponse,
        _: Entity<LspStore>,
        _: Entity<Buffer>,
        _: AsyncApp,
    ) -> Result<Vec<DocumentSymbol>> {
        let mut symbols = Vec::with_capacity(message.symbols.len());
        for serialized_symbol in message.symbols {
            fn deserialize_symbol_with_children(
                serialized_symbol: proto::DocumentSymbol,
            ) -> Result<DocumentSymbol> {
                let kind =
                    unsafe { mem::transmute::<i32, lsp::SymbolKind>(serialized_symbol.kind) };

                let start = serialized_symbol
                    .start
                    .ok_or_else(|| anyhow!("invalid start"))?;
                let end = serialized_symbol
                    .end
                    .ok_or_else(|| anyhow!("invalid end"))?;

                let selection_start = serialized_symbol
                    .selection_start
                    .ok_or_else(|| anyhow!("invalid selection start"))?;
                let selection_end = serialized_symbol
                    .selection_end
                    .ok_or_else(|| anyhow!("invalid selection end"))?;

                Ok(DocumentSymbol {
                    name: serialized_symbol.name,
                    kind,
                    range: Unclipped(PointUtf16::new(start.row, start.column))
                        ..Unclipped(PointUtf16::new(end.row, end.column)),
                    selection_range: Unclipped(PointUtf16::new(
                        selection_start.row,
                        selection_start.column,
                    ))
                        ..Unclipped(PointUtf16::new(selection_end.row, selection_end.column)),
                    children: serialized_symbol
                        .children
                        .into_iter()
                        .filter_map(|symbol| deserialize_symbol_with_children(symbol).ok())
                        .collect::<Vec<_>>(),
                })
            }

            symbols.push(deserialize_symbol_with_children(serialized_symbol)?);
        }

        Ok(symbols)
    }

    fn buffer_id_from_proto(message: &proto::GetDocumentSymbols) -> Result<BufferId> {
        BufferId::new(message.buffer_id)
    }
}

#[async_trait(?Send)]
impl LspCommand for GetSignatureHelp {
    type Response = Option<SignatureHelp>;
    type LspRequest = lsp::SignatureHelpRequest;
    type ProtoRequest = proto::GetSignatureHelp;

    fn display_name(&self) -> &str {
        "Get signature help"
    }

    fn check_capabilities(&self, capabilities: AdapterServerCapabilities) -> bool {
        capabilities
            .server_capabilities
            .signature_help_provider
            .is_some()
    }

    fn to_lsp(
        &self,
        path: &Path,
        _: &Buffer,
        _: &Arc<LanguageServer>,
        _cx: &App,
    ) -> Result<lsp::SignatureHelpParams> {
        Ok(lsp::SignatureHelpParams {
            text_document_position_params: make_lsp_text_document_position(path, self.position)?,
            context: None,
            work_done_progress_params: Default::default(),
        })
    }

    async fn response_from_lsp(
        self,
        message: Option<lsp::SignatureHelp>,
        _: Entity<LspStore>,
        _: Entity<Buffer>,
        _: LanguageServerId,
        _: AsyncApp,
    ) -> Result<Self::Response> {
        Ok(message.and_then(SignatureHelp::new))
    }

    fn to_proto(&self, project_id: u64, buffer: &Buffer) -> Self::ProtoRequest {
        let offset = buffer.point_utf16_to_offset(self.position);
        proto::GetSignatureHelp {
            project_id,
            buffer_id: buffer.remote_id().to_proto(),
            position: Some(serialize_anchor(&buffer.anchor_after(offset))),
            version: serialize_version(&buffer.version()),
        }
    }

    async fn from_proto(
        payload: Self::ProtoRequest,
        _: Entity<LspStore>,
        buffer: Entity<Buffer>,
        mut cx: AsyncApp,
    ) -> Result<Self> {
        buffer
            .update(&mut cx, |buffer, _| {
                buffer.wait_for_version(deserialize_version(&payload.version))
            })?
            .await
            .with_context(|| format!("waiting for version for buffer {}", buffer.entity_id()))?;
        let buffer_snapshot = buffer.update(&mut cx, |buffer, _| buffer.snapshot())?;
        Ok(Self {
            position: payload
                .position
                .and_then(deserialize_anchor)
                .context("invalid position")?
                .to_point_utf16(&buffer_snapshot),
        })
    }

    fn response_to_proto(
        response: Self::Response,
        _: &mut LspStore,
        _: PeerId,
        _: &Global,
        _: &mut App,
    ) -> proto::GetSignatureHelpResponse {
        proto::GetSignatureHelpResponse {
            signature_help: response
                .map(|signature_help| lsp_to_proto_signature(signature_help.original_data)),
        }
    }

    async fn response_from_proto(
        self,
        response: proto::GetSignatureHelpResponse,
        _: Entity<LspStore>,
        _: Entity<Buffer>,
        _: AsyncApp,
    ) -> Result<Self::Response> {
        Ok(response
            .signature_help
            .map(proto_to_lsp_signature)
            .and_then(SignatureHelp::new))
    }

    fn buffer_id_from_proto(message: &Self::ProtoRequest) -> Result<BufferId> {
        BufferId::new(message.buffer_id)
    }
}

#[async_trait(?Send)]
impl LspCommand for GetHover {
    type Response = Option<Hover>;
    type LspRequest = lsp::request::HoverRequest;
    type ProtoRequest = proto::GetHover;

    fn display_name(&self) -> &str {
        "Get hover"
    }

    fn check_capabilities(&self, capabilities: AdapterServerCapabilities) -> bool {
        match capabilities.server_capabilities.hover_provider {
            Some(lsp::HoverProviderCapability::Simple(enabled)) => enabled,
            Some(lsp::HoverProviderCapability::Options(_)) => true,
            None => false,
        }
    }

    fn to_lsp(
        &self,
        path: &Path,
        _: &Buffer,
        _: &Arc<LanguageServer>,
        _: &App,
    ) -> Result<lsp::HoverParams> {
        Ok(lsp::HoverParams {
            text_document_position_params: make_lsp_text_document_position(path, self.position)?,
            work_done_progress_params: Default::default(),
        })
    }

    async fn response_from_lsp(
        self,
        message: Option<lsp::Hover>,
        _: Entity<LspStore>,
        buffer: Entity<Buffer>,
        _: LanguageServerId,
        mut cx: AsyncApp,
    ) -> Result<Self::Response> {
        let Some(hover) = message else {
            return Ok(None);
        };

        let (language, range) = buffer.update(&mut cx, |buffer, _| {
            (
                buffer.language().cloned(),
                hover.range.map(|range| {
                    let token_start =
                        buffer.clip_point_utf16(point_from_lsp(range.start), Bias::Left);
                    let token_end = buffer.clip_point_utf16(point_from_lsp(range.end), Bias::Left);
                    buffer.anchor_after(token_start)..buffer.anchor_before(token_end)
                }),
            )
        })?;

        fn hover_blocks_from_marked_string(marked_string: lsp::MarkedString) -> Option<HoverBlock> {
            let block = match marked_string {
                lsp::MarkedString::String(content) => HoverBlock {
                    text: content,
                    kind: HoverBlockKind::Markdown,
                },
                lsp::MarkedString::LanguageString(lsp::LanguageString { language, value }) => {
                    HoverBlock {
                        text: value,
                        kind: HoverBlockKind::Code { language },
                    }
                }
            };
            if block.text.is_empty() {
                None
            } else {
                Some(block)
            }
        }

        let contents = match hover.contents {
            lsp::HoverContents::Scalar(marked_string) => {
                hover_blocks_from_marked_string(marked_string)
                    .into_iter()
                    .collect()
            }
            lsp::HoverContents::Array(marked_strings) => marked_strings
                .into_iter()
                .filter_map(hover_blocks_from_marked_string)
                .collect(),
            lsp::HoverContents::Markup(markup_content) => vec![HoverBlock {
                text: markup_content.value,
                kind: if markup_content.kind == lsp::MarkupKind::Markdown {
                    HoverBlockKind::Markdown
                } else {
                    HoverBlockKind::PlainText
                },
            }],
        };

        Ok(Some(Hover {
            contents,
            range,
            language,
        }))
    }

    fn to_proto(&self, project_id: u64, buffer: &Buffer) -> Self::ProtoRequest {
        proto::GetHover {
            project_id,
            buffer_id: buffer.remote_id().into(),
            position: Some(language::proto::serialize_anchor(
                &buffer.anchor_before(self.position),
            )),
            version: serialize_version(&buffer.version),
        }
    }

    async fn from_proto(
        message: Self::ProtoRequest,
        _: Entity<LspStore>,
        buffer: Entity<Buffer>,
        mut cx: AsyncApp,
    ) -> Result<Self> {
        let position = message
            .position
            .and_then(deserialize_anchor)
            .ok_or_else(|| anyhow!("invalid position"))?;
        buffer
            .update(&mut cx, |buffer, _| {
                buffer.wait_for_version(deserialize_version(&message.version))
            })?
            .await?;
        Ok(Self {
            position: buffer.update(&mut cx, |buffer, _| position.to_point_utf16(buffer))?,
        })
    }

    fn response_to_proto(
        response: Self::Response,
        _: &mut LspStore,
        _: PeerId,
        _: &clock::Global,
        _: &mut App,
    ) -> proto::GetHoverResponse {
        if let Some(response) = response {
            let (start, end) = if let Some(range) = response.range {
                (
                    Some(language::proto::serialize_anchor(&range.start)),
                    Some(language::proto::serialize_anchor(&range.end)),
                )
            } else {
                (None, None)
            };

            let contents = response
                .contents
                .into_iter()
                .map(|block| proto::HoverBlock {
                    text: block.text,
                    is_markdown: block.kind == HoverBlockKind::Markdown,
                    language: if let HoverBlockKind::Code { language } = block.kind {
                        Some(language)
                    } else {
                        None
                    },
                })
                .collect();

            proto::GetHoverResponse {
                start,
                end,
                contents,
            }
        } else {
            proto::GetHoverResponse {
                start: None,
                end: None,
                contents: Vec::new(),
            }
        }
    }

    async fn response_from_proto(
        self,
        message: proto::GetHoverResponse,
        _: Entity<LspStore>,
        buffer: Entity<Buffer>,
        mut cx: AsyncApp,
    ) -> Result<Self::Response> {
        let contents: Vec<_> = message
            .contents
            .into_iter()
            .map(|block| HoverBlock {
                text: block.text,
                kind: if let Some(language) = block.language {
                    HoverBlockKind::Code { language }
                } else if block.is_markdown {
                    HoverBlockKind::Markdown
                } else {
                    HoverBlockKind::PlainText
                },
            })
            .collect();
        if contents.is_empty() {
            return Ok(None);
        }

        let language = buffer.update(&mut cx, |buffer, _| buffer.language().cloned())?;
        let range = if let (Some(start), Some(end)) = (message.start, message.end) {
            language::proto::deserialize_anchor(start)
                .and_then(|start| language::proto::deserialize_anchor(end).map(|end| start..end))
        } else {
            None
        };
        if let Some(range) = range.as_ref() {
            buffer
                .update(&mut cx, |buffer, _| {
                    buffer.wait_for_anchors([range.start, range.end])
                })?
                .await?;
        }

        Ok(Some(Hover {
            contents,
            range,
            language,
        }))
    }

    fn buffer_id_from_proto(message: &Self::ProtoRequest) -> Result<BufferId> {
        BufferId::new(message.buffer_id)
    }
}

#[async_trait(?Send)]
impl LspCommand for GetCompletions {
    type Response = Vec<CoreCompletion>;
    type LspRequest = lsp::request::Completion;
    type ProtoRequest = proto::GetCompletions;

    fn display_name(&self) -> &str {
        "Get completion"
    }

    fn to_lsp(
        &self,
        path: &Path,
        _: &Buffer,
        _: &Arc<LanguageServer>,
        _: &App,
    ) -> Result<lsp::CompletionParams> {
        Ok(lsp::CompletionParams {
            text_document_position: make_lsp_text_document_position(path, self.position)?,
            context: Some(self.context.clone()),
            work_done_progress_params: Default::default(),
            partial_result_params: Default::default(),
        })
    }

    async fn response_from_lsp(
        self,
        completions: Option<lsp::CompletionResponse>,
        lsp_store: Entity<LspStore>,
        buffer: Entity<Buffer>,
        server_id: LanguageServerId,
        mut cx: AsyncApp,
    ) -> Result<Self::Response> {
        let mut response_list = None;
        let mut completions = if let Some(completions) = completions {
            match completions {
                lsp::CompletionResponse::Array(completions) => completions,
                lsp::CompletionResponse::List(mut list) => {
                    let items = std::mem::take(&mut list.items);
                    response_list = Some(list);
                    items
                }
            }
        } else {
            Vec::new()
        };

        let language_server_adapter = lsp_store
            .update(&mut cx, |lsp_store, _| {
                lsp_store.language_server_adapter_for_id(server_id)
            })?
            .with_context(|| format!("no language server with id {server_id}"))?;

        let lsp_defaults = response_list
            .as_ref()
            .and_then(|list| list.item_defaults.clone())
            .map(Arc::new);

        let mut completion_edits = Vec::new();
        buffer.update(&mut cx, |buffer, cx| {
            let snapshot = buffer.snapshot();
            let clipped_position = buffer.clip_point_utf16(Unclipped(self.position), Bias::Left);

            let mut range_for_token = None;
            completions.retain(|lsp_completion| {
                let lsp_edit = lsp_completion.text_edit.clone().or_else(|| {
                    let default_text_edit = lsp_defaults.as_deref()?.edit_range.as_ref()?;
                    let new_text = lsp_completion
                        .insert_text
                        .as_ref()
                        .unwrap_or(&lsp_completion.label)
                        .clone();
                    match default_text_edit {
                        CompletionListItemDefaultsEditRange::Range(range) => {
                            Some(lsp::CompletionTextEdit::Edit(lsp::TextEdit {
                                range: *range,
                                new_text,
                            }))
                        }
                        CompletionListItemDefaultsEditRange::InsertAndReplace {
                            insert,
                            replace,
                        } => Some(lsp::CompletionTextEdit::InsertAndReplace(
                            lsp::InsertReplaceEdit {
                                new_text,
                                insert: *insert,
                                replace: *replace,
                            },
                        )),
                    }
                });

                let edit = match lsp_edit {
                    // If the language server provides a range to overwrite, then
                    // check that the range is valid.
                    Some(completion_text_edit) => {
                        let completion_mode = AllLanguageSettings::get_global(cx)
                            .defaults
                            .completions
                            .lsp_insert_mode;

                        match parse_completion_text_edit(
                            &completion_text_edit,
                            &snapshot,
                            completion_mode,
                        ) {
                            Some(edit) => edit,
                            None => return false,
                        }
                    }

                    // If the language server does not provide a range, then infer
                    // the range based on the syntax tree.
                    None => {
                        if self.position != clipped_position {
                            log::info!("completion out of expected range");
                            return false;
                        }

                        let default_edit_range = lsp_defaults.as_ref().and_then(|lsp_defaults| {
                            lsp_defaults
                                .edit_range
                                .as_ref()
                                .and_then(|range| match range {
                                    CompletionListItemDefaultsEditRange::Range(r) => Some(r),
                                    _ => None,
                                })
                        });

                        let range = if let Some(range) = default_edit_range {
                            let range = range_from_lsp(*range);
                            let start = snapshot.clip_point_utf16(range.start, Bias::Left);
                            let end = snapshot.clip_point_utf16(range.end, Bias::Left);
                            if start != range.start.0 || end != range.end.0 {
                                log::info!("completion out of expected range");
                                return false;
                            }

                            snapshot.anchor_before(start)..snapshot.anchor_after(end)
                        } else {
                            range_for_token
                                .get_or_insert_with(|| {
                                    let offset = self.position.to_offset(&snapshot);
                                    let (range, kind) = snapshot.surrounding_word(offset);
                                    let range = if kind == Some(CharKind::Word) {
                                        range
                                    } else {
                                        offset..offset
                                    };

                                    snapshot.anchor_before(range.start)
                                        ..snapshot.anchor_after(range.end)
                                })
                                .clone()
                        };

                        // We already know text_edit is None here
                        let text = lsp_completion
                            .insert_text
                            .as_ref()
                            .unwrap_or(&lsp_completion.label)
                            .clone();
                        (range, text)
                    }
                };

                completion_edits.push(edit);
                true
            });
        })?;

        language_server_adapter
            .process_completions(&mut completions)
            .await;

        Ok(completions
            .into_iter()
            .zip(completion_edits)
            .map(|(mut lsp_completion, (old_range, mut new_text))| {
                LineEnding::normalize(&mut new_text);
                if lsp_completion.data.is_none() {
                    if let Some(default_data) = lsp_defaults
                        .as_ref()
                        .and_then(|item_defaults| item_defaults.data.clone())
                    {
                        // Servers (e.g. JDTLS) prefer unchanged completions, when resolving the items later,
                        // so we do not insert the defaults here, but `data` is needed for resolving, so this is an exception.
                        lsp_completion.data = Some(default_data);
                    }
                }
                CoreCompletion {
                    old_range,
                    new_text,
                    source: CompletionSource::Lsp {
                        server_id,
                        lsp_completion: Box::new(lsp_completion),
                        lsp_defaults: lsp_defaults.clone(),
                        resolved: false,
                    },
                }
            })
            .collect())
    }

    fn to_proto(&self, project_id: u64, buffer: &Buffer) -> proto::GetCompletions {
        let anchor = buffer.anchor_after(self.position);
        proto::GetCompletions {
            project_id,
            buffer_id: buffer.remote_id().into(),
            position: Some(language::proto::serialize_anchor(&anchor)),
            version: serialize_version(&buffer.version()),
        }
    }

    async fn from_proto(
        message: proto::GetCompletions,
        _: Entity<LspStore>,
        buffer: Entity<Buffer>,
        mut cx: AsyncApp,
    ) -> Result<Self> {
        let version = deserialize_version(&message.version);
        buffer
            .update(&mut cx, |buffer, _| buffer.wait_for_version(version))?
            .await?;
        let position = message
            .position
            .and_then(language::proto::deserialize_anchor)
            .map(|p| {
                buffer.update(&mut cx, |buffer, _| {
                    buffer.clip_point_utf16(Unclipped(p.to_point_utf16(buffer)), Bias::Left)
                })
            })
            .ok_or_else(|| anyhow!("invalid position"))??;
        Ok(Self {
            position,
            context: CompletionContext {
                trigger_kind: CompletionTriggerKind::INVOKED,
                trigger_character: None,
            },
        })
    }

    fn response_to_proto(
        completions: Vec<CoreCompletion>,
        _: &mut LspStore,
        _: PeerId,
        buffer_version: &clock::Global,
        _: &mut App,
    ) -> proto::GetCompletionsResponse {
        proto::GetCompletionsResponse {
            completions: completions
                .iter()
                .map(LspStore::serialize_completion)
                .collect(),
            version: serialize_version(buffer_version),
        }
    }

    async fn response_from_proto(
        self,
        message: proto::GetCompletionsResponse,
        _project: Entity<LspStore>,
        buffer: Entity<Buffer>,
        mut cx: AsyncApp,
    ) -> Result<Self::Response> {
        buffer
            .update(&mut cx, |buffer, _| {
                buffer.wait_for_version(deserialize_version(&message.version))
            })?
            .await?;

        message
            .completions
            .into_iter()
            .map(LspStore::deserialize_completion)
            .collect()
    }

    fn buffer_id_from_proto(message: &proto::GetCompletions) -> Result<BufferId> {
        BufferId::new(message.buffer_id)
    }
}

pub(crate) fn parse_completion_text_edit(
    edit: &lsp::CompletionTextEdit,
    snapshot: &BufferSnapshot,
    completion_mode: LspInsertMode,
) -> Option<(Range<Anchor>, String)> {
    match edit {
        lsp::CompletionTextEdit::Edit(edit) => {
            let range = range_from_lsp(edit.range);
            let start = snapshot.clip_point_utf16(range.start, Bias::Left);
            let end = snapshot.clip_point_utf16(range.end, Bias::Left);
            if start != range.start.0 || end != range.end.0 {
                log::info!("completion out of expected range");
                None
            } else {
                Some((
                    snapshot.anchor_before(start)..snapshot.anchor_after(end),
                    edit.new_text.clone(),
                ))
            }
        }

        lsp::CompletionTextEdit::InsertAndReplace(edit) => {
            let replace = match completion_mode {
                LspInsertMode::Insert => false,
                LspInsertMode::Replace => true,
                LspInsertMode::ReplaceSubsequence => {
                    let range_to_replace = range_from_lsp(edit.replace);

                    let start = snapshot.clip_point_utf16(range_to_replace.start, Bias::Left);
                    let end = snapshot.clip_point_utf16(range_to_replace.end, Bias::Left);
                    if start != range_to_replace.start.0 || end != range_to_replace.end.0 {
                        false
                    } else {
                        let mut completion_text = edit.new_text.chars();

                        let mut text_to_replace = snapshot.chars_for_range(
                            snapshot.anchor_before(start)..snapshot.anchor_after(end),
                        );

                        // is `text_to_replace` a subsequence of `completion_text`
                        text_to_replace.all(|needle_ch| {
                            completion_text.any(|haystack_ch| haystack_ch == needle_ch)
                        })
                    }
                }
                LspInsertMode::ReplaceSuffix => {
                    let range_after_cursor = lsp::Range {
                        start: edit.insert.end,
                        end: edit.replace.end,
                    };
                    let range_after_cursor = range_from_lsp(range_after_cursor);

                    let start = snapshot.clip_point_utf16(range_after_cursor.start, Bias::Left);
                    let end = snapshot.clip_point_utf16(range_after_cursor.end, Bias::Left);
                    if start != range_after_cursor.start.0 || end != range_after_cursor.end.0 {
                        false
                    } else {
                        let text_after_cursor = snapshot
                            .text_for_range(
                                snapshot.anchor_before(start)..snapshot.anchor_after(end),
                            )
                            .collect::<String>();
                        edit.new_text.ends_with(&text_after_cursor)
                    }
                }
            };

            let range = range_from_lsp(match replace {
                true => edit.replace,
                false => edit.insert,
            });

            let start = snapshot.clip_point_utf16(range.start, Bias::Left);
            let end = snapshot.clip_point_utf16(range.end, Bias::Left);
            if start != range.start.0 || end != range.end.0 {
                log::info!("completion out of expected range");
                None
            } else {
                Some((
                    snapshot.anchor_before(start)..snapshot.anchor_after(end),
                    edit.new_text.clone(),
                ))
            }
        }
    }
}

#[async_trait(?Send)]
impl LspCommand for GetCodeActions {
    type Response = Vec<CodeAction>;
    type LspRequest = lsp::request::CodeActionRequest;
    type ProtoRequest = proto::GetCodeActions;

    fn display_name(&self) -> &str {
        "Get code actions"
    }

    fn check_capabilities(&self, capabilities: AdapterServerCapabilities) -> bool {
        match &capabilities.server_capabilities.code_action_provider {
            None => false,
            Some(lsp::CodeActionProviderCapability::Simple(false)) => false,
            _ => {
                // If we do know that we want specific code actions AND we know that
                // the server only supports specific code actions, then we want to filter
                // down to the ones that are supported.
                if let Some((requested, supported)) = self
                    .kinds
                    .as_ref()
                    .zip(Self::supported_code_action_kinds(capabilities))
                {
                    let server_supported = supported.into_iter().collect::<HashSet<_>>();
                    requested.iter().any(|kind| server_supported.contains(kind))
                } else {
                    true
                }
            }
        }
    }

    fn to_lsp(
        &self,
        path: &Path,
        buffer: &Buffer,
        language_server: &Arc<LanguageServer>,
        _: &App,
    ) -> Result<lsp::CodeActionParams> {
        let mut relevant_diagnostics = Vec::new();
        for entry in buffer
            .snapshot()
            .diagnostics_in_range::<_, language::PointUtf16>(self.range.clone(), false)
        {
            relevant_diagnostics.push(entry.to_lsp_diagnostic_stub()?);
        }

        let supported =
            Self::supported_code_action_kinds(language_server.adapter_server_capabilities());

        let only = if let Some(requested) = &self.kinds {
            if let Some(supported_kinds) = supported {
                let server_supported = supported_kinds.into_iter().collect::<HashSet<_>>();

                let filtered = requested
                    .iter()
                    .filter(|kind| server_supported.contains(kind))
                    .cloned()
                    .collect();
                Some(filtered)
            } else {
                Some(requested.clone())
            }
        } else {
            supported
        };

        Ok(lsp::CodeActionParams {
            text_document: make_text_document_identifier(path)?,
            range: range_to_lsp(self.range.to_point_utf16(buffer))?,
            work_done_progress_params: Default::default(),
            partial_result_params: Default::default(),
            context: lsp::CodeActionContext {
                diagnostics: relevant_diagnostics,
                only,
                ..lsp::CodeActionContext::default()
            },
        })
    }

    async fn response_from_lsp(
        self,
        actions: Option<lsp::CodeActionResponse>,
        lsp_store: Entity<LspStore>,
        _: Entity<Buffer>,
        server_id: LanguageServerId,
        cx: AsyncApp,
    ) -> Result<Vec<CodeAction>> {
        let requested_kinds_set = if let Some(kinds) = self.kinds {
            Some(kinds.into_iter().collect::<HashSet<_>>())
        } else {
            None
        };

        let language_server = cx.update(|cx| {
            lsp_store
                .read(cx)
                .language_server_for_id(server_id)
                .with_context(|| {
                    format!("Missing the language server that just returned a response {server_id}")
                })
        })??;

        let server_capabilities = language_server.capabilities();
        let available_commands = server_capabilities
            .execute_command_provider
            .as_ref()
            .map(|options| options.commands.as_slice())
            .unwrap_or_default();
        Ok(actions
            .unwrap_or_default()
            .into_iter()
            .filter_map(|entry| {
                let (lsp_action, resolved) = match entry {
                    lsp::CodeActionOrCommand::CodeAction(lsp_action) => {
                        if let Some(command) = lsp_action.command.as_ref() {
                            if !available_commands.contains(&command.command) {
                                return None;
                            }
                        }
                        (LspAction::Action(Box::new(lsp_action)), false)
                    }
                    lsp::CodeActionOrCommand::Command(command) => {
                        if available_commands.contains(&command.command) {
                            (LspAction::Command(command), true)
                        } else {
                            return None;
                        }
                    }
                };

                if let Some((requested_kinds, kind)) =
                    requested_kinds_set.as_ref().zip(lsp_action.action_kind())
                {
                    if !requested_kinds.contains(&kind) {
                        return None;
                    }
                }

                Some(CodeAction {
                    server_id,
                    range: self.range.clone(),
                    lsp_action,
                    resolved,
                })
            })
            .collect())
    }

    fn to_proto(&self, project_id: u64, buffer: &Buffer) -> proto::GetCodeActions {
        proto::GetCodeActions {
            project_id,
            buffer_id: buffer.remote_id().into(),
            start: Some(language::proto::serialize_anchor(&self.range.start)),
            end: Some(language::proto::serialize_anchor(&self.range.end)),
            version: serialize_version(&buffer.version()),
        }
    }

    async fn from_proto(
        message: proto::GetCodeActions,
        _: Entity<LspStore>,
        buffer: Entity<Buffer>,
        mut cx: AsyncApp,
    ) -> Result<Self> {
        let start = message
            .start
            .and_then(language::proto::deserialize_anchor)
            .ok_or_else(|| anyhow!("invalid start"))?;
        let end = message
            .end
            .and_then(language::proto::deserialize_anchor)
            .ok_or_else(|| anyhow!("invalid end"))?;
        buffer
            .update(&mut cx, |buffer, _| {
                buffer.wait_for_version(deserialize_version(&message.version))
            })?
            .await?;

        Ok(Self {
            range: start..end,
            kinds: None,
        })
    }

    fn response_to_proto(
        code_actions: Vec<CodeAction>,
        _: &mut LspStore,
        _: PeerId,
        buffer_version: &clock::Global,
        _: &mut App,
    ) -> proto::GetCodeActionsResponse {
        proto::GetCodeActionsResponse {
            actions: code_actions
                .iter()
                .map(LspStore::serialize_code_action)
                .collect(),
            version: serialize_version(buffer_version),
        }
    }

    async fn response_from_proto(
        self,
        message: proto::GetCodeActionsResponse,
        _: Entity<LspStore>,
        buffer: Entity<Buffer>,
        mut cx: AsyncApp,
    ) -> Result<Vec<CodeAction>> {
        buffer
            .update(&mut cx, |buffer, _| {
                buffer.wait_for_version(deserialize_version(&message.version))
            })?
            .await?;
        message
            .actions
            .into_iter()
            .map(LspStore::deserialize_code_action)
            .collect()
    }

    fn buffer_id_from_proto(message: &proto::GetCodeActions) -> Result<BufferId> {
        BufferId::new(message.buffer_id)
    }
}

impl GetCodeActions {
    fn supported_code_action_kinds(
        capabilities: AdapterServerCapabilities,
    ) -> Option<Vec<CodeActionKind>> {
        match capabilities.server_capabilities.code_action_provider {
            Some(lsp::CodeActionProviderCapability::Options(CodeActionOptions {
                code_action_kinds: Some(supported_action_kinds),
                ..
            })) => Some(supported_action_kinds.clone()),
            _ => capabilities.code_action_kinds,
        }
    }

    pub fn can_resolve_actions(capabilities: &ServerCapabilities) -> bool {
        capabilities
            .code_action_provider
            .as_ref()
            .and_then(|options| match options {
                lsp::CodeActionProviderCapability::Simple(_is_supported) => None,
                lsp::CodeActionProviderCapability::Options(options) => options.resolve_provider,
            })
            .unwrap_or(false)
    }
}

#[async_trait(?Send)]
impl LspCommand for OnTypeFormatting {
    type Response = Option<Transaction>;
    type LspRequest = lsp::request::OnTypeFormatting;
    type ProtoRequest = proto::OnTypeFormatting;

    fn display_name(&self) -> &str {
        "Formatting on typing"
    }

    fn check_capabilities(&self, capabilities: AdapterServerCapabilities) -> bool {
        let Some(on_type_formatting_options) = &capabilities
            .server_capabilities
            .document_on_type_formatting_provider
        else {
            return false;
        };
        on_type_formatting_options
            .first_trigger_character
            .contains(&self.trigger)
            || on_type_formatting_options
                .more_trigger_character
                .iter()
                .flatten()
                .any(|chars| chars.contains(&self.trigger))
    }

    fn to_lsp(
        &self,
        path: &Path,
        _: &Buffer,
        _: &Arc<LanguageServer>,
        _: &App,
    ) -> Result<lsp::DocumentOnTypeFormattingParams> {
        Ok(lsp::DocumentOnTypeFormattingParams {
            text_document_position: make_lsp_text_document_position(path, self.position)?,
            ch: self.trigger.clone(),
            options: self.options.clone(),
        })
    }

    async fn response_from_lsp(
        self,
        message: Option<Vec<lsp::TextEdit>>,
        lsp_store: Entity<LspStore>,
        buffer: Entity<Buffer>,
        server_id: LanguageServerId,
        mut cx: AsyncApp,
    ) -> Result<Option<Transaction>> {
        if let Some(edits) = message {
            let (lsp_adapter, lsp_server) =
                language_server_for_buffer(&lsp_store, &buffer, server_id, &mut cx)?;
            LocalLspStore::deserialize_text_edits(
                lsp_store,
                buffer,
                edits,
                self.push_to_history,
                lsp_adapter,
                lsp_server,
                &mut cx,
            )
            .await
        } else {
            Ok(None)
        }
    }

    fn to_proto(&self, project_id: u64, buffer: &Buffer) -> proto::OnTypeFormatting {
        proto::OnTypeFormatting {
            project_id,
            buffer_id: buffer.remote_id().into(),
            position: Some(language::proto::serialize_anchor(
                &buffer.anchor_before(self.position),
            )),
            trigger: self.trigger.clone(),
            version: serialize_version(&buffer.version()),
        }
    }

    async fn from_proto(
        message: proto::OnTypeFormatting,
        _: Entity<LspStore>,
        buffer: Entity<Buffer>,
        mut cx: AsyncApp,
    ) -> Result<Self> {
        let position = message
            .position
            .and_then(deserialize_anchor)
            .ok_or_else(|| anyhow!("invalid position"))?;
        buffer
            .update(&mut cx, |buffer, _| {
                buffer.wait_for_version(deserialize_version(&message.version))
            })?
            .await?;

        let options = buffer.update(&mut cx, |buffer, cx| {
            lsp_formatting_options(
                language_settings(buffer.language().map(|l| l.name()), buffer.file(), cx).as_ref(),
            )
        })?;

        Ok(Self {
            position: buffer.update(&mut cx, |buffer, _| position.to_point_utf16(buffer))?,
            trigger: message.trigger.clone(),
            options,
            push_to_history: false,
        })
    }

    fn response_to_proto(
        response: Option<Transaction>,
        _: &mut LspStore,
        _: PeerId,
        _: &clock::Global,
        _: &mut App,
    ) -> proto::OnTypeFormattingResponse {
        proto::OnTypeFormattingResponse {
            transaction: response
                .map(|transaction| language::proto::serialize_transaction(&transaction)),
        }
    }

    async fn response_from_proto(
        self,
        message: proto::OnTypeFormattingResponse,
        _: Entity<LspStore>,
        _: Entity<Buffer>,
        _: AsyncApp,
    ) -> Result<Option<Transaction>> {
        let Some(transaction) = message.transaction else {
            return Ok(None);
        };
        Ok(Some(language::proto::deserialize_transaction(transaction)?))
    }

    fn buffer_id_from_proto(message: &proto::OnTypeFormatting) -> Result<BufferId> {
        BufferId::new(message.buffer_id)
    }
}

impl InlayHints {
    pub async fn lsp_to_project_hint(
        lsp_hint: lsp::InlayHint,
        buffer_handle: &Entity<Buffer>,
        server_id: LanguageServerId,
        resolve_state: ResolveState,
        force_no_type_left_padding: bool,
        cx: &mut AsyncApp,
    ) -> anyhow::Result<InlayHint> {
        let kind = lsp_hint.kind.and_then(|kind| match kind {
            lsp::InlayHintKind::TYPE => Some(InlayHintKind::Type),
            lsp::InlayHintKind::PARAMETER => Some(InlayHintKind::Parameter),
            _ => None,
        });

        let position = buffer_handle.update(cx, |buffer, _| {
            let position = buffer.clip_point_utf16(point_from_lsp(lsp_hint.position), Bias::Left);
            if kind == Some(InlayHintKind::Parameter) {
                buffer.anchor_before(position)
            } else {
                buffer.anchor_after(position)
            }
        })?;
        let label = Self::lsp_inlay_label_to_project(lsp_hint.label, server_id)
            .await
            .context("lsp to project inlay hint conversion")?;
        let padding_left = if force_no_type_left_padding && kind == Some(InlayHintKind::Type) {
            false
        } else {
            lsp_hint.padding_left.unwrap_or(false)
        };

        Ok(InlayHint {
            position,
            padding_left,
            padding_right: lsp_hint.padding_right.unwrap_or(false),
            label,
            kind,
            tooltip: lsp_hint.tooltip.map(|tooltip| match tooltip {
                lsp::InlayHintTooltip::String(s) => InlayHintTooltip::String(s),
                lsp::InlayHintTooltip::MarkupContent(markup_content) => {
                    InlayHintTooltip::MarkupContent(MarkupContent {
                        kind: match markup_content.kind {
                            lsp::MarkupKind::PlainText => HoverBlockKind::PlainText,
                            lsp::MarkupKind::Markdown => HoverBlockKind::Markdown,
                        },
                        value: markup_content.value,
                    })
                }
            }),
            resolve_state,
        })
    }

    async fn lsp_inlay_label_to_project(
        lsp_label: lsp::InlayHintLabel,
        server_id: LanguageServerId,
    ) -> anyhow::Result<InlayHintLabel> {
        let label = match lsp_label {
            lsp::InlayHintLabel::String(s) => InlayHintLabel::String(s),
            lsp::InlayHintLabel::LabelParts(lsp_parts) => {
                let mut parts = Vec::with_capacity(lsp_parts.len());
                for lsp_part in lsp_parts {
                    parts.push(InlayHintLabelPart {
                        value: lsp_part.value,
                        tooltip: lsp_part.tooltip.map(|tooltip| match tooltip {
                            lsp::InlayHintLabelPartTooltip::String(s) => {
                                InlayHintLabelPartTooltip::String(s)
                            }
                            lsp::InlayHintLabelPartTooltip::MarkupContent(markup_content) => {
                                InlayHintLabelPartTooltip::MarkupContent(MarkupContent {
                                    kind: match markup_content.kind {
                                        lsp::MarkupKind::PlainText => HoverBlockKind::PlainText,
                                        lsp::MarkupKind::Markdown => HoverBlockKind::Markdown,
                                    },
                                    value: markup_content.value,
                                })
                            }
                        }),
                        location: Some(server_id).zip(lsp_part.location),
                    });
                }
                InlayHintLabel::LabelParts(parts)
            }
        };

        Ok(label)
    }

    pub fn project_to_proto_hint(response_hint: InlayHint) -> proto::InlayHint {
        let (state, lsp_resolve_state) = match response_hint.resolve_state {
            ResolveState::Resolved => (0, None),
            ResolveState::CanResolve(server_id, resolve_data) => (
                1,
                Some(proto::resolve_state::LspResolveState {
                    server_id: server_id.0 as u64,
                    value: resolve_data.map(|json_data| {
                        serde_json::to_string(&json_data)
                            .expect("failed to serialize resolve json data")
                    }),
                }),
            ),
            ResolveState::Resolving => (2, None),
        };
        let resolve_state = Some(proto::ResolveState {
            state,
            lsp_resolve_state,
        });
        proto::InlayHint {
            position: Some(language::proto::serialize_anchor(&response_hint.position)),
            padding_left: response_hint.padding_left,
            padding_right: response_hint.padding_right,
            label: Some(proto::InlayHintLabel {
                label: Some(match response_hint.label {
                    InlayHintLabel::String(s) => proto::inlay_hint_label::Label::Value(s),
                    InlayHintLabel::LabelParts(label_parts) => {
                        proto::inlay_hint_label::Label::LabelParts(proto::InlayHintLabelParts {
                            parts: label_parts.into_iter().map(|label_part| {
                                let location_url = label_part.location.as_ref().map(|(_, location)| location.uri.to_string());
                                let location_range_start = label_part.location.as_ref().map(|(_, location)| point_from_lsp(location.range.start).0).map(|point| proto::PointUtf16 { row: point.row, column: point.column });
                                let location_range_end = label_part.location.as_ref().map(|(_, location)| point_from_lsp(location.range.end).0).map(|point| proto::PointUtf16 { row: point.row, column: point.column });
                                proto::InlayHintLabelPart {
                                value: label_part.value,
                                tooltip: label_part.tooltip.map(|tooltip| {
                                    let proto_tooltip = match tooltip {
                                        InlayHintLabelPartTooltip::String(s) => proto::inlay_hint_label_part_tooltip::Content::Value(s),
                                        InlayHintLabelPartTooltip::MarkupContent(markup_content) => proto::inlay_hint_label_part_tooltip::Content::MarkupContent(proto::MarkupContent {
                                            is_markdown: markup_content.kind == HoverBlockKind::Markdown,
                                            value: markup_content.value,
                                        }),
                                    };
                                    proto::InlayHintLabelPartTooltip {content: Some(proto_tooltip)}
                                }),
                                location_url,
                                location_range_start,
                                location_range_end,
                                language_server_id: label_part.location.as_ref().map(|(server_id, _)| server_id.0 as u64),
                            }}).collect()
                        })
                    }
                }),
            }),
            kind: response_hint.kind.map(|kind| kind.name().to_string()),
            tooltip: response_hint.tooltip.map(|response_tooltip| {
                let proto_tooltip = match response_tooltip {
                    InlayHintTooltip::String(s) => proto::inlay_hint_tooltip::Content::Value(s),
                    InlayHintTooltip::MarkupContent(markup_content) => {
                        proto::inlay_hint_tooltip::Content::MarkupContent(proto::MarkupContent {
                            is_markdown: markup_content.kind == HoverBlockKind::Markdown,
                            value: markup_content.value,
                        })
                    }
                };
                proto::InlayHintTooltip {
                    content: Some(proto_tooltip),
                }
            }),
            resolve_state,
        }
    }

    pub fn proto_to_project_hint(message_hint: proto::InlayHint) -> anyhow::Result<InlayHint> {
        let resolve_state = message_hint.resolve_state.as_ref().unwrap_or_else(|| {
            panic!("incorrect proto inlay hint message: no resolve state in hint {message_hint:?}",)
        });
        let resolve_state_data = resolve_state
            .lsp_resolve_state.as_ref()
            .map(|lsp_resolve_state| {
                let value = lsp_resolve_state.value.as_deref().map(|value| {
                    serde_json::from_str::<Option<lsp::LSPAny>>(value)
                        .with_context(|| format!("incorrect proto inlay hint message: non-json resolve state {lsp_resolve_state:?}"))
                }).transpose()?.flatten();
                anyhow::Ok((LanguageServerId(lsp_resolve_state.server_id as usize), value))
            })
            .transpose()?;
        let resolve_state = match resolve_state.state {
            0 => ResolveState::Resolved,
            1 => {
                let (server_id, lsp_resolve_state) = resolve_state_data.with_context(|| {
                    format!(
                        "No lsp resolve data for the hint that can be resolved: {message_hint:?}"
                    )
                })?;
                ResolveState::CanResolve(server_id, lsp_resolve_state)
            }
            2 => ResolveState::Resolving,
            invalid => {
                anyhow::bail!("Unexpected resolve state {invalid} for hint {message_hint:?}")
            }
        };
        Ok(InlayHint {
            position: message_hint
                .position
                .and_then(language::proto::deserialize_anchor)
                .context("invalid position")?,
            label: match message_hint
                .label
                .and_then(|label| label.label)
                .context("missing label")?
            {
                proto::inlay_hint_label::Label::Value(s) => InlayHintLabel::String(s),
                proto::inlay_hint_label::Label::LabelParts(parts) => {
                    let mut label_parts = Vec::new();
                    for part in parts.parts {
                        label_parts.push(InlayHintLabelPart {
                            value: part.value,
                            tooltip: part.tooltip.map(|tooltip| match tooltip.content {
                                Some(proto::inlay_hint_label_part_tooltip::Content::Value(s)) => {
                                    InlayHintLabelPartTooltip::String(s)
                                }
                                Some(
                                    proto::inlay_hint_label_part_tooltip::Content::MarkupContent(
                                        markup_content,
                                    ),
                                ) => InlayHintLabelPartTooltip::MarkupContent(MarkupContent {
                                    kind: if markup_content.is_markdown {
                                        HoverBlockKind::Markdown
                                    } else {
                                        HoverBlockKind::PlainText
                                    },
                                    value: markup_content.value,
                                }),
                                None => InlayHintLabelPartTooltip::String(String::new()),
                            }),
                            location: {
                                match part
                                    .location_url
                                    .zip(
                                        part.location_range_start.and_then(|start| {
                                            Some(start..part.location_range_end?)
                                        }),
                                    )
                                    .zip(part.language_server_id)
                                {
                                    Some(((uri, range), server_id)) => Some((
                                        LanguageServerId(server_id as usize),
                                        lsp::Location {
                                            uri: lsp::Url::parse(&uri)
                                                .context("invalid uri in hint part {part:?}")?,
                                            range: lsp::Range::new(
                                                point_to_lsp(PointUtf16::new(
                                                    range.start.row,
                                                    range.start.column,
                                                )),
                                                point_to_lsp(PointUtf16::new(
                                                    range.end.row,
                                                    range.end.column,
                                                )),
                                            ),
                                        },
                                    )),
                                    None => None,
                                }
                            },
                        });
                    }

                    InlayHintLabel::LabelParts(label_parts)
                }
            },
            padding_left: message_hint.padding_left,
            padding_right: message_hint.padding_right,
            kind: message_hint
                .kind
                .as_deref()
                .and_then(InlayHintKind::from_name),
            tooltip: message_hint.tooltip.and_then(|tooltip| {
                Some(match tooltip.content? {
                    proto::inlay_hint_tooltip::Content::Value(s) => InlayHintTooltip::String(s),
                    proto::inlay_hint_tooltip::Content::MarkupContent(markup_content) => {
                        InlayHintTooltip::MarkupContent(MarkupContent {
                            kind: if markup_content.is_markdown {
                                HoverBlockKind::Markdown
                            } else {
                                HoverBlockKind::PlainText
                            },
                            value: markup_content.value,
                        })
                    }
                })
            }),
            resolve_state,
        })
    }

    pub fn project_to_lsp_hint(hint: InlayHint, snapshot: &BufferSnapshot) -> lsp::InlayHint {
        lsp::InlayHint {
            position: point_to_lsp(hint.position.to_point_utf16(snapshot)),
            kind: hint.kind.map(|kind| match kind {
                InlayHintKind::Type => lsp::InlayHintKind::TYPE,
                InlayHintKind::Parameter => lsp::InlayHintKind::PARAMETER,
            }),
            text_edits: None,
            tooltip: hint.tooltip.and_then(|tooltip| {
                Some(match tooltip {
                    InlayHintTooltip::String(s) => lsp::InlayHintTooltip::String(s),
                    InlayHintTooltip::MarkupContent(markup_content) => {
                        lsp::InlayHintTooltip::MarkupContent(lsp::MarkupContent {
                            kind: match markup_content.kind {
                                HoverBlockKind::PlainText => lsp::MarkupKind::PlainText,
                                HoverBlockKind::Markdown => lsp::MarkupKind::Markdown,
                                HoverBlockKind::Code { .. } => return None,
                            },
                            value: markup_content.value,
                        })
                    }
                })
            }),
            label: match hint.label {
                InlayHintLabel::String(s) => lsp::InlayHintLabel::String(s),
                InlayHintLabel::LabelParts(label_parts) => lsp::InlayHintLabel::LabelParts(
                    label_parts
                        .into_iter()
                        .map(|part| lsp::InlayHintLabelPart {
                            value: part.value,
                            tooltip: part.tooltip.and_then(|tooltip| {
                                Some(match tooltip {
                                    InlayHintLabelPartTooltip::String(s) => {
                                        lsp::InlayHintLabelPartTooltip::String(s)
                                    }
                                    InlayHintLabelPartTooltip::MarkupContent(markup_content) => {
                                        lsp::InlayHintLabelPartTooltip::MarkupContent(
                                            lsp::MarkupContent {
                                                kind: match markup_content.kind {
                                                    HoverBlockKind::PlainText => {
                                                        lsp::MarkupKind::PlainText
                                                    }
                                                    HoverBlockKind::Markdown => {
                                                        lsp::MarkupKind::Markdown
                                                    }
                                                    HoverBlockKind::Code { .. } => return None,
                                                },
                                                value: markup_content.value,
                                            },
                                        )
                                    }
                                })
                            }),
                            location: part.location.map(|(_, location)| location),
                            command: None,
                        })
                        .collect(),
                ),
            },
            padding_left: Some(hint.padding_left),
            padding_right: Some(hint.padding_right),
            data: match hint.resolve_state {
                ResolveState::CanResolve(_, data) => data,
                ResolveState::Resolving | ResolveState::Resolved => None,
            },
        }
    }

    pub fn can_resolve_inlays(capabilities: &ServerCapabilities) -> bool {
        capabilities
            .inlay_hint_provider
            .as_ref()
            .and_then(|options| match options {
                OneOf::Left(_is_supported) => None,
                OneOf::Right(capabilities) => match capabilities {
                    lsp::InlayHintServerCapabilities::Options(o) => o.resolve_provider,
                    lsp::InlayHintServerCapabilities::RegistrationOptions(o) => {
                        o.inlay_hint_options.resolve_provider
                    }
                },
            })
            .unwrap_or(false)
    }
}

#[async_trait(?Send)]
impl LspCommand for InlayHints {
    type Response = Vec<InlayHint>;
    type LspRequest = lsp::InlayHintRequest;
    type ProtoRequest = proto::InlayHints;

    fn display_name(&self) -> &str {
        "Inlay hints"
    }

    fn check_capabilities(&self, capabilities: AdapterServerCapabilities) -> bool {
        let Some(inlay_hint_provider) = &capabilities.server_capabilities.inlay_hint_provider
        else {
            return false;
        };
        match inlay_hint_provider {
            lsp::OneOf::Left(enabled) => *enabled,
            lsp::OneOf::Right(inlay_hint_capabilities) => match inlay_hint_capabilities {
                lsp::InlayHintServerCapabilities::Options(_) => true,
                lsp::InlayHintServerCapabilities::RegistrationOptions(_) => false,
            },
        }
    }

    fn to_lsp(
        &self,
        path: &Path,
        buffer: &Buffer,
        _: &Arc<LanguageServer>,
        _: &App,
    ) -> Result<lsp::InlayHintParams> {
        Ok(lsp::InlayHintParams {
            text_document: lsp::TextDocumentIdentifier {
                uri: file_path_to_lsp_url(path)?,
            },
            range: range_to_lsp(self.range.to_point_utf16(buffer))?,
            work_done_progress_params: Default::default(),
        })
    }

    async fn response_from_lsp(
        self,
        message: Option<Vec<lsp::InlayHint>>,
        lsp_store: Entity<LspStore>,
        buffer: Entity<Buffer>,
        server_id: LanguageServerId,
        mut cx: AsyncApp,
    ) -> anyhow::Result<Vec<InlayHint>> {
        let (lsp_adapter, lsp_server) =
            language_server_for_buffer(&lsp_store, &buffer, server_id, &mut cx)?;
        // `typescript-language-server` adds padding to the left for type hints, turning
        // `const foo: boolean` into `const foo : boolean` which looks odd.
        // `rust-analyzer` does not have the padding for this case, and we have to accommodate both.
        //
        // We could trim the whole string, but being pessimistic on par with the situation above,
        // there might be a hint with multiple whitespaces at the end(s) which we need to display properly.
        // Hence let's use a heuristic first to handle the most awkward case and look for more.
        let force_no_type_left_padding =
            lsp_adapter.name.0.as_ref() == "typescript-language-server";

        let hints = message.unwrap_or_default().into_iter().map(|lsp_hint| {
            let resolve_state = if InlayHints::can_resolve_inlays(&lsp_server.capabilities()) {
                ResolveState::CanResolve(lsp_server.server_id(), lsp_hint.data.clone())
            } else {
                ResolveState::Resolved
            };

            let buffer = buffer.clone();
            cx.spawn(async move |cx| {
                InlayHints::lsp_to_project_hint(
                    lsp_hint,
                    &buffer,
                    server_id,
                    resolve_state,
                    force_no_type_left_padding,
                    cx,
                )
                .await
            })
        });
        future::join_all(hints)
            .await
            .into_iter()
            .collect::<anyhow::Result<_>>()
            .context("lsp to project inlay hints conversion")
    }

    fn to_proto(&self, project_id: u64, buffer: &Buffer) -> proto::InlayHints {
        proto::InlayHints {
            project_id,
            buffer_id: buffer.remote_id().into(),
            start: Some(language::proto::serialize_anchor(&self.range.start)),
            end: Some(language::proto::serialize_anchor(&self.range.end)),
            version: serialize_version(&buffer.version()),
        }
    }

    async fn from_proto(
        message: proto::InlayHints,
        _: Entity<LspStore>,
        buffer: Entity<Buffer>,
        mut cx: AsyncApp,
    ) -> Result<Self> {
        let start = message
            .start
            .and_then(language::proto::deserialize_anchor)
            .context("invalid start")?;
        let end = message
            .end
            .and_then(language::proto::deserialize_anchor)
            .context("invalid end")?;
        buffer
            .update(&mut cx, |buffer, _| {
                buffer.wait_for_version(deserialize_version(&message.version))
            })?
            .await?;

        Ok(Self { range: start..end })
    }

    fn response_to_proto(
        response: Vec<InlayHint>,
        _: &mut LspStore,
        _: PeerId,
        buffer_version: &clock::Global,
        _: &mut App,
    ) -> proto::InlayHintsResponse {
        proto::InlayHintsResponse {
            hints: response
                .into_iter()
                .map(InlayHints::project_to_proto_hint)
                .collect(),
            version: serialize_version(buffer_version),
        }
    }

    async fn response_from_proto(
        self,
        message: proto::InlayHintsResponse,
        _: Entity<LspStore>,
        buffer: Entity<Buffer>,
        mut cx: AsyncApp,
    ) -> anyhow::Result<Vec<InlayHint>> {
        buffer
            .update(&mut cx, |buffer, _| {
                buffer.wait_for_version(deserialize_version(&message.version))
            })?
            .await?;

        let mut hints = Vec::new();
        for message_hint in message.hints {
            hints.push(InlayHints::proto_to_project_hint(message_hint)?);
        }

        Ok(hints)
    }

    fn buffer_id_from_proto(message: &proto::InlayHints) -> Result<BufferId> {
        BufferId::new(message.buffer_id)
    }
}

#[async_trait(?Send)]
impl LspCommand for GetCodeLens {
    type Response = Vec<CodeAction>;
    type LspRequest = lsp::CodeLensRequest;
    type ProtoRequest = proto::GetCodeLens;

    fn display_name(&self) -> &str {
        "Code Lens"
    }

    fn check_capabilities(&self, capabilities: AdapterServerCapabilities) -> bool {
        capabilities
            .server_capabilities
            .code_lens_provider
            .as_ref()
            .map_or(false, |code_lens_options| {
                code_lens_options.resolve_provider.unwrap_or(false)
            })
    }

    fn to_lsp(
        &self,
        path: &Path,
        _: &Buffer,
        _: &Arc<LanguageServer>,
        _: &App,
    ) -> Result<lsp::CodeLensParams> {
        Ok(lsp::CodeLensParams {
            text_document: lsp::TextDocumentIdentifier {
                uri: file_path_to_lsp_url(path)?,
            },
            work_done_progress_params: lsp::WorkDoneProgressParams::default(),
            partial_result_params: lsp::PartialResultParams::default(),
        })
    }

    async fn response_from_lsp(
        self,
        message: Option<Vec<lsp::CodeLens>>,
        lsp_store: Entity<LspStore>,
        buffer: Entity<Buffer>,
        server_id: LanguageServerId,
        mut cx: AsyncApp,
    ) -> anyhow::Result<Vec<CodeAction>> {
        let snapshot = buffer.update(&mut cx, |buffer, _| buffer.snapshot())?;
        let language_server = cx.update(|cx| {
            lsp_store
                .read(cx)
                .language_server_for_id(server_id)
                .with_context(|| {
                    format!("Missing the language server that just returned a response {server_id}")
                })
        })??;
        let server_capabilities = language_server.capabilities();
        let available_commands = server_capabilities
            .execute_command_provider
            .as_ref()
            .map(|options| options.commands.as_slice())
            .unwrap_or_default();
        Ok(message
            .unwrap_or_default()
            .into_iter()
            .filter(|code_lens| {
                code_lens
                    .command
                    .as_ref()
                    .is_none_or(|command| available_commands.contains(&command.command))
            })
            .map(|code_lens| {
                let code_lens_range = range_from_lsp(code_lens.range);
                let start = snapshot.clip_point_utf16(code_lens_range.start, Bias::Left);
                let end = snapshot.clip_point_utf16(code_lens_range.end, Bias::Right);
                let range = snapshot.anchor_before(start)..snapshot.anchor_after(end);
                CodeAction {
                    server_id,
                    range,
                    lsp_action: LspAction::CodeLens(code_lens),
                    resolved: false,
                }
            })
            .collect())
    }

    fn to_proto(&self, project_id: u64, buffer: &Buffer) -> proto::GetCodeLens {
        proto::GetCodeLens {
            project_id,
            buffer_id: buffer.remote_id().into(),
            version: serialize_version(&buffer.version()),
        }
    }

    async fn from_proto(
        message: proto::GetCodeLens,
        _: Entity<LspStore>,
        buffer: Entity<Buffer>,
        mut cx: AsyncApp,
    ) -> Result<Self> {
        buffer
            .update(&mut cx, |buffer, _| {
                buffer.wait_for_version(deserialize_version(&message.version))
            })?
            .await?;
        Ok(Self)
    }

    fn response_to_proto(
        response: Vec<CodeAction>,
        _: &mut LspStore,
        _: PeerId,
        buffer_version: &clock::Global,
        _: &mut App,
    ) -> proto::GetCodeLensResponse {
        proto::GetCodeLensResponse {
            lens_actions: response
                .iter()
                .map(LspStore::serialize_code_action)
                .collect(),
            version: serialize_version(buffer_version),
        }
    }

    async fn response_from_proto(
        self,
        message: proto::GetCodeLensResponse,
        _: Entity<LspStore>,
        buffer: Entity<Buffer>,
        mut cx: AsyncApp,
    ) -> anyhow::Result<Vec<CodeAction>> {
        buffer
            .update(&mut cx, |buffer, _| {
                buffer.wait_for_version(deserialize_version(&message.version))
            })?
            .await?;
        message
            .lens_actions
            .into_iter()
            .map(LspStore::deserialize_code_action)
            .collect::<Result<Vec<_>>>()
            .context("deserializing proto code lens response")
    }

    fn buffer_id_from_proto(message: &proto::GetCodeLens) -> Result<BufferId> {
        BufferId::new(message.buffer_id)
    }
}

#[async_trait(?Send)]
impl LspCommand for LinkedEditingRange {
    type Response = Vec<Range<Anchor>>;
    type LspRequest = lsp::request::LinkedEditingRange;
    type ProtoRequest = proto::LinkedEditingRange;

    fn display_name(&self) -> &str {
        "Linked editing range"
    }

    fn check_capabilities(&self, capabilities: AdapterServerCapabilities) -> bool {
        let Some(linked_editing_options) = &capabilities
            .server_capabilities
            .linked_editing_range_provider
        else {
            return false;
        };
        if let LinkedEditingRangeServerCapabilities::Simple(false) = linked_editing_options {
            return false;
        }
        true
    }

    fn to_lsp(
        &self,
        path: &Path,
        buffer: &Buffer,
        _server: &Arc<LanguageServer>,
        _: &App,
    ) -> Result<lsp::LinkedEditingRangeParams> {
        let position = self.position.to_point_utf16(&buffer.snapshot());
        Ok(lsp::LinkedEditingRangeParams {
            text_document_position_params: make_lsp_text_document_position(path, position)?,
            work_done_progress_params: Default::default(),
        })
    }

    async fn response_from_lsp(
        self,
        message: Option<lsp::LinkedEditingRanges>,
        _: Entity<LspStore>,
        buffer: Entity<Buffer>,
        _server_id: LanguageServerId,
        cx: AsyncApp,
    ) -> Result<Vec<Range<Anchor>>> {
        if let Some(lsp::LinkedEditingRanges { mut ranges, .. }) = message {
            ranges.sort_by_key(|range| range.start);

            buffer.read_with(&cx, |buffer, _| {
                ranges
                    .into_iter()
                    .map(|range| {
                        let start =
                            buffer.clip_point_utf16(point_from_lsp(range.start), Bias::Left);
                        let end = buffer.clip_point_utf16(point_from_lsp(range.end), Bias::Left);
                        buffer.anchor_before(start)..buffer.anchor_after(end)
                    })
                    .collect()
            })
        } else {
            Ok(vec![])
        }
    }

    fn to_proto(&self, project_id: u64, buffer: &Buffer) -> proto::LinkedEditingRange {
        proto::LinkedEditingRange {
            project_id,
            buffer_id: buffer.remote_id().to_proto(),
            position: Some(serialize_anchor(&self.position)),
            version: serialize_version(&buffer.version()),
        }
    }

    async fn from_proto(
        message: proto::LinkedEditingRange,
        _: Entity<LspStore>,
        buffer: Entity<Buffer>,
        mut cx: AsyncApp,
    ) -> Result<Self> {
        let position = message
            .position
            .ok_or_else(|| anyhow!("invalid position"))?;
        buffer
            .update(&mut cx, |buffer, _| {
                buffer.wait_for_version(deserialize_version(&message.version))
            })?
            .await?;
        let position = deserialize_anchor(position).ok_or_else(|| anyhow!("invalid position"))?;
        buffer
            .update(&mut cx, |buffer, _| buffer.wait_for_anchors([position]))?
            .await?;
        Ok(Self { position })
    }

    fn response_to_proto(
        response: Vec<Range<Anchor>>,
        _: &mut LspStore,
        _: PeerId,
        buffer_version: &clock::Global,
        _: &mut App,
    ) -> proto::LinkedEditingRangeResponse {
        proto::LinkedEditingRangeResponse {
            items: response
                .into_iter()
                .map(|range| proto::AnchorRange {
                    start: Some(serialize_anchor(&range.start)),
                    end: Some(serialize_anchor(&range.end)),
                })
                .collect(),
            version: serialize_version(buffer_version),
        }
    }

    async fn response_from_proto(
        self,
        message: proto::LinkedEditingRangeResponse,
        _: Entity<LspStore>,
        buffer: Entity<Buffer>,
        mut cx: AsyncApp,
    ) -> Result<Vec<Range<Anchor>>> {
        buffer
            .update(&mut cx, |buffer, _| {
                buffer.wait_for_version(deserialize_version(&message.version))
            })?
            .await?;
        let items: Vec<Range<Anchor>> = message
            .items
            .into_iter()
            .filter_map(|range| {
                let start = deserialize_anchor(range.start?)?;
                let end = deserialize_anchor(range.end?)?;
                Some(start..end)
            })
            .collect();
        for range in &items {
            buffer
                .update(&mut cx, |buffer, _| {
                    buffer.wait_for_anchors([range.start, range.end])
                })?
                .await?;
        }
        Ok(items)
    }

    fn buffer_id_from_proto(message: &proto::LinkedEditingRange) -> Result<BufferId> {
        BufferId::new(message.buffer_id)
    }
}<|MERGE_RESOLUTION|>--- conflicted
+++ resolved
@@ -17,13 +17,9 @@
 use language::{
     Anchor, Bias, Buffer, BufferSnapshot, CachedLspAdapter, CharKind, OffsetRangeExt, PointUtf16,
     ToOffset, ToPointUtf16, Transaction, Unclipped,
-<<<<<<< HEAD
-    language_settings::{InlayHintKind, LanguageSettings, language_settings},
-=======
     language_settings::{
         AllLanguageSettings, InlayHintKind, LanguageSettings, LspInsertMode, language_settings,
     },
->>>>>>> 6ae7d2f5
     point_from_lsp, point_to_lsp,
     proto::{deserialize_anchor, deserialize_version, serialize_anchor, serialize_version},
     range_from_lsp, range_to_lsp,
