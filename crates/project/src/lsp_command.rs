--- conflicted
+++ resolved
@@ -1,17 +1,10 @@
 mod signature_help;
 
 use crate::{
-<<<<<<< HEAD
-    CodeAction, CompletionSource, CoreCompletion, DocumentHighlight, DocumentSymbol, Hover,
-    HoverBlock, HoverBlockKind, InlayHint, InlayHintLabel, InlayHintLabelPart,
-    InlayHintLabelPartTooltip, InlayHintTooltip, Location, LocationLink, LspAction,
-    LspPullDiagnostics, MarkupContent, PrepareRenameResponse, ProjectTransaction, ResolveState,
-=======
     CodeAction, CompletionSource, CoreCompletion, CoreCompletionResponse, DocumentHighlight,
     DocumentSymbol, Hover, HoverBlock, HoverBlockKind, InlayHint, InlayHintLabel,
-    InlayHintLabelPart, InlayHintLabelPartTooltip, InlayHintTooltip, Location, LocationLink,
-    LspAction, MarkupContent, PrepareRenameResponse, ProjectTransaction, ResolveState,
->>>>>>> 5e38915d
+    InlayHintLabelPart,InlayHintLabelPartTooltip, InlayHintTooltip, Location, LocationLink, LspAction,
+    LspPullDiagnostics, MarkupContent, PrepareRenameResponse, ProjectTransaction, ResolveState,
     lsp_store::{LocalLspStore, LspStore},
 };
 use anyhow::{Context as _, Result};
