mod semantic_tokens;
mod signature_help;

use crate::{
    CodeAction, CompletionSource, CoreCompletion, CoreCompletionResponse, DocumentHighlight,
    DocumentSymbol, Hover, HoverBlock, HoverBlockKind, InlayHint, InlayHintLabel,
    InlayHintLabelPart, InlayHintLabelPartTooltip, InlayHintTooltip, Location, LocationLink,
    LspAction, MarkupContent, PrepareRenameResponse, ProjectTransaction, ResolveState,
    lsp_store::{LocalLspStore, LspStore},
};
use anyhow::{Context as _, Result};
use async_trait::async_trait;
use client::proto::{self, PeerId};
use clock::Global;
use collections::HashSet;
use futures::future;
<<<<<<< HEAD
use gpui::{App, AsyncApp, Entity};
use itertools::Itertools;
=======
use gpui::{App, AsyncApp, Entity, Task};
>>>>>>> 17c3b741
use language::{
    Anchor, Bias, Buffer, BufferSnapshot, CachedLspAdapter, CharKind, OffsetRangeExt, PointUtf16,
    ToOffset, ToPointUtf16, Transaction, Unclipped,
    language_settings::{InlayHintKind, LanguageSettings, language_settings},
    point_from_lsp, point_to_lsp,
    proto::{deserialize_anchor, deserialize_version, serialize_anchor, serialize_version},
    range_from_lsp, range_to_lsp,
};
use lsp::{
    AdapterServerCapabilities, CodeActionKind, CodeActionOptions, CompletionContext,
    CompletionListItemDefaultsEditRange, CompletionTriggerKind, DocumentHighlightKind,
    LanguageServer, LanguageServerId, LinkedEditingRangeServerCapabilities, OneOf, RenameOptions,
    ServerCapabilities,
};
use signature_help::{lsp_to_proto_signature, proto_to_lsp_signature};
use std::{cmp::Reverse, mem, ops::Range, path::Path, sync::Arc};
use text::{BufferId, LineEnding};

pub use semantic_tokens::SemanticTokensFull;
pub use semantic_tokens::SemanticTokensRange;
pub use signature_help::SignatureHelp;

pub fn lsp_formatting_options(settings: &LanguageSettings) -> lsp::FormattingOptions {
    lsp::FormattingOptions {
        tab_size: settings.tab_size.into(),
        insert_spaces: !settings.hard_tabs,
        trim_trailing_whitespace: Some(settings.remove_trailing_whitespace_on_save),
        trim_final_newlines: Some(settings.ensure_final_newline_on_save),
        insert_final_newline: Some(settings.ensure_final_newline_on_save),
        ..lsp::FormattingOptions::default()
    }
}

pub(crate) fn file_path_to_lsp_url(path: &Path) -> Result<lsp::Url> {
    match lsp::Url::from_file_path(path) {
        Ok(url) => Ok(url),
        Err(()) => anyhow::bail!("Invalid file path provided to LSP request: {path:?}"),
    }
}

pub(crate) fn make_text_document_identifier(path: &Path) -> Result<lsp::TextDocumentIdentifier> {
    Ok(lsp::TextDocumentIdentifier {
        uri: file_path_to_lsp_url(path)?,
    })
}

pub(crate) fn make_lsp_text_document_position(
    path: &Path,
    position: PointUtf16,
) -> Result<lsp::TextDocumentPositionParams> {
    Ok(lsp::TextDocumentPositionParams {
        text_document: make_text_document_identifier(path)?,
        position: point_to_lsp(position),
    })
}

#[async_trait(?Send)]
pub trait LspCommand: 'static + Sized + Send + std::fmt::Debug {
    type Response: 'static + Default + Send + std::fmt::Debug;
    type LspRequest: 'static + Send + lsp::request::Request;
    type ProtoRequest: 'static + Send + proto::RequestMessage;

    fn display_name(&self) -> &str;

    fn status(&self) -> Option<String> {
        None
    }

    fn to_lsp_params_or_response(
        &self,
        path: &Path,
        buffer: &Buffer,
        language_server: &Arc<LanguageServer>,
        cx: &App,
    ) -> Result<
        LspParamsOrResponse<<Self::LspRequest as lsp::request::Request>::Params, Self::Response>,
    > {
        if self.check_capabilities(language_server.adapter_server_capabilities()) {
            Ok(LspParamsOrResponse::Params(self.to_lsp(
                path,
                buffer,
                language_server,
                cx,
            )?))
        } else {
            Ok(LspParamsOrResponse::Response(Default::default()))
        }
    }

    /// When false, `to_lsp_params_or_response` default implementation will return the default response.
    fn check_capabilities(&self, _: AdapterServerCapabilities) -> bool {
        true
    }

    fn to_lsp(
        &self,
        path: &Path,
        buffer: &Buffer,
        language_server: &Arc<LanguageServer>,
        cx: &App,
    ) -> Result<<Self::LspRequest as lsp::request::Request>::Params>;

    async fn response_from_lsp(
        self,
        message: <Self::LspRequest as lsp::request::Request>::Result,
        lsp_store: Entity<LspStore>,
        buffer: Entity<Buffer>,
        server_id: LanguageServerId,
        cx: AsyncApp,
    ) -> Result<Self::Response>;

    fn to_proto(&self, project_id: u64, buffer: &Buffer) -> Self::ProtoRequest;

    async fn from_proto(
        message: Self::ProtoRequest,
        lsp_store: Entity<LspStore>,
        buffer: Entity<Buffer>,
        cx: AsyncApp,
    ) -> Result<Self>;

    fn response_to_proto(
        response: Self::Response,
        lsp_store: &mut LspStore,
        peer_id: PeerId,
        buffer_version: &clock::Global,
        cx: &mut App,
    ) -> <Self::ProtoRequest as proto::RequestMessage>::Response;

    async fn response_from_proto(
        self,
        message: <Self::ProtoRequest as proto::RequestMessage>::Response,
        lsp_store: Entity<LspStore>,
        buffer: Entity<Buffer>,
        cx: AsyncApp,
    ) -> Result<Self::Response>;

    fn buffer_id_from_proto(message: &Self::ProtoRequest) -> Result<BufferId>;
}

pub enum LspParamsOrResponse<P, R> {
    Params(P),
    Response(R),
}

#[derive(Debug)]
pub(crate) struct PrepareRename {
    pub position: PointUtf16,
}

#[derive(Debug)]
pub(crate) struct PerformRename {
    pub position: PointUtf16,
    pub new_name: String,
    pub push_to_history: bool,
}

#[derive(Debug)]
pub struct GetDefinition {
    pub position: PointUtf16,
}

#[derive(Debug)]
pub(crate) struct GetDeclaration {
    pub position: PointUtf16,
}

#[derive(Debug)]
pub(crate) struct GetTypeDefinition {
    pub position: PointUtf16,
}

#[derive(Debug)]
pub(crate) struct GetImplementation {
    pub position: PointUtf16,
}

#[derive(Debug)]
pub(crate) struct GetReferences {
    pub position: PointUtf16,
}

#[derive(Debug)]
pub(crate) struct GetDocumentHighlights {
    pub position: PointUtf16,
}

#[derive(Debug, Copy, Clone)]
pub(crate) struct GetDocumentSymbols;

#[derive(Clone, Debug)]
pub(crate) struct GetSignatureHelp {
    pub position: PointUtf16,
}

#[derive(Clone, Debug)]
pub(crate) struct GetHover {
    pub position: PointUtf16,
}

#[derive(Debug)]
pub(crate) struct GetCompletions {
    pub position: PointUtf16,
    pub context: CompletionContext,
}

#[derive(Clone, Debug)]
pub(crate) struct GetCodeActions {
    pub range: Range<Anchor>,
    pub kinds: Option<Vec<lsp::CodeActionKind>>,
}

#[derive(Debug)]
pub(crate) struct OnTypeFormatting {
    pub position: PointUtf16,
    pub trigger: String,
    pub options: lsp::FormattingOptions,
    pub push_to_history: bool,
}

#[derive(Debug)]
pub(crate) struct InlayHints {
    pub range: Range<Anchor>,
}

#[derive(Debug, Copy, Clone)]
pub(crate) struct GetCodeLens;

impl GetCodeLens {
    pub(crate) fn can_resolve_lens(capabilities: &ServerCapabilities) -> bool {
        capabilities
            .code_lens_provider
            .as_ref()
            .and_then(|code_lens_options| code_lens_options.resolve_provider)
            .unwrap_or(false)
    }
}

#[derive(Debug)]
pub(crate) struct LinkedEditingRange {
    pub position: Anchor,
}

#[async_trait(?Send)]
impl LspCommand for PrepareRename {
    type Response = PrepareRenameResponse;
    type LspRequest = lsp::request::PrepareRenameRequest;
    type ProtoRequest = proto::PrepareRename;

    fn display_name(&self) -> &str {
        "Prepare rename"
    }

    fn to_lsp_params_or_response(
        &self,
        path: &Path,
        buffer: &Buffer,
        language_server: &Arc<LanguageServer>,
        cx: &App,
    ) -> Result<LspParamsOrResponse<lsp::TextDocumentPositionParams, PrepareRenameResponse>> {
        let rename_provider = language_server
            .adapter_server_capabilities()
            .server_capabilities
            .rename_provider;
        match rename_provider {
            Some(lsp::OneOf::Right(RenameOptions {
                prepare_provider: Some(true),
                ..
            })) => Ok(LspParamsOrResponse::Params(self.to_lsp(
                path,
                buffer,
                language_server,
                cx,
            )?)),
            Some(lsp::OneOf::Right(_)) => Ok(LspParamsOrResponse::Response(
                PrepareRenameResponse::OnlyUnpreparedRenameSupported,
            )),
            Some(lsp::OneOf::Left(true)) => Ok(LspParamsOrResponse::Response(
                PrepareRenameResponse::OnlyUnpreparedRenameSupported,
            )),
            _ => anyhow::bail!("Rename not supported"),
        }
    }

    fn to_lsp(
        &self,
        path: &Path,
        _: &Buffer,
        _: &Arc<LanguageServer>,
        _: &App,
    ) -> Result<lsp::TextDocumentPositionParams> {
        make_lsp_text_document_position(path, self.position)
    }

    async fn response_from_lsp(
        self,
        message: Option<lsp::PrepareRenameResponse>,
        _: Entity<LspStore>,
        buffer: Entity<Buffer>,
        _: LanguageServerId,
        mut cx: AsyncApp,
    ) -> Result<PrepareRenameResponse> {
        buffer.read_with(&mut cx, |buffer, _| match message {
            Some(lsp::PrepareRenameResponse::Range(range))
            | Some(lsp::PrepareRenameResponse::RangeWithPlaceholder { range, .. }) => {
                let Range { start, end } = range_from_lsp(range);
                if buffer.clip_point_utf16(start, Bias::Left) == start.0
                    && buffer.clip_point_utf16(end, Bias::Left) == end.0
                {
                    Ok(PrepareRenameResponse::Success(
                        buffer.anchor_after(start)..buffer.anchor_before(end),
                    ))
                } else {
                    Ok(PrepareRenameResponse::InvalidPosition)
                }
            }
            Some(lsp::PrepareRenameResponse::DefaultBehavior { .. }) => {
                let snapshot = buffer.snapshot();
                let (range, _) = snapshot.surrounding_word(self.position);
                let range = snapshot.anchor_after(range.start)..snapshot.anchor_before(range.end);
                Ok(PrepareRenameResponse::Success(range))
            }
            None => Ok(PrepareRenameResponse::InvalidPosition),
        })?
    }

    fn to_proto(&self, project_id: u64, buffer: &Buffer) -> proto::PrepareRename {
        proto::PrepareRename {
            project_id,
            buffer_id: buffer.remote_id().into(),
            position: Some(language::proto::serialize_anchor(
                &buffer.anchor_before(self.position),
            )),
            version: serialize_version(&buffer.version()),
        }
    }

    async fn from_proto(
        message: proto::PrepareRename,
        _: Entity<LspStore>,
        buffer: Entity<Buffer>,
        mut cx: AsyncApp,
    ) -> Result<Self> {
        let position = message
            .position
            .and_then(deserialize_anchor)
            .context("invalid position")?;
        buffer
            .update(&mut cx, |buffer, _| {
                buffer.wait_for_version(deserialize_version(&message.version))
            })?
            .await?;

        Ok(Self {
            position: buffer.read_with(&mut cx, |buffer, _| position.to_point_utf16(buffer))?,
        })
    }

    fn response_to_proto(
        response: PrepareRenameResponse,
        _: &mut LspStore,
        _: PeerId,
        buffer_version: &clock::Global,
        _: &mut App,
    ) -> proto::PrepareRenameResponse {
        match response {
            PrepareRenameResponse::Success(range) => proto::PrepareRenameResponse {
                can_rename: true,
                only_unprepared_rename_supported: false,
                start: Some(language::proto::serialize_anchor(&range.start)),
                end: Some(language::proto::serialize_anchor(&range.end)),
                version: serialize_version(buffer_version),
            },
            PrepareRenameResponse::OnlyUnpreparedRenameSupported => proto::PrepareRenameResponse {
                can_rename: false,
                only_unprepared_rename_supported: true,
                start: None,
                end: None,
                version: vec![],
            },
            PrepareRenameResponse::InvalidPosition => proto::PrepareRenameResponse {
                can_rename: false,
                only_unprepared_rename_supported: false,
                start: None,
                end: None,
                version: vec![],
            },
        }
    }

    async fn response_from_proto(
        self,
        message: proto::PrepareRenameResponse,
        _: Entity<LspStore>,
        buffer: Entity<Buffer>,
        mut cx: AsyncApp,
    ) -> Result<PrepareRenameResponse> {
        if message.can_rename {
            buffer
                .update(&mut cx, |buffer, _| {
                    buffer.wait_for_version(deserialize_version(&message.version))
                })?
                .await?;
            if let (Some(start), Some(end)) = (
                message.start.and_then(deserialize_anchor),
                message.end.and_then(deserialize_anchor),
            ) {
                Ok(PrepareRenameResponse::Success(start..end))
            } else {
                anyhow::bail!(
                    "Missing start or end position in remote project PrepareRenameResponse"
                );
            }
        } else if message.only_unprepared_rename_supported {
            Ok(PrepareRenameResponse::OnlyUnpreparedRenameSupported)
        } else {
            Ok(PrepareRenameResponse::InvalidPosition)
        }
    }

    fn buffer_id_from_proto(message: &proto::PrepareRename) -> Result<BufferId> {
        BufferId::new(message.buffer_id)
    }
}

#[async_trait(?Send)]
impl LspCommand for PerformRename {
    type Response = ProjectTransaction;
    type LspRequest = lsp::request::Rename;
    type ProtoRequest = proto::PerformRename;

    fn display_name(&self) -> &str {
        "Rename"
    }

    fn to_lsp(
        &self,
        path: &Path,
        _: &Buffer,
        _: &Arc<LanguageServer>,
        _: &App,
    ) -> Result<lsp::RenameParams> {
        Ok(lsp::RenameParams {
            text_document_position: make_lsp_text_document_position(path, self.position)?,
            new_name: self.new_name.clone(),
            work_done_progress_params: Default::default(),
        })
    }

    async fn response_from_lsp(
        self,
        message: Option<lsp::WorkspaceEdit>,
        lsp_store: Entity<LspStore>,
        buffer: Entity<Buffer>,
        server_id: LanguageServerId,
        mut cx: AsyncApp,
    ) -> Result<ProjectTransaction> {
        if let Some(edit) = message {
            let (lsp_adapter, lsp_server) =
                language_server_for_buffer(&lsp_store, &buffer, server_id, &mut cx)?;
            LocalLspStore::deserialize_workspace_edit(
                lsp_store,
                edit,
                self.push_to_history,
                lsp_adapter,
                lsp_server,
                &mut cx,
            )
            .await
        } else {
            Ok(ProjectTransaction::default())
        }
    }

    fn to_proto(&self, project_id: u64, buffer: &Buffer) -> proto::PerformRename {
        proto::PerformRename {
            project_id,
            buffer_id: buffer.remote_id().into(),
            position: Some(language::proto::serialize_anchor(
                &buffer.anchor_before(self.position),
            )),
            new_name: self.new_name.clone(),
            version: serialize_version(&buffer.version()),
        }
    }

    async fn from_proto(
        message: proto::PerformRename,
        _: Entity<LspStore>,
        buffer: Entity<Buffer>,
        mut cx: AsyncApp,
    ) -> Result<Self> {
        let position = message
            .position
            .and_then(deserialize_anchor)
            .context("invalid position")?;
        buffer
            .update(&mut cx, |buffer, _| {
                buffer.wait_for_version(deserialize_version(&message.version))
            })?
            .await?;
        Ok(Self {
            position: buffer.read_with(&mut cx, |buffer, _| position.to_point_utf16(buffer))?,
            new_name: message.new_name,
            push_to_history: false,
        })
    }

    fn response_to_proto(
        response: ProjectTransaction,
        lsp_store: &mut LspStore,
        peer_id: PeerId,
        _: &clock::Global,
        cx: &mut App,
    ) -> proto::PerformRenameResponse {
        let transaction = lsp_store.buffer_store().update(cx, |buffer_store, cx| {
            buffer_store.serialize_project_transaction_for_peer(response, peer_id, cx)
        });
        proto::PerformRenameResponse {
            transaction: Some(transaction),
        }
    }

    async fn response_from_proto(
        self,
        message: proto::PerformRenameResponse,
        lsp_store: Entity<LspStore>,
        _: Entity<Buffer>,
        mut cx: AsyncApp,
    ) -> Result<ProjectTransaction> {
        let message = message.transaction.context("missing transaction")?;
        lsp_store
            .update(&mut cx, |lsp_store, cx| {
                lsp_store.buffer_store().update(cx, |buffer_store, cx| {
                    buffer_store.deserialize_project_transaction(message, self.push_to_history, cx)
                })
            })?
            .await
    }

    fn buffer_id_from_proto(message: &proto::PerformRename) -> Result<BufferId> {
        BufferId::new(message.buffer_id)
    }
}

#[async_trait(?Send)]
impl LspCommand for GetDefinition {
    type Response = Vec<LocationLink>;
    type LspRequest = lsp::request::GotoDefinition;
    type ProtoRequest = proto::GetDefinition;

    fn display_name(&self) -> &str {
        "Get definition"
    }

    fn check_capabilities(&self, capabilities: AdapterServerCapabilities) -> bool {
        capabilities
            .server_capabilities
            .definition_provider
            .is_some()
    }

    fn to_lsp(
        &self,
        path: &Path,
        _: &Buffer,
        _: &Arc<LanguageServer>,
        _: &App,
    ) -> Result<lsp::GotoDefinitionParams> {
        Ok(lsp::GotoDefinitionParams {
            text_document_position_params: make_lsp_text_document_position(path, self.position)?,
            work_done_progress_params: Default::default(),
            partial_result_params: Default::default(),
        })
    }

    async fn response_from_lsp(
        self,
        message: Option<lsp::GotoDefinitionResponse>,
        lsp_store: Entity<LspStore>,
        buffer: Entity<Buffer>,
        server_id: LanguageServerId,
        cx: AsyncApp,
    ) -> Result<Vec<LocationLink>> {
        location_links_from_lsp(message, lsp_store, buffer, server_id, cx).await
    }

    fn to_proto(&self, project_id: u64, buffer: &Buffer) -> proto::GetDefinition {
        proto::GetDefinition {
            project_id,
            buffer_id: buffer.remote_id().into(),
            position: Some(language::proto::serialize_anchor(
                &buffer.anchor_before(self.position),
            )),
            version: serialize_version(&buffer.version()),
        }
    }

    async fn from_proto(
        message: proto::GetDefinition,
        _: Entity<LspStore>,
        buffer: Entity<Buffer>,
        mut cx: AsyncApp,
    ) -> Result<Self> {
        let position = message
            .position
            .and_then(deserialize_anchor)
            .context("invalid position")?;
        buffer
            .update(&mut cx, |buffer, _| {
                buffer.wait_for_version(deserialize_version(&message.version))
            })?
            .await?;
        Ok(Self {
            position: buffer.read_with(&mut cx, |buffer, _| position.to_point_utf16(buffer))?,
        })
    }

    fn response_to_proto(
        response: Vec<LocationLink>,
        lsp_store: &mut LspStore,
        peer_id: PeerId,
        _: &clock::Global,
        cx: &mut App,
    ) -> proto::GetDefinitionResponse {
        let links = location_links_to_proto(response, lsp_store, peer_id, cx);
        proto::GetDefinitionResponse { links }
    }

    async fn response_from_proto(
        self,
        message: proto::GetDefinitionResponse,
        lsp_store: Entity<LspStore>,
        _: Entity<Buffer>,
        cx: AsyncApp,
    ) -> Result<Vec<LocationLink>> {
        location_links_from_proto(message.links, lsp_store, cx).await
    }

    fn buffer_id_from_proto(message: &proto::GetDefinition) -> Result<BufferId> {
        BufferId::new(message.buffer_id)
    }
}

#[async_trait(?Send)]
impl LspCommand for GetDeclaration {
    type Response = Vec<LocationLink>;
    type LspRequest = lsp::request::GotoDeclaration;
    type ProtoRequest = proto::GetDeclaration;

    fn display_name(&self) -> &str {
        "Get declaration"
    }

    fn check_capabilities(&self, capabilities: AdapterServerCapabilities) -> bool {
        capabilities
            .server_capabilities
            .declaration_provider
            .is_some()
    }

    fn to_lsp(
        &self,
        path: &Path,
        _: &Buffer,
        _: &Arc<LanguageServer>,
        _: &App,
    ) -> Result<lsp::GotoDeclarationParams> {
        Ok(lsp::GotoDeclarationParams {
            text_document_position_params: make_lsp_text_document_position(path, self.position)?,
            work_done_progress_params: Default::default(),
            partial_result_params: Default::default(),
        })
    }

    async fn response_from_lsp(
        self,
        message: Option<lsp::GotoDeclarationResponse>,
        lsp_store: Entity<LspStore>,
        buffer: Entity<Buffer>,
        server_id: LanguageServerId,
        cx: AsyncApp,
    ) -> Result<Vec<LocationLink>> {
        location_links_from_lsp(message, lsp_store, buffer, server_id, cx).await
    }

    fn to_proto(&self, project_id: u64, buffer: &Buffer) -> proto::GetDeclaration {
        proto::GetDeclaration {
            project_id,
            buffer_id: buffer.remote_id().into(),
            position: Some(language::proto::serialize_anchor(
                &buffer.anchor_before(self.position),
            )),
            version: serialize_version(&buffer.version()),
        }
    }

    async fn from_proto(
        message: proto::GetDeclaration,
        _: Entity<LspStore>,
        buffer: Entity<Buffer>,
        mut cx: AsyncApp,
    ) -> Result<Self> {
        let position = message
            .position
            .and_then(deserialize_anchor)
            .context("invalid position")?;
        buffer
            .update(&mut cx, |buffer, _| {
                buffer.wait_for_version(deserialize_version(&message.version))
            })?
            .await?;
        Ok(Self {
            position: buffer.read_with(&mut cx, |buffer, _| position.to_point_utf16(buffer))?,
        })
    }

    fn response_to_proto(
        response: Vec<LocationLink>,
        lsp_store: &mut LspStore,
        peer_id: PeerId,
        _: &clock::Global,
        cx: &mut App,
    ) -> proto::GetDeclarationResponse {
        let links = location_links_to_proto(response, lsp_store, peer_id, cx);
        proto::GetDeclarationResponse { links }
    }

    async fn response_from_proto(
        self,
        message: proto::GetDeclarationResponse,
        lsp_store: Entity<LspStore>,
        _: Entity<Buffer>,
        cx: AsyncApp,
    ) -> Result<Vec<LocationLink>> {
        location_links_from_proto(message.links, lsp_store, cx).await
    }

    fn buffer_id_from_proto(message: &proto::GetDeclaration) -> Result<BufferId> {
        BufferId::new(message.buffer_id)
    }
}

#[async_trait(?Send)]
impl LspCommand for GetImplementation {
    type Response = Vec<LocationLink>;
    type LspRequest = lsp::request::GotoImplementation;
    type ProtoRequest = proto::GetImplementation;

    fn display_name(&self) -> &str {
        "Get implementation"
    }

    fn to_lsp(
        &self,
        path: &Path,
        _: &Buffer,
        _: &Arc<LanguageServer>,
        _: &App,
    ) -> Result<lsp::GotoImplementationParams> {
        Ok(lsp::GotoImplementationParams {
            text_document_position_params: make_lsp_text_document_position(path, self.position)?,
            work_done_progress_params: Default::default(),
            partial_result_params: Default::default(),
        })
    }

    async fn response_from_lsp(
        self,
        message: Option<lsp::GotoImplementationResponse>,
        lsp_store: Entity<LspStore>,
        buffer: Entity<Buffer>,
        server_id: LanguageServerId,
        cx: AsyncApp,
    ) -> Result<Vec<LocationLink>> {
        location_links_from_lsp(message, lsp_store, buffer, server_id, cx).await
    }

    fn to_proto(&self, project_id: u64, buffer: &Buffer) -> proto::GetImplementation {
        proto::GetImplementation {
            project_id,
            buffer_id: buffer.remote_id().into(),
            position: Some(language::proto::serialize_anchor(
                &buffer.anchor_before(self.position),
            )),
            version: serialize_version(&buffer.version()),
        }
    }

    async fn from_proto(
        message: proto::GetImplementation,
        _: Entity<LspStore>,
        buffer: Entity<Buffer>,
        mut cx: AsyncApp,
    ) -> Result<Self> {
        let position = message
            .position
            .and_then(deserialize_anchor)
            .context("invalid position")?;
        buffer
            .update(&mut cx, |buffer, _| {
                buffer.wait_for_version(deserialize_version(&message.version))
            })?
            .await?;
        Ok(Self {
            position: buffer.read_with(&mut cx, |buffer, _| position.to_point_utf16(buffer))?,
        })
    }

    fn response_to_proto(
        response: Vec<LocationLink>,
        lsp_store: &mut LspStore,
        peer_id: PeerId,
        _: &clock::Global,
        cx: &mut App,
    ) -> proto::GetImplementationResponse {
        let links = location_links_to_proto(response, lsp_store, peer_id, cx);
        proto::GetImplementationResponse { links }
    }

    async fn response_from_proto(
        self,
        message: proto::GetImplementationResponse,
        project: Entity<LspStore>,
        _: Entity<Buffer>,
        cx: AsyncApp,
    ) -> Result<Vec<LocationLink>> {
        location_links_from_proto(message.links, project, cx).await
    }

    fn buffer_id_from_proto(message: &proto::GetImplementation) -> Result<BufferId> {
        BufferId::new(message.buffer_id)
    }
}

#[async_trait(?Send)]
impl LspCommand for GetTypeDefinition {
    type Response = Vec<LocationLink>;
    type LspRequest = lsp::request::GotoTypeDefinition;
    type ProtoRequest = proto::GetTypeDefinition;

    fn display_name(&self) -> &str {
        "Get type definition"
    }

    fn check_capabilities(&self, capabilities: AdapterServerCapabilities) -> bool {
        !matches!(
            &capabilities.server_capabilities.type_definition_provider,
            None | Some(lsp::TypeDefinitionProviderCapability::Simple(false))
        )
    }

    fn to_lsp(
        &self,
        path: &Path,
        _: &Buffer,
        _: &Arc<LanguageServer>,
        _: &App,
    ) -> Result<lsp::GotoTypeDefinitionParams> {
        Ok(lsp::GotoTypeDefinitionParams {
            text_document_position_params: make_lsp_text_document_position(path, self.position)?,
            work_done_progress_params: Default::default(),
            partial_result_params: Default::default(),
        })
    }

    async fn response_from_lsp(
        self,
        message: Option<lsp::GotoTypeDefinitionResponse>,
        project: Entity<LspStore>,
        buffer: Entity<Buffer>,
        server_id: LanguageServerId,
        cx: AsyncApp,
    ) -> Result<Vec<LocationLink>> {
        location_links_from_lsp(message, project, buffer, server_id, cx).await
    }

    fn to_proto(&self, project_id: u64, buffer: &Buffer) -> proto::GetTypeDefinition {
        proto::GetTypeDefinition {
            project_id,
            buffer_id: buffer.remote_id().into(),
            position: Some(language::proto::serialize_anchor(
                &buffer.anchor_before(self.position),
            )),
            version: serialize_version(&buffer.version()),
        }
    }

    async fn from_proto(
        message: proto::GetTypeDefinition,
        _: Entity<LspStore>,
        buffer: Entity<Buffer>,
        mut cx: AsyncApp,
    ) -> Result<Self> {
        let position = message
            .position
            .and_then(deserialize_anchor)
            .context("invalid position")?;
        buffer
            .update(&mut cx, |buffer, _| {
                buffer.wait_for_version(deserialize_version(&message.version))
            })?
            .await?;
        Ok(Self {
            position: buffer.read_with(&mut cx, |buffer, _| position.to_point_utf16(buffer))?,
        })
    }

    fn response_to_proto(
        response: Vec<LocationLink>,
        lsp_store: &mut LspStore,
        peer_id: PeerId,
        _: &clock::Global,
        cx: &mut App,
    ) -> proto::GetTypeDefinitionResponse {
        let links = location_links_to_proto(response, lsp_store, peer_id, cx);
        proto::GetTypeDefinitionResponse { links }
    }

    async fn response_from_proto(
        self,
        message: proto::GetTypeDefinitionResponse,
        project: Entity<LspStore>,
        _: Entity<Buffer>,
        cx: AsyncApp,
    ) -> Result<Vec<LocationLink>> {
        location_links_from_proto(message.links, project, cx).await
    }

    fn buffer_id_from_proto(message: &proto::GetTypeDefinition) -> Result<BufferId> {
        BufferId::new(message.buffer_id)
    }
}

fn language_server_for_buffer(
    lsp_store: &Entity<LspStore>,
    buffer: &Entity<Buffer>,
    server_id: LanguageServerId,
    cx: &mut AsyncApp,
) -> Result<(Arc<CachedLspAdapter>, Arc<LanguageServer>)> {
    lsp_store
        .update(cx, |lsp_store, cx| {
            buffer.update(cx, |buffer, cx| {
                lsp_store
                    .language_server_for_local_buffer(buffer, server_id, cx)
                    .map(|(adapter, server)| (adapter.clone(), server.clone()))
            })
        })?
        .context("no language server found for buffer")
}

pub async fn location_links_from_proto(
    proto_links: Vec<proto::LocationLink>,
    lsp_store: Entity<LspStore>,
    mut cx: AsyncApp,
) -> Result<Vec<LocationLink>> {
    let mut links = Vec::new();

    for link in proto_links {
        links.push(location_link_from_proto(link, lsp_store.clone(), &mut cx).await?)
    }

    Ok(links)
}

pub fn location_link_from_proto(
    link: proto::LocationLink,
    lsp_store: Entity<LspStore>,
    cx: &mut AsyncApp,
) -> Task<Result<LocationLink>> {
    cx.spawn(async move |cx| {
        let origin = match link.origin {
            Some(origin) => {
                let buffer_id = BufferId::new(origin.buffer_id)?;
                let buffer = lsp_store
                    .update(cx, |lsp_store, cx| {
                        lsp_store.wait_for_remote_buffer(buffer_id, cx)
                    })?
                    .await?;
                let start = origin
                    .start
                    .and_then(deserialize_anchor)
                    .context("missing origin start")?;
                let end = origin
                    .end
                    .and_then(deserialize_anchor)
                    .context("missing origin end")?;
                buffer
                    .update(cx, |buffer, _| buffer.wait_for_anchors([start, end]))?
                    .await?;
                Some(Location {
                    buffer,
                    range: start..end,
                })
            }
            None => None,
        };

        let target = link.target.context("missing target")?;
        let buffer_id = BufferId::new(target.buffer_id)?;
        let buffer = lsp_store
            .update(cx, |lsp_store, cx| {
                lsp_store.wait_for_remote_buffer(buffer_id, cx)
            })?
            .await?;
        let start = target
            .start
            .and_then(deserialize_anchor)
            .context("missing target start")?;
        let end = target
            .end
            .and_then(deserialize_anchor)
            .context("missing target end")?;
        buffer
            .update(cx, |buffer, _| buffer.wait_for_anchors([start, end]))?
            .await?;
        let target = Location {
            buffer,
            range: start..end,
        };
        Ok(LocationLink { origin, target })
    })
}

pub async fn location_links_from_lsp(
    message: Option<lsp::GotoDefinitionResponse>,
    lsp_store: Entity<LspStore>,
    buffer: Entity<Buffer>,
    server_id: LanguageServerId,
    mut cx: AsyncApp,
) -> Result<Vec<LocationLink>> {
    let message = match message {
        Some(message) => message,
        None => return Ok(Vec::new()),
    };

    let mut unresolved_links = Vec::new();
    match message {
        lsp::GotoDefinitionResponse::Scalar(loc) => {
            unresolved_links.push((None, loc.uri, loc.range));
        }

        lsp::GotoDefinitionResponse::Array(locs) => {
            unresolved_links.extend(locs.into_iter().map(|l| (None, l.uri, l.range)));
        }

        lsp::GotoDefinitionResponse::Link(links) => {
            unresolved_links.extend(links.into_iter().map(|l| {
                (
                    l.origin_selection_range,
                    l.target_uri,
                    l.target_selection_range,
                )
            }));
        }
    }

    let (lsp_adapter, language_server) =
        language_server_for_buffer(&lsp_store, &buffer, server_id, &mut cx)?;
    let mut definitions = Vec::new();
    for (origin_range, target_uri, target_range) in unresolved_links {
        let target_buffer_handle = lsp_store
            .update(&mut cx, |this, cx| {
                this.open_local_buffer_via_lsp(
                    target_uri,
                    language_server.server_id(),
                    lsp_adapter.name.clone(),
                    cx,
                )
            })?
            .await?;

        cx.update(|cx| {
            let origin_location = origin_range.map(|origin_range| {
                let origin_buffer = buffer.read(cx);
                let origin_start =
                    origin_buffer.clip_point_utf16(point_from_lsp(origin_range.start), Bias::Left);
                let origin_end =
                    origin_buffer.clip_point_utf16(point_from_lsp(origin_range.end), Bias::Left);
                Location {
                    buffer: buffer.clone(),
                    range: origin_buffer.anchor_after(origin_start)
                        ..origin_buffer.anchor_before(origin_end),
                }
            });

            let target_buffer = target_buffer_handle.read(cx);
            let target_start =
                target_buffer.clip_point_utf16(point_from_lsp(target_range.start), Bias::Left);
            let target_end =
                target_buffer.clip_point_utf16(point_from_lsp(target_range.end), Bias::Left);
            let target_location = Location {
                buffer: target_buffer_handle,
                range: target_buffer.anchor_after(target_start)
                    ..target_buffer.anchor_before(target_end),
            };

            definitions.push(LocationLink {
                origin: origin_location,
                target: target_location,
            })
        })?;
    }
    Ok(definitions)
}

pub async fn location_link_from_lsp(
    link: lsp::LocationLink,
    lsp_store: &Entity<LspStore>,
    buffer: &Entity<Buffer>,
    server_id: LanguageServerId,
    cx: &mut AsyncApp,
) -> Result<LocationLink> {
    let (lsp_adapter, language_server) =
        language_server_for_buffer(&lsp_store, &buffer, server_id, cx)?;

    let (origin_range, target_uri, target_range) = (
        link.origin_selection_range,
        link.target_uri,
        link.target_selection_range,
    );

    let target_buffer_handle = lsp_store
        .update(cx, |lsp_store, cx| {
            lsp_store.open_local_buffer_via_lsp(
                target_uri,
                language_server.server_id(),
                lsp_adapter.name.clone(),
                cx,
            )
        })?
        .await?;

    cx.update(|cx| {
        let origin_location = origin_range.map(|origin_range| {
            let origin_buffer = buffer.read(cx);
            let origin_start =
                origin_buffer.clip_point_utf16(point_from_lsp(origin_range.start), Bias::Left);
            let origin_end =
                origin_buffer.clip_point_utf16(point_from_lsp(origin_range.end), Bias::Left);
            Location {
                buffer: buffer.clone(),
                range: origin_buffer.anchor_after(origin_start)
                    ..origin_buffer.anchor_before(origin_end),
            }
        });

        let target_buffer = target_buffer_handle.read(cx);
        let target_start =
            target_buffer.clip_point_utf16(point_from_lsp(target_range.start), Bias::Left);
        let target_end =
            target_buffer.clip_point_utf16(point_from_lsp(target_range.end), Bias::Left);
        let target_location = Location {
            buffer: target_buffer_handle,
            range: target_buffer.anchor_after(target_start)
                ..target_buffer.anchor_before(target_end),
        };

        LocationLink {
            origin: origin_location,
            target: target_location,
        }
    })
}

pub fn location_links_to_proto(
    links: Vec<LocationLink>,
    lsp_store: &mut LspStore,
    peer_id: PeerId,
    cx: &mut App,
) -> Vec<proto::LocationLink> {
    links
        .into_iter()
        .map(|definition| location_link_to_proto(definition, lsp_store, peer_id, cx))
        .collect()
}

pub fn location_link_to_proto(
    location: LocationLink,
    lsp_store: &mut LspStore,
    peer_id: PeerId,
    cx: &mut App,
) -> proto::LocationLink {
    let origin = location.origin.map(|origin| {
        lsp_store
            .buffer_store()
            .update(cx, |buffer_store, cx| {
                buffer_store.create_buffer_for_peer(&origin.buffer, peer_id, cx)
            })
            .detach_and_log_err(cx);

        let buffer_id = origin.buffer.read(cx).remote_id().into();
        proto::Location {
            start: Some(serialize_anchor(&origin.range.start)),
            end: Some(serialize_anchor(&origin.range.end)),
            buffer_id,
        }
    });

    lsp_store
        .buffer_store()
        .update(cx, |buffer_store, cx| {
            buffer_store.create_buffer_for_peer(&location.target.buffer, peer_id, cx)
        })
        .detach_and_log_err(cx);

    let buffer_id = location.target.buffer.read(cx).remote_id().into();
    let target = proto::Location {
        start: Some(serialize_anchor(&location.target.range.start)),
        end: Some(serialize_anchor(&location.target.range.end)),
        buffer_id,
    };

    proto::LocationLink {
        origin,
        target: Some(target),
    }
}

#[async_trait(?Send)]
impl LspCommand for GetReferences {
    type Response = Vec<Location>;
    type LspRequest = lsp::request::References;
    type ProtoRequest = proto::GetReferences;

    fn display_name(&self) -> &str {
        "Find all references"
    }

    fn status(&self) -> Option<String> {
        Some("Finding references...".to_owned())
    }

    fn check_capabilities(&self, capabilities: AdapterServerCapabilities) -> bool {
        match &capabilities.server_capabilities.references_provider {
            Some(OneOf::Left(has_support)) => *has_support,
            Some(OneOf::Right(_)) => true,
            None => false,
        }
    }

    fn to_lsp(
        &self,
        path: &Path,
        _: &Buffer,
        _: &Arc<LanguageServer>,
        _: &App,
    ) -> Result<lsp::ReferenceParams> {
        Ok(lsp::ReferenceParams {
            text_document_position: make_lsp_text_document_position(path, self.position)?,
            work_done_progress_params: Default::default(),
            partial_result_params: Default::default(),
            context: lsp::ReferenceContext {
                include_declaration: true,
            },
        })
    }

    async fn response_from_lsp(
        self,
        locations: Option<Vec<lsp::Location>>,
        lsp_store: Entity<LspStore>,
        buffer: Entity<Buffer>,
        server_id: LanguageServerId,
        mut cx: AsyncApp,
    ) -> Result<Vec<Location>> {
        let mut references = Vec::new();
        let (lsp_adapter, language_server) =
            language_server_for_buffer(&lsp_store, &buffer, server_id, &mut cx)?;

        if let Some(locations) = locations {
            for lsp_location in locations {
                let target_buffer_handle = lsp_store
                    .update(&mut cx, |lsp_store, cx| {
                        lsp_store.open_local_buffer_via_lsp(
                            lsp_location.uri,
                            language_server.server_id(),
                            lsp_adapter.name.clone(),
                            cx,
                        )
                    })?
                    .await?;

                target_buffer_handle
                    .clone()
                    .read_with(&mut cx, |target_buffer, _| {
                        let target_start = target_buffer
                            .clip_point_utf16(point_from_lsp(lsp_location.range.start), Bias::Left);
                        let target_end = target_buffer
                            .clip_point_utf16(point_from_lsp(lsp_location.range.end), Bias::Left);
                        references.push(Location {
                            buffer: target_buffer_handle,
                            range: target_buffer.anchor_after(target_start)
                                ..target_buffer.anchor_before(target_end),
                        });
                    })?;
            }
        }

        Ok(references)
    }

    fn to_proto(&self, project_id: u64, buffer: &Buffer) -> proto::GetReferences {
        proto::GetReferences {
            project_id,
            buffer_id: buffer.remote_id().into(),
            position: Some(language::proto::serialize_anchor(
                &buffer.anchor_before(self.position),
            )),
            version: serialize_version(&buffer.version()),
        }
    }

    async fn from_proto(
        message: proto::GetReferences,
        _: Entity<LspStore>,
        buffer: Entity<Buffer>,
        mut cx: AsyncApp,
    ) -> Result<Self> {
        let position = message
            .position
            .and_then(deserialize_anchor)
            .context("invalid position")?;
        buffer
            .update(&mut cx, |buffer, _| {
                buffer.wait_for_version(deserialize_version(&message.version))
            })?
            .await?;
        Ok(Self {
            position: buffer.read_with(&mut cx, |buffer, _| position.to_point_utf16(buffer))?,
        })
    }

    fn response_to_proto(
        response: Vec<Location>,
        lsp_store: &mut LspStore,
        peer_id: PeerId,
        _: &clock::Global,
        cx: &mut App,
    ) -> proto::GetReferencesResponse {
        let locations = response
            .into_iter()
            .map(|definition| {
                lsp_store
                    .buffer_store()
                    .update(cx, |buffer_store, cx| {
                        buffer_store.create_buffer_for_peer(&definition.buffer, peer_id, cx)
                    })
                    .detach_and_log_err(cx);
                let buffer_id = definition.buffer.read(cx).remote_id();
                proto::Location {
                    start: Some(serialize_anchor(&definition.range.start)),
                    end: Some(serialize_anchor(&definition.range.end)),
                    buffer_id: buffer_id.into(),
                }
            })
            .collect();
        proto::GetReferencesResponse { locations }
    }

    async fn response_from_proto(
        self,
        message: proto::GetReferencesResponse,
        project: Entity<LspStore>,
        _: Entity<Buffer>,
        mut cx: AsyncApp,
    ) -> Result<Vec<Location>> {
        let mut locations = Vec::new();
        for location in message.locations {
            let buffer_id = BufferId::new(location.buffer_id)?;
            let target_buffer = project
                .update(&mut cx, |this, cx| {
                    this.wait_for_remote_buffer(buffer_id, cx)
                })?
                .await?;
            let start = location
                .start
                .and_then(deserialize_anchor)
                .context("missing target start")?;
            let end = location
                .end
                .and_then(deserialize_anchor)
                .context("missing target end")?;
            target_buffer
                .update(&mut cx, |buffer, _| buffer.wait_for_anchors([start, end]))?
                .await?;
            locations.push(Location {
                buffer: target_buffer,
                range: start..end,
            })
        }
        Ok(locations)
    }

    fn buffer_id_from_proto(message: &proto::GetReferences) -> Result<BufferId> {
        BufferId::new(message.buffer_id)
    }
}

#[async_trait(?Send)]
impl LspCommand for GetDocumentHighlights {
    type Response = Vec<DocumentHighlight>;
    type LspRequest = lsp::request::DocumentHighlightRequest;
    type ProtoRequest = proto::GetDocumentHighlights;

    fn display_name(&self) -> &str {
        "Get document highlights"
    }

    fn check_capabilities(&self, capabilities: AdapterServerCapabilities) -> bool {
        capabilities
            .server_capabilities
            .document_highlight_provider
            .is_some()
    }

    fn to_lsp(
        &self,
        path: &Path,
        _: &Buffer,
        _: &Arc<LanguageServer>,
        _: &App,
    ) -> Result<lsp::DocumentHighlightParams> {
        Ok(lsp::DocumentHighlightParams {
            text_document_position_params: make_lsp_text_document_position(path, self.position)?,
            work_done_progress_params: Default::default(),
            partial_result_params: Default::default(),
        })
    }

    async fn response_from_lsp(
        self,
        lsp_highlights: Option<Vec<lsp::DocumentHighlight>>,
        _: Entity<LspStore>,
        buffer: Entity<Buffer>,
        _: LanguageServerId,
        mut cx: AsyncApp,
    ) -> Result<Vec<DocumentHighlight>> {
        buffer.read_with(&mut cx, |buffer, _| {
            let mut lsp_highlights = lsp_highlights.unwrap_or_default();
            lsp_highlights.sort_unstable_by_key(|h| (h.range.start, Reverse(h.range.end)));
            lsp_highlights
                .into_iter()
                .map(|lsp_highlight| {
                    let start = buffer
                        .clip_point_utf16(point_from_lsp(lsp_highlight.range.start), Bias::Left);
                    let end = buffer
                        .clip_point_utf16(point_from_lsp(lsp_highlight.range.end), Bias::Left);
                    DocumentHighlight {
                        range: buffer.anchor_after(start)..buffer.anchor_before(end),
                        kind: lsp_highlight
                            .kind
                            .unwrap_or(lsp::DocumentHighlightKind::READ),
                    }
                })
                .collect()
        })
    }

    fn to_proto(&self, project_id: u64, buffer: &Buffer) -> proto::GetDocumentHighlights {
        proto::GetDocumentHighlights {
            project_id,
            buffer_id: buffer.remote_id().into(),
            position: Some(language::proto::serialize_anchor(
                &buffer.anchor_before(self.position),
            )),
            version: serialize_version(&buffer.version()),
        }
    }

    async fn from_proto(
        message: proto::GetDocumentHighlights,
        _: Entity<LspStore>,
        buffer: Entity<Buffer>,
        mut cx: AsyncApp,
    ) -> Result<Self> {
        let position = message
            .position
            .and_then(deserialize_anchor)
            .context("invalid position")?;
        buffer
            .update(&mut cx, |buffer, _| {
                buffer.wait_for_version(deserialize_version(&message.version))
            })?
            .await?;
        Ok(Self {
            position: buffer.read_with(&mut cx, |buffer, _| position.to_point_utf16(buffer))?,
        })
    }

    fn response_to_proto(
        response: Vec<DocumentHighlight>,
        _: &mut LspStore,
        _: PeerId,
        _: &clock::Global,
        _: &mut App,
    ) -> proto::GetDocumentHighlightsResponse {
        let highlights = response
            .into_iter()
            .map(|highlight| proto::DocumentHighlight {
                start: Some(serialize_anchor(&highlight.range.start)),
                end: Some(serialize_anchor(&highlight.range.end)),
                kind: match highlight.kind {
                    DocumentHighlightKind::TEXT => proto::document_highlight::Kind::Text.into(),
                    DocumentHighlightKind::WRITE => proto::document_highlight::Kind::Write.into(),
                    DocumentHighlightKind::READ => proto::document_highlight::Kind::Read.into(),
                    _ => proto::document_highlight::Kind::Text.into(),
                },
            })
            .collect();
        proto::GetDocumentHighlightsResponse { highlights }
    }

    async fn response_from_proto(
        self,
        message: proto::GetDocumentHighlightsResponse,
        _: Entity<LspStore>,
        buffer: Entity<Buffer>,
        mut cx: AsyncApp,
    ) -> Result<Vec<DocumentHighlight>> {
        let mut highlights = Vec::new();
        for highlight in message.highlights {
            let start = highlight
                .start
                .and_then(deserialize_anchor)
                .context("missing target start")?;
            let end = highlight
                .end
                .and_then(deserialize_anchor)
                .context("missing target end")?;
            buffer
                .update(&mut cx, |buffer, _| buffer.wait_for_anchors([start, end]))?
                .await?;
            let kind = match proto::document_highlight::Kind::from_i32(highlight.kind) {
                Some(proto::document_highlight::Kind::Text) => DocumentHighlightKind::TEXT,
                Some(proto::document_highlight::Kind::Read) => DocumentHighlightKind::READ,
                Some(proto::document_highlight::Kind::Write) => DocumentHighlightKind::WRITE,
                None => DocumentHighlightKind::TEXT,
            };
            highlights.push(DocumentHighlight {
                range: start..end,
                kind,
            });
        }
        Ok(highlights)
    }

    fn buffer_id_from_proto(message: &proto::GetDocumentHighlights) -> Result<BufferId> {
        BufferId::new(message.buffer_id)
    }
}

#[async_trait(?Send)]
impl LspCommand for GetDocumentSymbols {
    type Response = Vec<DocumentSymbol>;
    type LspRequest = lsp::request::DocumentSymbolRequest;
    type ProtoRequest = proto::GetDocumentSymbols;

    fn display_name(&self) -> &str {
        "Get document symbols"
    }

    fn check_capabilities(&self, capabilities: AdapterServerCapabilities) -> bool {
        capabilities
            .server_capabilities
            .document_symbol_provider
            .is_some()
    }

    fn to_lsp(
        &self,
        path: &Path,
        _: &Buffer,
        _: &Arc<LanguageServer>,
        _: &App,
    ) -> Result<lsp::DocumentSymbolParams> {
        Ok(lsp::DocumentSymbolParams {
            text_document: make_text_document_identifier(path)?,
            work_done_progress_params: Default::default(),
            partial_result_params: Default::default(),
        })
    }

    async fn response_from_lsp(
        self,
        lsp_symbols: Option<lsp::DocumentSymbolResponse>,
        _: Entity<LspStore>,
        _: Entity<Buffer>,
        _: LanguageServerId,
        _: AsyncApp,
    ) -> Result<Vec<DocumentSymbol>> {
        let Some(lsp_symbols) = lsp_symbols else {
            return Ok(Vec::new());
        };

        let symbols: Vec<_> = match lsp_symbols {
            lsp::DocumentSymbolResponse::Flat(symbol_information) => symbol_information
                .into_iter()
                .map(|lsp_symbol| DocumentSymbol {
                    name: lsp_symbol.name,
                    kind: lsp_symbol.kind,
                    range: range_from_lsp(lsp_symbol.location.range),
                    selection_range: range_from_lsp(lsp_symbol.location.range),
                    children: Vec::new(),
                })
                .collect(),
            lsp::DocumentSymbolResponse::Nested(nested_responses) => {
                fn convert_symbol(lsp_symbol: lsp::DocumentSymbol) -> DocumentSymbol {
                    DocumentSymbol {
                        name: lsp_symbol.name,
                        kind: lsp_symbol.kind,
                        range: range_from_lsp(lsp_symbol.range),
                        selection_range: range_from_lsp(lsp_symbol.selection_range),
                        children: lsp_symbol
                            .children
                            .map(|children| {
                                children.into_iter().map(convert_symbol).collect::<Vec<_>>()
                            })
                            .unwrap_or_default(),
                    }
                }
                nested_responses.into_iter().map(convert_symbol).collect()
            }
        };
        Ok(symbols)
    }

    fn to_proto(&self, project_id: u64, buffer: &Buffer) -> proto::GetDocumentSymbols {
        proto::GetDocumentSymbols {
            project_id,
            buffer_id: buffer.remote_id().into(),
            version: serialize_version(&buffer.version()),
        }
    }

    async fn from_proto(
        message: proto::GetDocumentSymbols,
        _: Entity<LspStore>,
        buffer: Entity<Buffer>,
        mut cx: AsyncApp,
    ) -> Result<Self> {
        buffer
            .update(&mut cx, |buffer, _| {
                buffer.wait_for_version(deserialize_version(&message.version))
            })?
            .await?;
        Ok(Self)
    }

    fn response_to_proto(
        response: Vec<DocumentSymbol>,
        _: &mut LspStore,
        _: PeerId,
        _: &clock::Global,
        _: &mut App,
    ) -> proto::GetDocumentSymbolsResponse {
        let symbols = response
            .into_iter()
            .map(|symbol| {
                fn convert_symbol_to_proto(symbol: DocumentSymbol) -> proto::DocumentSymbol {
                    proto::DocumentSymbol {
                        name: symbol.name.clone(),
                        kind: unsafe { mem::transmute::<lsp::SymbolKind, i32>(symbol.kind) },
                        start: Some(proto::PointUtf16 {
                            row: symbol.range.start.0.row,
                            column: symbol.range.start.0.column,
                        }),
                        end: Some(proto::PointUtf16 {
                            row: symbol.range.end.0.row,
                            column: symbol.range.end.0.column,
                        }),
                        selection_start: Some(proto::PointUtf16 {
                            row: symbol.selection_range.start.0.row,
                            column: symbol.selection_range.start.0.column,
                        }),
                        selection_end: Some(proto::PointUtf16 {
                            row: symbol.selection_range.end.0.row,
                            column: symbol.selection_range.end.0.column,
                        }),
                        children: symbol
                            .children
                            .into_iter()
                            .map(convert_symbol_to_proto)
                            .collect(),
                    }
                }
                convert_symbol_to_proto(symbol)
            })
            .collect::<Vec<_>>();

        proto::GetDocumentSymbolsResponse { symbols }
    }

    async fn response_from_proto(
        self,
        message: proto::GetDocumentSymbolsResponse,
        _: Entity<LspStore>,
        _: Entity<Buffer>,
        _: AsyncApp,
    ) -> Result<Vec<DocumentSymbol>> {
        let mut symbols = Vec::with_capacity(message.symbols.len());
        for serialized_symbol in message.symbols {
            fn deserialize_symbol_with_children(
                serialized_symbol: proto::DocumentSymbol,
            ) -> Result<DocumentSymbol> {
                let kind =
                    unsafe { mem::transmute::<i32, lsp::SymbolKind>(serialized_symbol.kind) };

                let start = serialized_symbol.start.context("invalid start")?;
                let end = serialized_symbol.end.context("invalid end")?;

                let selection_start = serialized_symbol
                    .selection_start
                    .context("invalid selection start")?;
                let selection_end = serialized_symbol
                    .selection_end
                    .context("invalid selection end")?;

                Ok(DocumentSymbol {
                    name: serialized_symbol.name,
                    kind,
                    range: Unclipped(PointUtf16::new(start.row, start.column))
                        ..Unclipped(PointUtf16::new(end.row, end.column)),
                    selection_range: Unclipped(PointUtf16::new(
                        selection_start.row,
                        selection_start.column,
                    ))
                        ..Unclipped(PointUtf16::new(selection_end.row, selection_end.column)),
                    children: serialized_symbol
                        .children
                        .into_iter()
                        .filter_map(|symbol| deserialize_symbol_with_children(symbol).ok())
                        .collect::<Vec<_>>(),
                })
            }

            symbols.push(deserialize_symbol_with_children(serialized_symbol)?);
        }

        Ok(symbols)
    }

    fn buffer_id_from_proto(message: &proto::GetDocumentSymbols) -> Result<BufferId> {
        BufferId::new(message.buffer_id)
    }
}

#[async_trait(?Send)]
impl LspCommand for GetSignatureHelp {
    type Response = Option<SignatureHelp>;
    type LspRequest = lsp::SignatureHelpRequest;
    type ProtoRequest = proto::GetSignatureHelp;

    fn display_name(&self) -> &str {
        "Get signature help"
    }

    fn check_capabilities(&self, capabilities: AdapterServerCapabilities) -> bool {
        capabilities
            .server_capabilities
            .signature_help_provider
            .is_some()
    }

    fn to_lsp(
        &self,
        path: &Path,
        _: &Buffer,
        _: &Arc<LanguageServer>,
        _cx: &App,
    ) -> Result<lsp::SignatureHelpParams> {
        Ok(lsp::SignatureHelpParams {
            text_document_position_params: make_lsp_text_document_position(path, self.position)?,
            context: None,
            work_done_progress_params: Default::default(),
        })
    }

    async fn response_from_lsp(
        self,
        message: Option<lsp::SignatureHelp>,
        _: Entity<LspStore>,
        _: Entity<Buffer>,
        _: LanguageServerId,
        _: AsyncApp,
    ) -> Result<Self::Response> {
        Ok(message.and_then(SignatureHelp::new))
    }

    fn to_proto(&self, project_id: u64, buffer: &Buffer) -> Self::ProtoRequest {
        let offset = buffer.point_utf16_to_offset(self.position);
        proto::GetSignatureHelp {
            project_id,
            buffer_id: buffer.remote_id().to_proto(),
            position: Some(serialize_anchor(&buffer.anchor_after(offset))),
            version: serialize_version(&buffer.version()),
        }
    }

    async fn from_proto(
        payload: Self::ProtoRequest,
        _: Entity<LspStore>,
        buffer: Entity<Buffer>,
        mut cx: AsyncApp,
    ) -> Result<Self> {
        buffer
            .update(&mut cx, |buffer, _| {
                buffer.wait_for_version(deserialize_version(&payload.version))
            })?
            .await
            .with_context(|| format!("waiting for version for buffer {}", buffer.entity_id()))?;
        let buffer_snapshot = buffer.read_with(&mut cx, |buffer, _| buffer.snapshot())?;
        Ok(Self {
            position: payload
                .position
                .and_then(deserialize_anchor)
                .context("invalid position")?
                .to_point_utf16(&buffer_snapshot),
        })
    }

    fn response_to_proto(
        response: Self::Response,
        _: &mut LspStore,
        _: PeerId,
        _: &Global,
        _: &mut App,
    ) -> proto::GetSignatureHelpResponse {
        proto::GetSignatureHelpResponse {
            signature_help: response
                .map(|signature_help| lsp_to_proto_signature(signature_help.original_data)),
        }
    }

    async fn response_from_proto(
        self,
        response: proto::GetSignatureHelpResponse,
        _: Entity<LspStore>,
        _: Entity<Buffer>,
        _: AsyncApp,
    ) -> Result<Self::Response> {
        Ok(response
            .signature_help
            .map(proto_to_lsp_signature)
            .and_then(SignatureHelp::new))
    }

    fn buffer_id_from_proto(message: &Self::ProtoRequest) -> Result<BufferId> {
        BufferId::new(message.buffer_id)
    }
}

#[async_trait(?Send)]
impl LspCommand for GetHover {
    type Response = Option<Hover>;
    type LspRequest = lsp::request::HoverRequest;
    type ProtoRequest = proto::GetHover;

    fn display_name(&self) -> &str {
        "Get hover"
    }

    fn check_capabilities(&self, capabilities: AdapterServerCapabilities) -> bool {
        match capabilities.server_capabilities.hover_provider {
            Some(lsp::HoverProviderCapability::Simple(enabled)) => enabled,
            Some(lsp::HoverProviderCapability::Options(_)) => true,
            None => false,
        }
    }

    fn to_lsp(
        &self,
        path: &Path,
        _: &Buffer,
        _: &Arc<LanguageServer>,
        _: &App,
    ) -> Result<lsp::HoverParams> {
        Ok(lsp::HoverParams {
            text_document_position_params: make_lsp_text_document_position(path, self.position)?,
            work_done_progress_params: Default::default(),
        })
    }

    async fn response_from_lsp(
        self,
        message: Option<lsp::Hover>,
        _: Entity<LspStore>,
        buffer: Entity<Buffer>,
        _: LanguageServerId,
        mut cx: AsyncApp,
    ) -> Result<Self::Response> {
        let Some(hover) = message else {
            return Ok(None);
        };

        let (language, range) = buffer.read_with(&mut cx, |buffer, _| {
            (
                buffer.language().cloned(),
                hover.range.map(|range| {
                    let token_start =
                        buffer.clip_point_utf16(point_from_lsp(range.start), Bias::Left);
                    let token_end = buffer.clip_point_utf16(point_from_lsp(range.end), Bias::Left);
                    buffer.anchor_after(token_start)..buffer.anchor_before(token_end)
                }),
            )
        })?;

        fn hover_blocks_from_marked_string(marked_string: lsp::MarkedString) -> Option<HoverBlock> {
            let block = match marked_string {
                lsp::MarkedString::String(content) => HoverBlock {
                    text: content,
                    kind: HoverBlockKind::Markdown,
                },
                lsp::MarkedString::LanguageString(lsp::LanguageString { language, value }) => {
                    HoverBlock {
                        text: value,
                        kind: HoverBlockKind::Code { language },
                    }
                }
            };
            if block.text.is_empty() {
                None
            } else {
                Some(block)
            }
        }

        let contents = match hover.contents {
            lsp::HoverContents::Scalar(marked_string) => {
                hover_blocks_from_marked_string(marked_string)
                    .into_iter()
                    .collect()
            }
            lsp::HoverContents::Array(marked_strings) => marked_strings
                .into_iter()
                .filter_map(hover_blocks_from_marked_string)
                .collect(),
            lsp::HoverContents::Markup(markup_content) => vec![HoverBlock {
                text: markup_content.value,
                kind: if markup_content.kind == lsp::MarkupKind::Markdown {
                    HoverBlockKind::Markdown
                } else {
                    HoverBlockKind::PlainText
                },
            }],
        };

        Ok(Some(Hover {
            contents,
            range,
            language,
        }))
    }

    fn to_proto(&self, project_id: u64, buffer: &Buffer) -> Self::ProtoRequest {
        proto::GetHover {
            project_id,
            buffer_id: buffer.remote_id().into(),
            position: Some(language::proto::serialize_anchor(
                &buffer.anchor_before(self.position),
            )),
            version: serialize_version(&buffer.version),
        }
    }

    async fn from_proto(
        message: Self::ProtoRequest,
        _: Entity<LspStore>,
        buffer: Entity<Buffer>,
        mut cx: AsyncApp,
    ) -> Result<Self> {
        let position = message
            .position
            .and_then(deserialize_anchor)
            .context("invalid position")?;
        buffer
            .update(&mut cx, |buffer, _| {
                buffer.wait_for_version(deserialize_version(&message.version))
            })?
            .await?;
        Ok(Self {
            position: buffer.read_with(&mut cx, |buffer, _| position.to_point_utf16(buffer))?,
        })
    }

    fn response_to_proto(
        response: Self::Response,
        _: &mut LspStore,
        _: PeerId,
        _: &clock::Global,
        _: &mut App,
    ) -> proto::GetHoverResponse {
        if let Some(response) = response {
            let (start, end) = if let Some(range) = response.range {
                (
                    Some(language::proto::serialize_anchor(&range.start)),
                    Some(language::proto::serialize_anchor(&range.end)),
                )
            } else {
                (None, None)
            };

            let contents = response
                .contents
                .into_iter()
                .map(|block| proto::HoverBlock {
                    text: block.text,
                    is_markdown: block.kind == HoverBlockKind::Markdown,
                    language: if let HoverBlockKind::Code { language } = block.kind {
                        Some(language)
                    } else {
                        None
                    },
                })
                .collect();

            proto::GetHoverResponse {
                start,
                end,
                contents,
            }
        } else {
            proto::GetHoverResponse {
                start: None,
                end: None,
                contents: Vec::new(),
            }
        }
    }

    async fn response_from_proto(
        self,
        message: proto::GetHoverResponse,
        _: Entity<LspStore>,
        buffer: Entity<Buffer>,
        mut cx: AsyncApp,
    ) -> Result<Self::Response> {
        let contents: Vec<_> = message
            .contents
            .into_iter()
            .map(|block| HoverBlock {
                text: block.text,
                kind: if let Some(language) = block.language {
                    HoverBlockKind::Code { language }
                } else if block.is_markdown {
                    HoverBlockKind::Markdown
                } else {
                    HoverBlockKind::PlainText
                },
            })
            .collect();
        if contents.is_empty() {
            return Ok(None);
        }

        let language = buffer.read_with(&mut cx, |buffer, _| buffer.language().cloned())?;
        let range = if let (Some(start), Some(end)) = (message.start, message.end) {
            language::proto::deserialize_anchor(start)
                .and_then(|start| language::proto::deserialize_anchor(end).map(|end| start..end))
        } else {
            None
        };
        if let Some(range) = range.as_ref() {
            buffer
                .update(&mut cx, |buffer, _| {
                    buffer.wait_for_anchors([range.start, range.end])
                })?
                .await?;
        }

        Ok(Some(Hover {
            contents,
            range,
            language,
        }))
    }

    fn buffer_id_from_proto(message: &Self::ProtoRequest) -> Result<BufferId> {
        BufferId::new(message.buffer_id)
    }
}

#[async_trait(?Send)]
impl LspCommand for GetCompletions {
    type Response = CoreCompletionResponse;
    type LspRequest = lsp::request::Completion;
    type ProtoRequest = proto::GetCompletions;

    fn display_name(&self) -> &str {
        "Get completion"
    }

    fn to_lsp(
        &self,
        path: &Path,
        _: &Buffer,
        _: &Arc<LanguageServer>,
        _: &App,
    ) -> Result<lsp::CompletionParams> {
        Ok(lsp::CompletionParams {
            text_document_position: make_lsp_text_document_position(path, self.position)?,
            context: Some(self.context.clone()),
            work_done_progress_params: Default::default(),
            partial_result_params: Default::default(),
        })
    }

    async fn response_from_lsp(
        self,
        completions: Option<lsp::CompletionResponse>,
        lsp_store: Entity<LspStore>,
        buffer: Entity<Buffer>,
        server_id: LanguageServerId,
        mut cx: AsyncApp,
    ) -> Result<Self::Response> {
        let mut response_list = None;
        let (mut completions, mut is_incomplete) = if let Some(completions) = completions {
            match completions {
                lsp::CompletionResponse::Array(completions) => (completions, false),
                lsp::CompletionResponse::List(mut list) => {
                    let is_incomplete = list.is_incomplete;
                    let items = std::mem::take(&mut list.items);
                    response_list = Some(list);
                    (items, is_incomplete)
                }
            }
        } else {
            (Vec::new(), false)
        };

        let unfiltered_completions_count = completions.len();

        let language_server_adapter = lsp_store
            .read_with(&mut cx, |lsp_store, _| {
                lsp_store.language_server_adapter_for_id(server_id)
            })?
            .with_context(|| format!("no language server with id {server_id}"))?;

        let lsp_defaults = response_list
            .as_ref()
            .and_then(|list| list.item_defaults.clone())
            .map(Arc::new);

        let mut completion_edits = Vec::new();
        buffer.update(&mut cx, |buffer, _cx| {
            let snapshot = buffer.snapshot();
            let clipped_position = buffer.clip_point_utf16(Unclipped(self.position), Bias::Left);

            let mut range_for_token = None;
            completions.retain(|lsp_completion| {
                let lsp_edit = lsp_completion.text_edit.clone().or_else(|| {
                    let default_text_edit = lsp_defaults.as_deref()?.edit_range.as_ref()?;
                    let new_text = lsp_completion
                        .insert_text
                        .as_ref()
                        .unwrap_or(&lsp_completion.label)
                        .clone();
                    match default_text_edit {
                        CompletionListItemDefaultsEditRange::Range(range) => {
                            Some(lsp::CompletionTextEdit::Edit(lsp::TextEdit {
                                range: *range,
                                new_text,
                            }))
                        }
                        CompletionListItemDefaultsEditRange::InsertAndReplace {
                            insert,
                            replace,
                        } => Some(lsp::CompletionTextEdit::InsertAndReplace(
                            lsp::InsertReplaceEdit {
                                new_text,
                                insert: *insert,
                                replace: *replace,
                            },
                        )),
                    }
                });

                let edit = match lsp_edit {
                    // If the language server provides a range to overwrite, then
                    // check that the range is valid.
                    Some(completion_text_edit) => {
                        match parse_completion_text_edit(&completion_text_edit, &snapshot) {
                            Some(edit) => edit,
                            None => return false,
                        }
                    }
                    // If the language server does not provide a range, then infer
                    // the range based on the syntax tree.
                    None => {
                        if self.position != clipped_position {
                            log::info!("completion out of expected range");
                            return false;
                        }

                        let default_edit_range = lsp_defaults.as_ref().and_then(|lsp_defaults| {
                            lsp_defaults
                                .edit_range
                                .as_ref()
                                .and_then(|range| match range {
                                    CompletionListItemDefaultsEditRange::Range(r) => Some(r),
                                    _ => None,
                                })
                        });

                        let range = if let Some(range) = default_edit_range {
                            let range = range_from_lsp(*range);
                            let start = snapshot.clip_point_utf16(range.start, Bias::Left);
                            let end = snapshot.clip_point_utf16(range.end, Bias::Left);
                            if start != range.start.0 || end != range.end.0 {
                                log::info!("completion out of expected range");
                                return false;
                            }

                            snapshot.anchor_before(start)..snapshot.anchor_after(end)
                        } else {
                            range_for_token
                                .get_or_insert_with(|| {
                                    let offset = self.position.to_offset(&snapshot);
                                    let (range, kind) = snapshot.surrounding_word(offset);
                                    let range = if kind == Some(CharKind::Word) {
                                        range
                                    } else {
                                        offset..offset
                                    };

                                    snapshot.anchor_before(range.start)
                                        ..snapshot.anchor_after(range.end)
                                })
                                .clone()
                        };

                        // We already know text_edit is None here
                        let text = lsp_completion
                            .insert_text
                            .as_ref()
                            .unwrap_or(&lsp_completion.label)
                            .clone();

                        ParsedCompletionEdit {
                            replace_range: range,
                            insert_range: None,
                            new_text: text,
                        }
                    }
                };

                completion_edits.push(edit);
                true
            });
        })?;

        // If completions were filtered out due to errors that may be transient, mark the result
        // incomplete so that it is re-queried.
        if unfiltered_completions_count != completions.len() {
            is_incomplete = true;
        }

        language_server_adapter
            .process_completions(&mut completions)
            .await;

        let completions = completions
            .into_iter()
            .zip(completion_edits)
            .map(|(mut lsp_completion, mut edit)| {
                LineEnding::normalize(&mut edit.new_text);
                if lsp_completion.data.is_none() {
                    if let Some(default_data) = lsp_defaults
                        .as_ref()
                        .and_then(|item_defaults| item_defaults.data.clone())
                    {
                        // Servers (e.g. JDTLS) prefer unchanged completions, when resolving the items later,
                        // so we do not insert the defaults here, but `data` is needed for resolving, so this is an exception.
                        lsp_completion.data = Some(default_data);
                    }
                }
                CoreCompletion {
                    replace_range: edit.replace_range,
                    new_text: edit.new_text,
                    source: CompletionSource::Lsp {
                        insert_range: edit.insert_range,
                        server_id,
                        lsp_completion: Box::new(lsp_completion),
                        lsp_defaults: lsp_defaults.clone(),
                        resolved: false,
                    },
                }
            })
            .collect();

        Ok(CoreCompletionResponse {
            completions,
            is_incomplete,
        })
    }

    fn to_proto(&self, project_id: u64, buffer: &Buffer) -> proto::GetCompletions {
        let anchor = buffer.anchor_after(self.position);
        proto::GetCompletions {
            project_id,
            buffer_id: buffer.remote_id().into(),
            position: Some(language::proto::serialize_anchor(&anchor)),
            version: serialize_version(&buffer.version()),
        }
    }

    async fn from_proto(
        message: proto::GetCompletions,
        _: Entity<LspStore>,
        buffer: Entity<Buffer>,
        mut cx: AsyncApp,
    ) -> Result<Self> {
        let version = deserialize_version(&message.version);
        buffer
            .update(&mut cx, |buffer, _| buffer.wait_for_version(version))?
            .await?;
        let position = message
            .position
            .and_then(language::proto::deserialize_anchor)
            .map(|p| {
                buffer.read_with(&mut cx, |buffer, _| {
                    buffer.clip_point_utf16(Unclipped(p.to_point_utf16(buffer)), Bias::Left)
                })
            })
            .context("invalid position")??;
        Ok(Self {
            position,
            context: CompletionContext {
                trigger_kind: CompletionTriggerKind::INVOKED,
                trigger_character: None,
            },
        })
    }

    fn response_to_proto(
        response: CoreCompletionResponse,
        _: &mut LspStore,
        _: PeerId,
        buffer_version: &clock::Global,
        _: &mut App,
    ) -> proto::GetCompletionsResponse {
        proto::GetCompletionsResponse {
            completions: response
                .completions
                .iter()
                .map(LspStore::serialize_completion)
                .collect(),
            version: serialize_version(buffer_version),
            can_reuse: !response.is_incomplete,
        }
    }

    async fn response_from_proto(
        self,
        message: proto::GetCompletionsResponse,
        _project: Entity<LspStore>,
        buffer: Entity<Buffer>,
        mut cx: AsyncApp,
    ) -> Result<Self::Response> {
        buffer
            .update(&mut cx, |buffer, _| {
                buffer.wait_for_version(deserialize_version(&message.version))
            })?
            .await?;

        let completions = message
            .completions
            .into_iter()
            .map(LspStore::deserialize_completion)
            .collect::<Result<Vec<_>>>()?;

        Ok(CoreCompletionResponse {
            completions,
            is_incomplete: !message.can_reuse,
        })
    }

    fn buffer_id_from_proto(message: &proto::GetCompletions) -> Result<BufferId> {
        BufferId::new(message.buffer_id)
    }
}

pub struct ParsedCompletionEdit {
    pub replace_range: Range<Anchor>,
    pub insert_range: Option<Range<Anchor>>,
    pub new_text: String,
}

pub(crate) fn parse_completion_text_edit(
    edit: &lsp::CompletionTextEdit,
    snapshot: &BufferSnapshot,
) -> Option<ParsedCompletionEdit> {
    let (replace_range, insert_range, new_text) = match edit {
        lsp::CompletionTextEdit::Edit(edit) => (edit.range, None, &edit.new_text),
        lsp::CompletionTextEdit::InsertAndReplace(edit) => {
            (edit.replace, Some(edit.insert), &edit.new_text)
        }
    };

    let replace_range = {
        let range = range_from_lsp(replace_range);
        let start = snapshot.clip_point_utf16(range.start, Bias::Left);
        let end = snapshot.clip_point_utf16(range.end, Bias::Left);
        if start != range.start.0 || end != range.end.0 {
            log::info!("completion out of expected range");
            return None;
        }
        snapshot.anchor_before(start)..snapshot.anchor_after(end)
    };

    let insert_range = match insert_range {
        None => None,
        Some(insert_range) => {
            let range = range_from_lsp(insert_range);
            let start = snapshot.clip_point_utf16(range.start, Bias::Left);
            let end = snapshot.clip_point_utf16(range.end, Bias::Left);
            if start != range.start.0 || end != range.end.0 {
                log::info!("completion (insert) out of expected range");
                return None;
            }
            Some(snapshot.anchor_before(start)..snapshot.anchor_after(end))
        }
    };

    Some(ParsedCompletionEdit {
        insert_range: insert_range,
        replace_range: replace_range,
        new_text: new_text.clone(),
    })
}

#[async_trait(?Send)]
impl LspCommand for GetCodeActions {
    type Response = Vec<CodeAction>;
    type LspRequest = lsp::request::CodeActionRequest;
    type ProtoRequest = proto::GetCodeActions;

    fn display_name(&self) -> &str {
        "Get code actions"
    }

    fn check_capabilities(&self, capabilities: AdapterServerCapabilities) -> bool {
        match &capabilities.server_capabilities.code_action_provider {
            None => false,
            Some(lsp::CodeActionProviderCapability::Simple(false)) => false,
            _ => {
                // If we do know that we want specific code actions AND we know that
                // the server only supports specific code actions, then we want to filter
                // down to the ones that are supported.
                if let Some((requested, supported)) = self
                    .kinds
                    .as_ref()
                    .zip(Self::supported_code_action_kinds(capabilities))
                {
                    let server_supported = supported.into_iter().collect::<HashSet<_>>();
                    requested.iter().any(|kind| server_supported.contains(kind))
                } else {
                    true
                }
            }
        }
    }

    fn to_lsp(
        &self,
        path: &Path,
        buffer: &Buffer,
        language_server: &Arc<LanguageServer>,
        _: &App,
    ) -> Result<lsp::CodeActionParams> {
        let mut relevant_diagnostics = Vec::new();
        for entry in buffer
            .snapshot()
            .diagnostics_in_range::<_, language::PointUtf16>(self.range.clone(), false)
        {
            relevant_diagnostics.push(entry.to_lsp_diagnostic_stub()?);
        }

        let supported =
            Self::supported_code_action_kinds(language_server.adapter_server_capabilities());

        let only = if let Some(requested) = &self.kinds {
            if let Some(supported_kinds) = supported {
                let server_supported = supported_kinds.into_iter().collect::<HashSet<_>>();

                let filtered = requested
                    .iter()
                    .filter(|kind| server_supported.contains(kind))
                    .cloned()
                    .collect();
                Some(filtered)
            } else {
                Some(requested.clone())
            }
        } else {
            supported
        };

        Ok(lsp::CodeActionParams {
            text_document: make_text_document_identifier(path)?,
            range: range_to_lsp(self.range.to_point_utf16(buffer))?,
            work_done_progress_params: Default::default(),
            partial_result_params: Default::default(),
            context: lsp::CodeActionContext {
                diagnostics: relevant_diagnostics,
                only,
                ..lsp::CodeActionContext::default()
            },
        })
    }

    async fn response_from_lsp(
        self,
        actions: Option<lsp::CodeActionResponse>,
        lsp_store: Entity<LspStore>,
        _: Entity<Buffer>,
        server_id: LanguageServerId,
        cx: AsyncApp,
    ) -> Result<Vec<CodeAction>> {
        let requested_kinds_set = if let Some(kinds) = self.kinds {
            Some(kinds.into_iter().collect::<HashSet<_>>())
        } else {
            None
        };

        let language_server = cx.update(|cx| {
            lsp_store
                .read(cx)
                .language_server_for_id(server_id)
                .with_context(|| {
                    format!("Missing the language server that just returned a response {server_id}")
                })
        })??;

        let server_capabilities = language_server.capabilities();
        let available_commands = server_capabilities
            .execute_command_provider
            .as_ref()
            .map(|options| options.commands.as_slice())
            .unwrap_or_default();
        Ok(actions
            .unwrap_or_default()
            .into_iter()
            .filter_map(|entry| {
                let (lsp_action, resolved) = match entry {
                    lsp::CodeActionOrCommand::CodeAction(lsp_action) => {
                        if let Some(command) = lsp_action.command.as_ref() {
                            if !available_commands.contains(&command.command) {
                                return None;
                            }
                        }
                        (LspAction::Action(Box::new(lsp_action)), false)
                    }
                    lsp::CodeActionOrCommand::Command(command) => {
                        if available_commands.contains(&command.command) {
                            (LspAction::Command(command), true)
                        } else {
                            return None;
                        }
                    }
                };

                if let Some((requested_kinds, kind)) =
                    requested_kinds_set.as_ref().zip(lsp_action.action_kind())
                {
                    if !requested_kinds.contains(&kind) {
                        return None;
                    }
                }

                Some(CodeAction {
                    server_id,
                    range: self.range.clone(),
                    lsp_action,
                    resolved,
                })
            })
            .collect())
    }

    fn to_proto(&self, project_id: u64, buffer: &Buffer) -> proto::GetCodeActions {
        proto::GetCodeActions {
            project_id,
            buffer_id: buffer.remote_id().into(),
            start: Some(language::proto::serialize_anchor(&self.range.start)),
            end: Some(language::proto::serialize_anchor(&self.range.end)),
            version: serialize_version(&buffer.version()),
        }
    }

    async fn from_proto(
        message: proto::GetCodeActions,
        _: Entity<LspStore>,
        buffer: Entity<Buffer>,
        mut cx: AsyncApp,
    ) -> Result<Self> {
        let start = message
            .start
            .and_then(language::proto::deserialize_anchor)
            .context("invalid start")?;
        let end = message
            .end
            .and_then(language::proto::deserialize_anchor)
            .context("invalid end")?;
        buffer
            .update(&mut cx, |buffer, _| {
                buffer.wait_for_version(deserialize_version(&message.version))
            })?
            .await?;

        Ok(Self {
            range: start..end,
            kinds: None,
        })
    }

    fn response_to_proto(
        code_actions: Vec<CodeAction>,
        _: &mut LspStore,
        _: PeerId,
        buffer_version: &clock::Global,
        _: &mut App,
    ) -> proto::GetCodeActionsResponse {
        proto::GetCodeActionsResponse {
            actions: code_actions
                .iter()
                .map(LspStore::serialize_code_action)
                .collect(),
            version: serialize_version(buffer_version),
        }
    }

    async fn response_from_proto(
        self,
        message: proto::GetCodeActionsResponse,
        _: Entity<LspStore>,
        buffer: Entity<Buffer>,
        mut cx: AsyncApp,
    ) -> Result<Vec<CodeAction>> {
        buffer
            .update(&mut cx, |buffer, _| {
                buffer.wait_for_version(deserialize_version(&message.version))
            })?
            .await?;
        message
            .actions
            .into_iter()
            .map(LspStore::deserialize_code_action)
            .collect()
    }

    fn buffer_id_from_proto(message: &proto::GetCodeActions) -> Result<BufferId> {
        BufferId::new(message.buffer_id)
    }
}

impl GetCodeActions {
    fn supported_code_action_kinds(
        capabilities: AdapterServerCapabilities,
    ) -> Option<Vec<CodeActionKind>> {
        match capabilities.server_capabilities.code_action_provider {
            Some(lsp::CodeActionProviderCapability::Options(CodeActionOptions {
                code_action_kinds: Some(supported_action_kinds),
                ..
            })) => Some(supported_action_kinds.clone()),
            _ => capabilities.code_action_kinds,
        }
    }

    pub fn can_resolve_actions(capabilities: &ServerCapabilities) -> bool {
        capabilities
            .code_action_provider
            .as_ref()
            .and_then(|options| match options {
                lsp::CodeActionProviderCapability::Simple(_is_supported) => None,
                lsp::CodeActionProviderCapability::Options(options) => options.resolve_provider,
            })
            .unwrap_or(false)
    }
}

#[async_trait(?Send)]
impl LspCommand for OnTypeFormatting {
    type Response = Option<Transaction>;
    type LspRequest = lsp::request::OnTypeFormatting;
    type ProtoRequest = proto::OnTypeFormatting;

    fn display_name(&self) -> &str {
        "Formatting on typing"
    }

    fn check_capabilities(&self, capabilities: AdapterServerCapabilities) -> bool {
        let Some(on_type_formatting_options) = &capabilities
            .server_capabilities
            .document_on_type_formatting_provider
        else {
            return false;
        };
        on_type_formatting_options
            .first_trigger_character
            .contains(&self.trigger)
            || on_type_formatting_options
                .more_trigger_character
                .iter()
                .flatten()
                .any(|chars| chars.contains(&self.trigger))
    }

    fn to_lsp(
        &self,
        path: &Path,
        _: &Buffer,
        _: &Arc<LanguageServer>,
        _: &App,
    ) -> Result<lsp::DocumentOnTypeFormattingParams> {
        Ok(lsp::DocumentOnTypeFormattingParams {
            text_document_position: make_lsp_text_document_position(path, self.position)?,
            ch: self.trigger.clone(),
            options: self.options.clone(),
        })
    }

    async fn response_from_lsp(
        self,
        message: Option<Vec<lsp::TextEdit>>,
        lsp_store: Entity<LspStore>,
        buffer: Entity<Buffer>,
        server_id: LanguageServerId,
        mut cx: AsyncApp,
    ) -> Result<Option<Transaction>> {
        if let Some(edits) = message {
            let (lsp_adapter, lsp_server) =
                language_server_for_buffer(&lsp_store, &buffer, server_id, &mut cx)?;
            LocalLspStore::deserialize_text_edits(
                lsp_store,
                buffer,
                edits,
                self.push_to_history,
                lsp_adapter,
                lsp_server,
                &mut cx,
            )
            .await
        } else {
            Ok(None)
        }
    }

    fn to_proto(&self, project_id: u64, buffer: &Buffer) -> proto::OnTypeFormatting {
        proto::OnTypeFormatting {
            project_id,
            buffer_id: buffer.remote_id().into(),
            position: Some(language::proto::serialize_anchor(
                &buffer.anchor_before(self.position),
            )),
            trigger: self.trigger.clone(),
            version: serialize_version(&buffer.version()),
        }
    }

    async fn from_proto(
        message: proto::OnTypeFormatting,
        _: Entity<LspStore>,
        buffer: Entity<Buffer>,
        mut cx: AsyncApp,
    ) -> Result<Self> {
        let position = message
            .position
            .and_then(deserialize_anchor)
            .context("invalid position")?;
        buffer
            .update(&mut cx, |buffer, _| {
                buffer.wait_for_version(deserialize_version(&message.version))
            })?
            .await?;

        let options = buffer.update(&mut cx, |buffer, cx| {
            lsp_formatting_options(
                language_settings(buffer.language().map(|l| l.name()), buffer.file(), cx).as_ref(),
            )
        })?;

        Ok(Self {
            position: buffer.read_with(&mut cx, |buffer, _| position.to_point_utf16(buffer))?,
            trigger: message.trigger.clone(),
            options,
            push_to_history: false,
        })
    }

    fn response_to_proto(
        response: Option<Transaction>,
        _: &mut LspStore,
        _: PeerId,
        _: &clock::Global,
        _: &mut App,
    ) -> proto::OnTypeFormattingResponse {
        proto::OnTypeFormattingResponse {
            transaction: response
                .map(|transaction| language::proto::serialize_transaction(&transaction)),
        }
    }

    async fn response_from_proto(
        self,
        message: proto::OnTypeFormattingResponse,
        _: Entity<LspStore>,
        _: Entity<Buffer>,
        _: AsyncApp,
    ) -> Result<Option<Transaction>> {
        let Some(transaction) = message.transaction else {
            return Ok(None);
        };
        Ok(Some(language::proto::deserialize_transaction(transaction)?))
    }

    fn buffer_id_from_proto(message: &proto::OnTypeFormatting) -> Result<BufferId> {
        BufferId::new(message.buffer_id)
    }
}

impl InlayHints {
    pub async fn lsp_to_project_hint(
        lsp_hint: lsp::InlayHint,
        buffer_handle: &Entity<Buffer>,
        server_id: LanguageServerId,
        resolve_state: ResolveState,
        force_no_type_left_padding: bool,
        cx: &mut AsyncApp,
    ) -> anyhow::Result<InlayHint> {
        let kind = lsp_hint.kind.and_then(|kind| match kind {
            lsp::InlayHintKind::TYPE => Some(InlayHintKind::Type),
            lsp::InlayHintKind::PARAMETER => Some(InlayHintKind::Parameter),
            _ => None,
        });

        let position = buffer_handle.read_with(cx, |buffer, _| {
            let position = buffer.clip_point_utf16(point_from_lsp(lsp_hint.position), Bias::Left);
            if kind == Some(InlayHintKind::Parameter) {
                buffer.anchor_before(position)
            } else {
                buffer.anchor_after(position)
            }
        })?;
        let label = Self::lsp_inlay_label_to_project(lsp_hint.label, server_id)
            .await
            .context("lsp to project inlay hint conversion")?;
        let padding_left = if force_no_type_left_padding && kind == Some(InlayHintKind::Type) {
            false
        } else {
            lsp_hint.padding_left.unwrap_or(false)
        };

        Ok(InlayHint {
            position,
            padding_left,
            padding_right: lsp_hint.padding_right.unwrap_or(false),
            label,
            kind,
            tooltip: lsp_hint.tooltip.map(|tooltip| match tooltip {
                lsp::InlayHintTooltip::String(s) => InlayHintTooltip::String(s),
                lsp::InlayHintTooltip::MarkupContent(markup_content) => {
                    InlayHintTooltip::MarkupContent(MarkupContent {
                        kind: match markup_content.kind {
                            lsp::MarkupKind::PlainText => HoverBlockKind::PlainText,
                            lsp::MarkupKind::Markdown => HoverBlockKind::Markdown,
                        },
                        value: markup_content.value,
                    })
                }
            }),
            resolve_state,
        })
    }

    async fn lsp_inlay_label_to_project(
        lsp_label: lsp::InlayHintLabel,
        server_id: LanguageServerId,
    ) -> anyhow::Result<InlayHintLabel> {
        let label = match lsp_label {
            lsp::InlayHintLabel::String(s) => InlayHintLabel::String(s),
            lsp::InlayHintLabel::LabelParts(lsp_parts) => {
                let mut parts = Vec::with_capacity(lsp_parts.len());
                for lsp_part in lsp_parts {
                    parts.push(InlayHintLabelPart {
                        value: lsp_part.value,
                        tooltip: lsp_part.tooltip.map(|tooltip| match tooltip {
                            lsp::InlayHintLabelPartTooltip::String(s) => {
                                InlayHintLabelPartTooltip::String(s)
                            }
                            lsp::InlayHintLabelPartTooltip::MarkupContent(markup_content) => {
                                InlayHintLabelPartTooltip::MarkupContent(MarkupContent {
                                    kind: match markup_content.kind {
                                        lsp::MarkupKind::PlainText => HoverBlockKind::PlainText,
                                        lsp::MarkupKind::Markdown => HoverBlockKind::Markdown,
                                    },
                                    value: markup_content.value,
                                })
                            }
                        }),
                        location: Some(server_id).zip(lsp_part.location),
                    });
                }
                InlayHintLabel::LabelParts(parts)
            }
        };

        Ok(label)
    }

    pub fn project_to_proto_hint(response_hint: InlayHint) -> proto::InlayHint {
        let (state, lsp_resolve_state) = match response_hint.resolve_state {
            ResolveState::Resolved => (0, None),
            ResolveState::CanResolve(server_id, resolve_data) => (
                1,
                Some(proto::resolve_state::LspResolveState {
                    server_id: server_id.0 as u64,
                    value: resolve_data.map(|json_data| {
                        serde_json::to_string(&json_data)
                            .expect("failed to serialize resolve json data")
                    }),
                }),
            ),
            ResolveState::Resolving => (2, None),
        };
        let resolve_state = Some(proto::ResolveState {
            state,
            lsp_resolve_state,
        });
        proto::InlayHint {
            position: Some(language::proto::serialize_anchor(&response_hint.position)),
            padding_left: response_hint.padding_left,
            padding_right: response_hint.padding_right,
            label: Some(proto::InlayHintLabel {
                label: Some(match response_hint.label {
                    InlayHintLabel::String(s) => proto::inlay_hint_label::Label::Value(s),
                    InlayHintLabel::LabelParts(label_parts) => {
                        proto::inlay_hint_label::Label::LabelParts(proto::InlayHintLabelParts {
                            parts: label_parts.into_iter().map(|label_part| {
                                let location_url = label_part.location.as_ref().map(|(_, location)| location.uri.to_string());
                                let location_range_start = label_part.location.as_ref().map(|(_, location)| point_from_lsp(location.range.start).0).map(|point| proto::PointUtf16 { row: point.row, column: point.column });
                                let location_range_end = label_part.location.as_ref().map(|(_, location)| point_from_lsp(location.range.end).0).map(|point| proto::PointUtf16 { row: point.row, column: point.column });
                                proto::InlayHintLabelPart {
                                value: label_part.value,
                                tooltip: label_part.tooltip.map(|tooltip| {
                                    let proto_tooltip = match tooltip {
                                        InlayHintLabelPartTooltip::String(s) => proto::inlay_hint_label_part_tooltip::Content::Value(s),
                                        InlayHintLabelPartTooltip::MarkupContent(markup_content) => proto::inlay_hint_label_part_tooltip::Content::MarkupContent(proto::MarkupContent {
                                            is_markdown: markup_content.kind == HoverBlockKind::Markdown,
                                            value: markup_content.value,
                                        }),
                                    };
                                    proto::InlayHintLabelPartTooltip {content: Some(proto_tooltip)}
                                }),
                                location_url,
                                location_range_start,
                                location_range_end,
                                language_server_id: label_part.location.as_ref().map(|(server_id, _)| server_id.0 as u64),
                            }}).collect()
                        })
                    }
                }),
            }),
            kind: response_hint.kind.map(|kind| kind.name().to_string()),
            tooltip: response_hint.tooltip.map(|response_tooltip| {
                let proto_tooltip = match response_tooltip {
                    InlayHintTooltip::String(s) => proto::inlay_hint_tooltip::Content::Value(s),
                    InlayHintTooltip::MarkupContent(markup_content) => {
                        proto::inlay_hint_tooltip::Content::MarkupContent(proto::MarkupContent {
                            is_markdown: markup_content.kind == HoverBlockKind::Markdown,
                            value: markup_content.value,
                        })
                    }
                };
                proto::InlayHintTooltip {
                    content: Some(proto_tooltip),
                }
            }),
            resolve_state,
        }
    }

    pub fn proto_to_project_hint(message_hint: proto::InlayHint) -> anyhow::Result<InlayHint> {
        let resolve_state = message_hint.resolve_state.as_ref().unwrap_or_else(|| {
            panic!("incorrect proto inlay hint message: no resolve state in hint {message_hint:?}",)
        });
        let resolve_state_data = resolve_state
            .lsp_resolve_state.as_ref()
            .map(|lsp_resolve_state| {
                let value = lsp_resolve_state.value.as_deref().map(|value| {
                    serde_json::from_str::<Option<lsp::LSPAny>>(value)
                        .with_context(|| format!("incorrect proto inlay hint message: non-json resolve state {lsp_resolve_state:?}"))
                }).transpose()?.flatten();
                anyhow::Ok((LanguageServerId(lsp_resolve_state.server_id as usize), value))
            })
            .transpose()?;
        let resolve_state = match resolve_state.state {
            0 => ResolveState::Resolved,
            1 => {
                let (server_id, lsp_resolve_state) = resolve_state_data.with_context(|| {
                    format!(
                        "No lsp resolve data for the hint that can be resolved: {message_hint:?}"
                    )
                })?;
                ResolveState::CanResolve(server_id, lsp_resolve_state)
            }
            2 => ResolveState::Resolving,
            invalid => {
                anyhow::bail!("Unexpected resolve state {invalid} for hint {message_hint:?}")
            }
        };
        Ok(InlayHint {
            position: message_hint
                .position
                .and_then(language::proto::deserialize_anchor)
                .context("invalid position")?,
            label: match message_hint
                .label
                .and_then(|label| label.label)
                .context("missing label")?
            {
                proto::inlay_hint_label::Label::Value(s) => InlayHintLabel::String(s),
                proto::inlay_hint_label::Label::LabelParts(parts) => {
                    let mut label_parts = Vec::new();
                    for part in parts.parts {
                        label_parts.push(InlayHintLabelPart {
                            value: part.value,
                            tooltip: part.tooltip.map(|tooltip| match tooltip.content {
                                Some(proto::inlay_hint_label_part_tooltip::Content::Value(s)) => {
                                    InlayHintLabelPartTooltip::String(s)
                                }
                                Some(
                                    proto::inlay_hint_label_part_tooltip::Content::MarkupContent(
                                        markup_content,
                                    ),
                                ) => InlayHintLabelPartTooltip::MarkupContent(MarkupContent {
                                    kind: if markup_content.is_markdown {
                                        HoverBlockKind::Markdown
                                    } else {
                                        HoverBlockKind::PlainText
                                    },
                                    value: markup_content.value,
                                }),
                                None => InlayHintLabelPartTooltip::String(String::new()),
                            }),
                            location: {
                                match part
                                    .location_url
                                    .zip(
                                        part.location_range_start.and_then(|start| {
                                            Some(start..part.location_range_end?)
                                        }),
                                    )
                                    .zip(part.language_server_id)
                                {
                                    Some(((uri, range), server_id)) => Some((
                                        LanguageServerId(server_id as usize),
                                        lsp::Location {
                                            uri: lsp::Url::parse(&uri)
                                                .context("invalid uri in hint part {part:?}")?,
                                            range: lsp::Range::new(
                                                point_to_lsp(PointUtf16::new(
                                                    range.start.row,
                                                    range.start.column,
                                                )),
                                                point_to_lsp(PointUtf16::new(
                                                    range.end.row,
                                                    range.end.column,
                                                )),
                                            ),
                                        },
                                    )),
                                    None => None,
                                }
                            },
                        });
                    }

                    InlayHintLabel::LabelParts(label_parts)
                }
            },
            padding_left: message_hint.padding_left,
            padding_right: message_hint.padding_right,
            kind: message_hint
                .kind
                .as_deref()
                .and_then(InlayHintKind::from_name),
            tooltip: message_hint.tooltip.and_then(|tooltip| {
                Some(match tooltip.content? {
                    proto::inlay_hint_tooltip::Content::Value(s) => InlayHintTooltip::String(s),
                    proto::inlay_hint_tooltip::Content::MarkupContent(markup_content) => {
                        InlayHintTooltip::MarkupContent(MarkupContent {
                            kind: if markup_content.is_markdown {
                                HoverBlockKind::Markdown
                            } else {
                                HoverBlockKind::PlainText
                            },
                            value: markup_content.value,
                        })
                    }
                })
            }),
            resolve_state,
        })
    }

    pub fn project_to_lsp_hint(hint: InlayHint, snapshot: &BufferSnapshot) -> lsp::InlayHint {
        lsp::InlayHint {
            position: point_to_lsp(hint.position.to_point_utf16(snapshot)),
            kind: hint.kind.map(|kind| match kind {
                InlayHintKind::Type => lsp::InlayHintKind::TYPE,
                InlayHintKind::Parameter => lsp::InlayHintKind::PARAMETER,
            }),
            text_edits: None,
            tooltip: hint.tooltip.and_then(|tooltip| {
                Some(match tooltip {
                    InlayHintTooltip::String(s) => lsp::InlayHintTooltip::String(s),
                    InlayHintTooltip::MarkupContent(markup_content) => {
                        lsp::InlayHintTooltip::MarkupContent(lsp::MarkupContent {
                            kind: match markup_content.kind {
                                HoverBlockKind::PlainText => lsp::MarkupKind::PlainText,
                                HoverBlockKind::Markdown => lsp::MarkupKind::Markdown,
                                HoverBlockKind::Code { .. } => return None,
                            },
                            value: markup_content.value,
                        })
                    }
                })
            }),
            label: match hint.label {
                InlayHintLabel::String(s) => lsp::InlayHintLabel::String(s),
                InlayHintLabel::LabelParts(label_parts) => lsp::InlayHintLabel::LabelParts(
                    label_parts
                        .into_iter()
                        .map(|part| lsp::InlayHintLabelPart {
                            value: part.value,
                            tooltip: part.tooltip.and_then(|tooltip| {
                                Some(match tooltip {
                                    InlayHintLabelPartTooltip::String(s) => {
                                        lsp::InlayHintLabelPartTooltip::String(s)
                                    }
                                    InlayHintLabelPartTooltip::MarkupContent(markup_content) => {
                                        lsp::InlayHintLabelPartTooltip::MarkupContent(
                                            lsp::MarkupContent {
                                                kind: match markup_content.kind {
                                                    HoverBlockKind::PlainText => {
                                                        lsp::MarkupKind::PlainText
                                                    }
                                                    HoverBlockKind::Markdown => {
                                                        lsp::MarkupKind::Markdown
                                                    }
                                                    HoverBlockKind::Code { .. } => return None,
                                                },
                                                value: markup_content.value,
                                            },
                                        )
                                    }
                                })
                            }),
                            location: part.location.map(|(_, location)| location),
                            command: None,
                        })
                        .collect(),
                ),
            },
            padding_left: Some(hint.padding_left),
            padding_right: Some(hint.padding_right),
            data: match hint.resolve_state {
                ResolveState::CanResolve(_, data) => data,
                ResolveState::Resolving | ResolveState::Resolved => None,
            },
        }
    }

    pub fn can_resolve_inlays(capabilities: &ServerCapabilities) -> bool {
        capabilities
            .inlay_hint_provider
            .as_ref()
            .and_then(|options| match options {
                OneOf::Left(_is_supported) => None,
                OneOf::Right(capabilities) => match capabilities {
                    lsp::InlayHintServerCapabilities::Options(o) => o.resolve_provider,
                    lsp::InlayHintServerCapabilities::RegistrationOptions(o) => {
                        o.inlay_hint_options.resolve_provider
                    }
                },
            })
            .unwrap_or(false)
    }
}

#[async_trait(?Send)]
impl LspCommand for InlayHints {
    type Response = Vec<InlayHint>;
    type LspRequest = lsp::InlayHintRequest;
    type ProtoRequest = proto::InlayHints;

    fn display_name(&self) -> &str {
        "Inlay hints"
    }

    fn check_capabilities(&self, capabilities: AdapterServerCapabilities) -> bool {
        let Some(inlay_hint_provider) = &capabilities.server_capabilities.inlay_hint_provider
        else {
            return false;
        };
        match inlay_hint_provider {
            lsp::OneOf::Left(enabled) => *enabled,
            lsp::OneOf::Right(inlay_hint_capabilities) => match inlay_hint_capabilities {
                lsp::InlayHintServerCapabilities::Options(_) => true,
                lsp::InlayHintServerCapabilities::RegistrationOptions(_) => false,
            },
        }
    }

    fn to_lsp(
        &self,
        path: &Path,
        buffer: &Buffer,
        _: &Arc<LanguageServer>,
        _: &App,
    ) -> Result<lsp::InlayHintParams> {
        Ok(lsp::InlayHintParams {
            text_document: lsp::TextDocumentIdentifier {
                uri: file_path_to_lsp_url(path)?,
            },
            range: range_to_lsp(self.range.to_point_utf16(buffer))?,
            work_done_progress_params: Default::default(),
        })
    }

    async fn response_from_lsp(
        self,
        message: Option<Vec<lsp::InlayHint>>,
        lsp_store: Entity<LspStore>,
        buffer: Entity<Buffer>,
        server_id: LanguageServerId,
        mut cx: AsyncApp,
    ) -> anyhow::Result<Vec<InlayHint>> {
        let (lsp_adapter, lsp_server) =
            language_server_for_buffer(&lsp_store, &buffer, server_id, &mut cx)?;
        // `typescript-language-server` adds padding to the left for type hints, turning
        // `const foo: boolean` into `const foo : boolean` which looks odd.
        // `rust-analyzer` does not have the padding for this case, and we have to accommodate both.
        //
        // We could trim the whole string, but being pessimistic on par with the situation above,
        // there might be a hint with multiple whitespaces at the end(s) which we need to display properly.
        // Hence let's use a heuristic first to handle the most awkward case and look for more.
        let force_no_type_left_padding =
            lsp_adapter.name.0.as_ref() == "typescript-language-server";

        let hints = message.unwrap_or_default().into_iter().map(|lsp_hint| {
            let resolve_state = if InlayHints::can_resolve_inlays(&lsp_server.capabilities()) {
                ResolveState::CanResolve(lsp_server.server_id(), lsp_hint.data.clone())
            } else {
                ResolveState::Resolved
            };

            let buffer = buffer.clone();
            cx.spawn(async move |cx| {
                InlayHints::lsp_to_project_hint(
                    lsp_hint,
                    &buffer,
                    server_id,
                    resolve_state,
                    force_no_type_left_padding,
                    cx,
                )
                .await
            })
        });
        future::join_all(hints)
            .await
            .into_iter()
            .collect::<anyhow::Result<_>>()
            .context("lsp to project inlay hints conversion")
    }

    fn to_proto(&self, project_id: u64, buffer: &Buffer) -> proto::InlayHints {
        proto::InlayHints {
            project_id,
            buffer_id: buffer.remote_id().into(),
            start: Some(language::proto::serialize_anchor(&self.range.start)),
            end: Some(language::proto::serialize_anchor(&self.range.end)),
            version: serialize_version(&buffer.version()),
        }
    }

    async fn from_proto(
        message: proto::InlayHints,
        _: Entity<LspStore>,
        buffer: Entity<Buffer>,
        mut cx: AsyncApp,
    ) -> Result<Self> {
        let start = message
            .start
            .and_then(language::proto::deserialize_anchor)
            .context("invalid start")?;
        let end = message
            .end
            .and_then(language::proto::deserialize_anchor)
            .context("invalid end")?;
        buffer
            .update(&mut cx, |buffer, _| {
                buffer.wait_for_version(deserialize_version(&message.version))
            })?
            .await?;

        Ok(Self { range: start..end })
    }

    fn response_to_proto(
        response: Vec<InlayHint>,
        _: &mut LspStore,
        _: PeerId,
        buffer_version: &clock::Global,
        _: &mut App,
    ) -> proto::InlayHintsResponse {
        proto::InlayHintsResponse {
            hints: response
                .into_iter()
                .map(InlayHints::project_to_proto_hint)
                .collect(),
            version: serialize_version(buffer_version),
        }
    }

    async fn response_from_proto(
        self,
        message: proto::InlayHintsResponse,
        _: Entity<LspStore>,
        buffer: Entity<Buffer>,
        mut cx: AsyncApp,
    ) -> anyhow::Result<Vec<InlayHint>> {
        buffer
            .update(&mut cx, |buffer, _| {
                buffer.wait_for_version(deserialize_version(&message.version))
            })?
            .await?;

        let mut hints = Vec::new();
        for message_hint in message.hints {
            hints.push(InlayHints::proto_to_project_hint(message_hint)?);
        }

        Ok(hints)
    }

    fn buffer_id_from_proto(message: &proto::InlayHints) -> Result<BufferId> {
        BufferId::new(message.buffer_id)
    }
}

#[async_trait(?Send)]
impl LspCommand for GetCodeLens {
    type Response = Vec<CodeAction>;
    type LspRequest = lsp::CodeLensRequest;
    type ProtoRequest = proto::GetCodeLens;

    fn display_name(&self) -> &str {
        "Code Lens"
    }

    fn check_capabilities(&self, capabilities: AdapterServerCapabilities) -> bool {
        capabilities
            .server_capabilities
            .code_lens_provider
            .as_ref()
            .map_or(false, |code_lens_options| {
                code_lens_options.resolve_provider.unwrap_or(false)
            })
    }

    fn to_lsp(
        &self,
        path: &Path,
        _: &Buffer,
        _: &Arc<LanguageServer>,
        _: &App,
    ) -> Result<lsp::CodeLensParams> {
        Ok(lsp::CodeLensParams {
            text_document: lsp::TextDocumentIdentifier {
                uri: file_path_to_lsp_url(path)?,
            },
            work_done_progress_params: lsp::WorkDoneProgressParams::default(),
            partial_result_params: lsp::PartialResultParams::default(),
        })
    }

    async fn response_from_lsp(
        self,
        message: Option<Vec<lsp::CodeLens>>,
        lsp_store: Entity<LspStore>,
        buffer: Entity<Buffer>,
        server_id: LanguageServerId,
        mut cx: AsyncApp,
    ) -> anyhow::Result<Vec<CodeAction>> {
        let snapshot = buffer.read_with(&mut cx, |buffer, _| buffer.snapshot())?;
        let language_server = cx.update(|cx| {
            lsp_store
                .read(cx)
                .language_server_for_id(server_id)
                .with_context(|| {
                    format!("Missing the language server that just returned a response {server_id}")
                })
        })??;
        let server_capabilities = language_server.capabilities();
        let available_commands = server_capabilities
            .execute_command_provider
            .as_ref()
            .map(|options| options.commands.as_slice())
            .unwrap_or_default();
        Ok(message
            .unwrap_or_default()
            .into_iter()
            .filter(|code_lens| {
                code_lens
                    .command
                    .as_ref()
                    .is_none_or(|command| available_commands.contains(&command.command))
            })
            .map(|code_lens| {
                let code_lens_range = range_from_lsp(code_lens.range);
                let start = snapshot.clip_point_utf16(code_lens_range.start, Bias::Left);
                let end = snapshot.clip_point_utf16(code_lens_range.end, Bias::Right);
                let range = snapshot.anchor_before(start)..snapshot.anchor_after(end);
                CodeAction {
                    server_id,
                    range,
                    lsp_action: LspAction::CodeLens(code_lens),
                    resolved: false,
                }
            })
            .collect())
    }

    fn to_proto(&self, project_id: u64, buffer: &Buffer) -> proto::GetCodeLens {
        proto::GetCodeLens {
            project_id,
            buffer_id: buffer.remote_id().into(),
            version: serialize_version(&buffer.version()),
        }
    }

    async fn from_proto(
        message: proto::GetCodeLens,
        _: Entity<LspStore>,
        buffer: Entity<Buffer>,
        mut cx: AsyncApp,
    ) -> Result<Self> {
        buffer
            .update(&mut cx, |buffer, _| {
                buffer.wait_for_version(deserialize_version(&message.version))
            })?
            .await?;
        Ok(Self)
    }

    fn response_to_proto(
        response: Vec<CodeAction>,
        _: &mut LspStore,
        _: PeerId,
        buffer_version: &clock::Global,
        _: &mut App,
    ) -> proto::GetCodeLensResponse {
        proto::GetCodeLensResponse {
            lens_actions: response
                .iter()
                .map(LspStore::serialize_code_action)
                .collect(),
            version: serialize_version(buffer_version),
        }
    }

    async fn response_from_proto(
        self,
        message: proto::GetCodeLensResponse,
        _: Entity<LspStore>,
        buffer: Entity<Buffer>,
        mut cx: AsyncApp,
    ) -> anyhow::Result<Vec<CodeAction>> {
        buffer
            .update(&mut cx, |buffer, _| {
                buffer.wait_for_version(deserialize_version(&message.version))
            })?
            .await?;
        message
            .lens_actions
            .into_iter()
            .map(LspStore::deserialize_code_action)
            .collect::<Result<Vec<_>>>()
            .context("deserializing proto code lens response")
    }

    fn buffer_id_from_proto(message: &proto::GetCodeLens) -> Result<BufferId> {
        BufferId::new(message.buffer_id)
    }
}

#[async_trait(?Send)]
impl LspCommand for LinkedEditingRange {
    type Response = Vec<Range<Anchor>>;
    type LspRequest = lsp::request::LinkedEditingRange;
    type ProtoRequest = proto::LinkedEditingRange;

    fn display_name(&self) -> &str {
        "Linked editing range"
    }

    fn check_capabilities(&self, capabilities: AdapterServerCapabilities) -> bool {
        let Some(linked_editing_options) = &capabilities
            .server_capabilities
            .linked_editing_range_provider
        else {
            return false;
        };
        if let LinkedEditingRangeServerCapabilities::Simple(false) = linked_editing_options {
            return false;
        }
        true
    }

    fn to_lsp(
        &self,
        path: &Path,
        buffer: &Buffer,
        _server: &Arc<LanguageServer>,
        _: &App,
    ) -> Result<lsp::LinkedEditingRangeParams> {
        let position = self.position.to_point_utf16(&buffer.snapshot());
        Ok(lsp::LinkedEditingRangeParams {
            text_document_position_params: make_lsp_text_document_position(path, position)?,
            work_done_progress_params: Default::default(),
        })
    }

    async fn response_from_lsp(
        self,
        message: Option<lsp::LinkedEditingRanges>,
        _: Entity<LspStore>,
        buffer: Entity<Buffer>,
        _server_id: LanguageServerId,
        cx: AsyncApp,
    ) -> Result<Vec<Range<Anchor>>> {
        if let Some(lsp::LinkedEditingRanges { mut ranges, .. }) = message {
            ranges.sort_by_key(|range| range.start);

            buffer.read_with(&cx, |buffer, _| {
                ranges
                    .into_iter()
                    .map(|range| {
                        let start =
                            buffer.clip_point_utf16(point_from_lsp(range.start), Bias::Left);
                        let end = buffer.clip_point_utf16(point_from_lsp(range.end), Bias::Left);
                        buffer.anchor_before(start)..buffer.anchor_after(end)
                    })
                    .collect()
            })
        } else {
            Ok(vec![])
        }
    }

    fn to_proto(&self, project_id: u64, buffer: &Buffer) -> proto::LinkedEditingRange {
        proto::LinkedEditingRange {
            project_id,
            buffer_id: buffer.remote_id().to_proto(),
            position: Some(serialize_anchor(&self.position)),
            version: serialize_version(&buffer.version()),
        }
    }

    async fn from_proto(
        message: proto::LinkedEditingRange,
        _: Entity<LspStore>,
        buffer: Entity<Buffer>,
        mut cx: AsyncApp,
    ) -> Result<Self> {
        let position = message.position.context("invalid position")?;
        buffer
            .update(&mut cx, |buffer, _| {
                buffer.wait_for_version(deserialize_version(&message.version))
            })?
            .await?;
        let position = deserialize_anchor(position).context("invalid position")?;
        buffer
            .update(&mut cx, |buffer, _| buffer.wait_for_anchors([position]))?
            .await?;
        Ok(Self { position })
    }

    fn response_to_proto(
        response: Vec<Range<Anchor>>,
        _: &mut LspStore,
        _: PeerId,
        buffer_version: &clock::Global,
        _: &mut App,
    ) -> proto::LinkedEditingRangeResponse {
        proto::LinkedEditingRangeResponse {
            items: response
                .into_iter()
                .map(|range| proto::AnchorRange {
                    start: Some(serialize_anchor(&range.start)),
                    end: Some(serialize_anchor(&range.end)),
                })
                .collect(),
            version: serialize_version(buffer_version),
        }
    }

    async fn response_from_proto(
        self,
        message: proto::LinkedEditingRangeResponse,
        _: Entity<LspStore>,
        buffer: Entity<Buffer>,
        mut cx: AsyncApp,
    ) -> Result<Vec<Range<Anchor>>> {
        buffer
            .update(&mut cx, |buffer, _| {
                buffer.wait_for_version(deserialize_version(&message.version))
            })?
            .await?;
        let items: Vec<Range<Anchor>> = message
            .items
            .into_iter()
            .filter_map(|range| {
                let start = deserialize_anchor(range.start?)?;
                let end = deserialize_anchor(range.end?)?;
                Some(start..end)
            })
            .collect();
        for range in &items {
            buffer
                .update(&mut cx, |buffer, _| {
                    buffer.wait_for_anchors([range.start, range.end])
                })?
                .await?;
        }
        Ok(items)
    }

    fn buffer_id_from_proto(message: &proto::LinkedEditingRange) -> Result<BufferId> {
        BufferId::new(message.buffer_id)
    }
}<|MERGE_RESOLUTION|>--- conflicted
+++ resolved
@@ -14,12 +14,8 @@
 use clock::Global;
 use collections::HashSet;
 use futures::future;
-<<<<<<< HEAD
-use gpui::{App, AsyncApp, Entity};
+use gpui::{App, AsyncApp, Entity, Task};
 use itertools::Itertools;
-=======
-use gpui::{App, AsyncApp, Entity, Task};
->>>>>>> 17c3b741
 use language::{
     Anchor, Bias, Buffer, BufferSnapshot, CachedLspAdapter, CharKind, OffsetRangeExt, PointUtf16,
     ToOffset, ToPointUtf16, Transaction, Unclipped,
