--- conflicted
+++ resolved
@@ -736,28 +736,14 @@
                     )
                 });
                 let diff = diff.downgrade();
-<<<<<<< HEAD
                 cx.spawn(async move |this, cx| {
-                    if let Some(result) = cx.background_spawn(async move { recv.await.ok() }).await
-                    {
-                        if let Err(error) = result {
-                            diff.update(cx, |diff, cx| {
-                                diff.clear_pending_hunks(cx);
-                            })
-                            .ok();
-                            this.update(cx, |_, cx| cx.emit(GitEvent::IndexWriteError(error)))
-                                .ok();
-                        }
-=======
-                cx.spawn(|this, mut cx| async move {
                     if let Ok(Err(error)) = cx.background_spawn(recv).await {
-                        diff.update(&mut cx, |diff, cx| {
+                        diff.update(cx, |diff, cx| {
                             diff.clear_pending_hunks(cx);
                         })
                         .ok();
-                        this.update(&mut cx, |_, cx| cx.emit(GitEvent::IndexWriteError(error)))
+                        this.update(cx, |_, cx| cx.emit(GitEvent::IndexWriteError(error)))
                             .ok();
->>>>>>> 7f2e3fb5
                     }
                 })
                 .detach();
@@ -820,40 +806,9 @@
             return;
         }
 
-<<<<<<< HEAD
-        cx.spawn(async move |this, cx| {
-            let snapshot = worktree.update(cx, |tree, _| tree.as_local().unwrap().snapshot())?;
-
-            let mut diff_bases_changes_by_buffer = Vec::new();
-            for (buffer, path, current_index_text, current_head_text) in diff_state_updates {
-                log::debug!("reloading git state for buffer {}", path.display());
-                let Some(local_repo) = snapshot.local_repo_for_path(&path) else {
-                    continue;
-                };
-                let Some(relative_path) = local_repo.relativize(&path).ok() else {
-                    continue;
-                };
-                let index_text = if current_index_text.is_some() {
-                    local_repo
-                        .repo()
-                        .load_index_text(relative_path.clone(), cx.clone())
-                        .await
-                } else {
-                    None
-                };
-                let head_text = if current_head_text.is_some() {
-                    local_repo
-                        .repo()
-                        .load_committed_text(relative_path, cx.clone())
-                        .await
-                } else {
-                    None
-                };
-=======
         for (repo_id, repo_diff_state_updates) in diff_state_updates.into_iter() {
             let worktree = worktree.downgrade();
             let git_store = cx.weak_entity();
->>>>>>> 7f2e3fb5
 
             let _ = active_repo.read(cx).send_keyed_job(
                 Some(GitJobKey::BatchReadIndex(repo_id)),
@@ -865,19 +820,6 @@
                         return;
                     };
 
-<<<<<<< HEAD
-                diff_bases_changes_by_buffer.push((buffer, diff_bases_change))
-            }
-
-            this.update(cx, |this, cx| {
-                for (buffer, diff_bases_change) in diff_bases_changes_by_buffer {
-                    let Some(diff_state) = this.diffs.get(&buffer.read(cx).remote_id()) else {
-                        continue;
-                    };
-                    let Some(diff_bases_change) = diff_bases_change else {
-                        continue;
-                    };
-=======
                     let mut diff_bases_changes_by_buffer = Vec::new();
                     for (buffer, path, current_index_text, current_head_text) in
                         &repo_diff_state_updates
@@ -888,7 +830,6 @@
                         let Some(relative_path) = local_repo.relativize(&path).ok() else {
                             continue;
                         };
->>>>>>> 7f2e3fb5
 
                         log::debug!("reloading git state for buffer {}", path.display());
                         let index_text = if current_index_text.is_some() {
