--- conflicted
+++ resolved
@@ -593,30 +593,11 @@
 
                         let repo = if let Some(existing_repo) = existing_repo {
                             // Update the statuses and merge message but keep everything else.
-<<<<<<< HEAD
                             let existing_repo = existing_repo.clone();
-                            existing_repo.update(cx, |existing_repo, cx| {
+                            existing_repo.update(cx, |existing_repo, _| {
                                 existing_repo.repository_entry = repo_entry.clone();
-                                if matches!(git_repo, GitRepo::Local { .. })
-                                    && existing_repo.merge_message != merge_message
-                                {
-                                    if let (Some(merge_message), Some(buffer)) =
-                                        (&merge_message, &existing_repo.commit_message_buffer)
-                                    {
-                                        buffer.update(cx, |buffer, cx| {
-                                            if buffer.is_empty() {
-                                                buffer.set_text(merge_message.as_str(), cx);
-                                            }
-                                        })
-                                    }
+                                if matches!(git_repo, GitRepo::Local { .. }) {
                                     existing_repo.merge_message = merge_message;
-=======
-                            let existing_handle = handle.clone();
-                            existing_handle.update(cx, |existing_handle, _| {
-                                existing_handle.repository_entry = repo.clone();
-                                if matches!(git_repo, GitRepo::Local { .. }) {
-                                    existing_handle.merge_message = merge_message;
->>>>>>> 777c88bc
                                 }
                             });
                             existing_repo
