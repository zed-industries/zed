use crate::buffer_store::BufferStore;
use crate::worktree_store::{WorktreeStore, WorktreeStoreEvent};
use crate::{Project, ProjectPath};
use anyhow::Context as _;
use client::ProjectId;
use futures::channel::{mpsc, oneshot};
use futures::StreamExt as _;
use git::{
    repository::{GitRepository, RepoPath},
    status::{GitSummary, TrackedSummary},
};
use gpui::{
    App, AppContext, Context, Entity, EventEmitter, SharedString, Subscription, Task, WeakEntity,
};
use language::{Buffer, LanguageRegistry};
use rpc::proto::ToProto;
use rpc::{proto, AnyProtoClient};
use settings::WorktreeId;
use std::path::{Path, PathBuf};
use std::sync::Arc;
use text::BufferId;
use util::{maybe, ResultExt};
use worktree::{ProjectEntryId, RepositoryEntry, StatusEntry};

pub struct GitState {
<<<<<<< HEAD
    buffer_store: Option<WeakEntity<BufferStore>>,
    project_id: Option<ProjectId>,
    client: Option<AnyProtoClient>,
=======
    pub(super) project_id: Option<ProjectId>,
    pub(super) client: Option<AnyProtoClient>,
    pub update_sender: mpsc::UnboundedSender<(Message, oneshot::Sender<anyhow::Result<()>>)>,
>>>>>>> 522b8d66
    repositories: Vec<Entity<Repository>>,
    active_index: Option<usize>,
    _subscription: Subscription,
}

pub struct Repository {
    commit_message_buffer: Option<Entity<Buffer>>,
    git_state: WeakEntity<GitState>,
    pub worktree_id: WorktreeId,
    pub repository_entry: RepositoryEntry,
    pub git_repo: GitRepo,
    update_sender: mpsc::UnboundedSender<(Message, oneshot::Sender<anyhow::Result<()>>)>,
}

#[derive(Clone)]
pub enum GitRepo {
    Local(Arc<dyn GitRepository>),
    Remote {
        project_id: ProjectId,
        client: AnyProtoClient,
        worktree_id: WorktreeId,
        work_directory_id: ProjectEntryId,
    },
}

pub enum Message {
    Commit {
        git_repo: GitRepo,
        message: SharedString,
        name_and_email: Option<(SharedString, SharedString)>,
    },
    Stage(GitRepo, Vec<RepoPath>),
    Unstage(GitRepo, Vec<RepoPath>),
    SetIndexText(GitRepo, RepoPath, Option<String>),
}

pub enum GitEvent {
    ActiveRepositoryChanged,
    FileSystemUpdated,
    GitStateUpdated,
}

impl EventEmitter<GitEvent> for GitState {}

impl GitState {
    pub fn new(
        worktree_store: &Entity<WorktreeStore>,
        buffer_store: Option<&Entity<BufferStore>>,
        client: Option<AnyProtoClient>,
        project_id: Option<ProjectId>,
        cx: &mut Context<'_, Self>,
    ) -> Self {
        let update_sender = Self::spawn_git_worker(cx);
        let _subscription = cx.subscribe(worktree_store, Self::on_worktree_store_event);

        GitState {
            buffer_store: buffer_store.map(|buffer_store| buffer_store.downgrade()),
            project_id,
            client,
            repositories: Vec::new(),
            active_index: None,
            update_sender,
            _subscription,
        }
    }

    pub fn active_repository(&self) -> Option<Entity<Repository>> {
        self.active_index
            .map(|index| self.repositories[index].clone())
    }

    fn on_worktree_store_event(
        &mut self,
        worktree_store: Entity<WorktreeStore>,
        event: &WorktreeStoreEvent,
        cx: &mut Context<'_, Self>,
    ) {
        // TODO inspect the event

        let mut new_repositories = Vec::new();
        let mut new_active_index = None;
        let this = cx.weak_entity();
        let client = self.client.clone();
        let project_id = self.project_id;

        worktree_store.update(cx, |worktree_store, cx| {
            for worktree in worktree_store.worktrees() {
                worktree.update(cx, |worktree, cx| {
                    let snapshot = worktree.snapshot();
                    for repo in snapshot.repositories().iter() {
                        let git_repo = worktree
                            .as_local()
                            .and_then(|local_worktree| local_worktree.get_local_repo(repo))
                            .map(|local_repo| local_repo.repo().clone())
                            .map(GitRepo::Local)
                            .or_else(|| {
                                let client = client.clone()?;
                                let project_id = project_id?;
                                Some(GitRepo::Remote {
                                    project_id,
                                    client,
                                    worktree_id: worktree.id(),
                                    work_directory_id: repo.work_directory_id(),
                                })
                            });
                        let Some(git_repo) = git_repo else {
                            continue;
                        };
                        let worktree_id = worktree.id();
                        let existing =
                            self.repositories
                                .iter()
                                .enumerate()
                                .find(|(_, existing_handle)| {
                                    existing_handle.read(cx).id()
                                        == (worktree_id, repo.work_directory_id())
                                });
                        let handle = if let Some((index, handle)) = existing {
                            if self.active_index == Some(index) {
                                new_active_index = Some(new_repositories.len());
                            }
                            // Update the statuses but keep everything else.
                            let existing_handle = handle.clone();
                            existing_handle.update(cx, |existing_handle, _| {
                                existing_handle.repository_entry = repo.clone();
                            });
                            existing_handle
                        } else {
                            cx.new(|_| Repository {
                                git_state: this.clone(),
                                worktree_id,
                                repository_entry: repo.clone(),
                                git_repo,
                                update_sender: self.update_sender.clone(),
                                commit_message_buffer: None,
                            })
                        };
                        new_repositories.push(handle);
                    }
                })
            }
        });

        if new_active_index == None && new_repositories.len() > 0 {
            new_active_index = Some(0);
        }

        self.repositories = new_repositories;
        self.active_index = new_active_index;

        match event {
            WorktreeStoreEvent::WorktreeUpdatedGitRepositories(_) => {
                cx.emit(GitEvent::GitStateUpdated);
            }
            _ => {
                cx.emit(GitEvent::FileSystemUpdated);
            }
        }
    }

    pub fn all_repositories(&self) -> Vec<Entity<Repository>> {
        self.repositories.clone()
    }

    fn spawn_git_worker(
        cx: &mut Context<'_, GitState>,
    ) -> mpsc::UnboundedSender<(Message, oneshot::Sender<anyhow::Result<()>>)> {
        let (update_sender, mut update_receiver) =
            mpsc::unbounded::<(Message, oneshot::Sender<anyhow::Result<()>>)>();
        cx.spawn(|_, cx| async move {
            while let Some((msg, respond)) = update_receiver.next().await {
                let result = cx
                    .background_executor()
                    .spawn(Self::process_git_msg(msg))
                    .await;
                respond.send(result).ok();
            }
        })
        .detach();
        update_sender
    }

    async fn process_git_msg(msg: Message) -> Result<(), anyhow::Error> {
        match msg {
            Message::Stage(repo, paths) => {
                match repo {
                    GitRepo::Local(repo) => repo.stage_paths(&paths)?,
                    GitRepo::Remote {
                        project_id,
                        client,
                        worktree_id,
                        work_directory_id,
                    } => {
                        client
                            .request(proto::Stage {
                                project_id: project_id.0,
                                worktree_id: worktree_id.to_proto(),
                                work_directory_id: work_directory_id.to_proto(),
                                paths: paths
                                    .into_iter()
                                    .map(|repo_path| repo_path.as_ref().to_proto())
                                    .collect(),
                            })
                            .await
                            .context("sending stage request")?;
                    }
                }
                Ok(())
            }
            Message::Unstage(repo, paths) => {
                match repo {
                    GitRepo::Local(repo) => repo.unstage_paths(&paths)?,
                    GitRepo::Remote {
                        project_id,
                        client,
                        worktree_id,
                        work_directory_id,
                    } => {
                        client
                            .request(proto::Unstage {
                                project_id: project_id.0,
                                worktree_id: worktree_id.to_proto(),
                                work_directory_id: work_directory_id.to_proto(),
                                paths: paths
                                    .into_iter()
                                    .map(|repo_path| repo_path.as_ref().to_proto())
                                    .collect(),
                            })
                            .await
                            .context("sending unstage request")?;
                    }
                }
                Ok(())
            }
            Message::Commit {
                git_repo,
                message,
                name_and_email,
            } => {
                match git_repo {
                    GitRepo::Local(repo) => repo.commit(
                        message.as_ref(),
                        name_and_email
                            .as_ref()
                            .map(|(name, email)| (name.as_ref(), email.as_ref())),
                    )?,
                    GitRepo::Remote {
                        project_id,
                        client,
                        worktree_id,
                        work_directory_id,
                    } => {
                        let (name, email) = name_and_email.unzip();
                        client
                            .request(proto::Commit {
                                project_id: project_id.0,
                                worktree_id: worktree_id.to_proto(),
                                work_directory_id: work_directory_id.to_proto(),
                                message: String::from(message),
                                name: name.map(String::from),
                                email: email.map(String::from),
                            })
                            .await
                            .context("sending commit request")?;
                    }
                }
                Ok(())
            }
            Message::SetIndexText(git_repo, path, text) => match git_repo {
                GitRepo::Local(repo) => repo.set_index_text(&path, text),
                GitRepo::Remote {
                    project_id,
                    client,
                    worktree_id,
                    work_directory_id,
                } => client.send(proto::SetIndexText {
                    project_id: project_id.0,
                    worktree_id: worktree_id.to_proto(),
                    work_directory_id: work_directory_id.to_proto(),
                    path: path.as_ref().to_proto(),
                    text,
                }),
            },
        }
    }
}

impl GitRepo {}

impl Repository {
    pub fn git_state(&self) -> Option<Entity<GitState>> {
        self.git_state.upgrade()
    }

    fn id(&self) -> (WorktreeId, ProjectEntryId) {
        (self.worktree_id, self.repository_entry.work_directory_id())
    }

    pub fn branch(&self) -> Option<Arc<str>> {
        self.repository_entry.branch()
    }

    pub fn display_name(&self, project: &Project, cx: &App) -> SharedString {
        maybe!({
            let project_path = self.repo_path_to_project_path(&"".into())?;
            let worktree_name = project
                .worktree_for_id(project_path.worktree_id, cx)?
                .read(cx)
                .root_name();

            let mut path = PathBuf::new();
            path = path.join(worktree_name);
            path = path.join(project_path.path);
            Some(path.to_string_lossy().to_string())
        })
        .unwrap_or_else(|| self.repository_entry.work_directory.display_name())
        .into()
    }

    pub fn activate(&self, cx: &mut Context<Self>) {
        let Some(git_state) = self.git_state.upgrade() else {
            return;
        };
        let entity = cx.entity();
        git_state.update(cx, |git_state, cx| {
            let Some(index) = git_state
                .repositories
                .iter()
                .position(|handle| *handle == entity)
            else {
                return;
            };
            git_state.active_index = Some(index);
            cx.emit(GitEvent::ActiveRepositoryChanged);
        });
    }

    pub fn status(&self) -> impl '_ + Iterator<Item = StatusEntry> {
        self.repository_entry.status()
    }

    pub fn has_conflict(&self, path: &RepoPath) -> bool {
        self.repository_entry
            .current_merge_conflicts
            .contains(&path)
    }

    pub fn repo_path_to_project_path(&self, path: &RepoPath) -> Option<ProjectPath> {
        let path = self.repository_entry.unrelativize(path)?;
        Some((self.worktree_id, path).into())
    }

    pub fn project_path_to_repo_path(&self, path: &ProjectPath) -> Option<RepoPath> {
        self.worktree_id_path_to_repo_path(path.worktree_id, &path.path)
    }

    pub fn worktree_id_path_to_repo_path(
        &self,
        worktree_id: WorktreeId,
        path: &Path,
    ) -> Option<RepoPath> {
        if worktree_id != self.worktree_id {
            return None;
        }
        self.repository_entry.relativize(path).log_err()
    }

    pub fn open_commit_buffer(
        &mut self,
        languages: Option<Arc<LanguageRegistry>>,
        buffer_store: Entity<BufferStore>,
        cx: &mut Context<Self>,
    ) -> Task<anyhow::Result<Entity<Buffer>>> {
        if let Some(buffer) = self.commit_message_buffer.clone() {
            return Task::ready(Ok(buffer));
        }

        if let GitRepo::Remote {
            project_id,
            client,
            worktree_id,
            work_directory_id,
        } = self.git_repo.clone()
        {
            let client = client.clone();
            cx.spawn(|repository, mut cx| async move {
                let request = client.request(proto::OpenCommitMessageBuffer {
                    project_id: project_id.0,
                    worktree_id: worktree_id.to_proto(),
                    work_directory_id: work_directory_id.to_proto(),
                });
                let response = request.await.context("requesting to open commit buffer")?;
                let buffer_id = BufferId::new(response.buffer_id)?;
                let buffer = buffer_store
                    .update(&mut cx, |buffer_store, cx| {
                        buffer_store.wait_for_remote_buffer(buffer_id, cx)
                    })?
                    .await?;
                if let Some(language_registry) = languages {
                    let git_commit_language =
                        language_registry.language_for_name("Git Commit").await?;
                    buffer.update(&mut cx, |buffer, cx| {
                        buffer.set_language(Some(git_commit_language), cx);
                    })?;
                }
                repository.update(&mut cx, |repository, _| {
                    repository.commit_message_buffer = Some(buffer.clone());
                })?;
                Ok(buffer)
            })
        } else {
            self.open_local_commit_buffer(languages, buffer_store, cx)
        }
    }

    fn open_local_commit_buffer(
        &mut self,
        language_registry: Option<Arc<LanguageRegistry>>,
        buffer_store: Entity<BufferStore>,
        cx: &mut Context<Self>,
    ) -> Task<anyhow::Result<Entity<Buffer>>> {
        cx.spawn(|repository, mut cx| async move {
            let buffer = buffer_store
                .update(&mut cx, |buffer_store, cx| buffer_store.create_buffer(cx))?
                .await?;

            if let Some(language_registry) = language_registry {
                let git_commit_language = language_registry.language_for_name("Git Commit").await?;
                buffer.update(&mut cx, |buffer, cx| {
                    buffer.set_language(Some(git_commit_language), cx);
                })?;
            }

            repository.update(&mut cx, |repository, _| {
                repository.commit_message_buffer = Some(buffer.clone());
            })?;
            Ok(buffer)
        })
    }

    fn buffer_store(&self, cx: &App) -> Option<Entity<BufferStore>> {
        self.git_state
            .upgrade()?
            .read(cx)
            .buffer_store
            .as_ref()?
            .upgrade()
    }

    pub fn stage_entries(&self, entries: Vec<RepoPath>, cx: &mut App) -> Task<anyhow::Result<()>> {
        let (result_tx, result_rx) = futures::channel::oneshot::channel();
        if entries.is_empty() {
            return Task::ready(Ok(()));
        }

        let mut save_futures = Vec::new();
        if let Some(buffer_store) = self.buffer_store(cx) {
            buffer_store.update(cx, |buffer_store, cx| {
                for path in &entries {
                    let Some(path) = self.repository_entry.unrelativize(path) else {
                        continue;
                    };
                    let project_path = (self.worktree_id, path).into();
                    if let Some(buffer) = buffer_store.get_by_path(&project_path, cx) {
                        save_futures.push(buffer_store.save_buffer(buffer, cx));
                    }
                }
            })
        }

        let update_sender = self.update_sender.clone();
        let git_repo = self.git_repo.clone();
        cx.spawn(|_| async move {
            for save_future in save_futures {
                save_future.await?;
            }
            update_sender
                .unbounded_send((Message::Stage(git_repo, entries), result_tx))
                .ok();
            result_rx.await.anyhow()??;
            Ok(())
        })
    }

    pub fn unstage_entries(
        &self,
        entries: Vec<RepoPath>,
        cx: &mut App,
    ) -> Task<anyhow::Result<()>> {
        let (result_tx, result_rx) = futures::channel::oneshot::channel();
        if entries.is_empty() {
            return Task::ready(Ok(()));
        }

        let mut save_futures = Vec::new();
        if let Some(buffer_store) = self.buffer_store(cx) {
            buffer_store.update(cx, |buffer_store, cx| {
                for path in &entries {
                    let Some(path) = self.repository_entry.unrelativize(path) else {
                        continue;
                    };
                    let project_path = (self.worktree_id, path).into();
                    if let Some(buffer) = buffer_store.get_by_path(&project_path, cx) {
                        save_futures.push(buffer_store.save_buffer(buffer, cx));
                    }
                }
            })
        }

        let update_sender = self.update_sender.clone();
        let git_repo = self.git_repo.clone();
        cx.spawn(|_| async move {
            for save_future in save_futures {
                save_future.await?;
            }
            update_sender
                .unbounded_send((Message::Unstage(git_repo, entries), result_tx))
                .ok();
            result_rx.await.anyhow()??;
            Ok(())
        })
    }

    pub fn stage_all(&self, cx: &mut App) -> Task<anyhow::Result<()>> {
        let to_stage = self
            .repository_entry
            .status()
            .filter(|entry| !entry.status.is_staged().unwrap_or(false))
            .map(|entry| entry.repo_path.clone())
            .collect();
        self.stage_entries(to_stage, cx)
    }

    pub fn unstage_all(&self, cx: &mut App) -> Task<anyhow::Result<()>> {
        let to_unstage = self
            .repository_entry
            .status()
            .filter(|entry| entry.status.is_staged().unwrap_or(true))
            .map(|entry| entry.repo_path.clone())
            .collect();
        self.unstage_entries(to_unstage, cx)
    }

    /// Get a count of all entries in the active repository, including
    /// untracked files.
    pub fn entry_count(&self) -> usize {
        self.repository_entry.status_len()
    }

    fn have_changes(&self) -> bool {
        self.repository_entry.status_summary() != GitSummary::UNCHANGED
    }

    fn have_staged_changes(&self) -> bool {
        self.repository_entry.status_summary().index != TrackedSummary::UNCHANGED
    }

    pub fn can_commit(&self, commit_all: bool) -> bool {
        return self.have_changes() && (commit_all || self.have_staged_changes());
    }

    pub fn commit(
        &self,
        message: SharedString,
        name_and_email: Option<(SharedString, SharedString)>,
    ) -> oneshot::Receiver<anyhow::Result<()>> {
        let (result_tx, result_rx) = futures::channel::oneshot::channel();
        self.update_sender
            .unbounded_send((
                Message::Commit {
                    git_repo: self.git_repo.clone(),
                    message,
                    name_and_email,
                },
                result_tx,
            ))
            .ok();
        result_rx
    }

    pub fn set_index_text(
        &self,
        path: &RepoPath,
        content: Option<String>,
    ) -> oneshot::Receiver<anyhow::Result<()>> {
        let (result_tx, result_rx) = futures::channel::oneshot::channel();
        self.update_sender
            .unbounded_send((
                Message::SetIndexText(self.git_repo.clone(), path.clone(), content),
                result_tx,
            ))
            .ok();
        result_rx
    }
}<|MERGE_RESOLUTION|>--- conflicted
+++ resolved
@@ -23,17 +23,12 @@
 use worktree::{ProjectEntryId, RepositoryEntry, StatusEntry};
 
 pub struct GitState {
-<<<<<<< HEAD
     buffer_store: Option<WeakEntity<BufferStore>>,
-    project_id: Option<ProjectId>,
-    client: Option<AnyProtoClient>,
-=======
     pub(super) project_id: Option<ProjectId>,
     pub(super) client: Option<AnyProtoClient>,
-    pub update_sender: mpsc::UnboundedSender<(Message, oneshot::Sender<anyhow::Result<()>>)>,
->>>>>>> 522b8d66
     repositories: Vec<Entity<Repository>>,
     active_index: Option<usize>,
+    pub update_sender: mpsc::UnboundedSender<(Message, oneshot::Sender<anyhow::Result<()>>)>,
     _subscription: Subscription,
 }
 
