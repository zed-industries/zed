--- conflicted
+++ resolved
@@ -12,12 +12,7 @@
 use rpc::{proto, AnyProtoClient};
 use settings::WorktreeId;
 use std::sync::Arc;
-<<<<<<< HEAD
-use text::Rope;
 use util::{maybe, ResultExt};
-=======
-use util::maybe;
->>>>>>> a8741dc3
 use worktree::{ProjectEntryId, RepositoryEntry, StatusEntry};
 
 pub struct GitState {
@@ -377,7 +372,6 @@
         Some((self.worktree_id, path).into())
     }
 
-<<<<<<< HEAD
     pub fn project_path_to_repo_path(&self, path: &ProjectPath) -> Option<RepoPath> {
         if path.worktree_id != self.worktree_id {
             return None;
@@ -385,12 +379,6 @@
         self.repository_entry.relativize(&path.path).log_err()
     }
 
-    pub fn commit_message(&self) -> Entity<Buffer> {
-        self.commit_message.clone()
-    }
-
-=======
->>>>>>> a8741dc3
     pub fn stage_entries(
         &self,
         entries: Vec<RepoPath>,
