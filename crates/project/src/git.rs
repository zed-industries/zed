--- conflicted
+++ resolved
@@ -23,13 +23,8 @@
 use std::path::{Path, PathBuf};
 use std::sync::Arc;
 use text::BufferId;
-<<<<<<< HEAD
 use util::{debug_panic, maybe, ResultExt};
-use worktree::{ProjectEntryId, RepositoryEntry, StatusEntry};
-=======
-use util::{maybe, ResultExt};
 use worktree::{ProjectEntryId, RepositoryEntry, StatusEntry, WorkDirectory};
->>>>>>> d3c68650
 
 pub struct GitStore {
     buffer_store: Entity<BufferStore>,
@@ -120,11 +115,8 @@
         client.add_entity_request_handler(Self::handle_checkout_files);
         client.add_entity_request_handler(Self::handle_open_commit_message_buffer);
         client.add_entity_request_handler(Self::handle_set_index_text);
-<<<<<<< HEAD
         client.add_entity_request_handler(Self::handle_askpass);
-=======
         client.add_entity_request_handler(Self::handle_check_for_pushed_commits);
->>>>>>> d3c68650
     }
 
     pub fn active_repository(&self) -> Option<Entity<Repository>> {
@@ -676,7 +668,6 @@
         })
     }
 
-<<<<<<< HEAD
     async fn handle_askpass(
         this: Entity<Self>,
         envelope: TypedEnvelope<proto::AskPassRequest>,
@@ -700,7 +691,8 @@
             .insert(envelope.payload.askpass_id, askpass);
 
         Ok(proto::AskPassResponse { response })
-=======
+    }
+
     async fn handle_check_for_pushed_commits(
         this: Entity<Self>,
         envelope: TypedEnvelope<proto::CheckForPushedCommits>,
@@ -722,7 +714,6 @@
                 .map(|commit| commit.to_string())
                 .collect(),
         })
->>>>>>> d3c68650
     }
 
     fn repository_for_request(
