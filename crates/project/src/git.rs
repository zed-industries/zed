use crate::{
    buffer_store::{BufferStore, BufferStoreEvent},
    worktree_store::{WorktreeStore, WorktreeStoreEvent},
    Project, ProjectItem, ProjectPath,
};
use anyhow::{Context as _, Result};
<<<<<<< HEAD
use askpass::{AskPassDelegate, AskPassSession};
use client::ProjectId;
use collections::HashMap;
use futures::channel::{mpsc, oneshot};
use futures::StreamExt as _;
use git::repository::{Branch, CommitDetails, PushOptions, Remote, RemoteCommandOutput, ResetMode};
use git::repository::{GitRepository, RepoPath};
=======
use buffer_diff::BufferDiffEvent;
use client::ProjectId;
use futures::{
    channel::{mpsc, oneshot},
    StreamExt as _,
};
use git::{
    repository::{
        Branch, CommitDetails, GitRepository, PushOptions, Remote, RemoteCommandOutput, RepoPath,
        ResetMode,
    },
    status::FileStatus,
};
>>>>>>> 314ad5dd
use gpui::{
    App, AppContext, AsyncApp, Context, Entity, EventEmitter, SharedString, Subscription, Task,
    WeakEntity,
};
use language::{Buffer, LanguageRegistry};
<<<<<<< HEAD
use parking_lot::Mutex;
use rpc::proto::{git_reset, ToProto};
use rpc::{proto, AnyProtoClient, TypedEnvelope};
=======
use rpc::{
    proto::{self, git_reset, ToProto},
    AnyProtoClient, TypedEnvelope,
};
>>>>>>> 314ad5dd
use settings::WorktreeId;
use std::{
    collections::VecDeque,
    future::Future,
    path::{Path, PathBuf},
    sync::Arc,
};
use text::BufferId;
use util::{debug_panic, maybe, ResultExt};
use worktree::{ProjectEntryId, RepositoryEntry, StatusEntry, WorkDirectory};

pub struct GitStore {
    buffer_store: Entity<BufferStore>,
    pub(super) project_id: Option<ProjectId>,
    pub(super) client: AnyProtoClient,
    repositories: Vec<Entity<Repository>>,
    active_index: Option<usize>,
    update_sender: mpsc::UnboundedSender<GitJob>,
    _subscriptions: [Subscription; 2],
}

pub struct Repository {
    commit_message_buffer: Option<Entity<Buffer>>,
    git_store: WeakEntity<GitStore>,
    pub worktree_id: WorktreeId,
    pub repository_entry: RepositoryEntry,
    pub git_repo: GitRepo,
    pub merge_message: Option<String>,
    job_sender: mpsc::UnboundedSender<GitJob>,
    askpass_delegates: Arc<Mutex<HashMap<u64, AskPassDelegate>>>,
    latest_askpass_id: u64,
}

#[derive(Clone)]
pub enum GitRepo {
    Local(Arc<dyn GitRepository>),
    Remote {
        project_id: ProjectId,
        client: AnyProtoClient,
        worktree_id: WorktreeId,
        work_directory_id: ProjectEntryId,
    },
}

#[derive(Debug)]
pub enum GitEvent {
    ActiveRepositoryChanged,
    FileSystemUpdated,
    GitStateUpdated,
    IndexWriteError(anyhow::Error),
}

struct GitJob {
    job: Box<dyn FnOnce(&mut AsyncApp) -> Task<()>>,
    key: Option<GitJobKey>,
}

#[derive(PartialEq, Eq)]
enum GitJobKey {
    WriteIndex(RepoPath),
}

impl EventEmitter<GitEvent> for GitStore {}

impl GitStore {
    pub fn new(
        worktree_store: &Entity<WorktreeStore>,
        buffer_store: Entity<BufferStore>,
        client: AnyProtoClient,
        project_id: Option<ProjectId>,
        cx: &mut Context<'_, Self>,
    ) -> Self {
        let update_sender = Self::spawn_git_worker(cx);
        let _subscriptions = [
            cx.subscribe(worktree_store, Self::on_worktree_store_event),
            cx.subscribe(&buffer_store, Self::on_buffer_store_event),
        ];

        GitStore {
            project_id,
            client,
            buffer_store,
            repositories: Vec::new(),
            active_index: None,
            update_sender,
            _subscriptions,
        }
    }

    pub fn init(client: &AnyProtoClient) {
        client.add_entity_request_handler(Self::handle_get_remotes);
        client.add_entity_request_handler(Self::handle_get_branches);
        client.add_entity_request_handler(Self::handle_change_branch);
        client.add_entity_request_handler(Self::handle_create_branch);
        client.add_entity_request_handler(Self::handle_push);
        client.add_entity_request_handler(Self::handle_pull);
        client.add_entity_request_handler(Self::handle_fetch);
        client.add_entity_request_handler(Self::handle_stage);
        client.add_entity_request_handler(Self::handle_unstage);
        client.add_entity_request_handler(Self::handle_commit);
        client.add_entity_request_handler(Self::handle_reset);
        client.add_entity_request_handler(Self::handle_show);
        client.add_entity_request_handler(Self::handle_checkout_files);
        client.add_entity_request_handler(Self::handle_open_commit_message_buffer);
        client.add_entity_request_handler(Self::handle_set_index_text);
        client.add_entity_request_handler(Self::handle_askpass);
        client.add_entity_request_handler(Self::handle_check_for_pushed_commits);
    }

    pub fn active_repository(&self) -> Option<Entity<Repository>> {
        self.active_index
            .map(|index| self.repositories[index].clone())
    }

    fn on_worktree_store_event(
        &mut self,
        worktree_store: Entity<WorktreeStore>,
        event: &WorktreeStoreEvent,
        cx: &mut Context<'_, Self>,
    ) {
        let mut new_repositories = Vec::new();
        let mut new_active_index = None;
        let this = cx.weak_entity();
        let client = self.client.clone();
        let project_id = self.project_id;

        worktree_store.update(cx, |worktree_store, cx| {
            for worktree in worktree_store.worktrees() {
                worktree.update(cx, |worktree, cx| {
                    let snapshot = worktree.snapshot();
                    for repo in snapshot.repositories().iter() {
                        let git_data = worktree
                            .as_local()
                            .and_then(|local_worktree| local_worktree.get_local_repo(repo))
                            .map(|local_repo| {
                                (
                                    GitRepo::Local(local_repo.repo().clone()),
                                    local_repo.merge_message.clone(),
                                )
                            })
                            .or_else(|| {
                                let client = client.clone();
                                let project_id = project_id?;
                                Some((
                                    GitRepo::Remote {
                                        project_id,
                                        client,
                                        worktree_id: worktree.id(),
                                        work_directory_id: repo.work_directory_id(),
                                    },
                                    None,
                                ))
                            });
                        let Some((git_repo, merge_message)) = git_data else {
                            continue;
                        };
                        let worktree_id = worktree.id();
                        let existing =
                            self.repositories
                                .iter()
                                .enumerate()
                                .find(|(_, existing_handle)| {
                                    existing_handle.read(cx).id()
                                        == (worktree_id, repo.work_directory_id())
                                });
                        let handle = if let Some((index, handle)) = existing {
                            if self.active_index == Some(index) {
                                new_active_index = Some(new_repositories.len());
                            }
                            // Update the statuses and merge message but keep everything else.
                            let existing_handle = handle.clone();
                            existing_handle.update(cx, |existing_handle, cx| {
                                existing_handle.repository_entry = repo.clone();
                                if matches!(git_repo, GitRepo::Local { .. })
                                    && existing_handle.merge_message != merge_message
                                {
                                    if let (Some(merge_message), Some(buffer)) =
                                        (&merge_message, &existing_handle.commit_message_buffer)
                                    {
                                        buffer.update(cx, |buffer, cx| {
                                            if buffer.is_empty() {
                                                buffer.set_text(merge_message.as_str(), cx);
                                            }
                                        })
                                    }
                                    existing_handle.merge_message = merge_message;
                                }
                            });
                            existing_handle
                        } else {
                            cx.new(|_| Repository {
                                git_store: this.clone(),
                                worktree_id,
                                askpass_delegates: Default::default(),
                                latest_askpass_id: 0,
                                repository_entry: repo.clone(),
                                git_repo,
                                job_sender: self.update_sender.clone(),
                                merge_message,
                                commit_message_buffer: None,
                            })
                        };
                        new_repositories.push(handle);
                    }
                })
            }
        });

        if new_active_index == None && new_repositories.len() > 0 {
            new_active_index = Some(0);
        }

        self.repositories = new_repositories;
        self.active_index = new_active_index;

        match event {
            WorktreeStoreEvent::WorktreeUpdatedGitRepositories(_) => {
                cx.emit(GitEvent::GitStateUpdated);
            }
            _ => {
                cx.emit(GitEvent::FileSystemUpdated);
            }
        }
    }

    fn on_buffer_store_event(
        &mut self,
        _: Entity<BufferStore>,
        event: &BufferStoreEvent,
        cx: &mut Context<'_, Self>,
    ) {
        if let BufferStoreEvent::BufferDiffAdded(diff) = event {
            cx.subscribe(diff, Self::on_buffer_diff_event).detach();
        }
    }

    fn on_buffer_diff_event(
        this: &mut GitStore,
        diff: Entity<buffer_diff::BufferDiff>,
        event: &BufferDiffEvent,
        cx: &mut Context<'_, GitStore>,
    ) {
        if let BufferDiffEvent::HunksStagedOrUnstaged(new_index_text) = event {
            let buffer_id = diff.read(cx).buffer_id;
            if let Some((repo, path)) = this.repository_and_path_for_buffer_id(buffer_id, cx) {
                let recv = repo
                    .read(cx)
                    .set_index_text(&path, new_index_text.as_ref().map(|rope| rope.to_string()));
                let diff = diff.downgrade();
                cx.spawn(|this, mut cx| async move {
                    if let Some(result) = cx.background_spawn(async move { recv.await.ok() }).await
                    {
                        if let Err(error) = result {
                            diff.update(&mut cx, |diff, cx| {
                                diff.clear_pending_hunks(cx);
                            })
                            .ok();
                            this.update(&mut cx, |_, cx| cx.emit(GitEvent::IndexWriteError(error)))
                                .ok();
                        }
                    }
                })
                .detach();
            }
        }
    }

    pub fn all_repositories(&self) -> Vec<Entity<Repository>> {
        self.repositories.clone()
    }

    pub fn status_for_buffer_id(&self, buffer_id: BufferId, cx: &App) -> Option<FileStatus> {
        let (repo, path) = self.repository_and_path_for_buffer_id(buffer_id, cx)?;
        let status = repo.read(cx).repository_entry.status_for_path(&path)?;
        Some(status.status)
    }

    fn repository_and_path_for_buffer_id(
        &self,
        buffer_id: BufferId,
        cx: &App,
    ) -> Option<(Entity<Repository>, RepoPath)> {
        let buffer = self.buffer_store.read(cx).get(buffer_id)?;
        let path = buffer.read(cx).project_path(cx)?;
        let mut result: Option<(Entity<Repository>, RepoPath)> = None;
        for repo_handle in &self.repositories {
            let repo = repo_handle.read(cx);
            if repo.worktree_id == path.worktree_id {
                if let Ok(relative_path) = repo.repository_entry.relativize(&path.path) {
                    if result
                        .as_ref()
                        .is_none_or(|(result, _)| !repo.contains_sub_repo(result, cx))
                    {
                        result = Some((repo_handle.clone(), relative_path))
                    }
                }
            }
        }
        result
    }

    fn spawn_git_worker(cx: &mut Context<'_, GitStore>) -> mpsc::UnboundedSender<GitJob> {
        let (job_tx, mut job_rx) = mpsc::unbounded::<GitJob>();

        cx.spawn(|_, mut cx| async move {
            let mut jobs = VecDeque::new();
            loop {
                while let Ok(Some(next_job)) = job_rx.try_next() {
                    jobs.push_back(next_job);
                }

                if let Some(job) = jobs.pop_front() {
                    if let Some(current_key) = &job.key {
                        if jobs
                            .iter()
                            .any(|other_job| other_job.key.as_ref() == Some(current_key))
                        {
                            continue;
                        }
                    }
                    (job.job)(&mut cx).await;
                } else if let Some(job) = job_rx.next().await {
                    jobs.push_back(job);
                } else {
                    break;
                }
            }
        })
        .detach();
        job_tx
    }

    async fn handle_fetch(
        this: Entity<Self>,
        envelope: TypedEnvelope<proto::Fetch>,
        mut cx: AsyncApp,
    ) -> Result<proto::RemoteMessageResponse> {
        let worktree_id = WorktreeId::from_proto(envelope.payload.worktree_id);
        let work_directory_id = ProjectEntryId::from_proto(envelope.payload.work_directory_id);
        let repository_handle =
            Self::repository_for_request(&this, worktree_id, work_directory_id, &mut cx)?;
        let askpass_id = envelope.payload.askpass_id;

        let askpass = make_remote_delegate(
            this,
            envelope.payload.project_id,
            worktree_id,
            work_directory_id,
            askpass_id,
            &mut cx,
        );

        let remote_output = repository_handle
            .update(&mut cx, |repository_handle, cx| {
                repository_handle.fetch(askpass, cx)
            })?
            .await??;

        Ok(proto::RemoteMessageResponse {
            stdout: remote_output.stdout,
            stderr: remote_output.stderr,
        })
    }

    async fn handle_push(
        this: Entity<Self>,
        envelope: TypedEnvelope<proto::Push>,
        mut cx: AsyncApp,
    ) -> Result<proto::RemoteMessageResponse> {
        let worktree_id = WorktreeId::from_proto(envelope.payload.worktree_id);
        let work_directory_id = ProjectEntryId::from_proto(envelope.payload.work_directory_id);
        let repository_handle =
            Self::repository_for_request(&this, worktree_id, work_directory_id, &mut cx)?;

        let askpass_id = envelope.payload.askpass_id;
        let askpass = make_remote_delegate(
            this,
            envelope.payload.project_id,
            worktree_id,
            work_directory_id,
            askpass_id,
            &mut cx,
        );

        let options = envelope
            .payload
            .options
            .as_ref()
            .map(|_| match envelope.payload.options() {
                proto::push::PushOptions::SetUpstream => git::repository::PushOptions::SetUpstream,
                proto::push::PushOptions::Force => git::repository::PushOptions::Force,
            });

        let branch_name = envelope.payload.branch_name.into();
        let remote_name = envelope.payload.remote_name.into();

        let remote_output = repository_handle
            .update(&mut cx, |repository_handle, cx| {
                repository_handle.push(branch_name, remote_name, options, askpass, cx)
            })?
            .await??;
        Ok(proto::RemoteMessageResponse {
            stdout: remote_output.stdout,
            stderr: remote_output.stderr,
        })
    }

    async fn handle_pull(
        this: Entity<Self>,
        envelope: TypedEnvelope<proto::Pull>,
        mut cx: AsyncApp,
    ) -> Result<proto::RemoteMessageResponse> {
        let worktree_id = WorktreeId::from_proto(envelope.payload.worktree_id);
        let work_directory_id = ProjectEntryId::from_proto(envelope.payload.work_directory_id);
        let repository_handle =
            Self::repository_for_request(&this, worktree_id, work_directory_id, &mut cx)?;
        let askpass_id = envelope.payload.askpass_id;
        let askpass = make_remote_delegate(
            this,
            envelope.payload.project_id,
            worktree_id,
            work_directory_id,
            askpass_id,
            &mut cx,
        );

        let branch_name = envelope.payload.branch_name.into();
        let remote_name = envelope.payload.remote_name.into();

        let remote_message = repository_handle
            .update(&mut cx, |repository_handle, cx| {
                repository_handle.pull(branch_name, remote_name, askpass, cx)
            })?
            .await??;

        Ok(proto::RemoteMessageResponse {
            stdout: remote_message.stdout,
            stderr: remote_message.stderr,
        })
    }

    async fn handle_stage(
        this: Entity<Self>,
        envelope: TypedEnvelope<proto::Stage>,
        mut cx: AsyncApp,
    ) -> Result<proto::Ack> {
        let worktree_id = WorktreeId::from_proto(envelope.payload.worktree_id);
        let work_directory_id = ProjectEntryId::from_proto(envelope.payload.work_directory_id);
        let repository_handle =
            Self::repository_for_request(&this, worktree_id, work_directory_id, &mut cx)?;

        let entries = envelope
            .payload
            .paths
            .into_iter()
            .map(PathBuf::from)
            .map(RepoPath::new)
            .collect();

        repository_handle
            .update(&mut cx, |repository_handle, cx| {
                repository_handle.stage_entries(entries, cx)
            })?
            .await?;
        Ok(proto::Ack {})
    }

    async fn handle_unstage(
        this: Entity<Self>,
        envelope: TypedEnvelope<proto::Unstage>,
        mut cx: AsyncApp,
    ) -> Result<proto::Ack> {
        let worktree_id = WorktreeId::from_proto(envelope.payload.worktree_id);
        let work_directory_id = ProjectEntryId::from_proto(envelope.payload.work_directory_id);
        let repository_handle =
            Self::repository_for_request(&this, worktree_id, work_directory_id, &mut cx)?;

        let entries = envelope
            .payload
            .paths
            .into_iter()
            .map(PathBuf::from)
            .map(RepoPath::new)
            .collect();

        repository_handle
            .update(&mut cx, |repository_handle, cx| {
                repository_handle.unstage_entries(entries, cx)
            })?
            .await?;

        Ok(proto::Ack {})
    }

    async fn handle_set_index_text(
        this: Entity<Self>,
        envelope: TypedEnvelope<proto::SetIndexText>,
        mut cx: AsyncApp,
    ) -> Result<proto::Ack> {
        let worktree_id = WorktreeId::from_proto(envelope.payload.worktree_id);
        let work_directory_id = ProjectEntryId::from_proto(envelope.payload.work_directory_id);
        let repository_handle =
            Self::repository_for_request(&this, worktree_id, work_directory_id, &mut cx)?;

        repository_handle
            .update(&mut cx, |repository_handle, _| {
                repository_handle.set_index_text(
                    &RepoPath::from_str(&envelope.payload.path),
                    envelope.payload.text,
                )
            })?
            .await??;
        Ok(proto::Ack {})
    }

    async fn handle_commit(
        this: Entity<Self>,
        envelope: TypedEnvelope<proto::Commit>,
        mut cx: AsyncApp,
    ) -> Result<proto::Ack> {
        let worktree_id = WorktreeId::from_proto(envelope.payload.worktree_id);
        let work_directory_id = ProjectEntryId::from_proto(envelope.payload.work_directory_id);
        let repository_handle =
            Self::repository_for_request(&this, worktree_id, work_directory_id, &mut cx)?;

        let message = SharedString::from(envelope.payload.message);
        let name = envelope.payload.name.map(SharedString::from);
        let email = envelope.payload.email.map(SharedString::from);

        repository_handle
            .update(&mut cx, |repository_handle, _| {
                repository_handle.commit(message, name.zip(email))
            })?
            .await??;
        Ok(proto::Ack {})
    }

    async fn handle_get_remotes(
        this: Entity<Self>,
        envelope: TypedEnvelope<proto::GetRemotes>,
        mut cx: AsyncApp,
    ) -> Result<proto::GetRemotesResponse> {
        let worktree_id = WorktreeId::from_proto(envelope.payload.worktree_id);
        let work_directory_id = ProjectEntryId::from_proto(envelope.payload.work_directory_id);
        let repository_handle =
            Self::repository_for_request(&this, worktree_id, work_directory_id, &mut cx)?;

        let branch_name = envelope.payload.branch_name;

        let remotes = repository_handle
            .update(&mut cx, |repository_handle, _| {
                repository_handle.get_remotes(branch_name)
            })?
            .await??;

        Ok(proto::GetRemotesResponse {
            remotes: remotes
                .into_iter()
                .map(|remotes| proto::get_remotes_response::Remote {
                    name: remotes.name.to_string(),
                })
                .collect::<Vec<_>>(),
        })
    }

    async fn handle_get_branches(
        this: Entity<Self>,
        envelope: TypedEnvelope<proto::GitGetBranches>,
        mut cx: AsyncApp,
    ) -> Result<proto::GitBranchesResponse> {
        let worktree_id = WorktreeId::from_proto(envelope.payload.worktree_id);
        let work_directory_id = ProjectEntryId::from_proto(envelope.payload.work_directory_id);
        let repository_handle =
            Self::repository_for_request(&this, worktree_id, work_directory_id, &mut cx)?;

        let branches = repository_handle
            .update(&mut cx, |repository_handle, _| repository_handle.branches())?
            .await??;

        Ok(proto::GitBranchesResponse {
            branches: branches
                .into_iter()
                .map(|branch| worktree::branch_to_proto(&branch))
                .collect::<Vec<_>>(),
        })
    }
    async fn handle_create_branch(
        this: Entity<Self>,
        envelope: TypedEnvelope<proto::GitCreateBranch>,
        mut cx: AsyncApp,
    ) -> Result<proto::Ack> {
        let worktree_id = WorktreeId::from_proto(envelope.payload.worktree_id);
        let work_directory_id = ProjectEntryId::from_proto(envelope.payload.work_directory_id);
        let repository_handle =
            Self::repository_for_request(&this, worktree_id, work_directory_id, &mut cx)?;
        let branch_name = envelope.payload.branch_name;

        repository_handle
            .update(&mut cx, |repository_handle, _| {
                repository_handle.create_branch(branch_name)
            })?
            .await??;

        Ok(proto::Ack {})
    }

    async fn handle_change_branch(
        this: Entity<Self>,
        envelope: TypedEnvelope<proto::GitChangeBranch>,
        mut cx: AsyncApp,
    ) -> Result<proto::Ack> {
        let worktree_id = WorktreeId::from_proto(envelope.payload.worktree_id);
        let work_directory_id = ProjectEntryId::from_proto(envelope.payload.work_directory_id);
        let repository_handle =
            Self::repository_for_request(&this, worktree_id, work_directory_id, &mut cx)?;
        let branch_name = envelope.payload.branch_name;

        repository_handle
            .update(&mut cx, |repository_handle, _| {
                repository_handle.change_branch(branch_name)
            })?
            .await??;

        Ok(proto::Ack {})
    }

    async fn handle_show(
        this: Entity<Self>,
        envelope: TypedEnvelope<proto::GitShow>,
        mut cx: AsyncApp,
    ) -> Result<proto::GitCommitDetails> {
        let worktree_id = WorktreeId::from_proto(envelope.payload.worktree_id);
        let work_directory_id = ProjectEntryId::from_proto(envelope.payload.work_directory_id);
        let repository_handle =
            Self::repository_for_request(&this, worktree_id, work_directory_id, &mut cx)?;

        let commit = repository_handle
            .update(&mut cx, |repository_handle, _| {
                repository_handle.show(&envelope.payload.commit)
            })?
            .await??;
        Ok(proto::GitCommitDetails {
            sha: commit.sha.into(),
            message: commit.message.into(),
            commit_timestamp: commit.commit_timestamp,
            committer_email: commit.committer_email.into(),
            committer_name: commit.committer_name.into(),
        })
    }

    async fn handle_reset(
        this: Entity<Self>,
        envelope: TypedEnvelope<proto::GitReset>,
        mut cx: AsyncApp,
    ) -> Result<proto::Ack> {
        let worktree_id = WorktreeId::from_proto(envelope.payload.worktree_id);
        let work_directory_id = ProjectEntryId::from_proto(envelope.payload.work_directory_id);
        let repository_handle =
            Self::repository_for_request(&this, worktree_id, work_directory_id, &mut cx)?;

        let mode = match envelope.payload.mode() {
            git_reset::ResetMode::Soft => ResetMode::Soft,
            git_reset::ResetMode::Mixed => ResetMode::Mixed,
        };

        repository_handle
            .update(&mut cx, |repository_handle, _| {
                repository_handle.reset(&envelope.payload.commit, mode)
            })?
            .await??;
        Ok(proto::Ack {})
    }

    async fn handle_checkout_files(
        this: Entity<Self>,
        envelope: TypedEnvelope<proto::GitCheckoutFiles>,
        mut cx: AsyncApp,
    ) -> Result<proto::Ack> {
        let worktree_id = WorktreeId::from_proto(envelope.payload.worktree_id);
        let work_directory_id = ProjectEntryId::from_proto(envelope.payload.work_directory_id);
        let repository_handle =
            Self::repository_for_request(&this, worktree_id, work_directory_id, &mut cx)?;
        let paths = envelope
            .payload
            .paths
            .iter()
            .map(|s| RepoPath::from_str(s))
            .collect();

        repository_handle
            .update(&mut cx, |repository_handle, _| {
                repository_handle.checkout_files(&envelope.payload.commit, paths)
            })?
            .await??;
        Ok(proto::Ack {})
    }

    async fn handle_open_commit_message_buffer(
        this: Entity<Self>,
        envelope: TypedEnvelope<proto::OpenCommitMessageBuffer>,
        mut cx: AsyncApp,
    ) -> Result<proto::OpenBufferResponse> {
        let worktree_id = WorktreeId::from_proto(envelope.payload.worktree_id);
        let work_directory_id = ProjectEntryId::from_proto(envelope.payload.work_directory_id);
        let repository =
            Self::repository_for_request(&this, worktree_id, work_directory_id, &mut cx)?;
        let buffer = repository
            .update(&mut cx, |repository, cx| {
                repository.open_commit_buffer(None, this.read(cx).buffer_store.clone(), cx)
            })?
            .await?;

        let buffer_id = buffer.read_with(&cx, |buffer, _| buffer.remote_id())?;
        this.update(&mut cx, |this, cx| {
            this.buffer_store.update(cx, |buffer_store, cx| {
                buffer_store
                    .create_buffer_for_peer(
                        &buffer,
                        envelope.original_sender_id.unwrap_or(envelope.sender_id),
                        cx,
                    )
                    .detach_and_log_err(cx);
            })
        })?;

        Ok(proto::OpenBufferResponse {
            buffer_id: buffer_id.to_proto(),
        })
    }

    async fn handle_askpass(
        this: Entity<Self>,
        envelope: TypedEnvelope<proto::AskPassRequest>,
        mut cx: AsyncApp,
    ) -> Result<proto::AskPassResponse> {
        let worktree_id = WorktreeId::from_proto(envelope.payload.worktree_id);
        let work_directory_id = ProjectEntryId::from_proto(envelope.payload.work_directory_id);
        let repository =
            Self::repository_for_request(&this, worktree_id, work_directory_id, &mut cx)?;

        let delegates = cx.update(|cx| repository.read(cx).askpass_delegates.clone())?;
        let Some(mut askpass) = delegates.lock().remove(&envelope.payload.askpass_id) else {
            debug_panic!("no askpass found");
            return Err(anyhow::anyhow!("no askpass found"));
        };

        let response = askpass.ask_password(envelope.payload.prompt).await?;

        delegates
            .lock()
            .insert(envelope.payload.askpass_id, askpass);

        Ok(proto::AskPassResponse { response })
    }

    async fn handle_check_for_pushed_commits(
        this: Entity<Self>,
        envelope: TypedEnvelope<proto::CheckForPushedCommits>,
        mut cx: AsyncApp,
    ) -> Result<proto::CheckForPushedCommitsResponse> {
        let worktree_id = WorktreeId::from_proto(envelope.payload.worktree_id);
        let work_directory_id = ProjectEntryId::from_proto(envelope.payload.work_directory_id);
        let repository_handle =
            Self::repository_for_request(&this, worktree_id, work_directory_id, &mut cx)?;

        let branches = repository_handle
            .update(&mut cx, |repository_handle, _| {
                repository_handle.check_for_pushed_commits()
            })?
            .await??;
        Ok(proto::CheckForPushedCommitsResponse {
            pushed_to: branches
                .into_iter()
                .map(|commit| commit.to_string())
                .collect(),
        })
    }

    fn repository_for_request(
        this: &Entity<Self>,
        worktree_id: WorktreeId,
        work_directory_id: ProjectEntryId,
        cx: &mut AsyncApp,
    ) -> Result<Entity<Repository>> {
        this.update(cx, |this, cx| {
            this.repositories
                .iter()
                .find(|repository_handle| {
                    repository_handle.read(cx).worktree_id == worktree_id
                        && repository_handle
                            .read(cx)
                            .repository_entry
                            .work_directory_id()
                            == work_directory_id
                })
                .context("missing repository handle")
                .cloned()
        })?
    }
}

fn make_remote_delegate(
    this: Entity<GitStore>,
    project_id: u64,
    worktree_id: WorktreeId,
    work_directory_id: ProjectEntryId,
    askpass_id: u64,
    cx: &mut AsyncApp,
) -> AskPassDelegate {
    AskPassDelegate::new(cx, move |prompt, tx, cx| {
        this.update(cx, |this, cx| {
            let response = this.client.request(proto::AskPassRequest {
                project_id,
                worktree_id: worktree_id.to_proto(),
                work_directory_id: work_directory_id.to_proto(),
                askpass_id,
                prompt,
            });
            cx.spawn(|_, _| async move {
                tx.send(response.await?.response).ok();
                anyhow::Ok(())
            })
            .detach_and_log_err(cx);
        })
        .log_err();
    })
}

impl GitRepo {}

impl Repository {
    pub fn git_store(&self) -> Option<Entity<GitStore>> {
        self.git_store.upgrade()
    }

    fn id(&self) -> (WorktreeId, ProjectEntryId) {
        (self.worktree_id, self.repository_entry.work_directory_id())
    }

    pub fn current_branch(&self) -> Option<&Branch> {
        self.repository_entry.branch()
    }

    fn send_job<F, Fut, R>(&self, job: F) -> oneshot::Receiver<R>
    where
        F: FnOnce(GitRepo) -> Fut + 'static,
        Fut: Future<Output = R> + Send + 'static,
        R: Send + 'static,
    {
        self.send_keyed_job(None, job)
    }

    fn send_keyed_job<F, Fut, R>(&self, key: Option<GitJobKey>, job: F) -> oneshot::Receiver<R>
    where
        F: FnOnce(GitRepo) -> Fut + 'static,
        Fut: Future<Output = R> + Send + 'static,
        R: Send + 'static,
    {
        let (result_tx, result_rx) = futures::channel::oneshot::channel();
        let git_repo = self.git_repo.clone();
        self.job_sender
            .unbounded_send(GitJob {
                key,
                job: Box::new(|cx: &mut AsyncApp| {
                    let job = job(git_repo);
                    cx.background_spawn(async move {
                        let result = job.await;
                        result_tx.send(result).ok();
                    })
                }),
            })
            .ok();
        result_rx
    }

    pub fn display_name(&self, project: &Project, cx: &App) -> SharedString {
        maybe!({
            let project_path = self.repo_path_to_project_path(&"".into())?;
            let worktree_name = project
                .worktree_for_id(project_path.worktree_id, cx)?
                .read(cx)
                .root_name();

            let mut path = PathBuf::new();
            path = path.join(worktree_name);
            path = path.join(project_path.path);
            Some(path.to_string_lossy().to_string())
        })
        .unwrap_or_else(|| self.repository_entry.work_directory.display_name())
        .into()
    }

    pub fn activate(&self, cx: &mut Context<Self>) {
        let Some(git_store) = self.git_store.upgrade() else {
            return;
        };
        let entity = cx.entity();
        git_store.update(cx, |git_store, cx| {
            let Some(index) = git_store
                .repositories
                .iter()
                .position(|handle| *handle == entity)
            else {
                return;
            };
            git_store.active_index = Some(index);
            cx.emit(GitEvent::ActiveRepositoryChanged);
        });
    }

    pub fn status(&self) -> impl '_ + Iterator<Item = StatusEntry> {
        self.repository_entry.status()
    }

    pub fn has_conflict(&self, path: &RepoPath) -> bool {
        self.repository_entry
            .current_merge_conflicts
            .contains(&path)
    }

    pub fn repo_path_to_project_path(&self, path: &RepoPath) -> Option<ProjectPath> {
        let path = self.repository_entry.unrelativize(path)?;
        Some((self.worktree_id, path).into())
    }

    pub fn project_path_to_repo_path(&self, path: &ProjectPath) -> Option<RepoPath> {
        self.worktree_id_path_to_repo_path(path.worktree_id, &path.path)
    }

    // note: callers must verify these come from the same worktree
    pub fn contains_sub_repo(&self, other: &Entity<Self>, cx: &App) -> bool {
        let other_work_dir = &other.read(cx).repository_entry.work_directory;
        match (&self.repository_entry.work_directory, other_work_dir) {
            (WorkDirectory::InProject { .. }, WorkDirectory::AboveProject { .. }) => false,
            (WorkDirectory::AboveProject { .. }, WorkDirectory::InProject { .. }) => true,
            (
                WorkDirectory::InProject {
                    relative_path: this_path,
                },
                WorkDirectory::InProject {
                    relative_path: other_path,
                },
            ) => other_path.starts_with(this_path),
            (
                WorkDirectory::AboveProject {
                    absolute_path: this_path,
                    ..
                },
                WorkDirectory::AboveProject {
                    absolute_path: other_path,
                    ..
                },
            ) => other_path.starts_with(this_path),
        }
    }

    pub fn worktree_id_path_to_repo_path(
        &self,
        worktree_id: WorktreeId,
        path: &Path,
    ) -> Option<RepoPath> {
        if worktree_id != self.worktree_id {
            return None;
        }
        self.repository_entry.relativize(path).log_err()
    }

    pub fn open_commit_buffer(
        &mut self,
        languages: Option<Arc<LanguageRegistry>>,
        buffer_store: Entity<BufferStore>,
        cx: &mut Context<Self>,
    ) -> Task<Result<Entity<Buffer>>> {
        if let Some(buffer) = self.commit_message_buffer.clone() {
            return Task::ready(Ok(buffer));
        }

        if let GitRepo::Remote {
            project_id,
            client,
            worktree_id,
            work_directory_id,
        } = self.git_repo.clone()
        {
            let client = client.clone();
            cx.spawn(|repository, mut cx| async move {
                let request = client.request(proto::OpenCommitMessageBuffer {
                    project_id: project_id.0,
                    worktree_id: worktree_id.to_proto(),
                    work_directory_id: work_directory_id.to_proto(),
                });
                let response = request.await.context("requesting to open commit buffer")?;
                let buffer_id = BufferId::new(response.buffer_id)?;
                let buffer = buffer_store
                    .update(&mut cx, |buffer_store, cx| {
                        buffer_store.wait_for_remote_buffer(buffer_id, cx)
                    })?
                    .await?;
                if let Some(language_registry) = languages {
                    let git_commit_language =
                        language_registry.language_for_name("Git Commit").await?;
                    buffer.update(&mut cx, |buffer, cx| {
                        buffer.set_language(Some(git_commit_language), cx);
                    })?;
                }
                repository.update(&mut cx, |repository, _| {
                    repository.commit_message_buffer = Some(buffer.clone());
                })?;
                Ok(buffer)
            })
        } else {
            self.open_local_commit_buffer(languages, buffer_store, cx)
        }
    }

    fn open_local_commit_buffer(
        &mut self,
        language_registry: Option<Arc<LanguageRegistry>>,
        buffer_store: Entity<BufferStore>,
        cx: &mut Context<Self>,
    ) -> Task<Result<Entity<Buffer>>> {
        let merge_message = self.merge_message.clone();
        cx.spawn(|repository, mut cx| async move {
            let buffer = buffer_store
                .update(&mut cx, |buffer_store, cx| buffer_store.create_buffer(cx))?
                .await?;

            if let Some(language_registry) = language_registry {
                let git_commit_language = language_registry.language_for_name("Git Commit").await?;
                buffer.update(&mut cx, |buffer, cx| {
                    buffer.set_language(Some(git_commit_language), cx);
                })?;
            }

            if let Some(merge_message) = merge_message {
                buffer.update(&mut cx, |buffer, cx| {
                    buffer.set_text(merge_message.as_str(), cx)
                })?;
            }

            repository.update(&mut cx, |repository, _| {
                repository.commit_message_buffer = Some(buffer.clone());
            })?;
            Ok(buffer)
        })
    }

    pub fn checkout_files(
        &self,
        commit: &str,
        paths: Vec<RepoPath>,
    ) -> oneshot::Receiver<Result<()>> {
        let commit = commit.to_string();
        self.send_job(|git_repo| async move {
            match git_repo {
                GitRepo::Local(repo) => repo.checkout_files(&commit, &paths),
                GitRepo::Remote {
                    project_id,
                    client,
                    worktree_id,
                    work_directory_id,
                } => {
                    client
                        .request(proto::GitCheckoutFiles {
                            project_id: project_id.0,
                            worktree_id: worktree_id.to_proto(),
                            work_directory_id: work_directory_id.to_proto(),
                            commit,
                            paths: paths
                                .into_iter()
                                .map(|p| p.to_string_lossy().to_string())
                                .collect(),
                        })
                        .await?;

                    Ok(())
                }
            }
        })
    }

    pub fn reset(&self, commit: &str, reset_mode: ResetMode) -> oneshot::Receiver<Result<()>> {
        let commit = commit.to_string();
        self.send_job(|git_repo| async move {
            match git_repo {
                GitRepo::Local(git_repo) => git_repo.reset(&commit, reset_mode),
                GitRepo::Remote {
                    project_id,
                    client,
                    worktree_id,
                    work_directory_id,
                } => {
                    client
                        .request(proto::GitReset {
                            project_id: project_id.0,
                            worktree_id: worktree_id.to_proto(),
                            work_directory_id: work_directory_id.to_proto(),
                            commit,
                            mode: match reset_mode {
                                ResetMode::Soft => git_reset::ResetMode::Soft.into(),
                                ResetMode::Mixed => git_reset::ResetMode::Mixed.into(),
                            },
                        })
                        .await?;

                    Ok(())
                }
            }
        })
    }

    pub fn show(&self, commit: &str) -> oneshot::Receiver<Result<CommitDetails>> {
        let commit = commit.to_string();
        self.send_job(|git_repo| async move {
            match git_repo {
                GitRepo::Local(git_repository) => git_repository.show(&commit),
                GitRepo::Remote {
                    project_id,
                    client,
                    worktree_id,
                    work_directory_id,
                } => {
                    let resp = client
                        .request(proto::GitShow {
                            project_id: project_id.0,
                            worktree_id: worktree_id.to_proto(),
                            work_directory_id: work_directory_id.to_proto(),
                            commit,
                        })
                        .await?;

                    Ok(CommitDetails {
                        sha: resp.sha.into(),
                        message: resp.message.into(),
                        commit_timestamp: resp.commit_timestamp,
                        committer_email: resp.committer_email.into(),
                        committer_name: resp.committer_name.into(),
                    })
                }
            }
        })
    }

    fn buffer_store(&self, cx: &App) -> Option<Entity<BufferStore>> {
        Some(self.git_store.upgrade()?.read(cx).buffer_store.clone())
    }

    pub fn stage_entries(
        &self,
        entries: Vec<RepoPath>,
        cx: &mut Context<Self>,
    ) -> Task<anyhow::Result<()>> {
        if entries.is_empty() {
            return Task::ready(Ok(()));
        }

        let mut save_futures = Vec::new();
        if let Some(buffer_store) = self.buffer_store(cx) {
            buffer_store.update(cx, |buffer_store, cx| {
                for path in &entries {
                    let Some(path) = self.repository_entry.unrelativize(path) else {
                        continue;
                    };
                    let project_path = (self.worktree_id, path).into();
                    if let Some(buffer) = buffer_store.get_by_path(&project_path, cx) {
                        if buffer
                            .read(cx)
                            .file()
                            .map_or(false, |file| file.disk_state().exists())
                        {
                            save_futures.push(buffer_store.save_buffer(buffer, cx));
                        }
                    }
                }
            })
        }

        cx.spawn(|this, mut cx| async move {
            for save_future in save_futures {
                save_future.await?;
            }

            this.update(&mut cx, |this, _| {
                this.send_job(|git_repo| async move {
                    match git_repo {
                        GitRepo::Local(repo) => repo.stage_paths(&entries),
                        GitRepo::Remote {
                            project_id,
                            client,
                            worktree_id,
                            work_directory_id,
                        } => {
                            client
                                .request(proto::Stage {
                                    project_id: project_id.0,
                                    worktree_id: worktree_id.to_proto(),
                                    work_directory_id: work_directory_id.to_proto(),
                                    paths: entries
                                        .into_iter()
                                        .map(|repo_path| repo_path.as_ref().to_proto())
                                        .collect(),
                                })
                                .await
                                .context("sending stage request")?;

                            Ok(())
                        }
                    }
                })
            })?
            .await??;

            Ok(())
        })
    }

    pub fn unstage_entries(
        &self,
        entries: Vec<RepoPath>,
        cx: &mut Context<Self>,
    ) -> Task<anyhow::Result<()>> {
        if entries.is_empty() {
            return Task::ready(Ok(()));
        }

        let mut save_futures = Vec::new();
        if let Some(buffer_store) = self.buffer_store(cx) {
            buffer_store.update(cx, |buffer_store, cx| {
                for path in &entries {
                    let Some(path) = self.repository_entry.unrelativize(path) else {
                        continue;
                    };
                    let project_path = (self.worktree_id, path).into();
                    if let Some(buffer) = buffer_store.get_by_path(&project_path, cx) {
                        if buffer
                            .read(cx)
                            .file()
                            .map_or(false, |file| file.disk_state().exists())
                        {
                            save_futures.push(buffer_store.save_buffer(buffer, cx));
                        }
                    }
                }
            })
        }

        cx.spawn(move |this, mut cx| async move {
            for save_future in save_futures {
                save_future.await?;
            }

            this.update(&mut cx, |this, _| {
                this.send_job(|git_repo| async move {
                    match git_repo {
                        GitRepo::Local(repo) => repo.unstage_paths(&entries),
                        GitRepo::Remote {
                            project_id,
                            client,
                            worktree_id,
                            work_directory_id,
                        } => {
                            client
                                .request(proto::Unstage {
                                    project_id: project_id.0,
                                    worktree_id: worktree_id.to_proto(),
                                    work_directory_id: work_directory_id.to_proto(),
                                    paths: entries
                                        .into_iter()
                                        .map(|repo_path| repo_path.as_ref().to_proto())
                                        .collect(),
                                })
                                .await
                                .context("sending unstage request")?;

                            Ok(())
                        }
                    }
                })
            })?
            .await??;

            Ok(())
        })
    }

    pub fn stage_all(&self, cx: &mut Context<Self>) -> Task<anyhow::Result<()>> {
        let to_stage = self
            .repository_entry
            .status()
            .filter(|entry| !entry.status.is_staged().unwrap_or(false))
            .map(|entry| entry.repo_path.clone())
            .collect();
        self.stage_entries(to_stage, cx)
    }

    pub fn unstage_all(&self, cx: &mut Context<Self>) -> Task<anyhow::Result<()>> {
        let to_unstage = self
            .repository_entry
            .status()
            .filter(|entry| entry.status.is_staged().unwrap_or(true))
            .map(|entry| entry.repo_path.clone())
            .collect();
        self.unstage_entries(to_unstage, cx)
    }

    /// Get a count of all entries in the active repository, including
    /// untracked files.
    pub fn entry_count(&self) -> usize {
        self.repository_entry.status_len()
    }

    pub fn commit(
        &self,
        message: SharedString,
        name_and_email: Option<(SharedString, SharedString)>,
    ) -> oneshot::Receiver<Result<()>> {
        self.send_job(|git_repo| async move {
            match git_repo {
                GitRepo::Local(repo) => repo.commit(
                    message.as_ref(),
                    name_and_email
                        .as_ref()
                        .map(|(name, email)| (name.as_ref(), email.as_ref())),
                ),
                GitRepo::Remote {
                    project_id,
                    client,
                    worktree_id,
                    work_directory_id,
                } => {
                    let (name, email) = name_and_email.unzip();
                    client
                        .request(proto::Commit {
                            project_id: project_id.0,
                            worktree_id: worktree_id.to_proto(),
                            work_directory_id: work_directory_id.to_proto(),
                            message: String::from(message),
                            name: name.map(String::from),
                            email: email.map(String::from),
                        })
                        .await
                        .context("sending commit request")?;

                    Ok(())
                }
            }
        })
    }

    pub fn fetch(
        &mut self,
        askpass: AskPassDelegate,
        cx: &App,
    ) -> oneshot::Receiver<Result<RemoteCommandOutput>> {
        let executor = cx.background_executor().clone();
        let askpass_delegates = self.askpass_delegates.clone();
        let askpass_id = util::post_inc(&mut self.latest_askpass_id);

        self.send_job(move |git_repo| async move {
            match git_repo {
                GitRepo::Local(git_repository) => {
                    let askpass = AskPassSession::new(&executor, askpass).await?;
                    git_repository.fetch(askpass)
                }
                GitRepo::Remote {
                    project_id,
                    client,
                    worktree_id,
                    work_directory_id,
                } => {
                    askpass_delegates.lock().insert(askpass_id, askpass);
                    let _defer = util::defer(|| {
                        let askpass_delegate = askpass_delegates.lock().remove(&askpass_id);
                        debug_assert!(askpass_delegate.is_some());
                    });

                    let response = client
                        .request(proto::Fetch {
                            project_id: project_id.0,
                            worktree_id: worktree_id.to_proto(),
                            work_directory_id: work_directory_id.to_proto(),
                            askpass_id,
                        })
                        .await
                        .context("sending fetch request")?;

                    Ok(RemoteCommandOutput {
                        stdout: response.stdout,
                        stderr: response.stderr,
                    })
                }
            }
        })
    }

    pub fn push(
        &mut self,
        branch: SharedString,
        remote: SharedString,
        options: Option<PushOptions>,
        askpass: AskPassDelegate,
        cx: &App,
    ) -> oneshot::Receiver<Result<RemoteCommandOutput>> {
        let executor = cx.background_executor().clone();
        let askpass_delegates = self.askpass_delegates.clone();
        let askpass_id = util::post_inc(&mut self.latest_askpass_id);

        self.send_job(move |git_repo| async move {
            match git_repo {
                GitRepo::Local(git_repository) => {
                    let askpass = AskPassSession::new(&executor, askpass).await?;
                    git_repository.push(&branch, &remote, options, askpass)
                }
                GitRepo::Remote {
                    project_id,
                    client,
                    worktree_id,
                    work_directory_id,
                } => {
                    askpass_delegates.lock().insert(askpass_id, askpass);
                    let _defer = util::defer(|| {
                        let askpass_delegate = askpass_delegates.lock().remove(&askpass_id);
                        debug_assert!(askpass_delegate.is_some());
                    });
                    let response = client
                        .request(proto::Push {
                            project_id: project_id.0,
                            worktree_id: worktree_id.to_proto(),
                            work_directory_id: work_directory_id.to_proto(),
                            askpass_id,
                            branch_name: branch.to_string(),
                            remote_name: remote.to_string(),
                            options: options.map(|options| match options {
                                PushOptions::Force => proto::push::PushOptions::Force,
                                PushOptions::SetUpstream => proto::push::PushOptions::SetUpstream,
                            } as i32),
                        })
                        .await
                        .context("sending push request")?;

                    Ok(RemoteCommandOutput {
                        stdout: response.stdout,
                        stderr: response.stderr,
                    })
                }
            }
        })
    }

    pub fn pull(
        &mut self,
        branch: SharedString,
        remote: SharedString,
        askpass: AskPassDelegate,
        cx: &App,
    ) -> oneshot::Receiver<Result<RemoteCommandOutput>> {
        let executor = cx.background_executor().clone();
        let askpass_delegates = self.askpass_delegates.clone();
        let askpass_id = util::post_inc(&mut self.latest_askpass_id);
        self.send_job(move |git_repo| async move {
            match git_repo {
                GitRepo::Local(git_repository) => {
                    let askpass = AskPassSession::new(&executor, askpass).await?;
                    git_repository.pull(&branch, &remote, askpass)
                }
                GitRepo::Remote {
                    project_id,
                    client,
                    worktree_id,
                    work_directory_id,
                } => {
                    askpass_delegates.lock().insert(askpass_id, askpass);
                    let _defer = util::defer(|| {
                        let askpass_delegate = askpass_delegates.lock().remove(&askpass_id);
                        debug_assert!(askpass_delegate.is_some());
                    });
                    let response = client
                        .request(proto::Pull {
                            project_id: project_id.0,
                            worktree_id: worktree_id.to_proto(),
                            work_directory_id: work_directory_id.to_proto(),
                            askpass_id,
                            branch_name: branch.to_string(),
                            remote_name: remote.to_string(),
                        })
                        .await
                        .context("sending pull request")?;

                    Ok(RemoteCommandOutput {
                        stdout: response.stdout,
                        stderr: response.stderr,
                    })
                }
            }
        })
    }

    fn set_index_text(
        &self,
        path: &RepoPath,
        content: Option<String>,
    ) -> oneshot::Receiver<anyhow::Result<()>> {
        let path = path.clone();
        self.send_keyed_job(
            Some(GitJobKey::WriteIndex(path.clone())),
            |git_repo| async move {
                match git_repo {
                    GitRepo::Local(repo) => repo.set_index_text(&path, content),
                    GitRepo::Remote {
                        project_id,
                        client,
                        worktree_id,
                        work_directory_id,
                    } => {
                        client
                            .request(proto::SetIndexText {
                                project_id: project_id.0,
                                worktree_id: worktree_id.to_proto(),
                                work_directory_id: work_directory_id.to_proto(),
                                path: path.as_ref().to_proto(),
                                text: content,
                            })
                            .await?;
                        Ok(())
                    }
                }
            },
        )
    }

    pub fn get_remotes(
        &self,
        branch_name: Option<String>,
    ) -> oneshot::Receiver<Result<Vec<Remote>>> {
        self.send_job(|repo| async move {
            match repo {
                GitRepo::Local(git_repository) => {
                    git_repository.get_remotes(branch_name.as_deref())
                }
                GitRepo::Remote {
                    project_id,
                    client,
                    worktree_id,
                    work_directory_id,
                } => {
                    let response = client
                        .request(proto::GetRemotes {
                            project_id: project_id.0,
                            worktree_id: worktree_id.to_proto(),
                            work_directory_id: work_directory_id.to_proto(),
                            branch_name,
                        })
                        .await?;

                    let remotes = response
                        .remotes
                        .into_iter()
                        .map(|remotes| git::repository::Remote {
                            name: remotes.name.into(),
                        })
                        .collect();

                    Ok(remotes)
                }
            }
        })
    }

    pub fn branches(&self) -> oneshot::Receiver<Result<Vec<Branch>>> {
        self.send_job(|repo| async move {
            match repo {
                GitRepo::Local(git_repository) => git_repository.branches(),
                GitRepo::Remote {
                    project_id,
                    client,
                    worktree_id,
                    work_directory_id,
                } => {
                    let response = client
                        .request(proto::GitGetBranches {
                            project_id: project_id.0,
                            worktree_id: worktree_id.to_proto(),
                            work_directory_id: work_directory_id.to_proto(),
                        })
                        .await?;

                    let branches = response
                        .branches
                        .into_iter()
                        .map(|branch| worktree::proto_to_branch(&branch))
                        .collect();

                    Ok(branches)
                }
            }
        })
    }

    pub fn create_branch(&self, branch_name: String) -> oneshot::Receiver<Result<()>> {
        self.send_job(|repo| async move {
            match repo {
                GitRepo::Local(git_repository) => git_repository.create_branch(&branch_name),
                GitRepo::Remote {
                    project_id,
                    client,
                    worktree_id,
                    work_directory_id,
                } => {
                    client
                        .request(proto::GitCreateBranch {
                            project_id: project_id.0,
                            worktree_id: worktree_id.to_proto(),
                            work_directory_id: work_directory_id.to_proto(),
                            branch_name,
                        })
                        .await?;

                    Ok(())
                }
            }
        })
    }

    pub fn change_branch(&self, branch_name: String) -> oneshot::Receiver<Result<()>> {
        self.send_job(|repo| async move {
            match repo {
                GitRepo::Local(git_repository) => git_repository.change_branch(&branch_name),
                GitRepo::Remote {
                    project_id,
                    client,
                    worktree_id,
                    work_directory_id,
                } => {
                    client
                        .request(proto::GitChangeBranch {
                            project_id: project_id.0,
                            worktree_id: worktree_id.to_proto(),
                            work_directory_id: work_directory_id.to_proto(),
                            branch_name,
                        })
                        .await?;

                    Ok(())
                }
            }
        })
    }

    pub fn check_for_pushed_commits(&self) -> oneshot::Receiver<Result<Vec<SharedString>>> {
        self.send_job(|repo| async move {
            match repo {
                GitRepo::Local(git_repository) => git_repository.check_for_pushed_commit(),
                GitRepo::Remote {
                    project_id,
                    client,
                    worktree_id,
                    work_directory_id,
                } => {
                    let response = client
                        .request(proto::CheckForPushedCommits {
                            project_id: project_id.0,
                            worktree_id: worktree_id.to_proto(),
                            work_directory_id: work_directory_id.to_proto(),
                        })
                        .await?;

                    let branches = response.pushed_to.into_iter().map(Into::into).collect();

                    Ok(branches)
                }
            }
        })
    }
}<|MERGE_RESOLUTION|>--- conflicted
+++ resolved
@@ -4,17 +4,10 @@
     Project, ProjectItem, ProjectPath,
 };
 use anyhow::{Context as _, Result};
-<<<<<<< HEAD
 use askpass::{AskPassDelegate, AskPassSession};
+use buffer_diff::BufferDiffEvent;
 use client::ProjectId;
 use collections::HashMap;
-use futures::channel::{mpsc, oneshot};
-use futures::StreamExt as _;
-use git::repository::{Branch, CommitDetails, PushOptions, Remote, RemoteCommandOutput, ResetMode};
-use git::repository::{GitRepository, RepoPath};
-=======
-use buffer_diff::BufferDiffEvent;
-use client::ProjectId;
 use futures::{
     channel::{mpsc, oneshot},
     StreamExt as _,
@@ -26,22 +19,16 @@
     },
     status::FileStatus,
 };
->>>>>>> 314ad5dd
 use gpui::{
     App, AppContext, AsyncApp, Context, Entity, EventEmitter, SharedString, Subscription, Task,
     WeakEntity,
 };
 use language::{Buffer, LanguageRegistry};
-<<<<<<< HEAD
 use parking_lot::Mutex;
-use rpc::proto::{git_reset, ToProto};
-use rpc::{proto, AnyProtoClient, TypedEnvelope};
-=======
 use rpc::{
     proto::{self, git_reset, ToProto},
     AnyProtoClient, TypedEnvelope,
 };
->>>>>>> 314ad5dd
 use settings::WorktreeId;
 use std::{
     collections::VecDeque,
