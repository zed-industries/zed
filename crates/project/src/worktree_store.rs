use std::{
    collections::VecDeque,
    path::{Path, PathBuf},
    sync::Arc,
};

use anyhow::{anyhow, Context as _, Result};
use collections::{HashMap, HashSet};
use fs::Fs;
use futures::SinkExt;
use gpui::{AppContext, AsyncAppContext, EntityId, EventEmitter, Model, ModelContext, WeakModel};
use postage::oneshot;
use rpc::{
    proto::{self, AnyProtoClient},
    TypedEnvelope,
};
use smol::{
    channel::{Receiver, Sender},
    lock::Semaphore,
    stream::StreamExt,
};
use text::ReplicaId;
use util::ResultExt;
use worktree::{Entry, ProjectEntryId, Snapshot, Worktree, WorktreeId, WorktreeSettings};

use crate::{search::SearchQuery, ProjectPath};

struct MatchingEntry {
    worktree_path: Arc<Path>,
    path: ProjectPath,
    respond: oneshot::Sender<ProjectPath>,
}

pub struct WorktreeStore {
    is_shared: bool,
    worktrees: Vec<WorktreeHandle>,
    worktrees_reordered: bool,
}

pub enum WorktreeStoreEvent {
    WorktreeAdded(Model<Worktree>),
    WorktreeRemoved(EntityId, WorktreeId),
    WorktreeOrderChanged,
}

impl EventEmitter<WorktreeStoreEvent> for WorktreeStore {}

impl WorktreeStore {
    pub fn new(retain_worktrees: bool) -> Self {
        Self {
            is_shared: retain_worktrees,
            worktrees: Vec::new(),
            worktrees_reordered: false,
        }
    }

    /// Iterates through all worktrees, including ones that don't appear in the project panel
    pub fn worktrees(&self) -> impl '_ + DoubleEndedIterator<Item = Model<Worktree>> {
        self.worktrees
            .iter()
            .filter_map(move |worktree| worktree.upgrade())
    }

    /// Iterates through all user-visible worktrees, the ones that appear in the project panel.
    pub fn visible_worktrees<'a>(
        &'a self,
        cx: &'a AppContext,
    ) -> impl 'a + DoubleEndedIterator<Item = Model<Worktree>> {
        self.worktrees()
            .filter(|worktree| worktree.read(cx).is_visible())
    }

    pub fn worktree_for_id(&self, id: WorktreeId, cx: &AppContext) -> Option<Model<Worktree>> {
        self.worktrees()
            .find(|worktree| worktree.read(cx).id() == id)
    }

    pub fn worktree_for_entry(
        &self,
        entry_id: ProjectEntryId,
        cx: &AppContext,
    ) -> Option<Model<Worktree>> {
        self.worktrees()
            .find(|worktree| worktree.read(cx).contains_entry(entry_id))
    }

    pub fn entry_for_id<'a>(
        &'a self,
        entry_id: ProjectEntryId,
        cx: &'a AppContext,
    ) -> Option<&'a Entry> {
        self.worktrees()
            .find_map(|worktree| worktree.read(cx).entry_for_id(entry_id))
    }

    pub fn add(&mut self, worktree: &Model<Worktree>, cx: &mut ModelContext<Self>) {
        let push_strong_handle = self.is_shared || worktree.read(cx).is_visible();
        let handle = if push_strong_handle {
            WorktreeHandle::Strong(worktree.clone())
        } else {
            WorktreeHandle::Weak(worktree.downgrade())
        };
        if self.worktrees_reordered {
            self.worktrees.push(handle);
        } else {
            let i = match self
                .worktrees
                .binary_search_by_key(&Some(worktree.read(cx).abs_path()), |other| {
                    other.upgrade().map(|worktree| worktree.read(cx).abs_path())
                }) {
                Ok(i) | Err(i) => i,
            };
            self.worktrees.insert(i, handle);
        }

        cx.emit(WorktreeStoreEvent::WorktreeAdded(worktree.clone()));

        let handle_id = worktree.entity_id();
        cx.observe_release(worktree, move |_, worktree, cx| {
            cx.emit(WorktreeStoreEvent::WorktreeRemoved(
                handle_id,
                worktree.id(),
            ));
        })
        .detach();
    }

    pub fn remove_worktree(&mut self, id_to_remove: WorktreeId, cx: &mut ModelContext<Self>) {
        self.worktrees.retain(|worktree| {
            if let Some(worktree) = worktree.upgrade() {
                if worktree.read(cx).id() == id_to_remove {
                    cx.emit(WorktreeStoreEvent::WorktreeRemoved(
                        worktree.entity_id(),
                        id_to_remove,
                    ));
                    false
                } else {
                    true
                }
            } else {
                false
            }
        });
    }

    pub fn set_worktrees_reordered(&mut self, worktrees_reordered: bool) {
        self.worktrees_reordered = worktrees_reordered;
    }

    pub fn set_worktrees_from_proto(
        &mut self,
        worktrees: Vec<proto::WorktreeMetadata>,
        replica_id: ReplicaId,
        remote_id: u64,
        client: AnyProtoClient,
        cx: &mut ModelContext<Self>,
    ) -> Result<()> {
        let mut old_worktrees_by_id = self
            .worktrees
            .drain(..)
            .filter_map(|worktree| {
                let worktree = worktree.upgrade()?;
                Some((worktree.read(cx).id(), worktree))
            })
            .collect::<HashMap<_, _>>();

        for worktree in worktrees {
            if let Some(old_worktree) =
                old_worktrees_by_id.remove(&WorktreeId::from_proto(worktree.id))
            {
                self.worktrees.push(WorktreeHandle::Strong(old_worktree));
            } else {
                self.add(
                    &Worktree::remote(remote_id, replica_id, worktree, client.clone(), cx),
                    cx,
                );
            }
        }

        Ok(())
    }

    pub fn move_worktree(
        &mut self,
        source: WorktreeId,
        destination: WorktreeId,
        cx: &mut ModelContext<Self>,
    ) -> Result<()> {
        if source == destination {
            return Ok(());
        }

        let mut source_index = None;
        let mut destination_index = None;
        for (i, worktree) in self.worktrees.iter().enumerate() {
            if let Some(worktree) = worktree.upgrade() {
                let worktree_id = worktree.read(cx).id();
                if worktree_id == source {
                    source_index = Some(i);
                    if destination_index.is_some() {
                        break;
                    }
                } else if worktree_id == destination {
                    destination_index = Some(i);
                    if source_index.is_some() {
                        break;
                    }
                }
            }
        }

        let source_index =
            source_index.with_context(|| format!("Missing worktree for id {source}"))?;
        let destination_index =
            destination_index.with_context(|| format!("Missing worktree for id {destination}"))?;

        if source_index == destination_index {
            return Ok(());
        }

        let worktree_to_move = self.worktrees.remove(source_index);
        self.worktrees.insert(destination_index, worktree_to_move);
        self.worktrees_reordered = true;
        cx.emit(WorktreeStoreEvent::WorktreeOrderChanged);
        cx.notify();
        Ok(())
    }

    pub fn disconnected_from_host(&mut self, cx: &mut AppContext) {
        for worktree in &self.worktrees {
            if let Some(worktree) = worktree.upgrade() {
                worktree.update(cx, |worktree, _| {
                    if let Some(worktree) = worktree.as_remote_mut() {
                        worktree.disconnected_from_host();
                    }
                });
            }
        }
    }

    pub fn set_shared(&mut self, is_shared: bool, cx: &mut ModelContext<Self>) {
        self.is_shared = is_shared;

        // When shared, retain all worktrees
        if is_shared {
            for worktree_handle in self.worktrees.iter_mut() {
                match worktree_handle {
                    WorktreeHandle::Strong(_) => {}
                    WorktreeHandle::Weak(worktree) => {
                        if let Some(worktree) = worktree.upgrade() {
                            *worktree_handle = WorktreeHandle::Strong(worktree);
                        }
                    }
                }
            }
        }
        // When not shared, only retain the visible worktrees
        else {
            for worktree_handle in self.worktrees.iter_mut() {
                if let WorktreeHandle::Strong(worktree) = worktree_handle {
                    let is_visible = worktree.update(cx, |worktree, _| {
                        worktree.stop_observing_updates();
                        worktree.is_visible()
                    });
                    if !is_visible {
                        *worktree_handle = WorktreeHandle::Weak(worktree.downgrade());
                    }
                }
            }
        }
    }

    /// search over all worktrees and return buffers that *might* match the search.
    pub fn find_search_candidates(
        &self,
        query: SearchQuery,
        limit: usize,
        open_entries: HashSet<ProjectEntryId>,
        fs: Arc<dyn Fs>,
        cx: &ModelContext<Self>,
    ) -> Receiver<ProjectPath> {
        let snapshots = self
            .visible_worktrees(cx)
            .filter_map(|tree| {
                let tree = tree.read(cx);
                Some((tree.snapshot(), tree.as_local()?.settings()))
            })
            .collect::<Vec<_>>();
        let workers = cx.background_executor().num_cpus();

        let executor = cx.background_executor().clone();

        // We want to return entries in the order they are in the worktrees, so we have one
        // thread that iterates over the worktrees (and ignored directories) as necessary,
        // and pushes a oneshot::Receiver to the output channel and a oneshot::Sender to the filter
        // channel.
        // We spawn a number of workers that take items from the filter channel and check the query
        // against the version of the file on disk.
        let (filter_tx, filter_rx) = smol::channel::bounded(64);
        let (output_tx, mut output_rx) = smol::channel::bounded(64);
        let (matching_paths_tx, matching_paths_rx) = smol::channel::bounded(1024);

        let input = cx.background_executor().spawn({
            let fs = fs.clone();
            let query = query.clone();
            async move {
                Self::find_candidate_paths(
                    fs,
                    snapshots,
                    open_entries,
                    query,
                    filter_tx,
                    output_tx,
                )
                .await
                .log_err();
            }
        });
        let filters = cx.background_executor().spawn(async move {
            let fs = &fs;
            let query = &query;
            executor
                .scoped(move |scope| {
                    for _ in 0..64 {
                        let filter_rx = filter_rx.clone();
                        scope.spawn(async move {
                            Self::filter_paths(fs, filter_rx, query).await.log_err();
                        })
                    }
                })
                .await;
        });
        cx.background_executor()
            .spawn(async move {
                let mut matched = 0;
                while let Some(mut receiver) = output_rx.next().await {
                    let Some(path) = receiver.next().await else {
                        continue;
<<<<<<< HEAD
=======
                    }
                    if entry.is_fifo {
                        continue;
                    }

                    let matched_path = if include_root {
                        let mut full_path = PathBuf::from(snapshot.root_name());
                        full_path.push(&entry.path);
                        query.file_matches(Some(&full_path))
                    } else {
                        query.file_matches(Some(&entry.path))
>>>>>>> ad43bbbf
                    };
                    let Ok(_) = matching_paths_tx.send(path).await else {
                        break;
                    };
                    matched += 1;
                    if matched == limit {
                        break;
                    }
                }
                drop(input);
                drop(filters);
            })
            .detach();
        return matching_paths_rx;
    }

    async fn scan_ignored_dir(
        fs: &Arc<dyn Fs>,
        snapshot: &worktree::Snapshot,
        path: &Path,
        query: &SearchQuery,
        filter_tx: &Sender<MatchingEntry>,
        output_tx: &Sender<oneshot::Receiver<ProjectPath>>,
    ) -> Result<()> {
        let mut ignored_paths_to_process = VecDeque::from([snapshot.abs_path().join(&path)]);

        while let Some(ignored_abs_path) = ignored_paths_to_process.pop_front() {
            let metadata = fs
                .metadata(&ignored_abs_path)
                .await
                .with_context(|| format!("fetching fs metadata for {ignored_abs_path:?}"))
                .log_err()
                .flatten();

            let Some(fs_metadata) = metadata else {
                continue;
            };
            if fs_metadata.is_dir {
                let files = fs
                    .read_dir(&ignored_abs_path)
                    .await
                    .with_context(|| format!("listing ignored path {ignored_abs_path:?}"))
                    .log_err();

                if let Some(mut subfiles) = files {
                    while let Some(subfile) = subfiles.next().await {
                        if let Some(subfile) = subfile.log_err() {
                            ignored_paths_to_process.push_back(subfile);
                        }
                    }
                }
            } else if !fs_metadata.is_symlink {
                if !query.file_matches(Some(&ignored_abs_path)) {
                    continue;
                }

                let (tx, rx) = oneshot::channel();
                output_tx.send(rx).await?;
                filter_tx
                    .send(MatchingEntry {
                        respond: tx,
                        worktree_path: snapshot.abs_path().clone(),
                        path: ProjectPath {
                            worktree_id: snapshot.id(),
                            path: Arc::from(ignored_abs_path.strip_prefix(snapshot.abs_path())?),
                        },
                    })
                    .await?;
            }
        }
        Ok(())
    }

    async fn find_candidate_paths(
        fs: Arc<dyn Fs>,
        snapshots: Vec<(worktree::Snapshot, WorktreeSettings)>,
        open_entries: HashSet<ProjectEntryId>,
        query: SearchQuery,
        filter_tx: Sender<MatchingEntry>,
        output_tx: Sender<oneshot::Receiver<ProjectPath>>,
    ) -> Result<()> {
        let include_root = snapshots.len() > 1;
        for (snapshot, settings) in snapshots {
            for entry in snapshot.entries(query.include_ignored(), 0) {
                if entry.is_dir() && entry.is_ignored {
                    if !settings.is_path_excluded(&entry.path) {
                        Self::scan_ignored_dir(
                            &fs,
                            &snapshot,
                            &*entry.path,
                            &query,
                            &filter_tx,
                            &output_tx,
                        )
                        .await?;
                    }
                    continue;
                }

                if entry.is_fifo || !entry.is_file() {
                    continue;
                }

                if open_entries.contains(&entry.id) {
                    let (mut tx, rx) = oneshot::channel();
                    tx.send(ProjectPath {
                        worktree_id: snapshot.id(),
                        path: entry.path.clone(),
                    })
                    .await?;
                    output_tx.send(rx).await?;
                }

                if query.filters_path() {
                    let matched_path = if include_root {
                        let mut full_path = PathBuf::from(snapshot.root_name());
                        full_path.push(&entry.path);
                        query.file_matches(Some(&full_path))
                    } else {
                        query.file_matches(Some(&entry.path))
                    };
                    if !matched_path {
                        continue;
                    }
                }

                let (tx, rx) = oneshot::channel();
                output_tx.send(rx).await?;
                filter_tx
                    .send(MatchingEntry {
                        respond: tx,
                        worktree_path: snapshot.abs_path().clone(),
                        path: ProjectPath {
                            worktree_id: snapshot.id(),
                            path: entry.path.clone(),
                        },
                    })
                    .await?;
            }
        }
        Ok(())
    }

    async fn filter_paths(
        fs: &Arc<dyn Fs>,
        mut input: Receiver<MatchingEntry>,
        query: &SearchQuery,
    ) -> Result<()> {
        while let Some(mut entry) = input.next().await {
            let abs_path = entry.worktree_path.join(&entry.path.path);
            let Some(file) = fs.open_sync(&abs_path).await.log_err() else {
                continue;
            };
            if query.detect(file).unwrap_or(false) {
                entry.respond.send(entry.path).await?
            }
        }

        Ok(())
    }

    pub async fn handle_create_project_entry(
        this: Model<Self>,
        envelope: TypedEnvelope<proto::CreateProjectEntry>,
        mut cx: AsyncAppContext,
    ) -> Result<proto::ProjectEntryResponse> {
        let worktree = this.update(&mut cx, |this, cx| {
            let worktree_id = WorktreeId::from_proto(envelope.payload.worktree_id);
            this.worktree_for_id(worktree_id, cx)
                .ok_or_else(|| anyhow!("worktree not found"))
        })??;
        Worktree::handle_create_entry(worktree, envelope.payload, cx).await
    }

    pub async fn handle_rename_project_entry(
        this: Model<Self>,
        envelope: TypedEnvelope<proto::RenameProjectEntry>,
        mut cx: AsyncAppContext,
    ) -> Result<proto::ProjectEntryResponse> {
        let entry_id = ProjectEntryId::from_proto(envelope.payload.entry_id);
        let worktree = this.update(&mut cx, |this, cx| {
            this.worktree_for_entry(entry_id, cx)
                .ok_or_else(|| anyhow!("worktree not found"))
        })??;
        Worktree::handle_rename_entry(worktree, envelope.payload, cx).await
    }

    pub async fn handle_copy_project_entry(
        this: Model<Self>,
        envelope: TypedEnvelope<proto::CopyProjectEntry>,
        mut cx: AsyncAppContext,
    ) -> Result<proto::ProjectEntryResponse> {
        let entry_id = ProjectEntryId::from_proto(envelope.payload.entry_id);
        let worktree = this.update(&mut cx, |this, cx| {
            this.worktree_for_entry(entry_id, cx)
                .ok_or_else(|| anyhow!("worktree not found"))
        })??;
        Worktree::handle_copy_entry(worktree, envelope.payload, cx).await
    }

    pub async fn handle_delete_project_entry(
        this: Model<Self>,
        envelope: TypedEnvelope<proto::DeleteProjectEntry>,
        mut cx: AsyncAppContext,
    ) -> Result<proto::ProjectEntryResponse> {
        let entry_id = ProjectEntryId::from_proto(envelope.payload.entry_id);
        let worktree = this.update(&mut cx, |this, cx| {
            this.worktree_for_entry(entry_id, cx)
                .ok_or_else(|| anyhow!("worktree not found"))
        })??;
        Worktree::handle_delete_entry(worktree, envelope.payload, cx).await
    }

    pub async fn handle_expand_project_entry(
        this: Model<Self>,
        envelope: TypedEnvelope<proto::ExpandProjectEntry>,
        mut cx: AsyncAppContext,
    ) -> Result<proto::ExpandProjectEntryResponse> {
        let entry_id = ProjectEntryId::from_proto(envelope.payload.entry_id);
        let worktree = this
            .update(&mut cx, |this, cx| this.worktree_for_entry(entry_id, cx))?
            .ok_or_else(|| anyhow!("invalid request"))?;
        Worktree::handle_expand_entry(worktree, envelope.payload, cx).await
    }
}

#[derive(Clone)]
enum WorktreeHandle {
    Strong(Model<Worktree>),
    Weak(WeakModel<Worktree>),
}

impl WorktreeHandle {
    fn upgrade(&self) -> Option<Model<Worktree>> {
        match self {
            WorktreeHandle::Strong(handle) => Some(handle.clone()),
            WorktreeHandle::Weak(handle) => handle.upgrade(),
        }
    }
}<|MERGE_RESOLUTION|>--- conflicted
+++ resolved
@@ -16,12 +16,11 @@
 };
 use smol::{
     channel::{Receiver, Sender},
-    lock::Semaphore,
     stream::StreamExt,
 };
 use text::ReplicaId;
 use util::ResultExt;
-use worktree::{Entry, ProjectEntryId, Snapshot, Worktree, WorktreeId, WorktreeSettings};
+use worktree::{Entry, ProjectEntryId, Worktree, WorktreeId, WorktreeSettings};
 
 use crate::{search::SearchQuery, ProjectPath};
 
@@ -336,20 +335,6 @@
                 while let Some(mut receiver) = output_rx.next().await {
                     let Some(path) = receiver.next().await else {
                         continue;
-<<<<<<< HEAD
-=======
-                    }
-                    if entry.is_fifo {
-                        continue;
-                    }
-
-                    let matched_path = if include_root {
-                        let mut full_path = PathBuf::from(snapshot.root_name());
-                        full_path.push(&entry.path);
-                        query.file_matches(Some(&full_path))
-                    } else {
-                        query.file_matches(Some(&entry.path))
->>>>>>> ad43bbbf
                     };
                     let Ok(_) = matching_paths_tx.send(path).await else {
                         break;
