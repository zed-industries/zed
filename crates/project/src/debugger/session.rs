use crate::debugger::breakpoint_store::BreakpointSessionState;
<<<<<<< HEAD
use crate::debugger::dap_command::DataBreakpointContext;
=======
use crate::debugger::dap_command::ReadMemory;
use crate::debugger::memory::{self, Memory, MemoryIterator, MemoryPageBuilder, PageAddress};
>>>>>>> eb49ccdc

use super::breakpoint_store::{
    BreakpointStore, BreakpointStoreEvent, BreakpointUpdatedReason, SourceBreakpoint,
};
use super::dap_command::{
    self, Attach, ConfigurationDone, ContinueCommand, DataBreakpointInfoCommand, DisconnectCommand,
    EvaluateCommand, Initialize, Launch, LoadedSourcesCommand, LocalDapCommand, LocationsCommand,
    ModulesCommand, NextCommand, PauseCommand, RestartCommand, RestartStackFrameCommand,
    ScopesCommand, SetDataBreakpointsCommand, SetExceptionBreakpoints, SetVariableValueCommand,
    StackTraceCommand, StepBackCommand, StepCommand, StepInCommand, StepOutCommand,
    TerminateCommand, TerminateThreadsCommand, ThreadsCommand, VariablesCommand,
};
use super::dap_store::DapStore;
use anyhow::{Context as _, Result, anyhow};
use base64::Engine;
use collections::{HashMap, HashSet, IndexMap};
use dap::adapters::{DebugAdapterBinary, DebugAdapterName};
use dap::messages::Response;
use dap::requests::{Request, RunInTerminal, StartDebugging};
use dap::{
    Capabilities, ContinueArguments, EvaluateArgumentsContext, Module, Source, StackFrameId,
    SteppingGranularity, StoppedEvent, VariableReference,
    client::{DebugAdapterClient, SessionId},
    messages::{Events, Message},
};
use dap::{
    ExceptionBreakpointsFilter, ExceptionFilterOptions, OutputEvent, OutputEventCategory,
    RunInTerminalRequestArguments, StackFramePresentationHint, StartDebuggingRequestArguments,
    StartDebuggingRequestArgumentsRequest, VariablePresentationHint, WriteMemoryArguments,
};
use futures::SinkExt;
use futures::channel::mpsc::UnboundedSender;
use futures::channel::{mpsc, oneshot};
use futures::{FutureExt, future::Shared};
use gpui::{
    App, AppContext, AsyncApp, BackgroundExecutor, Context, Entity, EventEmitter, SharedString,
    Task, WeakEntity,
};

use rpc::ErrorExt;
use serde_json::Value;
use smol::stream::StreamExt;
use std::any::TypeId;
use std::collections::BTreeMap;
use std::ops::RangeInclusive;
use std::u64;
use std::{
    any::Any,
    collections::hash_map::Entry,
    hash::{Hash, Hasher},
    path::Path,
    sync::Arc,
};
use task::TaskContext;
use text::{PointUtf16, ToPointUtf16};
use util::{ResultExt, maybe};
use worktree::Worktree;

#[derive(Debug, Copy, Clone, Hash, PartialEq, PartialOrd, Ord, Eq)]
#[repr(transparent)]
pub struct ThreadId(pub u64);

impl ThreadId {
    pub const MIN: ThreadId = ThreadId(u64::MIN);
    pub const MAX: ThreadId = ThreadId(u64::MAX);
}

impl From<u64> for ThreadId {
    fn from(id: u64) -> Self {
        Self(id)
    }
}

#[derive(Clone, Debug)]
pub struct StackFrame {
    pub dap: dap::StackFrame,
    pub scopes: Vec<dap::Scope>,
}

impl From<dap::StackFrame> for StackFrame {
    fn from(stack_frame: dap::StackFrame) -> Self {
        Self {
            scopes: vec![],
            dap: stack_frame,
        }
    }
}

#[derive(Copy, Clone, Debug, Default, PartialEq, Eq)]
pub enum ThreadStatus {
    #[default]
    Running,
    Stopped,
    Stepping,
    Exited,
    Ended,
}

impl ThreadStatus {
    pub fn label(&self) -> &'static str {
        match self {
            ThreadStatus::Running => "Running",
            ThreadStatus::Stopped => "Stopped",
            ThreadStatus::Stepping => "Stepping",
            ThreadStatus::Exited => "Exited",
            ThreadStatus::Ended => "Ended",
        }
    }
}

#[derive(Debug)]
pub struct Thread {
    dap: dap::Thread,
    stack_frames: Vec<StackFrame>,
    stack_frames_error: Option<anyhow::Error>,
    _has_stopped: bool,
}

impl From<dap::Thread> for Thread {
    fn from(dap: dap::Thread) -> Self {
        Self {
            dap,
            stack_frames: Default::default(),
            stack_frames_error: None,
            _has_stopped: false,
        }
    }
}

#[derive(Debug, Clone, PartialEq)]
pub struct Watcher {
    pub expression: SharedString,
    pub value: SharedString,
    pub variables_reference: u64,
    pub presentation_hint: Option<VariablePresentationHint>,
}

pub enum SessionState {
    Building(Option<Task<Result<()>>>),
    Running(RunningMode),
}

#[derive(Clone)]
pub struct RunningMode {
    client: Arc<DebugAdapterClient>,
    binary: DebugAdapterBinary,
    tmp_breakpoint: Option<SourceBreakpoint>,
    worktree: WeakEntity<Worktree>,
    executor: BackgroundExecutor,
    is_started: bool,
    has_ever_stopped: bool,
    messages_tx: UnboundedSender<Message>,
}

#[derive(Clone, Copy, Debug, PartialEq, Eq, Default)]
pub struct SessionQuirks {
    pub compact: bool,
    pub prefer_thread_name: bool,
}

fn client_source(abs_path: &Path) -> dap::Source {
    dap::Source {
        name: abs_path
            .file_name()
            .map(|filename| filename.to_string_lossy().to_string()),
        path: Some(abs_path.to_string_lossy().to_string()),
        source_reference: None,
        presentation_hint: None,
        origin: None,
        sources: None,
        adapter_data: None,
        checksums: None,
    }
}

impl RunningMode {
    async fn new(
        session_id: SessionId,
        parent_session: Option<Entity<Session>>,
        worktree: WeakEntity<Worktree>,
        binary: DebugAdapterBinary,
        messages_tx: futures::channel::mpsc::UnboundedSender<Message>,
        cx: &mut AsyncApp,
    ) -> Result<Self> {
        let message_handler = Box::new({
            let messages_tx = messages_tx.clone();
            move |message| {
                messages_tx.unbounded_send(message).ok();
            }
        });

        let client = if let Some(client) = parent_session
            .and_then(|session| cx.update(|cx| session.read(cx).adapter_client()).ok())
            .flatten()
        {
            client
                .create_child_connection(session_id, binary.clone(), message_handler, cx)
                .await?
        } else {
            DebugAdapterClient::start(session_id, binary.clone(), message_handler, cx).await?
        };

        Ok(Self {
            client: Arc::new(client),
            worktree,
            tmp_breakpoint: None,
            binary,
            executor: cx.background_executor().clone(),
            is_started: false,
            has_ever_stopped: false,
            messages_tx,
        })
    }

    pub(crate) fn worktree(&self) -> &WeakEntity<Worktree> {
        &self.worktree
    }

    fn unset_breakpoints_from_paths(&self, paths: &Vec<Arc<Path>>, cx: &mut App) -> Task<()> {
        let tasks: Vec<_> = paths
            .into_iter()
            .map(|path| {
                self.request(dap_command::SetBreakpoints {
                    source: client_source(path),
                    source_modified: None,
                    breakpoints: vec![],
                })
            })
            .collect();

        cx.background_spawn(async move {
            futures::future::join_all(tasks)
                .await
                .iter()
                .for_each(|res| match res {
                    Ok(_) => {}
                    Err(err) => {
                        log::warn!("Set breakpoints request failed: {}", err);
                    }
                });
        })
    }

    fn send_breakpoints_from_path(
        &self,
        abs_path: Arc<Path>,
        reason: BreakpointUpdatedReason,
        breakpoint_store: &Entity<BreakpointStore>,
        cx: &mut App,
    ) -> Task<()> {
        let breakpoints =
            breakpoint_store
                .read(cx)
                .source_breakpoints_from_path(&abs_path, cx)
                .into_iter()
                .filter(|bp| bp.state.is_enabled())
                .chain(self.tmp_breakpoint.iter().filter_map(|breakpoint| {
                    breakpoint.path.eq(&abs_path).then(|| breakpoint.clone())
                }))
                .map(Into::into)
                .collect();

        let raw_breakpoints = breakpoint_store
            .read(cx)
            .breakpoints_from_path(&abs_path)
            .into_iter()
            .filter(|bp| bp.bp.state.is_enabled())
            .collect::<Vec<_>>();

        let task = self.request(dap_command::SetBreakpoints {
            source: client_source(&abs_path),
            source_modified: Some(matches!(reason, BreakpointUpdatedReason::FileSaved)),
            breakpoints,
        });
        let session_id = self.client.id();
        let breakpoint_store = breakpoint_store.downgrade();
        cx.spawn(async move |cx| match cx.background_spawn(task).await {
            Ok(breakpoints) => {
                let breakpoints =
                    breakpoints
                        .into_iter()
                        .zip(raw_breakpoints)
                        .filter_map(|(dap_bp, zed_bp)| {
                            Some((
                                zed_bp,
                                BreakpointSessionState {
                                    id: dap_bp.id?,
                                    verified: dap_bp.verified,
                                },
                            ))
                        });
                breakpoint_store
                    .update(cx, |this, _| {
                        this.mark_breakpoints_verified(session_id, &abs_path, breakpoints);
                    })
                    .ok();
            }
            Err(err) => log::warn!("Set breakpoints request failed for path: {}", err),
        })
    }

    fn send_exception_breakpoints(
        &self,
        filters: Vec<ExceptionBreakpointsFilter>,
        supports_filter_options: bool,
    ) -> Task<Result<Vec<dap::Breakpoint>>> {
        let arg = if supports_filter_options {
            SetExceptionBreakpoints::WithOptions {
                filters: filters
                    .into_iter()
                    .map(|filter| ExceptionFilterOptions {
                        filter_id: filter.filter,
                        condition: None,
                        mode: None,
                    })
                    .collect(),
            }
        } else {
            SetExceptionBreakpoints::Plain {
                filters: filters.into_iter().map(|filter| filter.filter).collect(),
            }
        };
        self.request(arg)
    }

    fn send_source_breakpoints(
        &self,
        ignore_breakpoints: bool,
        breakpoint_store: &Entity<BreakpointStore>,
        cx: &App,
    ) -> Task<HashMap<Arc<Path>, anyhow::Error>> {
        let mut breakpoint_tasks = Vec::new();
        let breakpoints = breakpoint_store.read(cx).all_source_breakpoints(cx);
        let mut raw_breakpoints = breakpoint_store.read_with(cx, |this, _| this.all_breakpoints());
        debug_assert_eq!(raw_breakpoints.len(), breakpoints.len());
        let session_id = self.client.id();
        for (path, breakpoints) in breakpoints {
            let breakpoints = if ignore_breakpoints {
                vec![]
            } else {
                breakpoints
                    .into_iter()
                    .filter(|bp| bp.state.is_enabled())
                    .map(Into::into)
                    .collect()
            };

            let raw_breakpoints = raw_breakpoints
                .remove(&path)
                .unwrap_or_default()
                .into_iter()
                .filter(|bp| bp.bp.state.is_enabled());
            let error_path = path.clone();
            let send_request = self
                .request(dap_command::SetBreakpoints {
                    source: client_source(&path),
                    source_modified: Some(false),
                    breakpoints,
                })
                .map(|result| result.map_err(move |e| (error_path, e)));

            let task = cx.spawn({
                let breakpoint_store = breakpoint_store.downgrade();
                async move |cx| {
                    let breakpoints = cx.background_spawn(send_request).await?;

                    let breakpoints = breakpoints.into_iter().zip(raw_breakpoints).filter_map(
                        |(dap_bp, zed_bp)| {
                            Some((
                                zed_bp,
                                BreakpointSessionState {
                                    id: dap_bp.id?,
                                    verified: dap_bp.verified,
                                },
                            ))
                        },
                    );
                    breakpoint_store
                        .update(cx, |this, _| {
                            this.mark_breakpoints_verified(session_id, &path, breakpoints);
                        })
                        .ok();

                    Ok(())
                }
            });
            breakpoint_tasks.push(task);
        }

        cx.background_spawn(async move {
            futures::future::join_all(breakpoint_tasks)
                .await
                .into_iter()
                .filter_map(Result::err)
                .collect::<HashMap<_, _>>()
        })
    }

    fn initialize_sequence(
        &self,
        capabilities: &Capabilities,
        initialized_rx: oneshot::Receiver<()>,
        dap_store: WeakEntity<DapStore>,
        cx: &mut Context<Session>,
    ) -> Task<Result<()>> {
        let raw = self.binary.request_args.clone();

        // Of relevance: https://github.com/microsoft/vscode/issues/4902#issuecomment-368583522
        let launch = match raw.request {
            dap::StartDebuggingRequestArgumentsRequest::Launch => self.request(Launch {
                raw: raw.configuration,
            }),
            dap::StartDebuggingRequestArgumentsRequest::Attach => self.request(Attach {
                raw: raw.configuration,
            }),
        };

        let configuration_done_supported = ConfigurationDone::is_supported(capabilities);
        // From spec (on initialization sequence):
        // client sends a setExceptionBreakpoints request if one or more exceptionBreakpointFilters have been defined (or if supportsConfigurationDoneRequest is not true)
        //
        // Thus we should send setExceptionBreakpoints even if `exceptionFilters` variable is empty (as long as there were some options in the first place).
        let should_send_exception_breakpoints = capabilities
            .exception_breakpoint_filters
            .as_ref()
            .map_or(false, |filters| !filters.is_empty())
            || !configuration_done_supported;
        let supports_exception_filters = capabilities
            .supports_exception_filter_options
            .unwrap_or_default();
        let this = self.clone();
        let worktree = self.worktree().clone();
        let mut filters = capabilities
            .exception_breakpoint_filters
            .clone()
            .unwrap_or_default();
        let configuration_sequence = cx.spawn({
            async move |session, cx| {
                let adapter_name = session.read_with(cx, |this, _| this.adapter())?;
                let (breakpoint_store, adapter_defaults) =
                    dap_store.read_with(cx, |dap_store, _| {
                        (
                            dap_store.breakpoint_store().clone(),
                            dap_store.adapter_options(&adapter_name),
                        )
                    })?;
                initialized_rx.await?;
                let errors_by_path = cx
                    .update(|cx| this.send_source_breakpoints(false, &breakpoint_store, cx))?
                    .await;

                dap_store.update(cx, |_, cx| {
                    let Some(worktree) = worktree.upgrade() else {
                        return;
                    };

                    for (path, error) in &errors_by_path {
                        log::error!("failed to set breakpoints for {path:?}: {error}");
                    }

                    if let Some(failed_path) = errors_by_path.keys().next() {
                        let failed_path = failed_path
                            .strip_prefix(worktree.read(cx).abs_path())
                            .unwrap_or(failed_path)
                            .display();
                        let message = format!(
                            "Failed to set breakpoints for {failed_path}{}",
                            match errors_by_path.len() {
                                0 => unreachable!(),
                                1 => "".into(),
                                2 => " and 1 other path".into(),
                                n => format!(" and {} other paths", n - 1),
                            }
                        );
                        cx.emit(super::dap_store::DapStoreEvent::Notification(message));
                    }
                })?;

                if should_send_exception_breakpoints {
                    _ = session.update(cx, |this, _| {
                        filters.retain(|filter| {
                            let is_enabled = if let Some(defaults) = adapter_defaults.as_ref() {
                                defaults
                                    .exception_breakpoints
                                    .get(&filter.filter)
                                    .map(|options| options.enabled)
                                    .unwrap_or_else(|| filter.default.unwrap_or_default())
                            } else {
                                filter.default.unwrap_or_default()
                            };
                            this.exception_breakpoints
                                .entry(filter.filter.clone())
                                .or_insert_with(|| (filter.clone(), is_enabled));
                            is_enabled
                        });
                    });

                    this.send_exception_breakpoints(filters, supports_exception_filters)
                        .await
                        .ok();
                }

                let ret = if configuration_done_supported {
                    this.request(ConfigurationDone {})
                } else {
                    Task::ready(Ok(()))
                }
                .await;
                ret
            }
        });

        let task = cx.background_spawn(futures::future::try_join(launch, configuration_sequence));

        cx.spawn(async move |this, cx| {
            let result = task.await;

            this.update(cx, |this, cx| {
                if let Some(this) = this.as_running_mut() {
                    this.is_started = true;
                    cx.notify();
                }
            })
            .ok();

            result?;
            anyhow::Ok(())
        })
    }

    fn reconnect_for_ssh(&self, cx: &mut AsyncApp) -> Option<Task<Result<()>>> {
        let client = self.client.clone();
        let messages_tx = self.messages_tx.clone();
        let message_handler = Box::new(move |message| {
            messages_tx.unbounded_send(message).ok();
        });
        if client.should_reconnect_for_ssh() {
            Some(cx.spawn(async move |cx| {
                client.connect(message_handler, cx).await?;
                anyhow::Ok(())
            }))
        } else {
            None
        }
    }

    fn request<R: LocalDapCommand>(&self, request: R) -> Task<Result<R::Response>>
    where
        <R::DapRequest as dap::requests::Request>::Response: 'static,
        <R::DapRequest as dap::requests::Request>::Arguments: 'static + Send,
    {
        let request = Arc::new(request);

        let request_clone = request.clone();
        let connection = self.client.clone();
        self.executor.spawn(async move {
            let args = request_clone.to_dap();
            let response = connection.request::<R::DapRequest>(args).await?;
            request.response_from_dap(response)
        })
    }
}

impl SessionState {
    pub(super) fn request_dap<R: LocalDapCommand>(&self, request: R) -> Task<Result<R::Response>>
    where
        <R::DapRequest as dap::requests::Request>::Response: 'static,
        <R::DapRequest as dap::requests::Request>::Arguments: 'static + Send,
    {
        match self {
            SessionState::Running(debug_adapter_client) => debug_adapter_client.request(request),
            SessionState::Building(_) => Task::ready(Err(anyhow!(
                "no adapter running to send request: {request:?}"
            ))),
        }
    }

    /// Did this debug session stop at least once?
    pub(crate) fn has_ever_stopped(&self) -> bool {
        match self {
            SessionState::Building(_) => false,
            SessionState::Running(running_mode) => running_mode.has_ever_stopped,
        }
    }

    fn stopped(&mut self) {
        if let SessionState::Running(running) = self {
            running.has_ever_stopped = true;
        }
    }
}

#[derive(Default)]
struct ThreadStates {
    global_state: Option<ThreadStatus>,
    known_thread_states: IndexMap<ThreadId, ThreadStatus>,
}

impl ThreadStates {
    fn stop_all_threads(&mut self) {
        self.global_state = Some(ThreadStatus::Stopped);
        self.known_thread_states.clear();
    }

    fn exit_all_threads(&mut self) {
        self.global_state = Some(ThreadStatus::Exited);
        self.known_thread_states.clear();
    }

    fn continue_all_threads(&mut self) {
        self.global_state = Some(ThreadStatus::Running);
        self.known_thread_states.clear();
    }

    fn stop_thread(&mut self, thread_id: ThreadId) {
        self.known_thread_states
            .insert(thread_id, ThreadStatus::Stopped);
    }

    fn continue_thread(&mut self, thread_id: ThreadId) {
        self.known_thread_states
            .insert(thread_id, ThreadStatus::Running);
    }

    fn process_step(&mut self, thread_id: ThreadId) {
        self.known_thread_states
            .insert(thread_id, ThreadStatus::Stepping);
    }

    fn thread_status(&self, thread_id: ThreadId) -> ThreadStatus {
        self.thread_state(thread_id)
            .unwrap_or(ThreadStatus::Running)
    }

    fn thread_state(&self, thread_id: ThreadId) -> Option<ThreadStatus> {
        self.known_thread_states
            .get(&thread_id)
            .copied()
            .or(self.global_state)
    }

    fn exit_thread(&mut self, thread_id: ThreadId) {
        self.known_thread_states
            .insert(thread_id, ThreadStatus::Exited);
    }

    fn any_stopped_thread(&self) -> bool {
        self.global_state
            .is_some_and(|state| state == ThreadStatus::Stopped)
            || self
                .known_thread_states
                .values()
                .any(|status| *status == ThreadStatus::Stopped)
    }
}
const MAX_TRACKED_OUTPUT_EVENTS: usize = 5000;

type IsEnabled = bool;

#[derive(Copy, Clone, Default, Debug, PartialEq, PartialOrd, Eq, Ord)]
pub struct OutputToken(pub usize);
/// Represents a current state of a single debug adapter and provides ways to mutate it.
pub struct Session {
    pub mode: SessionState,
    id: SessionId,
    label: Option<SharedString>,
    adapter: DebugAdapterName,
    pub(super) capabilities: Capabilities,
    child_session_ids: HashSet<SessionId>,
    parent_session: Option<Entity<Session>>,
    modules: Vec<dap::Module>,
    loaded_sources: Vec<dap::Source>,
    output_token: OutputToken,
    output: Box<circular_buffer::CircularBuffer<MAX_TRACKED_OUTPUT_EVENTS, dap::OutputEvent>>,
    threads: IndexMap<ThreadId, Thread>,
    thread_states: ThreadStates,
    watchers: HashMap<SharedString, Watcher>,
    variables: HashMap<VariableReference, Vec<dap::Variable>>,
    data_breakpoint_info: HashMap<DataBreakpointContext, dap::DataBreakpointInfoResponse>,
    stack_frames: IndexMap<StackFrameId, StackFrame>,
    locations: HashMap<u64, dap::LocationsResponse>,
    is_session_terminated: bool,
    requests: HashMap<TypeId, HashMap<RequestSlot, Shared<Task<Option<()>>>>>,
    pub(crate) breakpoint_store: Entity<BreakpointStore>,
    ignore_breakpoints: bool,
    exception_breakpoints: BTreeMap<String, (ExceptionBreakpointsFilter, IsEnabled)>,
    data_breakpoints: BTreeMap<String, dap::DataBreakpoint>,
    background_tasks: Vec<Task<()>>,
    restart_task: Option<Task<()>>,
    task_context: TaskContext,
    memory: memory::Memory,
    quirks: SessionQuirks,
}

trait CacheableCommand: Any + Send + Sync {
    fn dyn_eq(&self, rhs: &dyn CacheableCommand) -> bool;
    fn dyn_hash(&self, hasher: &mut dyn Hasher);
    fn as_any_arc(self: Arc<Self>) -> Arc<dyn Any + Send + Sync>;
}

impl<T> CacheableCommand for T
where
    T: LocalDapCommand + PartialEq + Eq + Hash,
{
    fn dyn_eq(&self, rhs: &dyn CacheableCommand) -> bool {
        (rhs as &dyn Any)
            .downcast_ref::<Self>()
            .map_or(false, |rhs| self == rhs)
    }

    fn dyn_hash(&self, mut hasher: &mut dyn Hasher) {
        T::hash(self, &mut hasher);
    }

    fn as_any_arc(self: Arc<Self>) -> Arc<dyn Any + Send + Sync> {
        self
    }
}

pub(crate) struct RequestSlot(Arc<dyn CacheableCommand>);

impl<T: LocalDapCommand + PartialEq + Eq + Hash> From<T> for RequestSlot {
    fn from(request: T) -> Self {
        Self(Arc::new(request))
    }
}

impl PartialEq for RequestSlot {
    fn eq(&self, other: &Self) -> bool {
        self.0.dyn_eq(other.0.as_ref())
    }
}

impl Eq for RequestSlot {}

impl Hash for RequestSlot {
    fn hash<H: std::hash::Hasher>(&self, state: &mut H) {
        self.0.dyn_hash(state);
        (&*self.0 as &dyn Any).type_id().hash(state)
    }
}

#[derive(Debug, Clone, Hash, PartialEq, Eq)]
pub struct CompletionsQuery {
    pub query: String,
    pub column: u64,
    pub line: Option<u64>,
    pub frame_id: Option<u64>,
}

impl CompletionsQuery {
    pub fn new(
        buffer: &language::Buffer,
        cursor_position: language::Anchor,
        frame_id: Option<u64>,
    ) -> Self {
        let PointUtf16 { row, column } = cursor_position.to_point_utf16(&buffer.snapshot());
        Self {
            query: buffer.text(),
            column: column as u64,
            frame_id,
            line: Some(row as u64),
        }
    }
}

#[derive(Debug)]
pub enum SessionEvent {
    Modules,
    LoadedSources,
    Stopped(Option<ThreadId>),
    StackTrace,
    Variables,
    Watchers,
    Threads,
    InvalidateInlineValue,
    CapabilitiesLoaded,
    RunInTerminal {
        request: RunInTerminalRequestArguments,
        sender: mpsc::Sender<Result<u32>>,
    },
    DataBreakpointInfo,
    ConsoleOutput,
}

#[derive(Clone, Debug, PartialEq, Eq)]
pub enum SessionStateEvent {
    Running,
    Shutdown,
    Restart,
    SpawnChildSession {
        request: StartDebuggingRequestArguments,
    },
}

impl EventEmitter<SessionEvent> for Session {}
impl EventEmitter<SessionStateEvent> for Session {}

// local session will send breakpoint updates to DAP for all new breakpoints
// remote side will only send breakpoint updates when it is a breakpoint created by that peer
// BreakpointStore notifies session on breakpoint changes
impl Session {
    pub(crate) fn new(
        breakpoint_store: Entity<BreakpointStore>,
        session_id: SessionId,
        parent_session: Option<Entity<Session>>,
        label: Option<SharedString>,
        adapter: DebugAdapterName,
        task_context: TaskContext,
        quirks: SessionQuirks,
        cx: &mut App,
    ) -> Entity<Self> {
        cx.new::<Self>(|cx| {
            cx.subscribe(&breakpoint_store, |this, store, event, cx| match event {
                BreakpointStoreEvent::BreakpointsUpdated(path, reason) => {
                    if let Some(local) = (!this.ignore_breakpoints)
                        .then(|| this.as_running_mut())
                        .flatten()
                    {
                        local
                            .send_breakpoints_from_path(path.clone(), *reason, &store, cx)
                            .detach();
                    };
                }
                BreakpointStoreEvent::BreakpointsCleared(paths) => {
                    if let Some(local) = (!this.ignore_breakpoints)
                        .then(|| this.as_running_mut())
                        .flatten()
                    {
                        local.unset_breakpoints_from_paths(paths, cx).detach();
                    }
                }
                BreakpointStoreEvent::SetDebugLine | BreakpointStoreEvent::ClearDebugLines => {}
            })
            .detach();

            let this = Self {
                mode: SessionState::Building(None),
                id: session_id,
                child_session_ids: HashSet::default(),
                parent_session,
                capabilities: Capabilities::default(),
                watchers: HashMap::default(),
                variables: Default::default(),
                stack_frames: Default::default(),
                thread_states: ThreadStates::default(),
                output_token: OutputToken(0),
                output: circular_buffer::CircularBuffer::boxed(),
                requests: HashMap::default(),
                modules: Vec::default(),
                loaded_sources: Vec::default(),
                threads: IndexMap::default(),
                background_tasks: Vec::default(),
                restart_task: None,
                locations: Default::default(),
                is_session_terminated: false,
                ignore_breakpoints: false,
                breakpoint_store,
                data_breakpoint_info: Default::default(),
                data_breakpoints: Default::default(),
                exception_breakpoints: Default::default(),
                label,
                adapter,
                task_context,
                memory: memory::Memory::new(),
                quirks,
            };

            this
        })
    }

    pub fn task_context(&self) -> &TaskContext {
        &self.task_context
    }

    pub fn worktree(&self) -> Option<Entity<Worktree>> {
        match &self.mode {
            SessionState::Building(_) => None,
            SessionState::Running(local_mode) => local_mode.worktree.upgrade(),
        }
    }

    pub fn boot(
        &mut self,
        binary: DebugAdapterBinary,
        worktree: Entity<Worktree>,
        dap_store: WeakEntity<DapStore>,
        cx: &mut Context<Self>,
    ) -> Task<Result<()>> {
        let (message_tx, mut message_rx) = futures::channel::mpsc::unbounded();
        let (initialized_tx, initialized_rx) = futures::channel::oneshot::channel();

        let background_tasks = vec![cx.spawn(async move |this: WeakEntity<Session>, cx| {
            let mut initialized_tx = Some(initialized_tx);
            while let Some(message) = message_rx.next().await {
                if let Message::Event(event) = message {
                    if let Events::Initialized(_) = *event {
                        if let Some(tx) = initialized_tx.take() {
                            tx.send(()).ok();
                        }
                    } else {
                        let Ok(_) = this.update(cx, |session, cx| {
                            session.handle_dap_event(event, cx);
                        }) else {
                            break;
                        };
                    }
                } else if let Message::Request(request) = message {
                    let Ok(_) = this.update(cx, |this, cx| {
                        if request.command == StartDebugging::COMMAND {
                            this.handle_start_debugging_request(request, cx)
                                .detach_and_log_err(cx);
                        } else if request.command == RunInTerminal::COMMAND {
                            this.handle_run_in_terminal_request(request, cx)
                                .detach_and_log_err(cx);
                        }
                    }) else {
                        break;
                    };
                }
            }
        })];
        self.background_tasks = background_tasks;
        let id = self.id;
        let parent_session = self.parent_session.clone();

        cx.spawn(async move |this, cx| {
            let mode = RunningMode::new(
                id,
                parent_session,
                worktree.downgrade(),
                binary.clone(),
                message_tx,
                cx,
            )
            .await?;
            this.update(cx, |this, cx| {
                match &mut this.mode {
                    SessionState::Building(task) if task.is_some() => {
                        task.take().unwrap().detach_and_log_err(cx);
                    }
                    _ => {
                        debug_assert!(
                            this.parent_session.is_some(),
                            "Booting a root debug session without a boot task"
                        );
                    }
                };
                this.mode = SessionState::Running(mode);
                cx.emit(SessionStateEvent::Running);
            })?;

            this.update(cx, |session, cx| session.request_initialize(cx))?
                .await?;

            let result = this
                .update(cx, |session, cx| {
                    session.initialize_sequence(initialized_rx, dap_store.clone(), cx)
                })?
                .await;

            if result.is_err() {
                let mut console = this.update(cx, |session, cx| session.console_output(cx))?;

                console
                    .send(format!(
                        "Tried to launch debugger with: {}",
                        serde_json::to_string_pretty(&binary.request_args.configuration)
                            .unwrap_or_default(),
                    ))
                    .await
                    .ok();
            }

            result
        })
    }

    pub fn session_id(&self) -> SessionId {
        self.id
    }

    pub fn child_session_ids(&self) -> HashSet<SessionId> {
        self.child_session_ids.clone()
    }

    pub fn add_child_session_id(&mut self, session_id: SessionId) {
        self.child_session_ids.insert(session_id);
    }

    pub fn remove_child_session_id(&mut self, session_id: SessionId) {
        self.child_session_ids.remove(&session_id);
    }

    pub fn parent_id(&self, cx: &App) -> Option<SessionId> {
        self.parent_session
            .as_ref()
            .map(|session| session.read(cx).id)
    }

    pub fn parent_session(&self) -> Option<&Entity<Self>> {
        self.parent_session.as_ref()
    }

    pub fn on_app_quit(&mut self, cx: &mut Context<Self>) -> Task<()> {
        let Some(client) = self.adapter_client() else {
            return Task::ready(());
        };

        let supports_terminate = self
            .capabilities
            .support_terminate_debuggee
            .unwrap_or(false);

        cx.background_spawn(async move {
            if supports_terminate {
                client
                    .request::<dap::requests::Terminate>(dap::TerminateArguments {
                        restart: Some(false),
                    })
                    .await
                    .ok();
            } else {
                client
                    .request::<dap::requests::Disconnect>(dap::DisconnectArguments {
                        restart: Some(false),
                        terminate_debuggee: Some(true),
                        suspend_debuggee: Some(false),
                    })
                    .await
                    .ok();
            }
        })
    }

    pub fn capabilities(&self) -> &Capabilities {
        &self.capabilities
    }

    pub fn binary(&self) -> Option<&DebugAdapterBinary> {
        match &self.mode {
            SessionState::Building(_) => None,
            SessionState::Running(running_mode) => Some(&running_mode.binary),
        }
    }

    pub fn adapter(&self) -> DebugAdapterName {
        self.adapter.clone()
    }

    pub fn label(&self) -> Option<SharedString> {
        self.label.clone()
    }

    pub fn is_terminated(&self) -> bool {
        self.is_session_terminated
    }

    pub fn console_output(&mut self, cx: &mut Context<Self>) -> mpsc::UnboundedSender<String> {
        let (tx, mut rx) = mpsc::unbounded();

        cx.spawn(async move |this, cx| {
            while let Some(output) = rx.next().await {
                this.update(cx, |this, _| {
                    let event = dap::OutputEvent {
                        category: None,
                        output,
                        group: None,
                        variables_reference: None,
                        source: None,
                        line: None,
                        column: None,
                        data: None,
                        location_reference: None,
                    };
                    this.push_output(event);
                })?;
            }
            anyhow::Ok(())
        })
        .detach();

        return tx;
    }

    pub fn is_started(&self) -> bool {
        match &self.mode {
            SessionState::Building(_) => false,
            SessionState::Running(running) => running.is_started,
        }
    }

    pub fn is_building(&self) -> bool {
        matches!(self.mode, SessionState::Building(_))
    }

    pub fn as_running_mut(&mut self) -> Option<&mut RunningMode> {
        match &mut self.mode {
            SessionState::Running(local_mode) => Some(local_mode),
            SessionState::Building(_) => None,
        }
    }

    pub fn as_running(&self) -> Option<&RunningMode> {
        match &self.mode {
            SessionState::Running(local_mode) => Some(local_mode),
            SessionState::Building(_) => None,
        }
    }

    fn handle_start_debugging_request(
        &mut self,
        request: dap::messages::Request,
        cx: &mut Context<Self>,
    ) -> Task<Result<()>> {
        let request_seq = request.seq;

        let launch_request: Option<Result<StartDebuggingRequestArguments, _>> = request
            .arguments
            .as_ref()
            .map(|value| serde_json::from_value(value.clone()));

        let mut success = true;
        if let Some(Ok(request)) = launch_request {
            cx.emit(SessionStateEvent::SpawnChildSession { request });
        } else {
            log::error!(
                "Failed to parse launch request arguments: {:?}",
                request.arguments
            );
            success = false;
        }

        cx.spawn(async move |this, cx| {
            this.update(cx, |this, cx| {
                this.respond_to_client(
                    request_seq,
                    success,
                    StartDebugging::COMMAND.to_string(),
                    None,
                    cx,
                )
            })?
            .await
        })
    }

    fn handle_run_in_terminal_request(
        &mut self,
        request: dap::messages::Request,
        cx: &mut Context<Self>,
    ) -> Task<Result<()>> {
        let request_args = match serde_json::from_value::<RunInTerminalRequestArguments>(
            request.arguments.unwrap_or_default(),
        ) {
            Ok(args) => args,
            Err(error) => {
                return cx.spawn(async move |session, cx| {
                    let error = serde_json::to_value(dap::ErrorResponse {
                        error: Some(dap::Message {
                            id: request.seq,
                            format: error.to_string(),
                            variables: None,
                            send_telemetry: None,
                            show_user: None,
                            url: None,
                            url_label: None,
                        }),
                    })
                    .ok();

                    session
                        .update(cx, |this, cx| {
                            this.respond_to_client(
                                request.seq,
                                false,
                                StartDebugging::COMMAND.to_string(),
                                error,
                                cx,
                            )
                        })?
                        .await?;

                    Err(anyhow!("Failed to parse RunInTerminalRequestArguments"))
                });
            }
        };

        let seq = request.seq;

        let (tx, mut rx) = mpsc::channel::<Result<u32>>(1);
        cx.emit(SessionEvent::RunInTerminal {
            request: request_args,
            sender: tx,
        });
        cx.notify();

        cx.spawn(async move |session, cx| {
            let result = util::maybe!(async move {
                rx.next().await.ok_or_else(|| {
                    anyhow!("failed to receive response from spawn terminal".to_string())
                })?
            })
            .await;
            let (success, body) = match result {
                Ok(pid) => (
                    true,
                    serde_json::to_value(dap::RunInTerminalResponse {
                        process_id: None,
                        shell_process_id: Some(pid as u64),
                    })
                    .ok(),
                ),
                Err(error) => (
                    false,
                    serde_json::to_value(dap::ErrorResponse {
                        error: Some(dap::Message {
                            id: seq,
                            format: error.to_string(),
                            variables: None,
                            send_telemetry: None,
                            show_user: None,
                            url: None,
                            url_label: None,
                        }),
                    })
                    .ok(),
                ),
            };

            session
                .update(cx, |session, cx| {
                    session.respond_to_client(
                        seq,
                        success,
                        RunInTerminal::COMMAND.to_string(),
                        body,
                        cx,
                    )
                })?
                .await
        })
    }

    pub(super) fn request_initialize(&mut self, cx: &mut Context<Self>) -> Task<Result<()>> {
        let adapter_id = self.adapter().to_string();
        let request = Initialize { adapter_id };

        let SessionState::Running(running) = &self.mode else {
            return Task::ready(Err(anyhow!(
                "Cannot send initialize request, task still building"
            )));
        };
        let mut response = running.request(request.clone());

        cx.spawn(async move |this, cx| {
            loop {
                let capabilities = response.await;
                match capabilities {
                    Err(e) => {
                        let Ok(Some(reconnect)) = this.update(cx, |this, cx| {
                            this.as_running()
                                .and_then(|running| running.reconnect_for_ssh(&mut cx.to_async()))
                        }) else {
                            return Err(e);
                        };
                        log::info!("Failed to connect to debug adapter: {}, retrying...", e);
                        reconnect.await?;

                        let Ok(Some(r)) = this.update(cx, |this, _| {
                            this.as_running()
                                .map(|running| running.request(request.clone()))
                        }) else {
                            return Err(e);
                        };
                        response = r
                    }
                    Ok(capabilities) => {
                        this.update(cx, |session, cx| {
                            session.capabilities = capabilities;

                            cx.emit(SessionEvent::CapabilitiesLoaded);
                        })?;
                        return Ok(());
                    }
                }
            }
        })
    }

    pub(super) fn initialize_sequence(
        &mut self,
        initialize_rx: oneshot::Receiver<()>,
        dap_store: WeakEntity<DapStore>,
        cx: &mut Context<Self>,
    ) -> Task<Result<()>> {
        match &self.mode {
            SessionState::Running(local_mode) => {
                local_mode.initialize_sequence(&self.capabilities, initialize_rx, dap_store, cx)
            }
            SessionState::Building(_) => {
                Task::ready(Err(anyhow!("cannot initialize, still building")))
            }
        }
    }

    pub fn run_to_position(
        &mut self,
        breakpoint: SourceBreakpoint,
        active_thread_id: ThreadId,
        cx: &mut Context<Self>,
    ) {
        match &mut self.mode {
            SessionState::Running(local_mode) => {
                if !matches!(
                    self.thread_states.thread_state(active_thread_id),
                    Some(ThreadStatus::Stopped)
                ) {
                    return;
                };
                let path = breakpoint.path.clone();
                local_mode.tmp_breakpoint = Some(breakpoint);
                let task = local_mode.send_breakpoints_from_path(
                    path,
                    BreakpointUpdatedReason::Toggled,
                    &self.breakpoint_store,
                    cx,
                );

                cx.spawn(async move |this, cx| {
                    task.await;
                    this.update(cx, |this, cx| {
                        this.continue_thread(active_thread_id, cx);
                    })
                })
                .detach();
            }
            SessionState::Building(_) => {}
        }
    }

    pub fn has_new_output(&self, last_update: OutputToken) -> bool {
        self.output_token.0.checked_sub(last_update.0).unwrap_or(0) != 0
    }

    pub fn output(
        &self,
        since: OutputToken,
    ) -> (impl Iterator<Item = &dap::OutputEvent>, OutputToken) {
        if self.output_token.0 == 0 {
            return (self.output.range(0..0), OutputToken(0));
        };

        let events_since = self.output_token.0.checked_sub(since.0).unwrap_or(0);

        let clamped_events_since = events_since.clamp(0, self.output.len());
        (
            self.output
                .range(self.output.len() - clamped_events_since..),
            self.output_token,
        )
    }

    pub fn respond_to_client(
        &self,
        request_seq: u64,
        success: bool,
        command: String,
        body: Option<serde_json::Value>,
        cx: &mut Context<Self>,
    ) -> Task<Result<()>> {
        let Some(local_session) = self.as_running() else {
            unreachable!("Cannot respond to remote client");
        };
        let client = local_session.client.clone();

        cx.background_spawn(async move {
            client
                .send_message(Message::Response(Response {
                    body,
                    success,
                    command,
                    seq: request_seq + 1,
                    request_seq,
                    message: None,
                }))
                .await
        })
    }

    fn handle_stopped_event(&mut self, event: StoppedEvent, cx: &mut Context<Self>) {
        self.mode.stopped();
        // todo(debugger): Find a clean way to get around the clone
        let breakpoint_store = self.breakpoint_store.clone();
        if let Some((local, path)) = self.as_running_mut().and_then(|local| {
            let breakpoint = local.tmp_breakpoint.take()?;
            let path = breakpoint.path.clone();
            Some((local, path))
        }) {
            local
                .send_breakpoints_from_path(
                    path,
                    BreakpointUpdatedReason::Toggled,
                    &breakpoint_store,
                    cx,
                )
                .detach();
        };

        if event.all_threads_stopped.unwrap_or_default() || event.thread_id.is_none() {
            self.thread_states.stop_all_threads();
            self.invalidate_command_type::<StackTraceCommand>();
        }

        // Event if we stopped all threads we still need to insert the thread_id
        // to our own data
        if let Some(thread_id) = event.thread_id {
            self.thread_states.stop_thread(ThreadId(thread_id));

            self.invalidate_state(
                &StackTraceCommand {
                    thread_id,
                    start_frame: None,
                    levels: None,
                }
                .into(),
            );
        }

        self.invalidate_generic();
        self.threads.clear();
        self.variables.clear();
        cx.emit(SessionEvent::Stopped(
            event
                .thread_id
                .map(Into::into)
                .filter(|_| !event.preserve_focus_hint.unwrap_or(false)),
        ));
        cx.emit(SessionEvent::InvalidateInlineValue);
        cx.notify();
    }

    pub(crate) fn handle_dap_event(&mut self, event: Box<Events>, cx: &mut Context<Self>) {
        match *event {
            Events::Initialized(_) => {
                debug_assert!(
                    false,
                    "Initialized event should have been handled in LocalMode"
                );
            }
            Events::Stopped(event) => self.handle_stopped_event(event, cx),
            Events::Continued(event) => {
                if event.all_threads_continued.unwrap_or_default() {
                    self.thread_states.continue_all_threads();
                    self.breakpoint_store.update(cx, |store, cx| {
                        store.remove_active_position(Some(self.session_id()), cx)
                    });
                } else {
                    self.thread_states
                        .continue_thread(ThreadId(event.thread_id));
                }
                // todo(debugger): We should be able to get away with only invalidating generic if all threads were continued
                self.invalidate_generic();
            }
            Events::Exited(_event) => {
                self.clear_active_debug_line(cx);
            }
            Events::Terminated(_) => {
                self.shutdown(cx).detach();
            }
            Events::Thread(event) => {
                let thread_id = ThreadId(event.thread_id);

                match event.reason {
                    dap::ThreadEventReason::Started => {
                        self.thread_states.continue_thread(thread_id);
                    }
                    dap::ThreadEventReason::Exited => {
                        self.thread_states.exit_thread(thread_id);
                    }
                    reason => {
                        log::error!("Unhandled thread event reason {:?}", reason);
                    }
                }
                self.invalidate_state(&ThreadsCommand.into());
                cx.notify();
            }
            Events::Output(event) => {
                if event
                    .category
                    .as_ref()
                    .is_some_and(|category| *category == OutputEventCategory::Telemetry)
                {
                    return;
                }

                self.push_output(event);
                cx.notify();
            }
            Events::Breakpoint(event) => self.breakpoint_store.update(cx, |store, _| {
                store.update_session_breakpoint(self.session_id(), event.reason, event.breakpoint);
            }),
            Events::Module(event) => {
                match event.reason {
                    dap::ModuleEventReason::New => {
                        self.modules.push(event.module);
                    }
                    dap::ModuleEventReason::Changed => {
                        if let Some(module) = self
                            .modules
                            .iter_mut()
                            .find(|other| event.module.id == other.id)
                        {
                            *module = event.module;
                        }
                    }
                    dap::ModuleEventReason::Removed => {
                        self.modules.retain(|other| event.module.id != other.id);
                    }
                }

                // todo(debugger): We should only send the invalidate command to downstream clients.
                // self.invalidate_state(&ModulesCommand.into());
            }
            Events::LoadedSource(_) => {
                self.invalidate_state(&LoadedSourcesCommand.into());
            }
            Events::Capabilities(event) => {
                self.capabilities = self.capabilities.merge(event.capabilities);

                // The adapter might've enabled new exception breakpoints (or disabled existing ones).
                let recent_filters = self
                    .capabilities
                    .exception_breakpoint_filters
                    .iter()
                    .flatten()
                    .map(|filter| (filter.filter.clone(), filter.clone()))
                    .collect::<BTreeMap<_, _>>();
                for filter in recent_filters.values() {
                    let default = filter.default.unwrap_or_default();
                    self.exception_breakpoints
                        .entry(filter.filter.clone())
                        .or_insert_with(|| (filter.clone(), default));
                }
                self.exception_breakpoints
                    .retain(|k, _| recent_filters.contains_key(k));
                if self.is_started() {
                    self.send_exception_breakpoints(cx);
                }

                // Remove the ones that no longer exist.
                cx.notify();
            }
            Events::Memory(_) => {}
            Events::Process(_) => {}
            Events::ProgressEnd(_) => {}
            Events::ProgressStart(_) => {}
            Events::ProgressUpdate(_) => {}
            Events::Invalidated(_) => {}
            Events::Other(_) => {}
        }
    }

    /// Ensure that there's a request in flight for the given command, and if not, send it. Use this to run requests that are idempotent.
    fn fetch<T: LocalDapCommand + PartialEq + Eq + Hash>(
        &mut self,
        request: T,
        process_result: impl FnOnce(&mut Self, Result<T::Response>, &mut Context<Self>) + 'static,
        cx: &mut Context<Self>,
    ) {
        const {
            assert!(
                T::CACHEABLE,
                "Only requests marked as cacheable should invoke `fetch`"
            );
        }

        if !self.thread_states.any_stopped_thread()
            && request.type_id() != TypeId::of::<ThreadsCommand>()
            || self.is_session_terminated
        {
            return;
        }

        let request_map = self
            .requests
            .entry(std::any::TypeId::of::<T>())
            .or_default();

        if let Entry::Vacant(vacant) = request_map.entry(request.into()) {
            let command = vacant.key().0.clone().as_any_arc().downcast::<T>().unwrap();

            let task = Self::request_inner::<Arc<T>>(
                &self.capabilities,
                &self.mode,
                command,
                |this, result, cx| {
                    process_result(this, result, cx);
                    None
                },
                cx,
            );
            let task = cx
                .background_executor()
                .spawn(async move {
                    let _ = task.await?;
                    Some(())
                })
                .shared();

            vacant.insert(task);
            cx.notify();
        }
    }

    fn request_inner<T: LocalDapCommand + PartialEq + Eq + Hash>(
        capabilities: &Capabilities,
        mode: &SessionState,
        request: T,
        process_result: impl FnOnce(
            &mut Self,
            Result<T::Response>,
            &mut Context<Self>,
        ) -> Option<T::Response>
        + 'static,
        cx: &mut Context<Self>,
    ) -> Task<Option<T::Response>> {
        if !T::is_supported(&capabilities) {
            log::warn!(
                "Attempted to send a DAP request that isn't supported: {:?}",
                request
            );
            let error = Err(anyhow::Error::msg(
                "Couldn't complete request because it's not supported",
            ));
            return cx.spawn(async move |this, cx| {
                this.update(cx, |this, cx| process_result(this, error, cx))
                    .ok()
                    .flatten()
            });
        }

        let request = mode.request_dap(request);
        cx.spawn(async move |this, cx| {
            let result = request.await;
            this.update(cx, |this, cx| process_result(this, result, cx))
                .ok()
                .flatten()
        })
    }

    fn request<T: LocalDapCommand + PartialEq + Eq + Hash>(
        &self,
        request: T,
        process_result: impl FnOnce(
            &mut Self,
            Result<T::Response>,
            &mut Context<Self>,
        ) -> Option<T::Response>
        + 'static,
        cx: &mut Context<Self>,
    ) -> Task<Option<T::Response>> {
        Self::request_inner(&self.capabilities, &self.mode, request, process_result, cx)
    }

    fn invalidate_command_type<Command: LocalDapCommand>(&mut self) {
        self.requests.remove(&std::any::TypeId::of::<Command>());
    }

    fn invalidate_generic(&mut self) {
        self.invalidate_command_type::<ModulesCommand>();
        self.invalidate_command_type::<LoadedSourcesCommand>();
        self.invalidate_command_type::<ThreadsCommand>();
<<<<<<< HEAD
        self.invalidate_command_type::<DataBreakpointInfoCommand>();
=======
        self.invalidate_command_type::<ReadMemory>();
        let executor = self.as_running().map(|running| running.executor.clone());
        if let Some(executor) = executor {
            self.memory.clear(&executor);
        }
>>>>>>> eb49ccdc
    }

    fn invalidate_state(&mut self, key: &RequestSlot) {
        self.requests
            .entry((&*key.0 as &dyn Any).type_id())
            .and_modify(|request_map| {
                request_map.remove(&key);
            });
    }

    fn push_output(&mut self, event: OutputEvent) {
        self.output.push_back(event);
        self.output_token.0 += 1;
    }

    pub fn any_stopped_thread(&self) -> bool {
        self.thread_states.any_stopped_thread()
    }

    pub fn thread_status(&self, thread_id: ThreadId) -> ThreadStatus {
        self.thread_states.thread_status(thread_id)
    }

    pub fn threads(&mut self, cx: &mut Context<Self>) -> Vec<(dap::Thread, ThreadStatus)> {
        self.fetch(
            dap_command::ThreadsCommand,
            |this, result, cx| {
                let Some(result) = result.log_err() else {
                    return;
                };

                this.threads = result
                    .into_iter()
                    .map(|thread| (ThreadId(thread.id), Thread::from(thread.clone())))
                    .collect();

                this.invalidate_command_type::<StackTraceCommand>();
                cx.emit(SessionEvent::Threads);
                cx.notify();
            },
            cx,
        );

        self.threads
            .values()
            .map(|thread| {
                (
                    thread.dap.clone(),
                    self.thread_states.thread_status(ThreadId(thread.dap.id)),
                )
            })
            .collect()
    }

    pub fn modules(&mut self, cx: &mut Context<Self>) -> &[Module] {
        self.fetch(
            dap_command::ModulesCommand,
            |this, result, cx| {
                let Some(result) = result.log_err() else {
                    return;
                };

                this.modules = result;
                cx.emit(SessionEvent::Modules);
                cx.notify();
            },
            cx,
        );

        &self.modules
    }

    // CodeLLDB returns the size of a pointed-to-memory, which we can use to make the experience of go-to-memory better.
    pub fn data_access_size(
        &mut self,
        frame_id: Option<u64>,
        evaluate_name: &str,
        cx: &mut Context<Self>,
    ) -> Task<Option<u64>> {
        let request = self.request(
            EvaluateCommand {
                expression: format!("?${{sizeof({evaluate_name})}}"),
                frame_id,

                context: Some(EvaluateArgumentsContext::Repl),
                source: None,
            },
            |_, response, _| response.ok(),
            cx,
        );
        cx.background_spawn(async move {
            let result = request.await?;
            result.result.parse().ok()
        })
    }

    pub fn memory_reference_of_expr(
        &mut self,
        frame_id: Option<u64>,
        expression: String,
        cx: &mut Context<Self>,
    ) -> Task<Option<String>> {
        let request = self.request(
            EvaluateCommand {
                expression,
                frame_id,

                context: Some(EvaluateArgumentsContext::Repl),
                source: None,
            },
            |_, response, _| response.ok(),
            cx,
        );
        cx.background_spawn(async move {
            let result = request.await?;
            result.memory_reference
        })
    }

    pub fn write_memory(&mut self, address: u64, data: &[u8], cx: &mut Context<Self>) {
        let data = base64::engine::general_purpose::STANDARD.encode(data);
        self.request(
            WriteMemoryArguments {
                memory_reference: address.to_string(),
                data,
                allow_partial: None,
                offset: None,
            },
            |this, response, cx| {
                this.memory.clear(cx.background_executor());
                this.invalidate_command_type::<ReadMemory>();
                this.invalidate_command_type::<VariablesCommand>();
                cx.emit(SessionEvent::Variables);
                response.ok()
            },
            cx,
        )
        .detach();
    }
    pub fn read_memory(
        &mut self,
        range: RangeInclusive<u64>,
        cx: &mut Context<Self>,
    ) -> MemoryIterator {
        // This function is a bit more involved when it comes to fetching data.
        // Since we attempt to read memory in pages, we need to account for some parts
        // of memory being unreadable. Therefore, we start off by fetching a page per request.
        // In case that fails, we try to re-fetch smaller regions until we have the full range.
        let page_range = Memory::memory_range_to_page_range(range.clone());
        for page_address in PageAddress::iter_range(page_range) {
            self.read_single_page_memory(page_address, cx);
        }
        self.memory.memory_range(range)
    }

    fn read_single_page_memory(&mut self, page_start: PageAddress, cx: &mut Context<Self>) {
        _ = maybe!({
            let builder = self.memory.build_page(page_start)?;

            self.memory_read_fetch_page_recursive(builder, cx);
            Some(())
        });
    }
    fn memory_read_fetch_page_recursive(
        &mut self,
        mut builder: MemoryPageBuilder,
        cx: &mut Context<Self>,
    ) {
        let Some(next_request) = builder.next_request() else {
            // We're done fetching. Let's grab the page and insert it into our memory store.
            let (address, contents) = builder.build();
            self.memory.insert_page(address, contents);

            return;
        };
        let size = next_request.size;
        self.fetch(
            ReadMemory {
                memory_reference: format!("0x{:X}", next_request.address),
                offset: Some(0),
                count: next_request.size,
            },
            move |this, memory, cx| {
                if let Ok(memory) = memory {
                    builder.known(memory.content);
                    if let Some(unknown) = memory.unreadable_bytes {
                        builder.unknown(unknown);
                    }
                    // This is the recursive bit: if we're not yet done with
                    // the whole page, we'll kick off a new request with smaller range.
                    // Note that this function is recursive only conceptually;
                    // since it kicks off a new request with callback, we don't need to worry about stack overflow.
                    this.memory_read_fetch_page_recursive(builder, cx);
                } else {
                    builder.unknown(size);
                }
            },
            cx,
        );
    }

    pub fn ignore_breakpoints(&self) -> bool {
        self.ignore_breakpoints
    }

    pub fn toggle_ignore_breakpoints(
        &mut self,
        cx: &mut App,
    ) -> Task<HashMap<Arc<Path>, anyhow::Error>> {
        self.set_ignore_breakpoints(!self.ignore_breakpoints, cx)
    }

    pub(crate) fn set_ignore_breakpoints(
        &mut self,
        ignore: bool,
        cx: &mut App,
    ) -> Task<HashMap<Arc<Path>, anyhow::Error>> {
        if self.ignore_breakpoints == ignore {
            return Task::ready(HashMap::default());
        }

        self.ignore_breakpoints = ignore;

        if let Some(local) = self.as_running() {
            local.send_source_breakpoints(ignore, &self.breakpoint_store, cx)
        } else {
            // todo(debugger): We need to propagate this change to downstream sessions and send a message to upstream sessions
            unimplemented!()
        }
    }

    pub fn exception_breakpoints(
        &self,
    ) -> impl Iterator<Item = &(ExceptionBreakpointsFilter, IsEnabled)> {
        self.exception_breakpoints.values()
    }

    pub fn toggle_exception_breakpoint(&mut self, id: &str, cx: &App) {
        if let Some((_, is_enabled)) = self.exception_breakpoints.get_mut(id) {
            *is_enabled = !*is_enabled;
            self.send_exception_breakpoints(cx);
        }
    }

    fn send_exception_breakpoints(&mut self, cx: &App) {
        if let Some(local) = self.as_running() {
            let exception_filters = self
                .exception_breakpoints
                .values()
                .filter_map(|(filter, is_enabled)| is_enabled.then(|| filter.clone()))
                .collect();

            let supports_exception_filters = self
                .capabilities
                .supports_exception_filter_options
                .unwrap_or_default();
            local
                .send_exception_breakpoints(exception_filters, supports_exception_filters)
                .detach_and_log_err(cx);
        } else {
            debug_assert!(false, "Not implemented");
        }
    }

    fn send_data_breakpoints(&mut self, cx: &mut Context<Self>) {
        if let Some(mode) = self.as_running() {
            let breakpoints = self.data_breakpoints.values().cloned().collect();
            let command = SetDataBreakpointsCommand { breakpoints };
            mode.request(command).detach_and_log_err(cx);
        }
    }

    pub fn toggle_data_breakpoint(
        &mut self,
        data_id: String,
        breakpoint: dap::DataBreakpoint,
        cx: &mut Context<Self>,
    ) {
        if self.data_breakpoints.remove(&data_id).is_none() {
            self.data_breakpoints.insert(data_id, breakpoint);
        }
        self.send_data_breakpoints(cx);
    }

    pub fn breakpoints_enabled(&self) -> bool {
        self.ignore_breakpoints
    }

    pub fn loaded_sources(&mut self, cx: &mut Context<Self>) -> &[Source] {
        self.fetch(
            dap_command::LoadedSourcesCommand,
            |this, result, cx| {
                let Some(result) = result.log_err() else {
                    return;
                };
                this.loaded_sources = result;
                cx.emit(SessionEvent::LoadedSources);
                cx.notify();
            },
            cx,
        );

        &self.loaded_sources
    }

    fn fallback_to_manual_restart(
        &mut self,
        res: Result<()>,
        cx: &mut Context<Self>,
    ) -> Option<()> {
        if res.log_err().is_none() {
            cx.emit(SessionStateEvent::Restart);
            return None;
        }
        Some(())
    }

    fn empty_response(&mut self, res: Result<()>, _cx: &mut Context<Self>) -> Option<()> {
        res.log_err()?;
        Some(())
    }

    fn on_step_response<T: LocalDapCommand + PartialEq + Eq + Hash>(
        thread_id: ThreadId,
    ) -> impl FnOnce(&mut Self, Result<T::Response>, &mut Context<Self>) -> Option<T::Response> + 'static
    {
        move |this, response, cx| match response.log_err() {
            Some(response) => {
                this.breakpoint_store.update(cx, |store, cx| {
                    store.remove_active_position(Some(this.session_id()), cx)
                });
                Some(response)
            }
            None => {
                this.thread_states.stop_thread(thread_id);
                cx.notify();
                None
            }
        }
    }

    fn clear_active_debug_line_response(
        &mut self,
        response: Result<()>,
        cx: &mut Context<Session>,
    ) -> Option<()> {
        response.log_err()?;
        self.clear_active_debug_line(cx);
        Some(())
    }

    fn clear_active_debug_line(&mut self, cx: &mut Context<Session>) {
        self.breakpoint_store.update(cx, |store, cx| {
            store.remove_active_position(Some(self.id), cx)
        });
    }

    pub fn pause_thread(&mut self, thread_id: ThreadId, cx: &mut Context<Self>) {
        self.request(
            PauseCommand {
                thread_id: thread_id.0,
            },
            Self::empty_response,
            cx,
        )
        .detach();
    }

    pub fn restart_stack_frame(&mut self, stack_frame_id: u64, cx: &mut Context<Self>) {
        self.request(
            RestartStackFrameCommand { stack_frame_id },
            Self::empty_response,
            cx,
        )
        .detach();
    }

    pub fn restart(&mut self, args: Option<Value>, cx: &mut Context<Self>) {
        if self.restart_task.is_some() || self.as_running().is_none() {
            return;
        }

        let supports_dap_restart =
            self.capabilities.supports_restart_request.unwrap_or(false) && !self.is_terminated();

        self.restart_task = Some(cx.spawn(async move |this, cx| {
            let _ = this.update(cx, |session, cx| {
                if supports_dap_restart {
                    session
                        .request(
                            RestartCommand {
                                raw: args.unwrap_or(Value::Null),
                            },
                            Self::fallback_to_manual_restart,
                            cx,
                        )
                        .detach();
                } else {
                    cx.emit(SessionStateEvent::Restart);
                }
            });
        }));
    }

    pub fn shutdown(&mut self, cx: &mut Context<Self>) -> Task<()> {
        if self.is_session_terminated {
            return Task::ready(());
        }

        self.is_session_terminated = true;
        self.thread_states.exit_all_threads();
        cx.notify();

        let task = match &mut self.mode {
            SessionState::Running(_) => {
                if self
                    .capabilities
                    .supports_terminate_request
                    .unwrap_or_default()
                {
                    self.request(
                        TerminateCommand {
                            restart: Some(false),
                        },
                        Self::clear_active_debug_line_response,
                        cx,
                    )
                } else {
                    self.request(
                        DisconnectCommand {
                            restart: Some(false),
                            terminate_debuggee: Some(true),
                            suspend_debuggee: Some(false),
                        },
                        Self::clear_active_debug_line_response,
                        cx,
                    )
                }
            }
            SessionState::Building(build_task) => {
                build_task.take();
                Task::ready(Some(()))
            }
        };

        cx.emit(SessionStateEvent::Shutdown);

        cx.spawn(async move |this, cx| {
            task.await;
            let _ = this.update(cx, |this, _| {
                if let Some(adapter_client) = this.adapter_client() {
                    adapter_client.kill();
                }
            });
        })
    }

    pub fn completions(
        &mut self,
        query: CompletionsQuery,
        cx: &mut Context<Self>,
    ) -> Task<Result<Vec<dap::CompletionItem>>> {
        let task = self.request(query, |_, result, _| result.log_err(), cx);

        cx.background_executor().spawn(async move {
            anyhow::Ok(
                task.await
                    .map(|response| response.targets)
                    .context("failed to fetch completions")?,
            )
        })
    }

    pub fn continue_thread(&mut self, thread_id: ThreadId, cx: &mut Context<Self>) {
        let supports_single_thread_execution_requests =
            self.capabilities.supports_single_thread_execution_requests;
        self.thread_states.continue_thread(thread_id);
        self.request(
            ContinueCommand {
                args: ContinueArguments {
                    thread_id: thread_id.0,
                    single_thread: supports_single_thread_execution_requests,
                },
            },
            Self::on_step_response::<ContinueCommand>(thread_id),
            cx,
        )
        .detach();
    }

    pub fn adapter_client(&self) -> Option<Arc<DebugAdapterClient>> {
        match self.mode {
            SessionState::Running(ref local) => Some(local.client.clone()),
            SessionState::Building(_) => None,
        }
    }

    pub fn has_ever_stopped(&self) -> bool {
        self.mode.has_ever_stopped()
    }
    pub fn step_over(
        &mut self,
        thread_id: ThreadId,
        granularity: SteppingGranularity,
        cx: &mut Context<Self>,
    ) {
        let supports_single_thread_execution_requests =
            self.capabilities.supports_single_thread_execution_requests;
        let supports_stepping_granularity = self
            .capabilities
            .supports_stepping_granularity
            .unwrap_or_default();

        let command = NextCommand {
            inner: StepCommand {
                thread_id: thread_id.0,
                granularity: supports_stepping_granularity.then(|| granularity),
                single_thread: supports_single_thread_execution_requests,
            },
        };

        self.thread_states.process_step(thread_id);
        self.request(
            command,
            Self::on_step_response::<NextCommand>(thread_id),
            cx,
        )
        .detach();
    }

    pub fn step_in(
        &mut self,
        thread_id: ThreadId,
        granularity: SteppingGranularity,
        cx: &mut Context<Self>,
    ) {
        let supports_single_thread_execution_requests =
            self.capabilities.supports_single_thread_execution_requests;
        let supports_stepping_granularity = self
            .capabilities
            .supports_stepping_granularity
            .unwrap_or_default();

        let command = StepInCommand {
            inner: StepCommand {
                thread_id: thread_id.0,
                granularity: supports_stepping_granularity.then(|| granularity),
                single_thread: supports_single_thread_execution_requests,
            },
        };

        self.thread_states.process_step(thread_id);
        self.request(
            command,
            Self::on_step_response::<StepInCommand>(thread_id),
            cx,
        )
        .detach();
    }

    pub fn step_out(
        &mut self,
        thread_id: ThreadId,
        granularity: SteppingGranularity,
        cx: &mut Context<Self>,
    ) {
        let supports_single_thread_execution_requests =
            self.capabilities.supports_single_thread_execution_requests;
        let supports_stepping_granularity = self
            .capabilities
            .supports_stepping_granularity
            .unwrap_or_default();

        let command = StepOutCommand {
            inner: StepCommand {
                thread_id: thread_id.0,
                granularity: supports_stepping_granularity.then(|| granularity),
                single_thread: supports_single_thread_execution_requests,
            },
        };

        self.thread_states.process_step(thread_id);
        self.request(
            command,
            Self::on_step_response::<StepOutCommand>(thread_id),
            cx,
        )
        .detach();
    }

    pub fn step_back(
        &mut self,
        thread_id: ThreadId,
        granularity: SteppingGranularity,
        cx: &mut Context<Self>,
    ) {
        let supports_single_thread_execution_requests =
            self.capabilities.supports_single_thread_execution_requests;
        let supports_stepping_granularity = self
            .capabilities
            .supports_stepping_granularity
            .unwrap_or_default();

        let command = StepBackCommand {
            inner: StepCommand {
                thread_id: thread_id.0,
                granularity: supports_stepping_granularity.then(|| granularity),
                single_thread: supports_single_thread_execution_requests,
            },
        };

        self.thread_states.process_step(thread_id);

        self.request(
            command,
            Self::on_step_response::<StepBackCommand>(thread_id),
            cx,
        )
        .detach();
    }

    pub fn stack_frames(
        &mut self,
        thread_id: ThreadId,
        cx: &mut Context<Self>,
    ) -> Result<Vec<StackFrame>> {
        if self.thread_states.thread_status(thread_id) == ThreadStatus::Stopped
            && self.requests.contains_key(&ThreadsCommand.type_id())
            && self.threads.contains_key(&thread_id)
        // ^ todo(debugger): We need a better way to check that we're not querying stale data
        // We could still be using an old thread id and have sent a new thread's request
        // This isn't the biggest concern right now because it hasn't caused any issues outside of tests
        // But it very well could cause a minor bug in the future that is hard to track down
        {
            self.fetch(
                super::dap_command::StackTraceCommand {
                    thread_id: thread_id.0,
                    start_frame: None,
                    levels: None,
                },
                move |this, stack_frames, cx| {
                    let entry =
                        this.threads
                            .entry(thread_id)
                            .and_modify(|thread| match &stack_frames {
                                Ok(stack_frames) => {
                                    thread.stack_frames = stack_frames
                                        .iter()
                                        .cloned()
                                        .map(StackFrame::from)
                                        .collect();
                                    thread.stack_frames_error = None;
                                }
                                Err(error) => {
                                    thread.stack_frames.clear();
                                    thread.stack_frames_error = Some(error.cloned());
                                }
                            });
                    debug_assert!(
                        matches!(entry, indexmap::map::Entry::Occupied(_)),
                        "Sent request for thread_id that doesn't exist"
                    );
                    if let Ok(stack_frames) = stack_frames {
                        this.stack_frames.extend(
                            stack_frames
                                .into_iter()
                                .filter(|frame| {
                                    // Workaround for JavaScript debug adapter sending out "fake" stack frames for delineating await points. This is fine,
                                    // except that they always use an id of 0 for it, which collides with other (valid) stack frames.
                                    !(frame.id == 0
                                        && frame.line == 0
                                        && frame.column == 0
                                        && frame.presentation_hint
                                            == Some(StackFramePresentationHint::Label))
                                })
                                .map(|frame| (frame.id, StackFrame::from(frame))),
                        );
                    }

                    this.invalidate_command_type::<ScopesCommand>();
                    this.invalidate_command_type::<VariablesCommand>();

                    cx.emit(SessionEvent::StackTrace);
                },
                cx,
            );
        }

        match self.threads.get(&thread_id) {
            Some(thread) => {
                if let Some(error) = &thread.stack_frames_error {
                    Err(error.cloned())
                } else {
                    Ok(thread.stack_frames.clone())
                }
            }
            None => Ok(Vec::new()),
        }
    }

    pub fn scopes(&mut self, stack_frame_id: u64, cx: &mut Context<Self>) -> &[dap::Scope] {
        if self.requests.contains_key(&TypeId::of::<ThreadsCommand>())
            && self
                .requests
                .contains_key(&TypeId::of::<StackTraceCommand>())
        {
            self.fetch(
                ScopesCommand { stack_frame_id },
                move |this, scopes, cx| {
                    let Some(scopes) = scopes.log_err() else {
                        return
                    };

                    for scope in scopes.iter() {
                        this.variables(scope.variables_reference, cx);
                    }

                    let entry = this
                        .stack_frames
                        .entry(stack_frame_id)
                        .and_modify(|stack_frame| {
                            stack_frame.scopes = scopes;
                        });

                    cx.emit(SessionEvent::Variables);

                    debug_assert!(
                        matches!(entry, indexmap::map::Entry::Occupied(_)),
                        "Sent scopes request for stack_frame_id that doesn't exist or hasn't been fetched"
                    );
                },
                cx,
            );
        }

        self.stack_frames
            .get(&stack_frame_id)
            .map(|frame| frame.scopes.as_slice())
            .unwrap_or_default()
    }

    pub fn variables_by_stack_frame_id(
        &self,
        stack_frame_id: StackFrameId,
        globals: bool,
        locals: bool,
    ) -> Vec<dap::Variable> {
        let Some(stack_frame) = self.stack_frames.get(&stack_frame_id) else {
            return Vec::new();
        };

        stack_frame
            .scopes
            .iter()
            .filter(|scope| {
                (scope.name.to_lowercase().contains("local") && locals)
                    || (scope.name.to_lowercase().contains("global") && globals)
            })
            .filter_map(|scope| self.variables.get(&scope.variables_reference))
            .flatten()
            .cloned()
            .collect()
    }

    pub fn watchers(&self) -> &HashMap<SharedString, Watcher> {
        &self.watchers
    }

    pub fn add_watcher(
        &mut self,
        expression: SharedString,
        frame_id: u64,
        cx: &mut Context<Self>,
    ) -> Task<Result<()>> {
        let request = self.mode.request_dap(EvaluateCommand {
            expression: expression.to_string(),
            context: Some(EvaluateArgumentsContext::Watch),
            frame_id: Some(frame_id),
            source: None,
        });

        cx.spawn(async move |this, cx| {
            let response = request.await?;

            this.update(cx, |session, cx| {
                session.watchers.insert(
                    expression.clone(),
                    Watcher {
                        expression,
                        value: response.result.into(),
                        variables_reference: response.variables_reference,
                        presentation_hint: response.presentation_hint,
                    },
                );
                cx.emit(SessionEvent::Watchers);
            })
        })
    }

    pub fn refresh_watchers(&mut self, frame_id: u64, cx: &mut Context<Self>) {
        let watches = self.watchers.clone();
        for (_, watch) in watches.into_iter() {
            self.add_watcher(watch.expression.clone(), frame_id, cx)
                .detach();
        }
    }

    pub fn remove_watcher(&mut self, expression: SharedString) {
        self.watchers.remove(&expression);
    }

    pub fn variables(
        &mut self,
        variables_reference: VariableReference,
        cx: &mut Context<Self>,
    ) -> Vec<dap::Variable> {
        let command = VariablesCommand {
            variables_reference,
            filter: None,
            start: None,
            count: None,
            format: None,
        };

        self.fetch(
            command,
            move |this, variables, cx| {
                let Some(variables) = variables.log_err() else {
                    return;
                };

                this.variables.insert(variables_reference, variables);

                cx.emit(SessionEvent::Variables);
                cx.emit(SessionEvent::InvalidateInlineValue);
            },
            cx,
        );

        self.variables
            .get(&variables_reference)
            .cloned()
            .unwrap_or_default()
    }

    pub fn data_breakpoint_info(
        &mut self,
        context: DataBreakpointContext,
        mode: Option<String>,
        cx: &mut Context<Self>,
    ) -> Option<dap::DataBreakpointInfoResponse> {
        let command = DataBreakpointInfoCommand {
            context: context.clone(),
            mode,
        };

        let res = self.data_breakpoint_info.get(&context).cloned();

        self.fetch(
            command,
            move |this, response, cx| {
                let Some(response) = response.log_err() else {
                    return;
                };

                this.data_breakpoint_info.insert(context, response);
                cx.emit(SessionEvent::DataBreakpointInfo);
            },
            cx,
        );

        res
    }

    pub fn set_variable_value(
        &mut self,
        stack_frame_id: u64,
        variables_reference: u64,
        name: String,
        value: String,
        cx: &mut Context<Self>,
    ) {
        if self.capabilities.supports_set_variable.unwrap_or_default() {
            self.request(
                SetVariableValueCommand {
                    name,
                    value,
                    variables_reference,
                },
                move |this, response, cx| {
                    let response = response.log_err()?;
                    this.invalidate_command_type::<VariablesCommand>();
                    this.invalidate_command_type::<ReadMemory>();
                    this.memory.clear(cx.background_executor());
                    this.refresh_watchers(stack_frame_id, cx);
                    cx.emit(SessionEvent::Variables);
                    Some(response)
                },
                cx,
            )
            .detach();
        }
    }

    pub fn evaluate(
        &mut self,
        expression: String,
        context: Option<EvaluateArgumentsContext>,
        frame_id: Option<u64>,
        source: Option<Source>,
        cx: &mut Context<Self>,
    ) -> Task<()> {
        let event = dap::OutputEvent {
            category: None,
            output: format!("> {expression}"),
            group: None,
            variables_reference: None,
            source: None,
            line: None,
            column: None,
            data: None,
            location_reference: None,
        };
        self.push_output(event);
        let request = self.mode.request_dap(EvaluateCommand {
            expression,
            context,
            frame_id,
            source,
        });
        cx.spawn(async move |this, cx| {
            let response = request.await;
            this.update(cx, |this, cx| {
                this.memory.clear(cx.background_executor());
                this.invalidate_command_type::<ReadMemory>();
                match response {
                    Ok(response) => {
                        let event = dap::OutputEvent {
                            category: None,
                            output: format!("< {}", &response.result),
                            group: None,
                            variables_reference: Some(response.variables_reference),
                            source: None,
                            line: None,
                            column: None,
                            data: None,
                            location_reference: None,
                        };
                        this.push_output(event);
                    }
                    Err(e) => {
                        let event = dap::OutputEvent {
                            category: None,
                            output: format!("{}", e),
                            group: None,
                            variables_reference: None,
                            source: None,
                            line: None,
                            column: None,
                            data: None,
                            location_reference: None,
                        };
                        this.push_output(event);
                    }
                };
                cx.notify();
            })
            .ok();
        })
    }

    pub fn location(
        &mut self,
        reference: u64,
        cx: &mut Context<Self>,
    ) -> Option<dap::LocationsResponse> {
        self.fetch(
            LocationsCommand { reference },
            move |this, response, _| {
                let Some(response) = response.log_err() else {
                    return;
                };
                this.locations.insert(reference, response);
            },
            cx,
        );
        self.locations.get(&reference).cloned()
    }

    pub fn is_attached(&self) -> bool {
        let SessionState::Running(local_mode) = &self.mode else {
            return false;
        };
        local_mode.binary.request_args.request == StartDebuggingRequestArgumentsRequest::Attach
    }

    pub fn disconnect_client(&mut self, cx: &mut Context<Self>) {
        let command = DisconnectCommand {
            restart: Some(false),
            terminate_debuggee: Some(false),
            suspend_debuggee: Some(false),
        };

        self.request(command, Self::empty_response, cx).detach()
    }

    pub fn terminate_threads(&mut self, thread_ids: Option<Vec<ThreadId>>, cx: &mut Context<Self>) {
        if self
            .capabilities
            .supports_terminate_threads_request
            .unwrap_or_default()
        {
            self.request(
                TerminateThreadsCommand {
                    thread_ids: thread_ids.map(|ids| ids.into_iter().map(|id| id.0).collect()),
                },
                Self::clear_active_debug_line_response,
                cx,
            )
            .detach();
        } else {
            self.shutdown(cx).detach();
        }
    }

    pub fn thread_state(&self, thread_id: ThreadId) -> Option<ThreadStatus> {
        self.thread_states.thread_state(thread_id)
    }

    pub fn quirks(&self) -> SessionQuirks {
        self.quirks
    }
}<|MERGE_RESOLUTION|>--- conflicted
+++ resolved
@@ -1,10 +1,6 @@
 use crate::debugger::breakpoint_store::BreakpointSessionState;
-<<<<<<< HEAD
-use crate::debugger::dap_command::DataBreakpointContext;
-=======
-use crate::debugger::dap_command::ReadMemory;
+use crate::debugger::dap_command::{DataBreakpointContext, ReadMemory};
 use crate::debugger::memory::{self, Memory, MemoryIterator, MemoryPageBuilder, PageAddress};
->>>>>>> eb49ccdc
 
 use super::breakpoint_store::{
     BreakpointStore, BreakpointStoreEvent, BreakpointUpdatedReason, SourceBreakpoint,
@@ -1679,15 +1675,12 @@
         self.invalidate_command_type::<ModulesCommand>();
         self.invalidate_command_type::<LoadedSourcesCommand>();
         self.invalidate_command_type::<ThreadsCommand>();
-<<<<<<< HEAD
         self.invalidate_command_type::<DataBreakpointInfoCommand>();
-=======
         self.invalidate_command_type::<ReadMemory>();
         let executor = self.as_running().map(|running| running.executor.clone());
         if let Some(executor) = executor {
             self.memory.clear(&executor);
         }
->>>>>>> eb49ccdc
     }
 
     fn invalidate_state(&mut self, key: &RequestSlot) {
