--- conflicted
+++ resolved
@@ -2017,12 +2017,6 @@
                     this.invalidate_command_type::<VariablesCommand>();
 
                     cx.emit(SessionEvent::StackTrace);
-<<<<<<< HEAD
-                    cx.emit(ActiveSessionEvent::StackTraceUpdated);
-                    cx.notify();
-                    Some(stack_frames)
-=======
->>>>>>> c72cdfd8
                 },
                 cx,
             );
