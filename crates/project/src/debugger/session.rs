use super::breakpoint_store::{
    BreakpointStore, BreakpointStoreEvent, BreakpointUpdatedReason, SourceBreakpoint,
};
use super::dap_command::{
    self, Attach, ConfigurationDone, ContinueCommand, DapCommand, DisconnectCommand,
    EvaluateCommand, Initialize, Launch, LoadedSourcesCommand, LocalDapCommand, LocationsCommand,
    ModulesCommand, NextCommand, PauseCommand, RestartCommand, RestartStackFrameCommand,
    ScopesCommand, SetExceptionBreakpoints, SetVariableValueCommand, StackTraceCommand,
    StepBackCommand, StepCommand, StepInCommand, StepOutCommand, TerminateCommand,
    TerminateThreadsCommand, ThreadsCommand, VariablesCommand,
};
use super::dap_store::DapStore;
use anyhow::{Context as _, Result, anyhow};
use collections::{HashMap, HashSet, IndexMap, IndexSet};
use dap::adapters::DebugAdapterBinary;
use dap::messages::Response;
use dap::{
    Capabilities, ContinueArguments, EvaluateArgumentsContext, Module, Source, StackFrameId,
    SteppingGranularity, StoppedEvent, VariableReference,
    client::{DebugAdapterClient, SessionId},
    messages::{Events, Message},
};
use dap::{ExceptionBreakpointsFilter, ExceptionFilterOptions, OutputEventCategory};
use futures::channel::oneshot;
use futures::{FutureExt, future::Shared};
use gpui::{
    App, AppContext, AsyncApp, BackgroundExecutor, Context, Entity, EventEmitter, SharedString,
    Task, WeakEntity,
};

use rpc::AnyProtoClient;
use serde_json::{Value, json};
use smol::stream::StreamExt;
use std::any::TypeId;
use std::collections::BTreeMap;
use std::u64;
use std::{
    any::Any,
    collections::hash_map::Entry,
    hash::{Hash, Hasher},
    path::Path,
    sync::Arc,
};
use task::DebugTaskDefinition;
use text::{PointUtf16, ToPointUtf16};
use util::{ResultExt, merge_json_value_into};
use worktree::Worktree;

#[derive(Debug, Copy, Clone, Hash, PartialEq, PartialOrd, Ord, Eq)]
#[repr(transparent)]
pub struct ThreadId(pub u64);

impl ThreadId {
    pub const MIN: ThreadId = ThreadId(u64::MIN);
    pub const MAX: ThreadId = ThreadId(u64::MAX);
}

impl From<u64> for ThreadId {
    fn from(id: u64) -> Self {
        Self(id)
    }
}

#[derive(Clone, Debug)]
pub struct StackFrame {
    pub dap: dap::StackFrame,
    pub scopes: Vec<dap::Scope>,
}

impl From<dap::StackFrame> for StackFrame {
    fn from(stack_frame: dap::StackFrame) -> Self {
        Self {
            scopes: vec![],
            dap: stack_frame,
        }
    }
}

#[derive(Copy, Clone, Debug, Default, PartialEq, Eq)]
pub enum ThreadStatus {
    #[default]
    Running,
    Stopped,
    Stepping,
    Exited,
    Ended,
}

impl ThreadStatus {
    pub fn label(&self) -> &'static str {
        match self {
            ThreadStatus::Running => "Running",
            ThreadStatus::Stopped => "Stopped",
            ThreadStatus::Stepping => "Stepping",
            ThreadStatus::Exited => "Exited",
            ThreadStatus::Ended => "Ended",
        }
    }
}

#[derive(Debug)]
pub struct Thread {
    dap: dap::Thread,
    stack_frame_ids: IndexSet<StackFrameId>,
    _has_stopped: bool,
}

impl From<dap::Thread> for Thread {
    fn from(dap: dap::Thread) -> Self {
        Self {
            dap,
            stack_frame_ids: Default::default(),
            _has_stopped: false,
        }
    }
}

type UpstreamProjectId = u64;

struct RemoteConnection {
    _client: AnyProtoClient,
    _upstream_project_id: UpstreamProjectId,
    _adapter_name: SharedString,
}

impl RemoteConnection {
    fn send_proto_client_request<R: DapCommand>(
        &self,
        _request: R,
        _session_id: SessionId,
        cx: &mut App,
    ) -> Task<Result<R::Response>> {
        // let message = request.to_proto(session_id, self.upstream_project_id);
        // let upstream_client = self.client.clone();
        cx.background_executor().spawn(async move {
            // debugger(todo): Properly send messages when we wrap dap_commands in envelopes again
            // let response = upstream_client.request(message).await?;
            // request.response_from_proto(response)
            Err(anyhow!("Sending dap commands over RPC isn't supported yet"))
        })
    }

    fn request<R: DapCommand>(
        &self,
        request: R,
        session_id: SessionId,
        cx: &mut App,
    ) -> Task<Result<R::Response>>
    where
        <R::DapRequest as dap::requests::Request>::Response: 'static,
        <R::DapRequest as dap::requests::Request>::Arguments: 'static + Send,
    {
        return self.send_proto_client_request::<R>(request, session_id, cx);
    }
}

enum Mode {
    Local(LocalMode),
    Remote(RemoteConnection),
}

#[derive(Clone)]
pub struct LocalMode {
    client: Arc<DebugAdapterClient>,
    definition: DebugTaskDefinition,
    binary: DebugAdapterBinary,
    root_binary: Option<Arc<DebugAdapterBinary>>,
    pub(crate) breakpoint_store: Entity<BreakpointStore>,
    tmp_breakpoint: Option<SourceBreakpoint>,
    worktree: WeakEntity<Worktree>,
}

fn client_source(abs_path: &Path) -> dap::Source {
    dap::Source {
        name: abs_path
            .file_name()
            .map(|filename| filename.to_string_lossy().to_string()),
        path: Some(abs_path.to_string_lossy().to_string()),
        source_reference: None,
        presentation_hint: None,
        origin: None,
        sources: None,
        adapter_data: None,
        checksums: None,
    }
}

impl LocalMode {
    fn new(
        session_id: SessionId,
        parent_session: Option<Entity<Session>>,
        worktree: WeakEntity<Worktree>,
        breakpoint_store: Entity<BreakpointStore>,
        config: DebugTaskDefinition,
        binary: DebugAdapterBinary,
        messages_tx: futures::channel::mpsc::UnboundedSender<Message>,
        cx: AsyncApp,
    ) -> Task<Result<Self>> {
<<<<<<< HEAD
=======
        Self::new_inner(
            session_id,
            parent_session,
            breakpoint_store,
            worktree,
            config,
            binary,
            messages_tx,
            async |_, _| {},
            cx,
        )
    }

    fn new_inner(
        session_id: SessionId,
        parent_session: Option<Entity<Session>>,
        breakpoint_store: Entity<BreakpointStore>,
        worktree: WeakEntity<Worktree>,
        config: DebugTaskDefinition,
        binary: DebugAdapterBinary,
        messages_tx: futures::channel::mpsc::UnboundedSender<Message>,
        on_initialized: impl AsyncFnOnce(&mut LocalMode, AsyncApp) + 'static,
        cx: AsyncApp,
    ) -> Task<Result<Self>> {
>>>>>>> 32e9757a
        cx.spawn(async move |cx| {
            let message_handler = Box::new(move |message| {
                messages_tx.unbounded_send(message).ok();
            });

            let root_binary = if let Some(parent_session) = parent_session.as_ref() {
                Some(parent_session.read_with(cx, |session, _| session.root_binary().clone())?)
            } else {
                None
            };

            let client = Arc::new(
                if let Some(client) = parent_session
                    .and_then(|session| cx.update(|cx| session.read(cx).adapter_client()).ok())
                    .flatten()
                {
                    client
                        .reconnect(session_id, binary.clone(), message_handler, cx.clone())
                        .await?
                } else {
                    DebugAdapterClient::start(
                        session_id,
                        binary.clone(),
                        message_handler,
                        cx.clone(),
                    )
                    .await
                    .with_context(|| "Failed to start communication with debug adapter")?
                },
            );

            Ok(Self {
                client,
                breakpoint_store,
                worktree,
                tmp_breakpoint: None,
                definition: config,
                root_binary,
                binary,
            })
        })
    }

    pub(crate) fn worktree(&self) -> &WeakEntity<Worktree> {
        &self.worktree
    }

    fn unset_breakpoints_from_paths(&self, paths: &Vec<Arc<Path>>, cx: &mut App) -> Task<()> {
        let tasks: Vec<_> = paths
            .into_iter()
            .map(|path| {
                self.request(
                    dap_command::SetBreakpoints {
                        source: client_source(path),
                        source_modified: None,
                        breakpoints: vec![],
                    },
                    cx.background_executor().clone(),
                )
            })
            .collect();

        cx.background_spawn(async move {
            futures::future::join_all(tasks)
                .await
                .iter()
                .for_each(|res| match res {
                    Ok(_) => {}
                    Err(err) => {
                        log::warn!("Set breakpoints request failed: {}", err);
                    }
                });
        })
    }

    fn send_breakpoints_from_path(
        &self,
        abs_path: Arc<Path>,
        reason: BreakpointUpdatedReason,
        cx: &mut App,
    ) -> Task<()> {
        let breakpoints = self
            .breakpoint_store
            .read_with(cx, |store, cx| store.breakpoints_from_path(&abs_path, cx))
            .into_iter()
            .filter(|bp| bp.state.is_enabled())
            .chain(self.tmp_breakpoint.clone())
            .map(Into::into)
            .collect();

        let task = self.request(
            dap_command::SetBreakpoints {
                source: client_source(&abs_path),
                source_modified: Some(matches!(reason, BreakpointUpdatedReason::FileSaved)),
                breakpoints,
            },
            cx.background_executor().clone(),
        );

        cx.background_spawn(async move {
            match task.await {
                Ok(_) => {}
                Err(err) => log::warn!("Set breakpoints request failed for path: {}", err),
            }
        })
    }

    fn send_exception_breakpoints(
        &self,
        filters: Vec<ExceptionBreakpointsFilter>,
        supports_filter_options: bool,
        cx: &App,
    ) -> Task<Result<Vec<dap::Breakpoint>>> {
        let arg = if supports_filter_options {
            SetExceptionBreakpoints::WithOptions {
                filters: filters
                    .into_iter()
                    .map(|filter| ExceptionFilterOptions {
                        filter_id: filter.filter,
                        condition: None,
                        mode: None,
                    })
                    .collect(),
            }
        } else {
            SetExceptionBreakpoints::Plain {
                filters: filters.into_iter().map(|filter| filter.filter).collect(),
            }
        };
        self.request(arg, cx.background_executor().clone())
    }

    fn send_source_breakpoints(
        &self,
        ignore_breakpoints: bool,
        cx: &App,
    ) -> Task<HashMap<Arc<Path>, anyhow::Error>> {
        let mut breakpoint_tasks = Vec::new();
        let breakpoints = self
            .breakpoint_store
            .read_with(cx, |store, cx| store.all_breakpoints(cx));

        for (path, breakpoints) in breakpoints {
            let breakpoints = if ignore_breakpoints {
                vec![]
            } else {
                breakpoints
                    .into_iter()
                    .filter(|bp| bp.state.is_enabled())
                    .map(Into::into)
                    .collect()
            };

            breakpoint_tasks.push(
                self.request(
                    dap_command::SetBreakpoints {
                        source: client_source(&path),
                        source_modified: Some(false),
                        breakpoints,
                    },
                    cx.background_executor().clone(),
                )
                .map(|result| result.map_err(|e| (path, e))),
            );
        }

        cx.background_spawn(async move {
            futures::future::join_all(breakpoint_tasks)
                .await
                .into_iter()
                .filter_map(Result::err)
                .collect::<HashMap<_, _>>()
        })
    }

    pub fn label(&self) -> String {
        self.definition.label.clone()
    }

    fn request_initialization(&self, cx: &App) -> Task<Result<Capabilities>> {
        let adapter_id = self.definition.adapter.clone();

        self.request(Initialize { adapter_id }, cx.background_executor().clone())
    }

    fn initialize_sequence(
        &self,
        capabilities: &Capabilities,
        initialized_rx: oneshot::Receiver<()>,
        dap_store: WeakEntity<DapStore>,
        cx: &App,
    ) -> Task<Result<()>> {
        let mut raw = self.binary.request_args.clone();

        merge_json_value_into(
            self.definition.initialize_args.clone().unwrap_or(json!({})),
            &mut raw.configuration,
        );

        // Of relevance: https://github.com/microsoft/vscode/issues/4902#issuecomment-368583522
        let launch = match raw.request {
            dap::StartDebuggingRequestArgumentsRequest::Launch => self.request(
                Launch {
                    raw: raw.configuration,
                },
                cx.background_executor().clone(),
            ),
            dap::StartDebuggingRequestArgumentsRequest::Attach => self.request(
                Attach {
                    raw: raw.configuration,
                },
                cx.background_executor().clone(),
            ),
        };

        let configuration_done_supported = ConfigurationDone::is_supported(capabilities);
        let exception_filters = capabilities
            .exception_breakpoint_filters
            .as_ref()
            .map(|exception_filters| {
                exception_filters
                    .iter()
                    .filter(|filter| filter.default == Some(true))
                    .cloned()
                    .collect::<Vec<_>>()
            })
            .unwrap_or_default();
        let supports_exception_filters = capabilities
            .supports_exception_filter_options
            .unwrap_or_default();
        let configuration_sequence = cx.spawn({
            let this = self.clone();
            let worktree = self.worktree().clone();
            async move |cx| {
                initialized_rx.await?;
                let errors_by_path = cx
                    .update(|cx| this.send_source_breakpoints(false, cx))?
                    .await;

                dap_store.update(cx, |_, cx| {
                    let Some(worktree) = worktree.upgrade() else {
                        return;
                    };

                    for (path, error) in &errors_by_path {
                        log::error!("failed to set breakpoints for {path:?}: {error}");
                    }

                    if let Some(failed_path) = errors_by_path.keys().next() {
                        let failed_path = failed_path
                            .strip_prefix(worktree.read(cx).abs_path())
                            .unwrap_or(failed_path)
                            .display();
                        let message = format!(
                            "Failed to set breakpoints for {failed_path}{}",
                            match errors_by_path.len() {
                                0 => unreachable!(),
                                1 => "".into(),
                                2 => " and 1 other path".into(),
                                n => format!(" and {} other paths", n - 1),
                            }
                        );
                        cx.emit(super::dap_store::DapStoreEvent::Notification(message));
                    }
                })?;

                cx.update(|cx| {
                    this.send_exception_breakpoints(
                        exception_filters,
                        supports_exception_filters,
                        cx,
                    )
                })?
                .await
                .ok();
                let ret = if configuration_done_supported {
                    this.request(ConfigurationDone {}, cx.background_executor().clone())
                } else {
                    Task::ready(Ok(()))
                }
                .await;
                ret
            }
        });

        cx.background_spawn(async move {
            futures::future::try_join(launch, configuration_sequence).await?;
            Ok(())
        })
    }

    fn request<R: LocalDapCommand>(
        &self,
        request: R,
        executor: BackgroundExecutor,
    ) -> Task<Result<R::Response>>
    where
        <R::DapRequest as dap::requests::Request>::Response: 'static,
        <R::DapRequest as dap::requests::Request>::Arguments: 'static + Send,
    {
        let request = Arc::new(request);

        let request_clone = request.clone();
        let connection = self.client.clone();
        let request_task = executor.spawn(async move {
            let args = request_clone.to_dap();
            connection.request::<R::DapRequest>(args).await
        });

        executor.spawn(async move {
            let response = request.response_from_dap(request_task.await?);
            response
        })
    }
}
impl From<RemoteConnection> for Mode {
    fn from(value: RemoteConnection) -> Self {
        Self::Remote(value)
    }
}

impl Mode {
    fn request_dap<R: DapCommand>(
        &self,
        session_id: SessionId,
        request: R,
        cx: &mut Context<Session>,
    ) -> Task<Result<R::Response>>
    where
        <R::DapRequest as dap::requests::Request>::Response: 'static,
        <R::DapRequest as dap::requests::Request>::Arguments: 'static + Send,
    {
        match self {
            Mode::Local(debug_adapter_client) => {
                debug_adapter_client.request(request, cx.background_executor().clone())
            }
            Mode::Remote(remote_connection) => remote_connection.request(request, session_id, cx),
        }
    }
}

#[derive(Default)]
struct ThreadStates {
    global_state: Option<ThreadStatus>,
    known_thread_states: IndexMap<ThreadId, ThreadStatus>,
}

impl ThreadStates {
    fn stop_all_threads(&mut self) {
        self.global_state = Some(ThreadStatus::Stopped);
        self.known_thread_states.clear();
    }

    fn exit_all_threads(&mut self) {
        self.global_state = Some(ThreadStatus::Exited);
        self.known_thread_states.clear();
    }

    fn continue_all_threads(&mut self) {
        self.global_state = Some(ThreadStatus::Running);
        self.known_thread_states.clear();
    }

    fn stop_thread(&mut self, thread_id: ThreadId) {
        self.known_thread_states
            .insert(thread_id, ThreadStatus::Stopped);
    }

    fn continue_thread(&mut self, thread_id: ThreadId) {
        self.known_thread_states
            .insert(thread_id, ThreadStatus::Running);
    }

    fn process_step(&mut self, thread_id: ThreadId) {
        self.known_thread_states
            .insert(thread_id, ThreadStatus::Stepping);
    }

    fn thread_status(&self, thread_id: ThreadId) -> ThreadStatus {
        self.thread_state(thread_id)
            .unwrap_or(ThreadStatus::Running)
    }

    fn thread_state(&self, thread_id: ThreadId) -> Option<ThreadStatus> {
        self.known_thread_states
            .get(&thread_id)
            .copied()
            .or(self.global_state)
    }

    fn exit_thread(&mut self, thread_id: ThreadId) {
        self.known_thread_states
            .insert(thread_id, ThreadStatus::Exited);
    }

    fn any_stopped_thread(&self) -> bool {
        self.global_state
            .is_some_and(|state| state == ThreadStatus::Stopped)
            || self
                .known_thread_states
                .values()
                .any(|status| *status == ThreadStatus::Stopped)
    }
}
const MAX_TRACKED_OUTPUT_EVENTS: usize = 5000;

type IsEnabled = bool;

#[derive(Copy, Clone, Default, Debug, PartialEq, PartialOrd, Eq, Ord)]
pub struct OutputToken(pub usize);
/// Represents a current state of a single debug adapter and provides ways to mutate it.
pub struct Session {
    mode: Mode,
    pub(super) capabilities: Capabilities,
    id: SessionId,
    child_session_ids: HashSet<SessionId>,
    parent_id: Option<SessionId>,
    ignore_breakpoints: bool,
    modules: Vec<dap::Module>,
    loaded_sources: Vec<dap::Source>,
    output_token: OutputToken,
    output: Box<circular_buffer::CircularBuffer<MAX_TRACKED_OUTPUT_EVENTS, dap::OutputEvent>>,
    threads: IndexMap<ThreadId, Thread>,
    thread_states: ThreadStates,
    variables: HashMap<VariableReference, Vec<dap::Variable>>,
    stack_frames: IndexMap<StackFrameId, StackFrame>,
    locations: HashMap<u64, dap::LocationsResponse>,
    is_session_terminated: bool,
    requests: HashMap<TypeId, HashMap<RequestSlot, Shared<Task<Option<()>>>>>,
    exception_breakpoints: BTreeMap<String, (ExceptionBreakpointsFilter, IsEnabled)>,
    _background_tasks: Vec<Task<()>>,
}

trait CacheableCommand: Any + Send + Sync {
    fn dyn_eq(&self, rhs: &dyn CacheableCommand) -> bool;
    fn dyn_hash(&self, hasher: &mut dyn Hasher);
    fn as_any_arc(self: Arc<Self>) -> Arc<dyn Any + Send + Sync>;
}

impl<T> CacheableCommand for T
where
    T: DapCommand + PartialEq + Eq + Hash,
{
    fn dyn_eq(&self, rhs: &dyn CacheableCommand) -> bool {
        (rhs as &dyn Any)
            .downcast_ref::<Self>()
            .map_or(false, |rhs| self == rhs)
    }

    fn dyn_hash(&self, mut hasher: &mut dyn Hasher) {
        T::hash(self, &mut hasher);
    }

    fn as_any_arc(self: Arc<Self>) -> Arc<dyn Any + Send + Sync> {
        self
    }
}

pub(crate) struct RequestSlot(Arc<dyn CacheableCommand>);

impl<T: DapCommand + PartialEq + Eq + Hash> From<T> for RequestSlot {
    fn from(request: T) -> Self {
        Self(Arc::new(request))
    }
}

impl PartialEq for RequestSlot {
    fn eq(&self, other: &Self) -> bool {
        self.0.dyn_eq(other.0.as_ref())
    }
}

impl Eq for RequestSlot {}

impl Hash for RequestSlot {
    fn hash<H: std::hash::Hasher>(&self, state: &mut H) {
        self.0.dyn_hash(state);
        (&*self.0 as &dyn Any).type_id().hash(state)
    }
}

#[derive(Debug, Clone, Hash, PartialEq, Eq)]
pub struct CompletionsQuery {
    pub query: String,
    pub column: u64,
    pub line: Option<u64>,
    pub frame_id: Option<u64>,
}

impl CompletionsQuery {
    pub fn new(
        buffer: &language::Buffer,
        cursor_position: language::Anchor,
        frame_id: Option<u64>,
    ) -> Self {
        let PointUtf16 { row, column } = cursor_position.to_point_utf16(&buffer.snapshot());
        Self {
            query: buffer.text(),
            column: column as u64,
            frame_id,
            line: Some(row as u64),
        }
    }
}

pub enum SessionEvent {
    Modules,
    LoadedSources,
    Stopped(Option<ThreadId>),
    StackTrace,
    Variables,
    Threads,
}

pub(super) enum SessionStateEvent {
    Shutdown,
    Restart,
}

impl EventEmitter<SessionEvent> for Session {}
impl EventEmitter<SessionStateEvent> for Session {}

// local session will send breakpoint updates to DAP for all new breakpoints
// remote side will only send breakpoint updates when it is a breakpoint created by that peer
// BreakpointStore notifies session on breakpoint changes
impl Session {
    pub(crate) fn local(
        breakpoint_store: Entity<BreakpointStore>,
        worktree: WeakEntity<Worktree>,
        session_id: SessionId,
        parent_session: Option<Entity<Session>>,
        binary: DebugAdapterBinary,
        config: DebugTaskDefinition,
        start_debugging_requests_tx: futures::channel::mpsc::UnboundedSender<(SessionId, Message)>,
        initialized_tx: oneshot::Sender<()>,
        cx: &mut App,
    ) -> Task<Result<Entity<Self>>> {
        let (message_tx, message_rx) = futures::channel::mpsc::unbounded();

        cx.spawn(async move |cx| {
            let mode = LocalMode::new(
                session_id,
                parent_session.clone(),
                worktree,
                breakpoint_store.clone(),
                config.clone(),
                binary,
                message_tx,
                cx.clone(),
            )
            .await?;

            cx.new(|cx| {
                create_local_session(
                    breakpoint_store,
                    session_id,
                    parent_session,
                    start_debugging_requests_tx,
                    initialized_tx,
                    message_rx,
                    mode,
                    cx,
                )
            })
        })
    }

    pub(crate) fn remote(
        session_id: SessionId,
        client: AnyProtoClient,
        upstream_project_id: u64,
        ignore_breakpoints: bool,
    ) -> Self {
        Self {
            mode: Mode::Remote(RemoteConnection {
                _adapter_name: SharedString::new(""), // todo(debugger) we need to pipe in the right values to deserialize the debugger pane layout
                _client: client,
                _upstream_project_id: upstream_project_id,
            }),
            id: session_id,
            child_session_ids: HashSet::default(),
            parent_id: None,
            capabilities: Capabilities::default(),
            ignore_breakpoints,
            variables: Default::default(),
            stack_frames: Default::default(),
            thread_states: ThreadStates::default(),
            output_token: OutputToken(0),
            output: circular_buffer::CircularBuffer::boxed(),
            requests: HashMap::default(),
            modules: Vec::default(),
            loaded_sources: Vec::default(),
            threads: IndexMap::default(),
            _background_tasks: Vec::default(),
            locations: Default::default(),
            is_session_terminated: false,
            exception_breakpoints: Default::default(),
        }
    }

    pub fn session_id(&self) -> SessionId {
        self.id
    }

    pub fn child_session_ids(&self) -> HashSet<SessionId> {
        self.child_session_ids.clone()
    }

    pub fn add_child_session_id(&mut self, session_id: SessionId) {
        self.child_session_ids.insert(session_id);
    }

    pub fn remove_child_session_id(&mut self, session_id: SessionId) {
        self.child_session_ids.remove(&session_id);
    }

    pub fn parent_id(&self) -> Option<SessionId> {
        self.parent_id
    }

    pub fn capabilities(&self) -> &Capabilities {
        &self.capabilities
    }

    pub(crate) fn root_binary(&self) -> Arc<DebugAdapterBinary> {
        let Mode::Local(local_mode) = &self.mode else {
            panic!("Session is not local");
        };
        local_mode
            .root_binary
            .clone()
            .unwrap_or_else(|| Arc::new(local_mode.binary.clone()))
    }

    pub fn binary(&self) -> &DebugAdapterBinary {
        let Mode::Local(local_mode) = &self.mode else {
            panic!("Session is not local");
        };
        &local_mode.binary
    }

    pub fn adapter_name(&self) -> SharedString {
        match &self.mode {
            Mode::Local(local_mode) => local_mode.definition.adapter.clone().into(),
            Mode::Remote(remote_mode) => remote_mode._adapter_name.clone(),
        }
    }

    pub fn configuration(&self) -> Option<DebugTaskDefinition> {
        if let Mode::Local(local_mode) = &self.mode {
            Some(local_mode.definition.clone())
        } else {
            None
        }
    }

    pub fn is_terminated(&self) -> bool {
        self.is_session_terminated
    }

    pub fn is_local(&self) -> bool {
        matches!(self.mode, Mode::Local(_))
    }

    pub fn as_local_mut(&mut self) -> Option<&mut LocalMode> {
        match &mut self.mode {
            Mode::Local(local_mode) => Some(local_mode),
            Mode::Remote(_) => None,
        }
    }

    pub fn as_local(&self) -> Option<&LocalMode> {
        match &self.mode {
            Mode::Local(local_mode) => Some(local_mode),
            Mode::Remote(_) => None,
        }
    }

    pub(super) fn request_initialize(&mut self, cx: &mut Context<Self>) -> Task<Result<()>> {
        match &self.mode {
            Mode::Local(local_mode) => {
                let capabilities = local_mode.clone().request_initialization(cx);

                cx.spawn(async move |this, cx| {
                    let capabilities = capabilities.await?;
                    this.update(cx, |session, _| {
                        session.capabilities = capabilities;
                        let filters = session
                            .capabilities
                            .exception_breakpoint_filters
                            .clone()
                            .unwrap_or_default();
                        for filter in filters {
                            let default = filter.default.unwrap_or_default();
                            session
                                .exception_breakpoints
                                .entry(filter.filter.clone())
                                .or_insert_with(|| (filter, default));
                        }
                    })?;
                    Ok(())
                })
            }
            Mode::Remote(_) => Task::ready(Err(anyhow!(
                "Cannot send initialize request from remote session"
            ))),
        }
    }

    pub(super) fn initialize_sequence(
        &mut self,
        initialize_rx: oneshot::Receiver<()>,
        dap_store: WeakEntity<DapStore>,
        cx: &mut Context<Self>,
    ) -> Task<Result<()>> {
        match &self.mode {
            Mode::Local(local_mode) => {
                local_mode.initialize_sequence(&self.capabilities, initialize_rx, dap_store, cx)
            }
            Mode::Remote(_) => Task::ready(Err(anyhow!("cannot initialize remote session"))),
        }
    }

    pub fn run_to_position(
        &mut self,
        breakpoint: SourceBreakpoint,
        active_thread_id: ThreadId,
        cx: &mut Context<Self>,
    ) {
        match &mut self.mode {
            Mode::Local(local_mode) => {
                if !matches!(
                    self.thread_states.thread_state(active_thread_id),
                    Some(ThreadStatus::Stopped)
                ) {
                    return;
                };
                let path = breakpoint.path.clone();
                local_mode.tmp_breakpoint = Some(breakpoint);
                let task = local_mode.send_breakpoints_from_path(
                    path,
                    BreakpointUpdatedReason::Toggled,
                    cx,
                );

                cx.spawn(async move |this, cx| {
                    task.await;
                    this.update(cx, |this, cx| {
                        this.continue_thread(active_thread_id, cx);
                    })
                })
                .detach();
            }
            Mode::Remote(_) => {}
        }
    }

    pub fn has_new_output(&self, last_update: OutputToken) -> bool {
        self.output_token.0.checked_sub(last_update.0).unwrap_or(0) != 0
    }

    pub fn output(
        &self,
        since: OutputToken,
    ) -> (impl Iterator<Item = &dap::OutputEvent>, OutputToken) {
        if self.output_token.0 == 0 {
            return (self.output.range(0..0), OutputToken(0));
        };

        let events_since = self.output_token.0.checked_sub(since.0).unwrap_or(0);

        let clamped_events_since = events_since.clamp(0, self.output.len());
        (
            self.output
                .range(self.output.len() - clamped_events_since..),
            self.output_token,
        )
    }

    pub fn respond_to_client(
        &self,
        request_seq: u64,
        success: bool,
        command: String,
        body: Option<serde_json::Value>,
        cx: &mut Context<Self>,
    ) -> Task<Result<()>> {
        let Some(local_session) = self.as_local().cloned() else {
            unreachable!("Cannot respond to remote client");
        };

        cx.background_spawn(async move {
            local_session
                .client
                .send_message(Message::Response(Response {
                    body,
                    success,
                    command,
                    seq: request_seq + 1,
                    request_seq,
                    message: None,
                }))
                .await
        })
    }

    fn handle_stopped_event(&mut self, event: StoppedEvent, cx: &mut Context<Self>) {
        if let Some((local, path)) = self.as_local_mut().and_then(|local| {
            let breakpoint = local.tmp_breakpoint.take()?;
            let path = breakpoint.path.clone();
            Some((local, path))
        }) {
            local
                .send_breakpoints_from_path(path, BreakpointUpdatedReason::Toggled, cx)
                .detach();
        };

        if event.all_threads_stopped.unwrap_or_default() || event.thread_id.is_none() {
            self.thread_states.stop_all_threads();

            self.invalidate_command_type::<StackTraceCommand>();
        }

        // Event if we stopped all threads we still need to insert the thread_id
        // to our own data
        if let Some(thread_id) = event.thread_id {
            self.thread_states.stop_thread(ThreadId(thread_id));

            self.invalidate_state(
                &StackTraceCommand {
                    thread_id,
                    start_frame: None,
                    levels: None,
                }
                .into(),
            );
        }

        self.invalidate_generic();
        self.threads.clear();
        self.variables.clear();
        cx.emit(SessionEvent::Stopped(
            event
                .thread_id
                .map(Into::into)
                .filter(|_| !event.preserve_focus_hint.unwrap_or(false)),
        ));
        cx.notify();
    }

    pub(crate) fn handle_dap_event(&mut self, event: Box<Events>, cx: &mut Context<Self>) {
        match *event {
            Events::Initialized(_) => {
                debug_assert!(
                    false,
                    "Initialized event should have been handled in LocalMode"
                );
            }
            Events::Stopped(event) => self.handle_stopped_event(event, cx),
            Events::Continued(event) => {
                if event.all_threads_continued.unwrap_or_default() {
                    self.thread_states.continue_all_threads();
                } else {
                    self.thread_states
                        .continue_thread(ThreadId(event.thread_id));
                }
                // todo(debugger): We should be able to get away with only invalidating generic if all threads were continued
                self.invalidate_generic();
            }
            Events::Exited(_event) => {
                self.clear_active_debug_line(cx);
            }
            Events::Terminated(_) => {
                self.is_session_terminated = true;
                self.clear_active_debug_line(cx);
            }
            Events::Thread(event) => {
                let thread_id = ThreadId(event.thread_id);

                match event.reason {
                    dap::ThreadEventReason::Started => {
                        self.thread_states.continue_thread(thread_id);
                    }
                    dap::ThreadEventReason::Exited => {
                        self.thread_states.exit_thread(thread_id);
                    }
                    reason => {
                        log::error!("Unhandled thread event reason {:?}", reason);
                    }
                }
                self.invalidate_state(&ThreadsCommand.into());
                cx.notify();
            }
            Events::Output(event) => {
                if event
                    .category
                    .as_ref()
                    .is_some_and(|category| *category == OutputEventCategory::Telemetry)
                {
                    return;
                }

                self.output.push_back(event);
                self.output_token.0 += 1;
                cx.notify();
            }
            Events::Breakpoint(_) => {}
            Events::Module(event) => {
                match event.reason {
                    dap::ModuleEventReason::New => {
                        self.modules.push(event.module);
                    }
                    dap::ModuleEventReason::Changed => {
                        if let Some(module) = self
                            .modules
                            .iter_mut()
                            .find(|other| event.module.id == other.id)
                        {
                            *module = event.module;
                        }
                    }
                    dap::ModuleEventReason::Removed => {
                        self.modules.retain(|other| event.module.id != other.id);
                    }
                }

                // todo(debugger): We should only send the invalidate command to downstream clients.
                // self.invalidate_state(&ModulesCommand.into());
            }
            Events::LoadedSource(_) => {
                self.invalidate_state(&LoadedSourcesCommand.into());
            }
            Events::Capabilities(event) => {
                self.capabilities = self.capabilities.merge(event.capabilities);
                cx.notify();
            }
            Events::Memory(_) => {}
            Events::Process(_) => {}
            Events::ProgressEnd(_) => {}
            Events::ProgressStart(_) => {}
            Events::ProgressUpdate(_) => {}
            Events::Invalidated(_) => {}
            Events::Other(_) => {}
        }
    }

    /// Ensure that there's a request in flight for the given command, and if not, send it. Use this to run requests that are idempotent.
    fn fetch<T: DapCommand + PartialEq + Eq + Hash>(
        &mut self,
        request: T,
        process_result: impl FnOnce(
            &mut Self,
            Result<T::Response>,
            &mut Context<Self>,
        ) -> Option<T::Response>
        + 'static,
        cx: &mut Context<Self>,
    ) {
        const {
            assert!(
                T::CACHEABLE,
                "Only requests marked as cacheable should invoke `fetch`"
            );
        }

        if !self.thread_states.any_stopped_thread()
            && request.type_id() != TypeId::of::<ThreadsCommand>()
            || self.is_session_terminated
        {
            return;
        }

        let request_map = self
            .requests
            .entry(std::any::TypeId::of::<T>())
            .or_default();

        if let Entry::Vacant(vacant) = request_map.entry(request.into()) {
            let command = vacant.key().0.clone().as_any_arc().downcast::<T>().unwrap();

            let task = Self::request_inner::<Arc<T>>(
                &self.capabilities,
                self.id,
                &self.mode,
                command,
                process_result,
                cx,
            );
            let task = cx
                .background_executor()
                .spawn(async move {
                    let _ = task.await?;
                    Some(())
                })
                .shared();

            vacant.insert(task);
            cx.notify();
        }
    }

    fn request_inner<T: DapCommand + PartialEq + Eq + Hash>(
        capabilities: &Capabilities,
        session_id: SessionId,
        mode: &Mode,
        request: T,
        process_result: impl FnOnce(
            &mut Self,
            Result<T::Response>,
            &mut Context<Self>,
        ) -> Option<T::Response>
        + 'static,
        cx: &mut Context<Self>,
    ) -> Task<Option<T::Response>> {
        if !T::is_supported(&capabilities) {
            log::warn!(
                "Attempted to send a DAP request that isn't supported: {:?}",
                request
            );
            let error = Err(anyhow::Error::msg(
                "Couldn't complete request because it's not supported",
            ));
            return cx.spawn(async move |this, cx| {
                this.update(cx, |this, cx| process_result(this, error, cx))
                    .log_err()
                    .flatten()
            });
        }

        let request = mode.request_dap(session_id, request, cx);
        cx.spawn(async move |this, cx| {
            let result = request.await;
            this.update(cx, |this, cx| process_result(this, result, cx))
                .log_err()
                .flatten()
        })
    }

    fn request<T: DapCommand + PartialEq + Eq + Hash>(
        &self,
        request: T,
        process_result: impl FnOnce(
            &mut Self,
            Result<T::Response>,
            &mut Context<Self>,
        ) -> Option<T::Response>
        + 'static,
        cx: &mut Context<Self>,
    ) -> Task<Option<T::Response>> {
        Self::request_inner(
            &self.capabilities,
            self.id,
            &self.mode,
            request,
            process_result,
            cx,
        )
    }

    fn invalidate_command_type<Command: DapCommand>(&mut self) {
        self.requests.remove(&std::any::TypeId::of::<Command>());
    }

    fn invalidate_generic(&mut self) {
        self.invalidate_command_type::<ModulesCommand>();
        self.invalidate_command_type::<LoadedSourcesCommand>();
        self.invalidate_command_type::<ThreadsCommand>();
    }

    fn invalidate_state(&mut self, key: &RequestSlot) {
        self.requests
            .entry((&*key.0 as &dyn Any).type_id())
            .and_modify(|request_map| {
                request_map.remove(&key);
            });
    }

    pub fn thread_status(&self, thread_id: ThreadId) -> ThreadStatus {
        self.thread_states.thread_status(thread_id)
    }

    pub fn threads(&mut self, cx: &mut Context<Self>) -> Vec<(dap::Thread, ThreadStatus)> {
        self.fetch(
            dap_command::ThreadsCommand,
            |this, result, cx| {
                let result = result.log_err()?;

                this.threads = result
                    .iter()
                    .map(|thread| (ThreadId(thread.id), Thread::from(thread.clone())))
                    .collect();

                this.invalidate_command_type::<StackTraceCommand>();
                cx.emit(SessionEvent::Threads);
                cx.notify();

                Some(result)
            },
            cx,
        );

        self.threads
            .values()
            .map(|thread| {
                (
                    thread.dap.clone(),
                    self.thread_states.thread_status(ThreadId(thread.dap.id)),
                )
            })
            .collect()
    }

    pub fn modules(&mut self, cx: &mut Context<Self>) -> &[Module] {
        self.fetch(
            dap_command::ModulesCommand,
            |this, result, cx| {
                let result = result.log_err()?;

                this.modules = result.iter().cloned().collect();
                cx.emit(SessionEvent::Modules);
                cx.notify();

                Some(result)
            },
            cx,
        );

        &self.modules
    }

    pub fn ignore_breakpoints(&self) -> bool {
        self.ignore_breakpoints
    }

    pub fn toggle_ignore_breakpoints(
        &mut self,
        cx: &mut App,
    ) -> Task<HashMap<Arc<Path>, anyhow::Error>> {
        self.set_ignore_breakpoints(!self.ignore_breakpoints, cx)
    }

    pub(crate) fn set_ignore_breakpoints(
        &mut self,
        ignore: bool,
        cx: &mut App,
    ) -> Task<HashMap<Arc<Path>, anyhow::Error>> {
        if self.ignore_breakpoints == ignore {
            return Task::ready(HashMap::default());
        }

        self.ignore_breakpoints = ignore;

        if let Some(local) = self.as_local() {
            local.send_source_breakpoints(ignore, cx)
        } else {
            // todo(debugger): We need to propagate this change to downstream sessions and send a message to upstream sessions
            unimplemented!()
        }
    }

    pub fn exception_breakpoints(
        &self,
    ) -> impl Iterator<Item = &(ExceptionBreakpointsFilter, IsEnabled)> {
        self.exception_breakpoints.values()
    }

    pub fn toggle_exception_breakpoint(&mut self, id: &str, cx: &App) {
        if let Some((_, is_enabled)) = self.exception_breakpoints.get_mut(id) {
            *is_enabled = !*is_enabled;
            self.send_exception_breakpoints(cx);
        }
    }

    fn send_exception_breakpoints(&mut self, cx: &App) {
        if let Some(local) = self.as_local() {
            let exception_filters = self
                .exception_breakpoints
                .values()
                .filter_map(|(filter, is_enabled)| is_enabled.then(|| filter.clone()))
                .collect();

            let supports_exception_filters = self
                .capabilities
                .supports_exception_filter_options
                .unwrap_or_default();
            local
                .send_exception_breakpoints(exception_filters, supports_exception_filters, cx)
                .detach_and_log_err(cx);
        } else {
            debug_assert!(false, "Not implemented");
        }
    }

    pub fn breakpoints_enabled(&self) -> bool {
        self.ignore_breakpoints
    }

    pub fn loaded_sources(&mut self, cx: &mut Context<Self>) -> &[Source] {
        self.fetch(
            dap_command::LoadedSourcesCommand,
            |this, result, cx| {
                let result = result.log_err()?;
                this.loaded_sources = result.iter().cloned().collect();
                cx.emit(SessionEvent::LoadedSources);
                cx.notify();
                Some(result)
            },
            cx,
        );

        &self.loaded_sources
    }

    fn fallback_to_manual_restart(
        &mut self,
        res: Result<()>,
        cx: &mut Context<Self>,
    ) -> Option<()> {
        if res.log_err().is_none() {
            cx.emit(SessionStateEvent::Restart);
            return None;
        }
        Some(())
    }

    fn empty_response(&mut self, res: Result<()>, _cx: &mut Context<Self>) -> Option<()> {
        res.log_err()?;
        Some(())
    }

    fn on_step_response<T: DapCommand + PartialEq + Eq + Hash>(
        thread_id: ThreadId,
    ) -> impl FnOnce(&mut Self, Result<T::Response>, &mut Context<Self>) -> Option<T::Response> + 'static
    {
        move |this, response, cx| match response.log_err() {
            Some(response) => Some(response),
            None => {
                this.thread_states.stop_thread(thread_id);
                cx.notify();
                None
            }
        }
    }

    fn clear_active_debug_line_response(
        &mut self,
        response: Result<()>,
        cx: &mut Context<Session>,
    ) -> Option<()> {
        response.log_err()?;
        self.clear_active_debug_line(cx);
        Some(())
    }

    fn clear_active_debug_line(&mut self, cx: &mut Context<Session>) {
        self.as_local()
            .expect("Message handler will only run in local mode")
            .breakpoint_store
            .update(cx, |store, cx| {
                store.remove_active_position(Some(self.id), cx)
            });
    }

    pub fn pause_thread(&mut self, thread_id: ThreadId, cx: &mut Context<Self>) {
        self.request(
            PauseCommand {
                thread_id: thread_id.0,
            },
            Self::empty_response,
            cx,
        )
        .detach();
    }

    pub fn restart_stack_frame(&mut self, stack_frame_id: u64, cx: &mut Context<Self>) {
        self.request(
            RestartStackFrameCommand { stack_frame_id },
            Self::empty_response,
            cx,
        )
        .detach();
    }

    pub fn restart(&mut self, args: Option<Value>, cx: &mut Context<Self>) {
        if self.capabilities.supports_restart_request.unwrap_or(false) && !self.is_terminated() {
            self.request(
                RestartCommand {
                    raw: args.unwrap_or(Value::Null),
                },
                Self::fallback_to_manual_restart,
                cx,
            )
            .detach();
        } else {
            cx.emit(SessionStateEvent::Restart);
        }
    }

    pub fn shutdown(&mut self, cx: &mut Context<Self>) -> Task<()> {
        self.is_session_terminated = true;
        self.thread_states.exit_all_threads();
        cx.notify();

        let task = if self
            .capabilities
            .supports_terminate_request
            .unwrap_or_default()
        {
            self.request(
                TerminateCommand {
                    restart: Some(false),
                },
                Self::clear_active_debug_line_response,
                cx,
            )
        } else {
            self.request(
                DisconnectCommand {
                    restart: Some(false),
                    terminate_debuggee: Some(true),
                    suspend_debuggee: Some(false),
                },
                Self::clear_active_debug_line_response,
                cx,
            )
        };

        cx.emit(SessionStateEvent::Shutdown);

        let debug_client = self.adapter_client();

        cx.background_spawn(async move {
            let _ = task.await;

            if let Some(client) = debug_client {
                client.shutdown().await.log_err();
            }
        })
    }

    pub fn completions(
        &mut self,
        query: CompletionsQuery,
        cx: &mut Context<Self>,
    ) -> Task<Result<Vec<dap::CompletionItem>>> {
        let task = self.request(query, |_, result, _| result.log_err(), cx);

        cx.background_executor().spawn(async move {
            anyhow::Ok(
                task.await
                    .map(|response| response.targets)
                    .ok_or_else(|| anyhow!("failed to fetch completions"))?,
            )
        })
    }

    pub fn continue_thread(&mut self, thread_id: ThreadId, cx: &mut Context<Self>) {
        self.thread_states.continue_thread(thread_id);
        self.request(
            ContinueCommand {
                args: ContinueArguments {
                    thread_id: thread_id.0,
                    single_thread: Some(true),
                },
            },
            Self::on_step_response::<ContinueCommand>(thread_id),
            cx,
        )
        .detach();
    }

    pub fn adapter_client(&self) -> Option<Arc<DebugAdapterClient>> {
        match self.mode {
            Mode::Local(ref local) => Some(local.client.clone()),
            Mode::Remote(_) => None,
        }
    }

    pub fn step_over(
        &mut self,
        thread_id: ThreadId,
        granularity: SteppingGranularity,
        cx: &mut Context<Self>,
    ) {
        let supports_single_thread_execution_requests =
            self.capabilities.supports_single_thread_execution_requests;
        let supports_stepping_granularity = self
            .capabilities
            .supports_stepping_granularity
            .unwrap_or_default();

        let command = NextCommand {
            inner: StepCommand {
                thread_id: thread_id.0,
                granularity: supports_stepping_granularity.then(|| granularity),
                single_thread: supports_single_thread_execution_requests,
            },
        };

        self.thread_states.process_step(thread_id);
        self.request(
            command,
            Self::on_step_response::<NextCommand>(thread_id),
            cx,
        )
        .detach();
    }

    pub fn step_in(
        &mut self,
        thread_id: ThreadId,
        granularity: SteppingGranularity,
        cx: &mut Context<Self>,
    ) {
        let supports_single_thread_execution_requests =
            self.capabilities.supports_single_thread_execution_requests;
        let supports_stepping_granularity = self
            .capabilities
            .supports_stepping_granularity
            .unwrap_or_default();

        let command = StepInCommand {
            inner: StepCommand {
                thread_id: thread_id.0,
                granularity: supports_stepping_granularity.then(|| granularity),
                single_thread: supports_single_thread_execution_requests,
            },
        };

        self.thread_states.process_step(thread_id);
        self.request(
            command,
            Self::on_step_response::<StepInCommand>(thread_id),
            cx,
        )
        .detach();
    }

    pub fn step_out(
        &mut self,
        thread_id: ThreadId,
        granularity: SteppingGranularity,
        cx: &mut Context<Self>,
    ) {
        let supports_single_thread_execution_requests =
            self.capabilities.supports_single_thread_execution_requests;
        let supports_stepping_granularity = self
            .capabilities
            .supports_stepping_granularity
            .unwrap_or_default();

        let command = StepOutCommand {
            inner: StepCommand {
                thread_id: thread_id.0,
                granularity: supports_stepping_granularity.then(|| granularity),
                single_thread: supports_single_thread_execution_requests,
            },
        };

        self.thread_states.process_step(thread_id);
        self.request(
            command,
            Self::on_step_response::<StepOutCommand>(thread_id),
            cx,
        )
        .detach();
    }

    pub fn step_back(
        &mut self,
        thread_id: ThreadId,
        granularity: SteppingGranularity,
        cx: &mut Context<Self>,
    ) {
        let supports_single_thread_execution_requests =
            self.capabilities.supports_single_thread_execution_requests;
        let supports_stepping_granularity = self
            .capabilities
            .supports_stepping_granularity
            .unwrap_or_default();

        let command = StepBackCommand {
            inner: StepCommand {
                thread_id: thread_id.0,
                granularity: supports_stepping_granularity.then(|| granularity),
                single_thread: supports_single_thread_execution_requests,
            },
        };

        self.thread_states.process_step(thread_id);

        self.request(
            command,
            Self::on_step_response::<StepBackCommand>(thread_id),
            cx,
        )
        .detach();
    }

    pub fn stack_frames(&mut self, thread_id: ThreadId, cx: &mut Context<Self>) -> Vec<StackFrame> {
        if self.thread_states.thread_status(thread_id) == ThreadStatus::Stopped
            && self.requests.contains_key(&ThreadsCommand.type_id())
            && self.threads.contains_key(&thread_id)
        // ^ todo(debugger): We need a better way to check that we're not querying stale data
        // We could still be using an old thread id and have sent a new thread's request
        // This isn't the biggest concern right now because it hasn't caused any issues outside of tests
        // But it very well could cause a minor bug in the future that is hard to track down
        {
            self.fetch(
                super::dap_command::StackTraceCommand {
                    thread_id: thread_id.0,
                    start_frame: None,
                    levels: None,
                },
                move |this, stack_frames, cx| {
                    let stack_frames = stack_frames.log_err()?;

                    let entry = this.threads.entry(thread_id).and_modify(|thread| {
                        thread.stack_frame_ids =
                            stack_frames.iter().map(|frame| frame.id).collect();
                    });
                    debug_assert!(
                        matches!(entry, indexmap::map::Entry::Occupied(_)),
                        "Sent request for thread_id that doesn't exist"
                    );

                    this.stack_frames.extend(
                        stack_frames
                            .iter()
                            .cloned()
                            .map(|frame| (frame.id, StackFrame::from(frame))),
                    );

                    this.invalidate_command_type::<ScopesCommand>();
                    this.invalidate_command_type::<VariablesCommand>();

                    cx.emit(SessionEvent::StackTrace);
                    cx.notify();
                    Some(stack_frames)
                },
                cx,
            );
        }

        self.threads
            .get(&thread_id)
            .map(|thread| {
                thread
                    .stack_frame_ids
                    .iter()
                    .filter_map(|id| self.stack_frames.get(id))
                    .cloned()
                    .collect()
            })
            .unwrap_or_default()
    }

    pub fn scopes(&mut self, stack_frame_id: u64, cx: &mut Context<Self>) -> &[dap::Scope] {
        if self.requests.contains_key(&TypeId::of::<ThreadsCommand>())
            && self
                .requests
                .contains_key(&TypeId::of::<StackTraceCommand>())
        {
            self.fetch(
                ScopesCommand { stack_frame_id },
                move |this, scopes, cx| {
                    let scopes = scopes.log_err()?;

                    for scope in scopes .iter(){
                        this.variables(scope.variables_reference, cx);
                    }

                    let entry = this
                        .stack_frames
                        .entry(stack_frame_id)
                        .and_modify(|stack_frame| {
                            stack_frame.scopes = scopes.clone();
                        });

                    cx.emit(SessionEvent::Variables);

                    debug_assert!(
                        matches!(entry, indexmap::map::Entry::Occupied(_)),
                        "Sent scopes request for stack_frame_id that doesn't exist or hasn't been fetched"
                    );

                    Some(scopes)
                },
                cx,
            );
        }

        self.stack_frames
            .get(&stack_frame_id)
            .map(|frame| frame.scopes.as_slice())
            .unwrap_or_default()
    }

    pub fn variables(
        &mut self,
        variables_reference: VariableReference,
        cx: &mut Context<Self>,
    ) -> Vec<dap::Variable> {
        let command = VariablesCommand {
            variables_reference,
            filter: None,
            start: None,
            count: None,
            format: None,
        };

        self.fetch(
            command,
            move |this, variables, cx| {
                let variables = variables.log_err()?;
                this.variables
                    .insert(variables_reference, variables.clone());

                cx.emit(SessionEvent::Variables);
                Some(variables)
            },
            cx,
        );

        self.variables
            .get(&variables_reference)
            .cloned()
            .unwrap_or_default()
    }

    pub fn set_variable_value(
        &mut self,
        variables_reference: u64,
        name: String,
        value: String,
        cx: &mut Context<Self>,
    ) {
        if self.capabilities.supports_set_variable.unwrap_or_default() {
            self.request(
                SetVariableValueCommand {
                    name,
                    value,
                    variables_reference,
                },
                move |this, response, cx| {
                    let response = response.log_err()?;
                    this.invalidate_command_type::<VariablesCommand>();
                    cx.notify();
                    Some(response)
                },
                cx,
            )
            .detach()
        }
    }

    pub fn evaluate(
        &mut self,
        expression: String,
        context: Option<EvaluateArgumentsContext>,
        frame_id: Option<u64>,
        source: Option<Source>,
        cx: &mut Context<Self>,
    ) {
        self.request(
            EvaluateCommand {
                expression,
                context,
                frame_id,
                source,
            },
            |this, response, cx| {
                let response = response.log_err()?;
                this.output_token.0 += 1;
                this.output.push_back(dap::OutputEvent {
                    category: None,
                    output: response.result.clone(),
                    group: None,
                    variables_reference: Some(response.variables_reference),
                    source: None,
                    line: None,
                    column: None,
                    data: None,
                    location_reference: None,
                });

                this.invalidate_command_type::<ScopesCommand>();
                cx.notify();
                Some(response)
            },
            cx,
        )
        .detach();
    }

    pub fn location(
        &mut self,
        reference: u64,
        cx: &mut Context<Self>,
    ) -> Option<dap::LocationsResponse> {
        self.fetch(
            LocationsCommand { reference },
            move |this, response, _| {
                let response = response.log_err()?;
                this.locations.insert(reference, response.clone());
                Some(response)
            },
            cx,
        );
        self.locations.get(&reference).cloned()
    }
    pub fn disconnect_client(&mut self, cx: &mut Context<Self>) {
        let command = DisconnectCommand {
            restart: Some(false),
            terminate_debuggee: Some(true),
            suspend_debuggee: Some(false),
        };

        self.request(command, Self::empty_response, cx).detach()
    }

    pub fn terminate_threads(&mut self, thread_ids: Option<Vec<ThreadId>>, cx: &mut Context<Self>) {
        if self
            .capabilities
            .supports_terminate_threads_request
            .unwrap_or_default()
        {
            self.request(
                TerminateThreadsCommand {
                    thread_ids: thread_ids.map(|ids| ids.into_iter().map(|id| id.0).collect()),
                },
                Self::clear_active_debug_line_response,
                cx,
            )
            .detach();
        } else {
            self.shutdown(cx).detach();
        }
    }
}

fn create_local_session(
    breakpoint_store: Entity<BreakpointStore>,
    session_id: SessionId,
    parent_session: Option<Entity<Session>>,
    start_debugging_requests_tx: futures::channel::mpsc::UnboundedSender<(SessionId, Message)>,
    initialized_tx: oneshot::Sender<()>,
    mut message_rx: futures::channel::mpsc::UnboundedReceiver<Message>,
    mode: LocalMode,
    cx: &mut Context<Session>,
) -> Session {
    let _background_tasks = vec![cx.spawn(async move |this: WeakEntity<Session>, cx| {
        let mut initialized_tx = Some(initialized_tx);
        while let Some(message) = message_rx.next().await {
            if let Message::Event(event) = message {
                if let Events::Initialized(_) = *event {
                    if let Some(tx) = initialized_tx.take() {
                        tx.send(()).ok();
                    }
                } else {
                    let Ok(_) = this.update(cx, |session, cx| {
                        session.handle_dap_event(event, cx);
                    }) else {
                        break;
                    };
                }
            } else {
                let Ok(_) = start_debugging_requests_tx.unbounded_send((session_id, message))
                else {
                    break;
                };
            }
        }
    })];

    cx.subscribe(&breakpoint_store, |this, _, event, cx| match event {
        BreakpointStoreEvent::BreakpointsUpdated(path, reason) => {
            if let Some(local) = (!this.ignore_breakpoints)
                .then(|| this.as_local_mut())
                .flatten()
            {
                local
                    .send_breakpoints_from_path(path.clone(), *reason, cx)
                    .detach();
            };
        }
        BreakpointStoreEvent::BreakpointsCleared(paths) => {
            if let Some(local) = (!this.ignore_breakpoints)
                .then(|| this.as_local_mut())
                .flatten()
            {
                local.unset_breakpoints_from_paths(paths, cx).detach();
            }
        }
        BreakpointStoreEvent::ActiveDebugLineChanged => {}
    })
    .detach();

    Session {
        mode: Mode::Local(mode),
        id: session_id,
        child_session_ids: HashSet::default(),
        parent_id: parent_session.map(|session| session.read(cx).id),
        variables: Default::default(),
        capabilities: Capabilities::default(),
        thread_states: ThreadStates::default(),
        output_token: OutputToken(0),
        ignore_breakpoints: false,
        output: circular_buffer::CircularBuffer::boxed(),
        requests: HashMap::default(),
        modules: Vec::default(),
        loaded_sources: Vec::default(),
        threads: IndexMap::default(),
        stack_frames: IndexMap::default(),
        locations: Default::default(),
        exception_breakpoints: Default::default(),
        _background_tasks,
        is_session_terminated: false,
    }
}<|MERGE_RESOLUTION|>--- conflicted
+++ resolved
@@ -196,33 +196,6 @@
         messages_tx: futures::channel::mpsc::UnboundedSender<Message>,
         cx: AsyncApp,
     ) -> Task<Result<Self>> {
-<<<<<<< HEAD
-=======
-        Self::new_inner(
-            session_id,
-            parent_session,
-            breakpoint_store,
-            worktree,
-            config,
-            binary,
-            messages_tx,
-            async |_, _| {},
-            cx,
-        )
-    }
-
-    fn new_inner(
-        session_id: SessionId,
-        parent_session: Option<Entity<Session>>,
-        breakpoint_store: Entity<BreakpointStore>,
-        worktree: WeakEntity<Worktree>,
-        config: DebugTaskDefinition,
-        binary: DebugAdapterBinary,
-        messages_tx: futures::channel::mpsc::UnboundedSender<Message>,
-        on_initialized: impl AsyncFnOnce(&mut LocalMode, AsyncApp) + 'static,
-        cx: AsyncApp,
-    ) -> Task<Result<Self>> {
->>>>>>> 32e9757a
         cx.spawn(async move |cx| {
             let message_handler = Box::new(move |message| {
                 messages_tx.unbounded_send(message).ok();
