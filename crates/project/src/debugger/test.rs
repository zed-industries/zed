use std::{path::Path, sync::Arc};

<<<<<<< HEAD
use anyhow::Result;
use dap::{DebugRequest, client::DebugAdapterClient};
use gpui::{App, AppContext, Entity, Subscription, Task};
use task::DebugScenario;
=======
use dap::client::DebugAdapterClient;
use gpui::{App, AppContext, Subscription};
>>>>>>> 5e31d86f

use super::session::{Session, SessionStateEvent};

pub fn intercept_debug_sessions<T: Fn(&Arc<DebugAdapterClient>) + 'static>(
    cx: &mut gpui::TestAppContext,
    configure: T,
) -> Subscription {
    cx.update(|cx| {
        let configure = Arc::new(configure);
        cx.observe_new::<Session>(move |_, _, cx| {
            let configure = configure.clone();
            cx.subscribe_self(move |session, event, cx| {
                let configure = configure.clone();
                if matches!(event, SessionStateEvent::Running) {
                    let client = session.adapter_client().unwrap();
                    register_default_handlers(session, &client, cx);
                    configure(&client);
                    cx.background_spawn(async move {
                        client
                            .fake_event(dap::messages::Events::Initialized(
                                Some(Default::default()),
                            ))
                            .await
                    })
                    .detach();
                }
            })
            .detach();
        })
    })
}

<<<<<<< HEAD
pub fn start_debug_session_with<T: Fn(&Arc<DebugAdapterClient>) + 'static>(
    project: &Entity<Project>,
    cx: &mut gpui::TestAppContext,
    config: DebugScenario,
    configure: T,
) -> Task<Result<Entity<Session>>> {
    let subscription = intercept_debug_sessions(cx, configure);
    let task = project.update(cx, |project, cx| project.start_debug_session(config, cx));
    cx.spawn(async move |_| {
        let result = task.await;
        drop(subscription);
        result
    })
}

pub fn start_debug_session<T: Fn(&Arc<DebugAdapterClient>) + 'static>(
    project: &Entity<Project>,
    cx: &mut gpui::TestAppContext,
    configure: T,
) -> Task<Result<Entity<Session>>> {
    start_debug_session_with(
        project,
        cx,
        DebugScenario {
            adapter: "fake-adapter".to_string(),
            request: DebugRequest::Launch(Default::default()),
            label: "test".to_string(),
            initialize_args: None,
            tcp_connection: None,
            stop_on_entry: None,
        },
        configure,
    )
}

=======
>>>>>>> 5e31d86f
fn register_default_handlers(session: &Session, client: &Arc<DebugAdapterClient>, cx: &mut App) {
    client.on_request::<dap::requests::Initialize, _>(move |_, _| Ok(Default::default()));
    let paths = session
        .as_local()
        .unwrap()
        .breakpoint_store
        .read(cx)
        .breakpoint_paths();

    client.on_request::<dap::requests::SetBreakpoints, _>(move |_, args| {
        let p = Arc::from(Path::new(&args.source.path.unwrap()));
        if !paths.contains(&p) {
            panic!("Sent breakpoints for path without any")
        }

        Ok(dap::SetBreakpointsResponse {
            breakpoints: Vec::default(),
        })
    });

    client.on_request::<dap::requests::Launch, _>(move |_, _| Ok(()));

    client.on_request::<dap::requests::SetExceptionBreakpoints, _>(move |_, _| {
        Ok(dap::SetExceptionBreakpointsResponse { breakpoints: None })
    });

    client.on_request::<dap::requests::Disconnect, _>(move |_, _| Ok(()));

    client.on_request::<dap::requests::Threads, _>(move |_, _| {
        Ok(dap::ThreadsResponse { threads: vec![] })
    });
}<|MERGE_RESOLUTION|>--- conflicted
+++ resolved
@@ -1,14 +1,9 @@
 use std::{path::Path, sync::Arc};
 
-<<<<<<< HEAD
 use anyhow::Result;
 use dap::{DebugRequest, client::DebugAdapterClient};
 use gpui::{App, AppContext, Entity, Subscription, Task};
 use task::DebugScenario;
-=======
-use dap::client::DebugAdapterClient;
-use gpui::{App, AppContext, Subscription};
->>>>>>> 5e31d86f
 
 use super::session::{Session, SessionStateEvent};
 
@@ -41,44 +36,6 @@
     })
 }
 
-<<<<<<< HEAD
-pub fn start_debug_session_with<T: Fn(&Arc<DebugAdapterClient>) + 'static>(
-    project: &Entity<Project>,
-    cx: &mut gpui::TestAppContext,
-    config: DebugScenario,
-    configure: T,
-) -> Task<Result<Entity<Session>>> {
-    let subscription = intercept_debug_sessions(cx, configure);
-    let task = project.update(cx, |project, cx| project.start_debug_session(config, cx));
-    cx.spawn(async move |_| {
-        let result = task.await;
-        drop(subscription);
-        result
-    })
-}
-
-pub fn start_debug_session<T: Fn(&Arc<DebugAdapterClient>) + 'static>(
-    project: &Entity<Project>,
-    cx: &mut gpui::TestAppContext,
-    configure: T,
-) -> Task<Result<Entity<Session>>> {
-    start_debug_session_with(
-        project,
-        cx,
-        DebugScenario {
-            adapter: "fake-adapter".to_string(),
-            request: DebugRequest::Launch(Default::default()),
-            label: "test".to_string(),
-            initialize_args: None,
-            tcp_connection: None,
-            stop_on_entry: None,
-        },
-        configure,
-    )
-}
-
-=======
->>>>>>> 5e31d86f
 fn register_default_handlers(session: &Session, client: &Arc<DebugAdapterClient>, cx: &mut App) {
     client.on_request::<dap::requests::Initialize, _>(move |_, _| Ok(Default::default()));
     let paths = session
