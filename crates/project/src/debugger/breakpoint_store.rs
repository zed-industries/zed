--- conflicted
+++ resolved
@@ -11,18 +11,8 @@
     proto::{self},
     AnyProtoClient, TypedEnvelope,
 };
-<<<<<<< HEAD
 use std::{hash::Hash, ops::Range, path::Path, sync::Arc};
-use text::PointUtf16;
-=======
-use std::{
-    hash::{Hash, Hasher},
-    ops::Range,
-    path::Path,
-    sync::Arc,
-};
 use text::{Point, PointUtf16};
->>>>>>> 8ecf5532
 
 use crate::{buffer_store::BufferStore, worktree_store::WorktreeStore, Project, ProjectPath};
 
@@ -467,13 +457,8 @@
 
     pub fn with_serialized_breakpoints(
         &self,
-<<<<<<< HEAD
         breakpoints: BTreeMap<Arc<Path>, Vec<SourceBreakpoint>>,
-        cx: &mut Context<'_, BreakpointStore>,
-=======
-        breakpoints: BTreeMap<Arc<Path>, Vec<SerializedBreakpoint>>,
         cx: &mut Context<BreakpointStore>,
->>>>>>> 8ecf5532
     ) -> Task<Result<()>> {
         if let BreakpointStoreMode::Local(mode) = &self.mode {
             let mode = mode.clone();
@@ -509,11 +494,7 @@
                         this.update(cx, |_, cx| BreakpointsInFile::new(buffer, cx))?;
 
                     for bp in bps {
-<<<<<<< HEAD
-                        let position = snapshot.anchor_before(PointUtf16::new(bp.row, 0));
-=======
-                        let position = snapshot.anchor_after(Point::new(bp.position, 0));
->>>>>>> 8ecf5532
+                        let position = snapshot.anchor_after(Point::new(bp.row, 0));
                         breakpoints_for_file.breakpoints.push((
                             position,
                             Breakpoint {
