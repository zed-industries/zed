--- conflicted
+++ resolved
@@ -497,12 +497,7 @@
 
         Arc::new(DapAdapterDelegate::new(
             local_store.fs.clone(),
-<<<<<<< HEAD
-            worktree.read(cx).abs_path(),
-            worktree.read(cx).id(),
-=======
             worktree.read(cx).snapshot(),
->>>>>>> d547a86e
             console,
             local_store.node_runtime.clone(),
             local_store.http_client.clone(),
@@ -817,7 +812,6 @@
 #[derive(Clone)]
 pub struct DapAdapterDelegate {
     fs: Arc<dyn Fs>,
-    cwd: Arc<Path>,
     console: mpsc::UnboundedSender<String>,
     worktree: worktree::Snapshot,
     node_runtime: NodeRuntime,
@@ -829,12 +823,7 @@
 impl DapAdapterDelegate {
     pub fn new(
         fs: Arc<dyn Fs>,
-<<<<<<< HEAD
-        cwd: Arc<Path>,
-        worktree_id: WorktreeId,
-=======
         worktree: worktree::Snapshot,
->>>>>>> d547a86e
         status: mpsc::UnboundedSender<String>,
         node_runtime: NodeRuntime,
         http_client: Arc<dyn HttpClient>,
@@ -843,7 +832,6 @@
     ) -> Self {
         Self {
             fs,
-            cwd,
             console: status,
             worktree,
             http_client,
@@ -873,10 +861,6 @@
 
     fn fs(&self) -> Arc<dyn Fs> {
         self.fs.clone()
-    }
-
-    fn cwd(&self) -> Arc<Path> {
-        self.cwd.clone()
     }
 
     fn output_to_console(&self, msg: String) {
