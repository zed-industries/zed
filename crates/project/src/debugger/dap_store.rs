use super::{
    breakpoint_store::BreakpointStore,
    locator_store::LocatorStore,
    session::{self, Session},
};
use crate::{debugger, worktree_store::WorktreeStore, ProjectEnvironment};
use anyhow::{anyhow, Result};
use async_trait::async_trait;
use collections::HashMap;
use dap::{
    adapters::{DapStatus, DebugAdapterName},
    client::SessionId,
    messages::Message,
    requests::{
        Completions, Evaluate, Request as _, RunInTerminal, SetExpression, SetVariable,
        StartDebugging,
    },
    Capabilities, CompletionItem, CompletionsArguments, DapRegistry, ErrorResponse,
    EvaluateArguments, EvaluateArgumentsContext, EvaluateResponse, RunInTerminalRequestArguments,
    SetExpressionArguments, SetVariableArguments, Source, StartDebuggingRequestArguments,
};
use fs::Fs;
use futures::{
    channel::{mpsc, oneshot},
    future::{join_all, Shared},
};
use gpui::{App, AppContext, AsyncApp, Context, Entity, EventEmitter, SharedString, Task};
use http_client::HttpClient;
use language::{BinaryStatus, LanguageRegistry, LanguageToolchainStore};
use lsp::LanguageServerName;
use node_runtime::NodeRuntime;

use rpc::{
    proto::{self},
    AnyProtoClient, TypedEnvelope,
};
use serde_json::Value;
use settings::WorktreeId;
use smol::{lock::Mutex, stream::StreamExt};
use std::{
    borrow::Borrow,
    collections::{BTreeMap, HashSet},
    ffi::OsStr,
    path::PathBuf,
    sync::{atomic::Ordering::SeqCst, Arc},
};
use std::{collections::VecDeque, sync::atomic::AtomicU32};
use task::{DebugAdapterConfig, DebugRequestDisposition};
use util::ResultExt as _;
use worktree::Worktree;

pub enum DapStoreEvent {
    DebugClientStarted(SessionId),
    DebugClientShutdown(SessionId),
    DebugClientEvent {
        session_id: SessionId,
        message: Message,
    },
    RunInTerminal {
        session_id: SessionId,
        title: Option<String>,
        cwd: PathBuf,
        command: Option<String>,
        args: Vec<String>,
        envs: HashMap<String, String>,
        sender: mpsc::Sender<Result<u32>>,
    },
    Notification(String),
    RemoteHasInitialized,
}

#[allow(clippy::large_enum_variant)]
pub enum DapStoreMode {
    Local(LocalDapStore),   // ssh host and collab host
    Remote(RemoteDapStore), // collab guest
}

pub struct LocalDapStore {
    fs: Arc<dyn Fs>,
    node_runtime: NodeRuntime,
    next_session_id: AtomicU32,
    http_client: Arc<dyn HttpClient>,
    worktree_store: Entity<WorktreeStore>,
    environment: Entity<ProjectEnvironment>,
    language_registry: Arc<LanguageRegistry>,
    debug_adapters: Arc<DapRegistry>,
    toolchain_store: Arc<dyn LanguageToolchainStore>,
    locator_store: Arc<LocatorStore>,
    start_debugging_tx: futures::channel::mpsc::UnboundedSender<(SessionId, Message)>,
    _start_debugging_task: Task<()>,
}

impl LocalDapStore {
    fn next_session_id(&self) -> SessionId {
        SessionId(self.next_session_id.fetch_add(1, SeqCst))
    }
}

pub struct RemoteDapStore {
    upstream_client: AnyProtoClient,
    upstream_project_id: u64,
    event_queue: Option<VecDeque<DapStoreEvent>>,
}

pub struct DapStore {
    mode: DapStoreMode,
    downstream_client: Option<(AnyProtoClient, u64)>,
    breakpoint_store: Entity<BreakpointStore>,
    sessions: BTreeMap<SessionId, Entity<Session>>,
}

impl EventEmitter<DapStoreEvent> for DapStore {}

impl DapStore {
    pub fn init(_client: &AnyProtoClient) {
        // todo(debugger): Reenable these after we finish handle_dap_command refactor
        // client.add_entity_request_handler(Self::handle_dap_command::<NextCommand>);
        // client.add_entity_request_handler(Self::handle_dap_command::<StepInCommand>);
        // client.add_entity_request_handler(Self::handle_dap_command::<StepOutCommand>);
        // client.add_entity_request_handler(Self::handle_dap_command::<StepBackCommand>);
        // client.add_entity_request_handler(Self::handle_dap_command::<ContinueCommand>);
        // client.add_entity_request_handler(Self::handle_dap_command::<PauseCommand>);
        // client.add_entity_request_handler(Self::handle_dap_command::<DisconnectCommand>);
        // client.add_entity_request_handler(Self::handle_dap_command::<TerminateThreadsCommand>);
        // client.add_entity_request_handler(Self::handle_dap_command::<TerminateCommand>);
        // client.add_entity_request_handler(Self::handle_dap_command::<RestartCommand>);
        // client.add_entity_request_handler(Self::handle_dap_command::<VariablesCommand>);
        // client.add_entity_request_handler(Self::handle_dap_command::<RestartStackFrameCommand>);
    }

    #[expect(clippy::too_many_arguments)]
    pub fn new_local(
        http_client: Arc<dyn HttpClient>,
        node_runtime: NodeRuntime,
        fs: Arc<dyn Fs>,
        language_registry: Arc<LanguageRegistry>,
        debug_adapters: Arc<DapRegistry>,
        environment: Entity<ProjectEnvironment>,
        toolchain_store: Arc<dyn LanguageToolchainStore>,
        breakpoint_store: Entity<BreakpointStore>,
        worktree_store: Entity<WorktreeStore>,
        cx: &mut Context<Self>,
    ) -> Self {
        cx.on_app_quit(Self::shutdown_sessions).detach();

        let (start_debugging_tx, mut message_rx) =
            futures::channel::mpsc::unbounded::<(SessionId, Message)>();

        let _start_debugging_task = cx.spawn(async move |this, cx| {
            while let Some((session_id, message)) = message_rx.next().await {
                match message {
                    Message::Request(request) => {
                        let _ = this
                            .update(cx, |this, cx| {
                                if request.command == StartDebugging::COMMAND {
                                    this.handle_start_debugging_request(session_id, request, cx)
                                        .detach_and_log_err(cx);
                                } else if request.command == RunInTerminal::COMMAND {
                                    this.handle_run_in_terminal_request(session_id, request, cx)
                                        .detach_and_log_err(cx);
                                }
                            })
                            .log_err();
                    }
                    _ => {}
                }
            }
        });
        Self {
            mode: DapStoreMode::Local(LocalDapStore {
                fs,
                environment,
                http_client,
                node_runtime,
                worktree_store,
                toolchain_store,
                language_registry,
                debug_adapters,
                start_debugging_tx,
                _start_debugging_task,
                locator_store: Arc::from(LocatorStore::new()),
                next_session_id: Default::default(),
            }),
            downstream_client: None,
            breakpoint_store,
            sessions: Default::default(),
        }
    }

    pub fn new_remote(
        project_id: u64,
        upstream_client: AnyProtoClient,
        breakpoint_store: Entity<BreakpointStore>,
    ) -> Self {
        Self {
            mode: DapStoreMode::Remote(RemoteDapStore {
                upstream_client,
                upstream_project_id: project_id,
                event_queue: Some(VecDeque::default()),
            }),
            downstream_client: None,
            breakpoint_store,
            sessions: Default::default(),
        }
    }

    pub fn as_remote(&self) -> Option<&RemoteDapStore> {
        match &self.mode {
            DapStoreMode::Remote(remote_dap_store) => Some(remote_dap_store),
            _ => None,
        }
    }

    pub fn remote_event_queue(&mut self) -> Option<VecDeque<DapStoreEvent>> {
        if let DapStoreMode::Remote(remote) = &mut self.mode {
            remote.event_queue.take()
        } else {
            None
        }
    }

    pub fn as_local(&self) -> Option<&LocalDapStore> {
        match &self.mode {
            DapStoreMode::Local(local_dap_store) => Some(local_dap_store),
            _ => None,
        }
    }

    pub fn as_local_mut(&mut self) -> Option<&mut LocalDapStore> {
        match &mut self.mode {
            DapStoreMode::Local(local_dap_store) => Some(local_dap_store),
            _ => None,
        }
    }

    pub fn upstream_client(&self) -> Option<(AnyProtoClient, u64)> {
        match &self.mode {
            DapStoreMode::Remote(RemoteDapStore {
                upstream_client,
                upstream_project_id,
                ..
            }) => Some((upstream_client.clone(), *upstream_project_id)),

            DapStoreMode::Local(_) => None,
        }
    }

    pub fn downstream_client(&self) -> Option<&(AnyProtoClient, u64)> {
        self.downstream_client.as_ref()
    }

    pub fn add_remote_client(
        &mut self,
        session_id: SessionId,
        ignore: Option<bool>,
        cx: &mut Context<Self>,
    ) {
        if let DapStoreMode::Remote(remote) = &self.mode {
            self.sessions.insert(
                session_id,
                cx.new(|_| {
                    debugger::session::Session::remote(
                        session_id,
                        remote.upstream_client.clone(),
                        remote.upstream_project_id,
                        ignore.unwrap_or(false),
                    )
                }),
            );
        } else {
            debug_assert!(false);
        }
    }

    pub fn session_by_id(
        &self,
        session_id: impl Borrow<SessionId>,
    ) -> Option<Entity<session::Session>> {
        let session_id = session_id.borrow();
        let client = self.sessions.get(session_id).cloned();

        client
    }
    pub fn sessions(&self) -> impl Iterator<Item = &Entity<Session>> {
        self.sessions.values()
    }

    pub fn capabilities_by_id(
        &self,
        session_id: impl Borrow<SessionId>,
        cx: &App,
    ) -> Option<Capabilities> {
        let session_id = session_id.borrow();
        self.sessions
            .get(session_id)
            .map(|client| client.read(cx).capabilities.clone())
    }

    pub fn breakpoint_store(&self) -> &Entity<BreakpointStore> {
        &self.breakpoint_store
    }

    #[allow(dead_code)]
    async fn handle_ignore_breakpoint_state(
        this: Entity<Self>,
        envelope: TypedEnvelope<proto::IgnoreBreakpointState>,
        mut cx: AsyncApp,
    ) -> Result<()> {
        let session_id = SessionId::from_proto(envelope.payload.session_id);

        this.update(&mut cx, |this, cx| {
            if let Some(session) = this.session_by_id(&session_id) {
                session.update(cx, |session, cx| {
                    session.set_ignore_breakpoints(envelope.payload.ignore, cx)
                })
            } else {
                Task::ready(())
            }
        })?
        .await;

        Ok(())
    }

    pub fn new_session(
        &mut self,
        mut config: DebugAdapterConfig,
        worktree: &Entity<Worktree>,
        parent_session: Option<Entity<Session>>,
        cx: &mut Context<Self>,
    ) -> (SessionId, Task<Result<Entity<Session>>>) {
        let Some(local_store) = self.as_local() else {
            unimplemented!("Starting session on remote side");
        };

        let delegate = DapAdapterDelegate::new(
            local_store.fs.clone(),
            worktree.read(cx).id(),
            local_store.node_runtime.clone(),
            local_store.http_client.clone(),
            local_store.language_registry.clone(),
            local_store.toolchain_store.clone(),
            local_store.environment.update(cx, |env, cx| {
                let worktree = worktree.read(cx);
                env.get_environment(Some(worktree.id()), Some(worktree.abs_path()), cx)
            }),
        );
        let session_id = local_store.next_session_id();

        if let Some(session) = &parent_session {
            session.update(cx, |session, _| {
                session.add_child_session_id(session_id);
            });
        }

        let (initialized_tx, initialized_rx) = oneshot::channel();
        let locator_store = local_store.locator_store.clone();

<<<<<<< HEAD
        let start_debugging_tx = local_store.start_debugging_tx.clone();

        let task = cx.spawn(async move |this, cx| {
            if config.locator.is_some() {
                locator_store.resolve_debug_config(&mut config).await?;
            }

            let start_client_task = this.update(cx, |this, cx| {
                Session::local(
                    this.breakpoint_store.clone(),
                    session_id,
                    parent_session,
                    delegate,
                    config,
                    start_debugging_tx.clone(),
                    initialized_tx,
                    cx,
                )
            })?;

            let session = match start_client_task.await {
                Ok(session) => session,
                Err(error) => {
                    this.update(cx, |_, cx| {
                        cx.emit(DapStoreEvent::Notification(error.to_string()));
                    })
                    .log_err();
=======
        let start_client_task = Session::local(
            self.breakpoint_store.clone(),
            session_id,
            parent_session,
            delegate,
            config,
            local_store.start_debugging_tx.clone(),
            initialized_tx,
            local_store.debug_adapters.clone(),
            cx,
        );

        let task = create_new_session(session_id, initialized_rx, start_client_task, cx);
        (session_id, task)
    }
    #[cfg(any(test, feature = "test-support"))]
    pub fn new_fake_session(
        &mut self,
        config: DebugAdapterConfig,
        worktree: &Entity<Worktree>,
        parent_session: Option<Entity<Session>>,
        caps: Capabilities,
        fails: bool,
        cx: &mut Context<Self>,
    ) -> (SessionId, Task<Result<Entity<Session>>>) {
        let Some(local_store) = self.as_local() else {
            unimplemented!("Starting session on remote side");
        };
>>>>>>> 5c0adde7

        let delegate = DapAdapterDelegate::new(
            local_store.fs.clone(),
            worktree.read(cx).id(),
            local_store.node_runtime.clone(),
            local_store.http_client.clone(),
            local_store.language_registry.clone(),
            local_store.toolchain_store.clone(),
            local_store.environment.update(cx, |env, cx| {
                let worktree = worktree.read(cx);
                env.get_environment(Some(worktree.id()), Some(worktree.abs_path()), cx)
            }),
        );
        let session_id = local_store.next_session_id();

        if let Some(session) = &parent_session {
            session.update(cx, |session, _| {
                session.add_child_session_id(session_id);
            });
        }

        let (initialized_tx, initialized_rx) = oneshot::channel();

        let start_client_task = Session::fake(
            self.breakpoint_store.clone(),
            session_id,
            parent_session,
            delegate,
            config,
            local_store.start_debugging_tx.clone(),
            initialized_tx,
            caps,
            fails,
            cx,
        );

        let task = create_new_session(session_id, initialized_rx, start_client_task, cx);
        (session_id, task)
    }

    fn handle_start_debugging_request(
        &mut self,
        session_id: SessionId,
        request: dap::messages::Request,
        cx: &mut Context<Self>,
    ) -> Task<Result<()>> {
        let Some(local_store) = self.as_local() else {
            unreachable!("Cannot response for non-local session");
        };

        let Some(parent_session) = self.session_by_id(session_id) else {
            return Task::ready(Err(anyhow!("Session not found")));
        };

        let args = serde_json::from_value::<StartDebuggingRequestArguments>(
            request.arguments.unwrap_or_default(),
        )
        .expect("To parse StartDebuggingRequestArguments");
        let worktree = local_store
            .worktree_store
            .update(cx, |this, _| this.worktrees().next())
            .expect("worktree-less project");

        let Some(config) = parent_session.read(cx).configuration() else {
            unreachable!("there must be a config for local sessions");
        };

<<<<<<< HEAD
        let (_, new_session_task) = self.new_session(
            DebugAdapterConfig {
                label: config.label,
                kind: config.kind,
                request: match &args.request {
                    StartDebuggingRequestArgumentsRequest::Launch => DebugRequestType::Launch,
                    StartDebuggingRequestArgumentsRequest::Attach => {
                        DebugRequestType::Attach(AttachConfig::default())
                    }
                },
                program: config.program,
                cwd: config.cwd,
                args: vec![],
                initialize_args: Some(args.configuration),
                supports_attach: config.supports_attach,
                locator: None,
            },
            &worktree,
            Some(parent_session.clone()),
            cx,
        );
=======
        let debug_config = DebugAdapterConfig {
            label: config.label,
            adapter: config.adapter,
            request: DebugRequestDisposition::ReverseRequest(args),
            initialize_args: config.initialize_args.clone(),
            tcp_connection: config.tcp_connection.clone(),
        };
        #[cfg(any(test, feature = "test-support"))]
        let new_session_task = {
            let caps = parent_session.read(cx).capabilities.clone();
            self.new_fake_session(
                debug_config,
                &worktree,
                Some(parent_session.clone()),
                caps,
                false,
                cx,
            )
            .1
        };
        #[cfg(not(any(test, feature = "test-support")))]
        let new_session_task = self
            .new_session(debug_config, &worktree, Some(parent_session.clone()), cx)
            .1;
>>>>>>> 5c0adde7

        let request_seq = request.seq;
        cx.spawn(async move |_, cx| {
            let (success, body) = match new_session_task.await {
                Ok(_) => (true, None),
                Err(error) => (
                    false,
                    Some(serde_json::to_value(ErrorResponse {
                        error: Some(dap::Message {
                            id: request_seq,
                            format: error.to_string(),
                            variables: None,
                            send_telemetry: None,
                            show_user: None,
                            url: None,
                            url_label: None,
                        }),
                    })?),
                ),
            };

            parent_session
                .update(cx, |session, cx| {
                    session.respond_to_client(
                        request_seq,
                        success,
                        StartDebugging::COMMAND.to_string(),
                        body,
                        cx,
                    )
                })?
                .await
        })
    }

    fn handle_run_in_terminal_request(
        &mut self,
        session_id: SessionId,
        request: dap::messages::Request,
        cx: &mut Context<Self>,
    ) -> Task<Result<()>> {
        let Some(session) = self.session_by_id(session_id) else {
            return Task::ready(Err(anyhow!("Session not found")));
        };

        let request_args = serde_json::from_value::<RunInTerminalRequestArguments>(
            request.arguments.unwrap_or_default(),
        )
        .expect("To parse StartDebuggingRequestArguments");

        let seq = request.seq;

        let cwd = PathBuf::from(request_args.cwd);
        match cwd.try_exists() {
            Ok(true) => (),
            Ok(false) | Err(_) => {
                return session.update(cx, |session, cx| {
                    session.respond_to_client(
                        seq,
                        false,
                        RunInTerminal::COMMAND.to_string(),
                        serde_json::to_value(dap::ErrorResponse {
                            error: Some(dap::Message {
                                id: seq,
                                format: format!("Received invalid/unknown cwd: {cwd:?}"),
                                variables: None,
                                send_telemetry: None,
                                show_user: None,
                                url: None,
                                url_label: None,
                            }),
                        })
                        .ok(),
                        cx,
                    )
                })
            }
        }

        let mut args = request_args.args.clone();

        // Handle special case for NodeJS debug adapter
        // If only the Node binary path is provided, we set the command to None
        // This prevents the NodeJS REPL from appearing, which is not the desired behavior
        // The expected usage is for users to provide their own Node command, e.g., `node test.js`
        // This allows the NodeJS debug client to attach correctly
        let command = if args.len() > 1 {
            Some(args.remove(0))
        } else {
            None
        };

        let mut envs: HashMap<String, String> = Default::default();
        if let Some(Value::Object(env)) = request_args.env {
            for (key, value) in env {
                let value_str = match (key.as_str(), value) {
                    (_, Value::String(value)) => value,
                    _ => continue,
                };

                envs.insert(key, value_str);
            }
        }

        let (tx, mut rx) = mpsc::channel::<Result<u32>>(1);

        cx.emit(DapStoreEvent::RunInTerminal {
            session_id,
            title: request_args.title,
            cwd,
            command,
            args,
            envs,
            sender: tx,
        });
        cx.notify();

        let session = session.downgrade();
        cx.spawn(async move |_, cx| {
            let (success, body) = match rx.next().await {
                Some(Ok(pid)) => (
                    true,
                    serde_json::to_value(dap::RunInTerminalResponse {
                        process_id: None,
                        shell_process_id: Some(pid as u64),
                    })
                    .ok(),
                ),
                Some(Err(error)) => (
                    false,
                    serde_json::to_value(dap::ErrorResponse {
                        error: Some(dap::Message {
                            id: seq,
                            format: error.to_string(),
                            variables: None,
                            send_telemetry: None,
                            show_user: None,
                            url: None,
                            url_label: None,
                        }),
                    })
                    .ok(),
                ),
                None => (
                    false,
                    serde_json::to_value(dap::ErrorResponse {
                        error: Some(dap::Message {
                            id: seq,
                            format: "failed to receive response from spawn terminal".to_string(),
                            variables: None,
                            send_telemetry: None,
                            show_user: None,
                            url: None,
                            url_label: None,
                        }),
                    })
                    .ok(),
                ),
            };

            session
                .update(cx, |session, cx| {
                    session.respond_to_client(
                        seq,
                        success,
                        RunInTerminal::COMMAND.to_string(),
                        body,
                        cx,
                    )
                })?
                .await
        })
    }

    pub fn evaluate(
        &self,
        session_id: &SessionId,
        stack_frame_id: u64,
        expression: String,
        context: EvaluateArgumentsContext,
        source: Option<Source>,
        cx: &mut Context<Self>,
    ) -> Task<Result<EvaluateResponse>> {
        let Some(client) = self
            .session_by_id(session_id)
            .and_then(|client| client.read(cx).adapter_client())
        else {
            return Task::ready(Err(anyhow!("Could not find client: {:?}", session_id)));
        };

        cx.background_executor().spawn(async move {
            client
                .request::<Evaluate>(EvaluateArguments {
                    expression: expression.clone(),
                    frame_id: Some(stack_frame_id),
                    context: Some(context),
                    format: None,
                    line: None,
                    column: None,
                    source,
                })
                .await
        })
    }

    pub fn completions(
        &self,
        session_id: &SessionId,
        stack_frame_id: u64,
        text: String,
        completion_column: u64,
        cx: &mut Context<Self>,
    ) -> Task<Result<Vec<CompletionItem>>> {
        let Some(client) = self
            .session_by_id(session_id)
            .and_then(|client| client.read(cx).adapter_client())
        else {
            return Task::ready(Err(anyhow!("Could not find client: {:?}", session_id)));
        };

        cx.background_executor().spawn(async move {
            Ok(client
                .request::<Completions>(CompletionsArguments {
                    frame_id: Some(stack_frame_id),
                    line: None,
                    text,
                    column: completion_column,
                })
                .await?
                .targets)
        })
    }

    #[allow(clippy::too_many_arguments)]
    pub fn set_variable_value(
        &self,
        session_id: &SessionId,
        stack_frame_id: u64,
        variables_reference: u64,
        name: String,
        value: String,
        evaluate_name: Option<String>,
        cx: &mut Context<Self>,
    ) -> Task<Result<()>> {
        let Some(client) = self
            .session_by_id(session_id)
            .and_then(|client| client.read(cx).adapter_client())
        else {
            return Task::ready(Err(anyhow!("Could not find client: {:?}", session_id)));
        };

        let supports_set_expression = self
            .capabilities_by_id(session_id, cx)
            .and_then(|caps| caps.supports_set_expression)
            .unwrap_or_default();

        cx.background_executor().spawn(async move {
            if let Some(evaluate_name) = supports_set_expression.then(|| evaluate_name).flatten() {
                client
                    .request::<SetExpression>(SetExpressionArguments {
                        expression: evaluate_name,
                        value,
                        frame_id: Some(stack_frame_id),
                        format: None,
                    })
                    .await?;
            } else {
                client
                    .request::<SetVariable>(SetVariableArguments {
                        variables_reference,
                        name,
                        value,
                        format: None,
                    })
                    .await?;
            }

            Ok(())
        })
    }

    // .. get the client and what not
    // let _ = client.modules(); // This can fire a request to a dap adapter or be a cheap getter.
    // client.wait_for_request(request::Modules); // This ensures that the request that we've fired off runs to completions
    // let returned_value = client.modules(); // this is a cheap getter.

    pub fn shutdown_sessions(&mut self, cx: &mut Context<Self>) -> Task<()> {
        let mut tasks = vec![];
        for session_id in self.sessions.keys().cloned().collect::<Vec<_>>() {
            tasks.push(self.shutdown_session(session_id, cx));
        }

        cx.background_executor().spawn(async move {
            futures::future::join_all(tasks).await;
        })
    }

    pub fn shutdown_session(
        &mut self,
        session_id: SessionId,
        cx: &mut Context<Self>,
    ) -> Task<Result<()>> {
        let Some(_) = self.as_local_mut() else {
            return Task::ready(Err(anyhow!("Cannot shutdown session on remote side")));
        };

        let Some(session) = self.sessions.remove(&session_id) else {
            return Task::ready(Err(anyhow!("Could not find session: {:?}", session_id)));
        };

        let shutdown_children = session
            .read(cx)
            .child_session_ids()
            .iter()
            .map(|session_id| self.shutdown_session(*session_id, cx))
            .collect::<Vec<_>>();

        let shutdown_parent_task = if let Some(parent_session) = session
            .read(cx)
            .parent_id()
            .and_then(|session_id| self.session_by_id(session_id))
        {
            let shutdown_id = parent_session.update(cx, |parent_session, _| {
                parent_session.remove_child_session_id(session_id);

                if parent_session.child_session_ids().len() == 0 {
                    Some(parent_session.session_id())
                } else {
                    None
                }
            });

            shutdown_id.map(|session_id| self.shutdown_session(session_id, cx))
        } else {
            None
        };

        let shutdown_task = session.update(cx, |this, cx| this.shutdown(cx));

        cx.background_spawn(async move {
            if shutdown_children.len() > 0 {
                let _ = join_all(shutdown_children).await;
            }

            shutdown_task.await;

            if let Some(parent_task) = shutdown_parent_task {
                parent_task.await?;
            }

            Ok(())
        })
    }

    pub fn shared(
        &mut self,
        project_id: u64,
        downstream_client: AnyProtoClient,
        _: &mut Context<Self>,
    ) {
        self.downstream_client = Some((downstream_client.clone(), project_id));
    }

    pub fn unshared(&mut self, cx: &mut Context<Self>) {
        self.downstream_client.take();

        cx.notify();
    }
}

fn create_new_session(
    session_id: SessionId,
    initialized_rx: oneshot::Receiver<()>,
    start_client_task: Task<Result<Entity<Session>, anyhow::Error>>,
    cx: &mut Context<DapStore>,
) -> Task<Result<Entity<Session>>> {
    let task = cx.spawn(async move |this, cx| {
        let session = match start_client_task.await {
            Ok(session) => session,
            Err(error) => {
                this.update(cx, |_, cx| {
                    cx.emit(DapStoreEvent::Notification(error.to_string()));
                })
                .log_err();

                return Err(error);
            }
        };

        // we have to insert the session early, so we can handle reverse requests
        // that need the session to be available
        this.update(cx, |store, cx| {
            store.sessions.insert(session_id, session.clone());
            cx.emit(DapStoreEvent::DebugClientStarted(session_id));
            cx.notify();
        })?;

        match session
            .update(cx, |session, cx| {
                session.initialize_sequence(initialized_rx, cx)
            })?
            .await
        {
            Ok(_) => {}
            Err(error) => {
                this.update(cx, |this, cx| {
                    cx.emit(DapStoreEvent::Notification(error.to_string()));

                    this.shutdown_session(session_id, cx)
                })?
                .await
                .log_err();

                return Err(error);
            }
        }

        Ok(session)
    });
    task
}

#[derive(Clone)]
pub struct DapAdapterDelegate {
    fs: Arc<dyn Fs>,
    worktree_id: WorktreeId,
    node_runtime: NodeRuntime,
    http_client: Arc<dyn HttpClient>,
    language_registry: Arc<LanguageRegistry>,
    toolchain_store: Arc<dyn LanguageToolchainStore>,
    updated_adapters: Arc<Mutex<HashSet<DebugAdapterName>>>,
    load_shell_env_task: Shared<Task<Option<HashMap<String, String>>>>,
}

impl DapAdapterDelegate {
    pub fn new(
        fs: Arc<dyn Fs>,
        worktree_id: WorktreeId,
        node_runtime: NodeRuntime,
        http_client: Arc<dyn HttpClient>,
        language_registry: Arc<LanguageRegistry>,
        toolchain_store: Arc<dyn LanguageToolchainStore>,
        load_shell_env_task: Shared<Task<Option<HashMap<String, String>>>>,
    ) -> Self {
        Self {
            fs,
            worktree_id,
            http_client,
            node_runtime,
            toolchain_store,
            language_registry,
            load_shell_env_task,
            updated_adapters: Default::default(),
        }
    }
}

#[async_trait(?Send)]
impl dap::adapters::DapDelegate for DapAdapterDelegate {
    fn worktree_id(&self) -> WorktreeId {
        self.worktree_id
    }

    fn http_client(&self) -> Arc<dyn HttpClient> {
        self.http_client.clone()
    }

    fn node_runtime(&self) -> NodeRuntime {
        self.node_runtime.clone()
    }

    fn fs(&self) -> Arc<dyn Fs> {
        self.fs.clone()
    }

    fn updated_adapters(&self) -> Arc<Mutex<HashSet<DebugAdapterName>>> {
        self.updated_adapters.clone()
    }

    fn update_status(&self, dap_name: DebugAdapterName, status: dap::adapters::DapStatus) {
        let name = SharedString::from(dap_name.to_string());
        let status = match status {
            DapStatus::None => BinaryStatus::None,
            DapStatus::Downloading => BinaryStatus::Downloading,
            DapStatus::Failed { error } => BinaryStatus::Failed { error },
            DapStatus::CheckingForUpdate => BinaryStatus::CheckingForUpdate,
        };

        self.language_registry
            .update_dap_status(LanguageServerName(name), status);
    }

    fn which(&self, command: &OsStr) -> Option<PathBuf> {
        which::which(command).ok()
    }

    async fn shell_env(&self) -> HashMap<String, String> {
        let task = self.load_shell_env_task.clone();
        task.await.unwrap_or_default()
    }

    fn toolchain_store(&self) -> Arc<dyn LanguageToolchainStore> {
        self.toolchain_store.clone()
    }
}<|MERGE_RESOLUTION|>--- conflicted
+++ resolved
@@ -355,8 +355,8 @@
 
         let (initialized_tx, initialized_rx) = oneshot::channel();
         let locator_store = local_store.locator_store.clone();
-
-<<<<<<< HEAD
+        let debug_adapters = local_store.debug_adapters.clone();
+
         let start_debugging_tx = local_store.start_debugging_tx.clone();
 
         let task = cx.spawn(async move |this, cx| {
@@ -373,33 +373,20 @@
                     config,
                     start_debugging_tx.clone(),
                     initialized_tx,
+                    debug_adapters,
                     cx,
                 )
             })?;
 
-            let session = match start_client_task.await {
-                Ok(session) => session,
-                Err(error) => {
-                    this.update(cx, |_, cx| {
-                        cx.emit(DapStoreEvent::Notification(error.to_string()));
-                    })
-                    .log_err();
-=======
-        let start_client_task = Session::local(
-            self.breakpoint_store.clone(),
-            session_id,
-            parent_session,
-            delegate,
-            config,
-            local_store.start_debugging_tx.clone(),
-            initialized_tx,
-            local_store.debug_adapters.clone(),
-            cx,
-        );
-
-        let task = create_new_session(session_id, initialized_rx, start_client_task, cx);
+            this.update(cx, |_, cx| {
+                create_new_session(session_id, initialized_rx, start_client_task, cx)
+            })?
+            .await
+        });
+
         (session_id, task)
     }
+
     #[cfg(any(test, feature = "test-support"))]
     pub fn new_fake_session(
         &mut self,
@@ -413,7 +400,6 @@
         let Some(local_store) = self.as_local() else {
             unimplemented!("Starting session on remote side");
         };
->>>>>>> 5c0adde7
 
         let delegate = DapAdapterDelegate::new(
             local_store.fs.clone(),
@@ -481,36 +467,16 @@
             unreachable!("there must be a config for local sessions");
         };
 
-<<<<<<< HEAD
-        let (_, new_session_task) = self.new_session(
-            DebugAdapterConfig {
-                label: config.label,
-                kind: config.kind,
-                request: match &args.request {
-                    StartDebuggingRequestArgumentsRequest::Launch => DebugRequestType::Launch,
-                    StartDebuggingRequestArgumentsRequest::Attach => {
-                        DebugRequestType::Attach(AttachConfig::default())
-                    }
-                },
-                program: config.program,
-                cwd: config.cwd,
-                args: vec![],
-                initialize_args: Some(args.configuration),
-                supports_attach: config.supports_attach,
-                locator: None,
-            },
-            &worktree,
-            Some(parent_session.clone()),
-            cx,
-        );
-=======
         let debug_config = DebugAdapterConfig {
             label: config.label,
             adapter: config.adapter,
             request: DebugRequestDisposition::ReverseRequest(args),
             initialize_args: config.initialize_args.clone(),
             tcp_connection: config.tcp_connection.clone(),
-        };
+            locator: None,
+            args: Default::default(),
+        };
+
         #[cfg(any(test, feature = "test-support"))]
         let new_session_task = {
             let caps = parent_session.read(cx).capabilities.clone();
@@ -528,7 +494,6 @@
         let new_session_task = self
             .new_session(debug_config, &worktree, Some(parent_session.clone()), cx)
             .1;
->>>>>>> 5c0adde7
 
         let request_seq = request.seq;
         cx.spawn(async move |_, cx| {
