--- conflicted
+++ resolved
@@ -931,11 +931,13 @@
 
                             this.update(cx, |this, cx| {
                                 this.sessions.remove(&session_id);
-<<<<<<< HEAD
-                                this.new_session(binary.as_ref().clone(), config, None, cx)
-=======
-                                this.new_session(binary, config, worktree, None, cx)
->>>>>>> 32e9757a
+                                this.new_session(
+                                    binary.as_ref().clone(),
+                                    config,
+                                    worktree,
+                                    None,
+                                    cx,
+                                )
                             })?
                             .1
                             .await?;
