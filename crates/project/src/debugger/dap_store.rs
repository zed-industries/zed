use super::{
    breakpoint_store::BreakpointStore,
    locator_store::LocatorStore,
    session::{self, Session, SessionStateEvent},
};
<<<<<<< HEAD
use crate::{
    InlayHint, InlayHintLabel, ProjectEnvironment, ResolveState, debugger,
    worktree_store::WorktreeStore,
};
=======
use crate::{ProjectEnvironment, debugger};
>>>>>>> bae3ef01
use anyhow::{Result, anyhow};
use async_trait::async_trait;
use collections::HashMap;
use dap::{
    Capabilities, CompletionItem, CompletionsArguments, ErrorResponse, EvaluateArguments,
    EvaluateArgumentsContext, EvaluateResponse, RunInTerminalRequestArguments, Source,
    StartDebuggingRequestArguments,
    adapters::{DapStatus, DebugAdapterBinary, DebugAdapterName},
    client::SessionId,
    messages::Message,
    requests::{Completions, Evaluate, Request as _, RunInTerminal, StartDebugging},
};
use fs::Fs;
use futures::{
    channel::{mpsc, oneshot},
    future::{Shared, join_all},
};
use gpui::{
    App, AppContext, AsyncApp, BackgroundExecutor, Context, Entity, EventEmitter, SharedString,
    Task, WeakEntity,
};
use http_client::HttpClient;
use language::{
    BinaryStatus, Buffer, LanguageRegistry, LanguageToolchainStore,
    language_settings::InlayHintKind, range_from_lsp,
};
use lsp::LanguageServerName;
use node_runtime::NodeRuntime;

use rpc::{
    AnyProtoClient, TypedEnvelope,
    proto::{self},
};
use serde_json::Value;
use settings::WorktreeId;
use smol::{lock::Mutex, stream::StreamExt};
use std::{
    borrow::Borrow,
    collections::{BTreeMap, HashSet},
    ffi::OsStr,
    path::{Path, PathBuf},
    sync::{Arc, atomic::Ordering::SeqCst},
};
use std::{collections::VecDeque, sync::atomic::AtomicU32};
use task::DebugTaskDefinition;
use util::ResultExt as _;
use worktree::Worktree;

pub enum DapStoreEvent {
    DebugClientStarted(SessionId),
    DebugSessionInitialized(SessionId),
    DebugClientShutdown(SessionId),
    DebugClientEvent {
        session_id: SessionId,
        message: Message,
    },
    RunInTerminal {
        session_id: SessionId,
        title: Option<String>,
        cwd: Option<Arc<Path>>,
        command: Option<String>,
        args: Vec<String>,
        envs: HashMap<String, String>,
        sender: mpsc::Sender<Result<u32>>,
    },
    Notification(String),
    RemoteHasInitialized,
}

#[allow(clippy::large_enum_variant)]
pub enum DapStoreMode {
    Local(LocalDapStore),   // ssh host and collab host
    Remote(RemoteDapStore), // collab guest
}

pub struct LocalDapStore {
    fs: Arc<dyn Fs>,
    node_runtime: NodeRuntime,
    next_session_id: AtomicU32,
    http_client: Arc<dyn HttpClient>,
    environment: Entity<ProjectEnvironment>,
    language_registry: Arc<LanguageRegistry>,
    toolchain_store: Arc<dyn LanguageToolchainStore>,
    locator_store: Arc<LocatorStore>,
    start_debugging_tx: futures::channel::mpsc::UnboundedSender<(SessionId, Message)>,
    _start_debugging_task: Task<()>,
}

impl LocalDapStore {
    fn next_session_id(&self) -> SessionId {
        SessionId(self.next_session_id.fetch_add(1, SeqCst))
    }
    pub(crate) fn locate_binary(
        &self,
        mut definition: DebugTaskDefinition,
        executor: BackgroundExecutor,
    ) -> Task<DebugTaskDefinition> {
        let locator_store = self.locator_store.clone();
        executor.spawn(async move {
            let _ = locator_store.resolve_debug_config(&mut definition).await;
            definition
        })
    }
}

pub struct RemoteDapStore {
    upstream_client: AnyProtoClient,
    upstream_project_id: u64,
    event_queue: Option<VecDeque<DapStoreEvent>>,
}

pub struct DapStore {
    mode: DapStoreMode,
    downstream_client: Option<(AnyProtoClient, u64)>,
    breakpoint_store: Entity<BreakpointStore>,
    sessions: BTreeMap<SessionId, Entity<Session>>,
}

impl EventEmitter<DapStoreEvent> for DapStore {}

impl DapStore {
    pub fn init(_client: &AnyProtoClient) {
        // todo(debugger): Reenable these after we finish handle_dap_command refactor
        // client.add_entity_request_handler(Self::handle_dap_command::<NextCommand>);
        // client.add_entity_request_handler(Self::handle_dap_command::<StepInCommand>);
        // client.add_entity_request_handler(Self::handle_dap_command::<StepOutCommand>);
        // client.add_entity_request_handler(Self::handle_dap_command::<StepBackCommand>);
        // client.add_entity_request_handler(Self::handle_dap_command::<ContinueCommand>);
        // client.add_entity_request_handler(Self::handle_dap_command::<PauseCommand>);
        // client.add_entity_request_handler(Self::handle_dap_command::<DisconnectCommand>);
        // client.add_entity_request_handler(Self::handle_dap_command::<TerminateThreadsCommand>);
        // client.add_entity_request_handler(Self::handle_dap_command::<TerminateCommand>);
        // client.add_entity_request_handler(Self::handle_dap_command::<RestartCommand>);
        // client.add_entity_request_handler(Self::handle_dap_command::<VariablesCommand>);
        // client.add_entity_request_handler(Self::handle_dap_command::<RestartStackFrameCommand>);
    }

    #[expect(clippy::too_many_arguments)]
    pub fn new_local(
        http_client: Arc<dyn HttpClient>,
        node_runtime: NodeRuntime,
        fs: Arc<dyn Fs>,
        language_registry: Arc<LanguageRegistry>,
        environment: Entity<ProjectEnvironment>,
        toolchain_store: Arc<dyn LanguageToolchainStore>,
        breakpoint_store: Entity<BreakpointStore>,
        cx: &mut Context<Self>,
    ) -> Self {
        cx.on_app_quit(Self::shutdown_sessions).detach();

        let (start_debugging_tx, mut message_rx) =
            futures::channel::mpsc::unbounded::<(SessionId, Message)>();

        let _start_debugging_task = cx.spawn(async move |this, cx| {
            while let Some((session_id, message)) = message_rx.next().await {
                match message {
                    Message::Request(request) => {
                        let _ = this
                            .update(cx, |this, cx| {
                                if request.command == StartDebugging::COMMAND {
                                    this.handle_start_debugging_request(session_id, request, cx)
                                        .detach_and_log_err(cx);
                                } else if request.command == RunInTerminal::COMMAND {
                                    this.handle_run_in_terminal_request(session_id, request, cx)
                                        .detach_and_log_err(cx);
                                }
                            })
                            .log_err();
                    }
                    _ => {}
                }
            }
        });
        Self {
            mode: DapStoreMode::Local(LocalDapStore {
                fs,
                environment,
                http_client,
                node_runtime,
                toolchain_store,
                language_registry,
                start_debugging_tx,
                _start_debugging_task,
                locator_store: Arc::from(LocatorStore::new()),
                next_session_id: Default::default(),
            }),
            downstream_client: None,
            breakpoint_store,
            sessions: Default::default(),
        }
    }

    pub fn new_remote(
        project_id: u64,
        upstream_client: AnyProtoClient,
        breakpoint_store: Entity<BreakpointStore>,
    ) -> Self {
        Self {
            mode: DapStoreMode::Remote(RemoteDapStore {
                upstream_client,
                upstream_project_id: project_id,
                event_queue: Some(VecDeque::default()),
            }),
            downstream_client: None,
            breakpoint_store,
            sessions: Default::default(),
        }
    }

    pub fn as_remote(&self) -> Option<&RemoteDapStore> {
        match &self.mode {
            DapStoreMode::Remote(remote_dap_store) => Some(remote_dap_store),
            _ => None,
        }
    }

    pub fn remote_event_queue(&mut self) -> Option<VecDeque<DapStoreEvent>> {
        if let DapStoreMode::Remote(remote) = &mut self.mode {
            remote.event_queue.take()
        } else {
            None
        }
    }

    pub fn as_local(&self) -> Option<&LocalDapStore> {
        match &self.mode {
            DapStoreMode::Local(local_dap_store) => Some(local_dap_store),
            _ => None,
        }
    }

    pub fn as_local_mut(&mut self) -> Option<&mut LocalDapStore> {
        match &mut self.mode {
            DapStoreMode::Local(local_dap_store) => Some(local_dap_store),
            _ => None,
        }
    }

    pub fn upstream_client(&self) -> Option<(AnyProtoClient, u64)> {
        match &self.mode {
            DapStoreMode::Remote(RemoteDapStore {
                upstream_client,
                upstream_project_id,
                ..
            }) => Some((upstream_client.clone(), *upstream_project_id)),

            DapStoreMode::Local(_) => None,
        }
    }

    pub fn downstream_client(&self) -> Option<&(AnyProtoClient, u64)> {
        self.downstream_client.as_ref()
    }

    pub fn add_remote_client(
        &mut self,
        session_id: SessionId,
        ignore: Option<bool>,
        cx: &mut Context<Self>,
    ) {
        if let DapStoreMode::Remote(remote) = &self.mode {
            self.sessions.insert(
                session_id,
                cx.new(|_| {
                    debugger::session::Session::remote(
                        session_id,
                        remote.upstream_client.clone(),
                        remote.upstream_project_id,
                        ignore.unwrap_or(false),
                    )
                }),
            );
        } else {
            debug_assert!(false);
        }
    }

    pub fn session_by_id(
        &self,
        session_id: impl Borrow<SessionId>,
    ) -> Option<Entity<session::Session>> {
        let session_id = session_id.borrow();
        let client = self.sessions.get(session_id).cloned();

        client
    }
    pub fn sessions(&self) -> impl Iterator<Item = &Entity<Session>> {
        self.sessions.values()
    }

    pub fn capabilities_by_id(
        &self,
        session_id: impl Borrow<SessionId>,
        cx: &App,
    ) -> Option<Capabilities> {
        let session_id = session_id.borrow();
        self.sessions
            .get(session_id)
            .map(|client| client.read(cx).capabilities.clone())
    }

    pub fn breakpoint_store(&self) -> &Entity<BreakpointStore> {
        &self.breakpoint_store
    }

    #[allow(dead_code)]
    async fn handle_ignore_breakpoint_state(
        this: Entity<Self>,
        envelope: TypedEnvelope<proto::IgnoreBreakpointState>,
        mut cx: AsyncApp,
    ) -> Result<()> {
        let session_id = SessionId::from_proto(envelope.payload.session_id);

        this.update(&mut cx, |this, cx| {
            if let Some(session) = this.session_by_id(&session_id) {
                session.update(cx, |session, cx| {
                    session.set_ignore_breakpoints(envelope.payload.ignore, cx)
                })
            } else {
                Task::ready(HashMap::default())
            }
        })?
        .await;

        Ok(())
    }

    pub fn delegate(&self, worktree: &Entity<Worktree>, cx: &mut App) -> DapAdapterDelegate {
        let Some(local_store) = self.as_local() else {
            unimplemented!("Starting session on remote side");
        };

        DapAdapterDelegate::new(
            local_store.fs.clone(),
            worktree.read(cx).id(),
            local_store.node_runtime.clone(),
            local_store.http_client.clone(),
            local_store.language_registry.clone(),
            local_store.toolchain_store.clone(),
            local_store.environment.update(cx, |env, cx| {
                env.get_worktree_environment(worktree.clone(), cx)
            }),
        )
    }

    pub fn new_session(
        &mut self,
        binary: DebugAdapterBinary,
        config: DebugTaskDefinition,
        worktree: WeakEntity<Worktree>,
        parent_session: Option<Entity<Session>>,
        cx: &mut Context<Self>,
    ) -> (SessionId, Task<Result<Entity<Session>>>) {
        let Some(local_store) = self.as_local() else {
            unimplemented!("Starting session on remote side");
        };

        let session_id = local_store.next_session_id();

        if let Some(session) = &parent_session {
            session.update(cx, |session, _| {
                session.add_child_session_id(session_id);
            });
        }

        let (initialized_tx, initialized_rx) = oneshot::channel();

        let start_debugging_tx = local_store.start_debugging_tx.clone();

        let task = cx.spawn(async move |this, cx| {
            let start_client_task = this.update(cx, |this, cx| {
                Session::local(
                    this.breakpoint_store.clone(),
                    worktree.clone(),
                    session_id,
                    parent_session,
                    binary,
                    config,
                    start_debugging_tx.clone(),
                    initialized_tx,
                    cx,
                )
            })?;

            let ret = this
                .update(cx, |_, cx| {
                    create_new_session(session_id, initialized_rx, start_client_task, worktree, cx)
                })?
                .await;
            ret
        });

        (session_id, task)
    }

    fn handle_start_debugging_request(
        &mut self,
        session_id: SessionId,
        request: dap::messages::Request,
        cx: &mut Context<Self>,
    ) -> Task<Result<()>> {
        let Some(parent_session) = self.session_by_id(session_id) else {
            return Task::ready(Err(anyhow!("Session not found")));
        };

        let Some(worktree) = parent_session
            .read(cx)
            .as_local()
            .map(|local| local.worktree().clone())
        else {
            return Task::ready(Err(anyhow!(
                "Cannot handle start debugging request from remote end"
            )));
        };

        let args = serde_json::from_value::<StartDebuggingRequestArguments>(
            request.arguments.unwrap_or_default(),
        )
        .expect("To parse StartDebuggingRequestArguments");
        let mut binary = parent_session.read(cx).binary().clone();
        let config = parent_session.read(cx).configuration().unwrap().clone();
        binary.request_args = args;

        let new_session_task = self
            .new_session(binary, config, worktree, Some(parent_session.clone()), cx)
            .1;

        let request_seq = request.seq;
        cx.spawn(async move |_, cx| {
            let (success, body) = match new_session_task.await {
                Ok(_) => (true, None),
                Err(error) => (
                    false,
                    Some(serde_json::to_value(ErrorResponse {
                        error: Some(dap::Message {
                            id: request_seq,
                            format: error.to_string(),
                            variables: None,
                            send_telemetry: None,
                            show_user: None,
                            url: None,
                            url_label: None,
                        }),
                    })?),
                ),
            };

            parent_session
                .update(cx, |session, cx| {
                    session.respond_to_client(
                        request_seq,
                        success,
                        StartDebugging::COMMAND.to_string(),
                        body,
                        cx,
                    )
                })?
                .await
        })
    }

    fn handle_run_in_terminal_request(
        &mut self,
        session_id: SessionId,
        request: dap::messages::Request,
        cx: &mut Context<Self>,
    ) -> Task<Result<()>> {
        let Some(session) = self.session_by_id(session_id) else {
            return Task::ready(Err(anyhow!("Session not found")));
        };

        let request_args = serde_json::from_value::<RunInTerminalRequestArguments>(
            request.arguments.unwrap_or_default(),
        )
        .expect("To parse StartDebuggingRequestArguments");

        let seq = request.seq;

        let cwd = Path::new(&request_args.cwd);

        match cwd.try_exists() {
            Ok(false) | Err(_) if !request_args.cwd.is_empty() => {
                return session.update(cx, |session, cx| {
                    session.respond_to_client(
                        seq,
                        false,
                        RunInTerminal::COMMAND.to_string(),
                        serde_json::to_value(dap::ErrorResponse {
                            error: Some(dap::Message {
                                id: seq,
                                format: format!("Received invalid/unknown cwd: {cwd:?}"),
                                variables: None,
                                send_telemetry: None,
                                show_user: None,
                                url: None,
                                url_label: None,
                            }),
                        })
                        .ok(),
                        cx,
                    )
                });
            }
            _ => (),
        }
        let mut args = request_args.args.clone();

        // Handle special case for NodeJS debug adapter
        // If only the Node binary path is provided, we set the command to None
        // This prevents the NodeJS REPL from appearing, which is not the desired behavior
        // The expected usage is for users to provide their own Node command, e.g., `node test.js`
        // This allows the NodeJS debug client to attach correctly
        let command = if args.len() > 1 {
            Some(args.remove(0))
        } else {
            None
        };

        let mut envs: HashMap<String, String> = Default::default();
        if let Some(Value::Object(env)) = request_args.env {
            for (key, value) in env {
                let value_str = match (key.as_str(), value) {
                    (_, Value::String(value)) => value,
                    _ => continue,
                };

                envs.insert(key, value_str);
            }
        }

        let (tx, mut rx) = mpsc::channel::<Result<u32>>(1);
        let cwd = Some(cwd)
            .filter(|cwd| cwd.as_os_str().len() > 0)
            .map(Arc::from)
            .or_else(|| {
                self.session_by_id(session_id)
                    .and_then(|session| session.read(cx).binary().cwd.as_deref().map(Arc::from))
            });
        cx.emit(DapStoreEvent::RunInTerminal {
            session_id,
            title: request_args.title,
            cwd,
            command,
            args,
            envs,
            sender: tx,
        });
        cx.notify();

        let session = session.downgrade();
        cx.spawn(async move |_, cx| {
            let (success, body) = match rx.next().await {
                Some(Ok(pid)) => (
                    true,
                    serde_json::to_value(dap::RunInTerminalResponse {
                        process_id: None,
                        shell_process_id: Some(pid as u64),
                    })
                    .ok(),
                ),
                Some(Err(error)) => (
                    false,
                    serde_json::to_value(dap::ErrorResponse {
                        error: Some(dap::Message {
                            id: seq,
                            format: error.to_string(),
                            variables: None,
                            send_telemetry: None,
                            show_user: None,
                            url: None,
                            url_label: None,
                        }),
                    })
                    .ok(),
                ),
                None => (
                    false,
                    serde_json::to_value(dap::ErrorResponse {
                        error: Some(dap::Message {
                            id: seq,
                            format: "failed to receive response from spawn terminal".to_string(),
                            variables: None,
                            send_telemetry: None,
                            show_user: None,
                            url: None,
                            url_label: None,
                        }),
                    })
                    .ok(),
                ),
            };

            session
                .update(cx, |session, cx| {
                    session.respond_to_client(
                        seq,
                        success,
                        RunInTerminal::COMMAND.to_string(),
                        body,
                        cx,
                    )
                })?
                .await
        })
    }

    pub fn evaluate(
        &self,
        session_id: &SessionId,
        stack_frame_id: u64,
        expression: String,
        context: EvaluateArgumentsContext,
        source: Option<Source>,
        cx: &mut Context<Self>,
    ) -> Task<Result<EvaluateResponse>> {
        let Some(client) = self
            .session_by_id(session_id)
            .and_then(|client| client.read(cx).adapter_client())
        else {
            return Task::ready(Err(anyhow!("Could not find client: {:?}", session_id)));
        };

        cx.background_executor().spawn(async move {
            client
                .request::<Evaluate>(EvaluateArguments {
                    expression: expression.clone(),
                    frame_id: Some(stack_frame_id),
                    context: Some(context),
                    format: None,
                    line: None,
                    column: None,
                    source,
                })
                .await
        })
    }

    pub fn completions(
        &self,
        session_id: &SessionId,
        stack_frame_id: u64,
        text: String,
        completion_column: u64,
        cx: &mut Context<Self>,
    ) -> Task<Result<Vec<CompletionItem>>> {
        let Some(client) = self
            .session_by_id(session_id)
            .and_then(|client| client.read(cx).adapter_client())
        else {
            return Task::ready(Err(anyhow!("Could not find client: {:?}", session_id)));
        };

        cx.background_executor().spawn(async move {
            Ok(client
                .request::<Completions>(CompletionsArguments {
                    frame_id: Some(stack_frame_id),
                    line: None,
                    text,
                    column: completion_column,
                })
                .await?
                .targets)
        })
    }

    pub fn resolve_inline_values(
        &self,
        session: Entity<Session>,
        stack_frame_id: u64,
        buffer_handle: Entity<Buffer>,
        inline_values: Vec<lsp::InlineValue>,
        cx: &mut Context<Self>,
    ) -> Task<Result<Vec<InlayHint>>> {
        let snapshot = buffer_handle.read(cx).snapshot();
        let all_variables = session.read(cx).all_variables();

        cx.spawn(async move |_, cx| {
            let mut inlay_hints = Vec::with_capacity(inline_values.len());
            for inline_value in inline_values.iter() {
                match inline_value {
                    lsp::InlineValue::Text(text) => {
                        inlay_hints.push(InlayHint {
                            position: snapshot.anchor_after(range_from_lsp(text.range).end),
                            label: InlayHintLabel::String(format!(": {}", text.text)),
                            kind: Some(InlayHintKind::Type),
                            padding_left: false,
                            padding_right: false,
                            tooltip: None,
                            resolve_state: ResolveState::Resolved,
                        });
                    }
                    lsp::InlineValue::VariableLookup(variable_lookup) => {
                        let range = range_from_lsp(variable_lookup.range);

                        let mut variable_name = variable_lookup
                            .variable_name
                            .clone()
                            .unwrap_or_else(|| snapshot.text_for_range(range.clone()).collect());

                        if !variable_lookup.case_sensitive_lookup {
                            variable_name = variable_name.to_ascii_lowercase();
                        }

                        let Some(variable) = all_variables.iter().find(|variable| {
                            if variable_lookup.case_sensitive_lookup {
                                variable.name == variable_name
                            } else {
                                variable.name.to_ascii_lowercase() == variable_name
                            }
                        }) else {
                            continue;
                        };

                        inlay_hints.push(InlayHint {
                            position: snapshot.anchor_after(range.end),
                            label: InlayHintLabel::String(format!(": {}", variable.value)),
                            kind: Some(InlayHintKind::Type),
                            padding_left: false,
                            padding_right: false,
                            tooltip: None,
                            resolve_state: ResolveState::Resolved,
                        });
                    }
                    lsp::InlineValue::EvaluatableExpression(expression) => {
                        let range = range_from_lsp(expression.range);

                        let expression = expression
                            .expression
                            .clone()
                            .unwrap_or_else(|| snapshot.text_for_range(range.clone()).collect());

                        let Ok(eval_task) = session.update(cx, |session, cx| {
                            session.evaluate(
                                expression,
                                Some(EvaluateArgumentsContext::Variables),
                                Some(stack_frame_id),
                                None,
                                cx,
                            )
                        }) else {
                            continue;
                        };

                        if let Some(response) = eval_task.await {
                            inlay_hints.push(InlayHint {
                                position: snapshot.anchor_after(range.end),
                                label: InlayHintLabel::String(format!(": {}", response.result)),
                                kind: Some(InlayHintKind::Type),
                                padding_left: false,
                                padding_right: false,
                                tooltip: None,
                                resolve_state: ResolveState::Resolved,
                            });
                        };
                    }
                };
            }

            Ok(inlay_hints)
        })
    }

    pub fn shutdown_sessions(&mut self, cx: &mut Context<Self>) -> Task<()> {
        let mut tasks = vec![];
        for session_id in self.sessions.keys().cloned().collect::<Vec<_>>() {
            tasks.push(self.shutdown_session(session_id, cx));
        }

        cx.background_executor().spawn(async move {
            futures::future::join_all(tasks).await;
        })
    }

    pub fn shutdown_session(
        &mut self,
        session_id: SessionId,
        cx: &mut Context<Self>,
    ) -> Task<Result<()>> {
        let Some(_) = self.as_local_mut() else {
            return Task::ready(Err(anyhow!("Cannot shutdown session on remote side")));
        };

        let Some(session) = self.sessions.remove(&session_id) else {
            return Task::ready(Err(anyhow!("Could not find session: {:?}", session_id)));
        };

        let shutdown_children = session
            .read(cx)
            .child_session_ids()
            .iter()
            .map(|session_id| self.shutdown_session(*session_id, cx))
            .collect::<Vec<_>>();

        let shutdown_parent_task = if let Some(parent_session) = session
            .read(cx)
            .parent_id()
            .and_then(|session_id| self.session_by_id(session_id))
        {
            let shutdown_id = parent_session.update(cx, |parent_session, _| {
                parent_session.remove_child_session_id(session_id);

                if parent_session.child_session_ids().len() == 0 {
                    Some(parent_session.session_id())
                } else {
                    None
                }
            });

            shutdown_id.map(|session_id| self.shutdown_session(session_id, cx))
        } else {
            None
        };

        let shutdown_task = session.update(cx, |this, cx| this.shutdown(cx));

        cx.background_spawn(async move {
            if shutdown_children.len() > 0 {
                let _ = join_all(shutdown_children).await;
            }

            shutdown_task.await;

            if let Some(parent_task) = shutdown_parent_task {
                parent_task.await?;
            }

            Ok(())
        })
    }

    pub fn shared(
        &mut self,
        project_id: u64,
        downstream_client: AnyProtoClient,
        _: &mut Context<Self>,
    ) {
        self.downstream_client = Some((downstream_client.clone(), project_id));
    }

    pub fn unshared(&mut self, cx: &mut Context<Self>) {
        self.downstream_client.take();

        cx.notify();
    }
}

fn create_new_session(
    session_id: SessionId,
    initialized_rx: oneshot::Receiver<()>,
    start_client_task: Task<Result<Entity<Session>, anyhow::Error>>,
    worktree: WeakEntity<Worktree>,
    cx: &mut Context<DapStore>,
) -> Task<Result<Entity<Session>>> {
    let task = cx.spawn(async move |this, cx| {
        let session = match start_client_task.await {
            Ok(session) => session,
            Err(error) => {
                this.update(cx, |_, cx| {
                    cx.emit(DapStoreEvent::Notification(error.to_string()));
                })
                .log_err();

                return Err(error);
            }
        };

        // we have to insert the session early, so we can handle reverse requests
        // that need the session to be available
        this.update(cx, |store, cx| {
            store.sessions.insert(session_id, session.clone());
            cx.emit(DapStoreEvent::DebugClientStarted(session_id));
            cx.notify();
        })?;
        let seq_result = async || {
            session
                .update(cx, |session, cx| session.request_initialize(cx))?
                .await?;

            session
                .update(cx, |session, cx| {
                    session.initialize_sequence(initialized_rx, this.clone(), cx)
                })?
                .await
        };
        match seq_result().await {
            Ok(_) => {}
            Err(error) => {
                this.update(cx, |this, cx| {
                    cx.emit(DapStoreEvent::Notification(error.to_string()));
                    this.shutdown_session(session_id, cx)
                })?
                .await
                .log_err();

                return Err(error);
            }
        }

        this.update(cx, |_, cx| {
            cx.subscribe(
                &session,
                move |this: &mut DapStore, session, event: &SessionStateEvent, cx| match event {
                    SessionStateEvent::Shutdown => {
                        this.shutdown_session(session_id, cx).detach_and_log_err(cx);
                    }
                    SessionStateEvent::Restart => {
                        let Some((config, binary)) = session.read_with(cx, |session, _| {
                            session
                                .configuration()
                                .map(|config| (config, session.binary().clone()))
                        }) else {
                            log::error!("Failed to get debug config from session");
                            return;
                        };

                        let mut curr_session = session;
                        while let Some(parent_id) = curr_session.read(cx).parent_id() {
                            if let Some(parent_session) = this.sessions.get(&parent_id).cloned() {
                                curr_session = parent_session;
                            } else {
                                log::error!("Failed to get parent session from parent session id");
                                break;
                            }
                        }

                        let session_id = curr_session.read(cx).session_id();

                        let task = curr_session.update(cx, |session, cx| session.shutdown(cx));

                        let worktree = worktree.clone();
                        cx.spawn(async move |this, cx| {
                            task.await;

                            this.update(cx, |this, cx| {
                                this.sessions.remove(&session_id);
                                this.new_session(binary, config, worktree, None, cx)
                            })?
                            .1
                            .await?;

                            anyhow::Ok(())
                        })
                        .detach_and_log_err(cx);
                    }
                },
            )
            .detach();
            cx.emit(DapStoreEvent::DebugSessionInitialized(session_id));
        })?;

        Ok(session)
    });
    task
}

#[derive(Clone)]
pub struct DapAdapterDelegate {
    fs: Arc<dyn Fs>,
    worktree_id: WorktreeId,
    node_runtime: NodeRuntime,
    http_client: Arc<dyn HttpClient>,
    language_registry: Arc<LanguageRegistry>,
    toolchain_store: Arc<dyn LanguageToolchainStore>,
    updated_adapters: Arc<Mutex<HashSet<DebugAdapterName>>>,
    load_shell_env_task: Shared<Task<Option<HashMap<String, String>>>>,
}

impl DapAdapterDelegate {
    pub fn new(
        fs: Arc<dyn Fs>,
        worktree_id: WorktreeId,
        node_runtime: NodeRuntime,
        http_client: Arc<dyn HttpClient>,
        language_registry: Arc<LanguageRegistry>,
        toolchain_store: Arc<dyn LanguageToolchainStore>,
        load_shell_env_task: Shared<Task<Option<HashMap<String, String>>>>,
    ) -> Self {
        Self {
            fs,
            worktree_id,
            http_client,
            node_runtime,
            toolchain_store,
            language_registry,
            load_shell_env_task,
            updated_adapters: Default::default(),
        }
    }
}

#[async_trait(?Send)]
impl dap::adapters::DapDelegate for DapAdapterDelegate {
    fn worktree_id(&self) -> WorktreeId {
        self.worktree_id
    }

    fn http_client(&self) -> Arc<dyn HttpClient> {
        self.http_client.clone()
    }

    fn node_runtime(&self) -> NodeRuntime {
        self.node_runtime.clone()
    }

    fn fs(&self) -> Arc<dyn Fs> {
        self.fs.clone()
    }

    fn updated_adapters(&self) -> Arc<Mutex<HashSet<DebugAdapterName>>> {
        self.updated_adapters.clone()
    }

    fn update_status(&self, dap_name: DebugAdapterName, status: dap::adapters::DapStatus) {
        let name = SharedString::from(dap_name.to_string());
        let status = match status {
            DapStatus::None => BinaryStatus::None,
            DapStatus::Downloading => BinaryStatus::Downloading,
            DapStatus::Failed { error } => BinaryStatus::Failed { error },
            DapStatus::CheckingForUpdate => BinaryStatus::CheckingForUpdate,
        };

        self.language_registry
            .update_dap_status(LanguageServerName(name), status);
    }

    fn which(&self, command: &OsStr) -> Option<PathBuf> {
        which::which(command).ok()
    }

    async fn shell_env(&self) -> HashMap<String, String> {
        let task = self.load_shell_env_task.clone();
        task.await.unwrap_or_default()
    }

    fn toolchain_store(&self) -> Arc<dyn LanguageToolchainStore> {
        self.toolchain_store.clone()
    }
}<|MERGE_RESOLUTION|>--- conflicted
+++ resolved
@@ -3,14 +3,7 @@
     locator_store::LocatorStore,
     session::{self, Session, SessionStateEvent},
 };
-<<<<<<< HEAD
-use crate::{
-    InlayHint, InlayHintLabel, ProjectEnvironment, ResolveState, debugger,
-    worktree_store::WorktreeStore,
-};
-=======
-use crate::{ProjectEnvironment, debugger};
->>>>>>> bae3ef01
+use crate::{InlayHint, InlayHintLabel, ProjectEnvironment, ResolveState, debugger};
 use anyhow::{Result, anyhow};
 use async_trait::async_trait;
 use collections::HashMap;
