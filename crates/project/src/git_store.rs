--- conflicted
+++ resolved
@@ -20,13 +20,8 @@
     blame::Blame,
     parse_git_remote_url,
     repository::{
-<<<<<<< HEAD
-        Branch, CommitDetails, CommitDiff, DiffType, GitIndex, GitRepository,
-        GitRepositoryCheckpoint, PushOptions, Remote, RemoteCommandOutput, RepoPath, ResetMode,
-=======
-        Branch, CommitDetails, DiffType, GitRepository, GitRepositoryCheckpoint, PushOptions,
-        Remote, RemoteCommandOutput, RepoPath, ResetMode,
->>>>>>> 548a8d75
+        Branch, CommitDetails, CommitDiff, DiffType, GitRepository, GitRepositoryCheckpoint,
+        PushOptions, Remote, RemoteCommandOutput, RepoPath, ResetMode,
     },
     status::FileStatus,
     BuildPermalinkParams, GitHostingProviderRegistry,
