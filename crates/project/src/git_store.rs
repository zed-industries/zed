--- conflicted
+++ resolved
@@ -1553,11 +1553,7 @@
     ) -> Result<proto::RemoteMessageResponse> {
         let repository_id = RepositoryId::from_proto(envelope.payload.repository_id);
         let repository_handle = Self::repository_for_request(&this, repository_id, &mut cx)?;
-<<<<<<< HEAD
-        let fetch_options = FetchOptions::from_proto(envelope.payload.fetch_options);
-=======
         let fetch_options = FetchOptions::from_proto(envelope.payload.remote);
->>>>>>> 35a119d5
         let askpass_id = envelope.payload.askpass_id;
 
         let askpass = make_remote_delegate(
@@ -3532,11 +3528,7 @@
                             project_id: project_id.0,
                             repository_id: id.to_proto(),
                             askpass_id,
-<<<<<<< HEAD
-                            fetch_options: fetch_options.to_proto(),
-=======
                             remote: fetch_options.to_proto(),
->>>>>>> 35a119d5
                         })
                         .await
                         .context("sending fetch request")?;
