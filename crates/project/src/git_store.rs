--- conflicted
+++ resolved
@@ -4346,18 +4346,14 @@
                     bail!("not a local repository")
                 };
                 let (snapshot, events) = this
-<<<<<<< HEAD
-                    .read_with(&mut cx, |this, cx| {
-=======
-                    .update(&mut cx, |this, _| {
+                    .update(&mut cx, |this, inner_cx| {
                         this.paths_needing_status_update.clear();
->>>>>>> f6303654
                         compute_snapshot(
                             this.id,
                             this.work_directory_abs_path.clone(),
                             this.snapshot.clone(),
                             backend.clone(),
-                            cx.to_async(),
+                            inner_cx.to_async(),
                         )
                     })?
                     .await?;
