pub mod branch_diff;
mod conflict_set;
pub mod git_traversal;
pub mod pending_op;

use crate::{
    ProjectEnvironment, ProjectItem, ProjectPath,
    buffer_store::{BufferStore, BufferStoreEvent},
    worktree_store::{WorktreeStore, WorktreeStoreEvent},
};
use anyhow::{Context as _, Result, anyhow, bail};
use askpass::{AskPassDelegate, EncryptedPassword, IKnowWhatIAmDoingAndIHaveReadTheDocs};
use buffer_diff::{BufferDiff, BufferDiffEvent};
use client::ProjectId;
use collections::HashMap;
pub use conflict_set::{ConflictRegion, ConflictSet, ConflictSetSnapshot, ConflictSetUpdate};
use fs::Fs;
use futures::{
    FutureExt, StreamExt,
    channel::{
        mpsc,
        oneshot::{self, Canceled},
    },
    future::{self, Shared},
    stream::FuturesOrdered,
};
use git::{
    BuildPermalinkParams, GitHostingProviderRegistry, Oid,
    blame::Blame,
    parse_git_remote_url,
    repository::{
        Branch, CommitDetails, CommitDiff, CommitFile, CommitOptions, DiffType, FetchOptions,
        GitRepository, GitRepositoryCheckpoint, PushOptions, Remote, RemoteCommandOutput, RepoPath,
        ResetMode, UpstreamTrackingStatus, Worktree as GitWorktree,
    },
    stash::{GitStash, StashEntry},
    status::{
        DiffTreeType, FileStatus, GitSummary, StatusCode, TrackedStatus, TreeDiff, TreeDiffStatus,
        UnmergedStatus, UnmergedStatusCode,
    },
};
use gpui::{
    App, AppContext, AsyncApp, Context, Entity, EventEmitter, SharedString, Subscription, Task,
    WeakEntity,
};
use language::{
    Buffer, BufferEvent, Language, LanguageRegistry,
    proto::{deserialize_version, serialize_version},
};
use parking_lot::Mutex;
use pending_op::{PendingOp, PendingOpId, PendingOps, PendingOpsSummary};
use postage::stream::Stream as _;
use rpc::{
    AnyProtoClient, TypedEnvelope,
    proto::{self, git_reset, split_repository_update},
};
use serde::Deserialize;
use settings::WorktreeId;
use std::{
    cmp::Ordering,
    collections::{BTreeSet, HashSet, VecDeque},
    future::Future,
    mem,
    ops::Range,
    path::{Path, PathBuf},
    str::FromStr,
    sync::{
        Arc,
        atomic::{self, AtomicU64},
    },
    time::Instant,
};
use sum_tree::{Edit, SumTree, TreeSet};
use task::Shell;
use text::{Bias, BufferId};
use util::{
    ResultExt, debug_panic,
    paths::{PathStyle, SanitizedPath},
    post_inc,
    rel_path::RelPath,
};
use worktree::{
    File, PathChange, PathKey, PathProgress, PathSummary, PathTarget, ProjectEntryId,
    UpdatedGitRepositoriesSet, UpdatedGitRepository, Worktree,
};
use zeroize::Zeroize;

pub struct GitStore {
    state: GitStoreState,
    buffer_store: Entity<BufferStore>,
    worktree_store: Entity<WorktreeStore>,
    repositories: HashMap<RepositoryId, Entity<Repository>>,
    worktree_ids: HashMap<RepositoryId, HashSet<WorktreeId>>,
    active_repo_id: Option<RepositoryId>,
    #[allow(clippy::type_complexity)]
    loading_diffs:
        HashMap<(BufferId, DiffKind), Shared<Task<Result<Entity<BufferDiff>, Arc<anyhow::Error>>>>>,
    diffs: HashMap<BufferId, Entity<BufferGitState>>,
    shared_diffs: HashMap<proto::PeerId, HashMap<BufferId, SharedDiffs>>,
    _subscriptions: Vec<Subscription>,
}

#[derive(Default)]
struct SharedDiffs {
    unstaged: Option<Entity<BufferDiff>>,
    uncommitted: Option<Entity<BufferDiff>>,
}

struct BufferGitState {
    unstaged_diff: Option<WeakEntity<BufferDiff>>,
    uncommitted_diff: Option<WeakEntity<BufferDiff>>,
    conflict_set: Option<WeakEntity<ConflictSet>>,
    recalculate_diff_task: Option<Task<Result<()>>>,
    reparse_conflict_markers_task: Option<Task<Result<()>>>,
    language: Option<Arc<Language>>,
    language_registry: Option<Arc<LanguageRegistry>>,
    conflict_updated_futures: Vec<oneshot::Sender<()>>,
    recalculating_tx: postage::watch::Sender<bool>,

    /// These operation counts are used to ensure that head and index text
    /// values read from the git repository are up-to-date with any hunk staging
    /// operations that have been performed on the BufferDiff.
    ///
    /// The operation count is incremented immediately when the user initiates a
    /// hunk stage/unstage operation. Then, upon finishing writing the new index
    /// text do disk, the `operation count as of write` is updated to reflect
    /// the operation count that prompted the write.
    hunk_staging_operation_count: usize,
    hunk_staging_operation_count_as_of_write: usize,

    head_text: Option<Arc<String>>,
    index_text: Option<Arc<String>>,
    head_changed: bool,
    index_changed: bool,
    language_changed: bool,
}

#[derive(Clone, Debug)]
enum DiffBasesChange {
    SetIndex(Option<String>),
    SetHead(Option<String>),
    SetEach {
        index: Option<String>,
        head: Option<String>,
    },
    SetBoth(Option<String>),
}

#[derive(Clone, Copy, Debug, PartialEq, Eq, Hash)]
enum DiffKind {
    Unstaged,
    Uncommitted,
}

enum GitStoreState {
    Local {
        next_repository_id: Arc<AtomicU64>,
        downstream: Option<LocalDownstreamState>,
        project_environment: Entity<ProjectEnvironment>,
        fs: Arc<dyn Fs>,
    },
    Remote {
        upstream_client: AnyProtoClient,
        upstream_project_id: u64,
        downstream: Option<(AnyProtoClient, ProjectId)>,
    },
}

enum DownstreamUpdate {
    UpdateRepository(RepositorySnapshot),
    RemoveRepository(RepositoryId),
}

struct LocalDownstreamState {
    client: AnyProtoClient,
    project_id: ProjectId,
    updates_tx: mpsc::UnboundedSender<DownstreamUpdate>,
    _task: Task<Result<()>>,
}

#[derive(Clone, Debug)]
pub struct GitStoreCheckpoint {
    checkpoints_by_work_dir_abs_path: HashMap<Arc<Path>, GitRepositoryCheckpoint>,
}

#[derive(Clone, Debug, PartialEq, Eq)]
pub struct StatusEntry {
    pub repo_path: RepoPath,
    pub status: FileStatus,
}

impl StatusEntry {
    fn to_proto(&self) -> proto::StatusEntry {
        let simple_status = match self.status {
            FileStatus::Ignored | FileStatus::Untracked => proto::GitStatus::Added as i32,
            FileStatus::Unmerged { .. } => proto::GitStatus::Conflict as i32,
            FileStatus::Tracked(TrackedStatus {
                index_status,
                worktree_status,
            }) => tracked_status_to_proto(if worktree_status != StatusCode::Unmodified {
                worktree_status
            } else {
                index_status
            }),
        };

        proto::StatusEntry {
            repo_path: self.repo_path.to_proto(),
            simple_status,
            status: Some(status_to_proto(self.status)),
        }
    }
}

impl TryFrom<proto::StatusEntry> for StatusEntry {
    type Error = anyhow::Error;

    fn try_from(value: proto::StatusEntry) -> Result<Self, Self::Error> {
        let repo_path = RepoPath::from_proto(&value.repo_path).context("invalid repo path")?;
        let status = status_from_proto(value.simple_status, value.status)?;
        Ok(Self { repo_path, status })
    }
}

impl sum_tree::Item for StatusEntry {
    type Summary = PathSummary<GitSummary>;

    fn summary(&self, _: <Self::Summary as sum_tree::Summary>::Context<'_>) -> Self::Summary {
        PathSummary {
            max_path: self.repo_path.as_ref().clone(),
            item_summary: self.status.summary(),
        }
    }
}

impl sum_tree::KeyedItem for StatusEntry {
    type Key = PathKey;

    fn key(&self) -> Self::Key {
        PathKey(self.repo_path.as_ref().clone())
    }
}

#[derive(Clone, Copy, Debug, PartialEq, Eq, PartialOrd, Ord, Hash)]
pub struct RepositoryId(pub u64);

#[derive(Clone, Debug, Default, PartialEq, Eq)]
pub struct MergeDetails {
    pub conflicted_paths: TreeSet<RepoPath>,
    pub message: Option<SharedString>,
    pub heads: Vec<Option<SharedString>>,
}

#[derive(Clone, Debug, PartialEq, Eq)]
pub struct RepositorySnapshot {
    pub id: RepositoryId,
    pub statuses_by_path: SumTree<StatusEntry>,
<<<<<<< HEAD
    pub pending_ops_by_path: SumTree<PendingOps>,
    pub renamed_paths: HashMap<RepoPath, RepoPath>,
=======
>>>>>>> 79be5cbf
    pub work_directory_abs_path: Arc<Path>,
    pub path_style: PathStyle,
    pub branch: Option<Branch>,
    pub head_commit: Option<CommitDetails>,
    pub scan_id: u64,
    pub merge: MergeDetails,
    pub remote_origin_url: Option<String>,
    pub remote_upstream_url: Option<String>,
    pub stash_entries: GitStash,
}

type JobId = u64;

#[derive(Clone, Debug, PartialEq, Eq)]
pub struct JobInfo {
    pub start: Instant,
    pub message: SharedString,
}

pub struct Repository {
    this: WeakEntity<Self>,
    snapshot: RepositorySnapshot,
    commit_message_buffer: Option<Entity<Buffer>>,
    git_store: WeakEntity<GitStore>,
    // For a local repository, holds paths that have had worktree events since the last status scan completed,
    // and that should be examined during the next status scan.
    paths_needing_status_update: BTreeSet<RepoPath>,
    job_sender: mpsc::UnboundedSender<GitJob>,
    active_jobs: HashMap<JobId, JobInfo>,
    pending_ops: SumTree<PendingOps>,
    job_id: JobId,
    askpass_delegates: Arc<Mutex<HashMap<u64, AskPassDelegate>>>,
    latest_askpass_id: u64,
}

impl std::ops::Deref for Repository {
    type Target = RepositorySnapshot;

    fn deref(&self) -> &Self::Target {
        &self.snapshot
    }
}

#[derive(Clone)]
pub enum RepositoryState {
    Local {
        backend: Arc<dyn GitRepository>,
        environment: Arc<HashMap<String, String>>,
    },
    Remote {
        project_id: ProjectId,
        client: AnyProtoClient,
    },
}

#[derive(Clone, Debug, PartialEq, Eq)]
pub enum RepositoryEvent {
    StatusesChanged,
    MergeHeadsChanged,
    BranchChanged,
    StashEntriesChanged,
    PendingOpsChanged { pending_ops: SumTree<PendingOps> },
}

#[derive(Clone, Debug)]
pub struct JobsUpdated;

#[derive(Debug)]
pub enum GitStoreEvent {
    ActiveRepositoryChanged(Option<RepositoryId>),
    RepositoryUpdated(RepositoryId, RepositoryEvent, bool),
    RepositoryAdded,
    RepositoryRemoved(RepositoryId),
    IndexWriteError(anyhow::Error),
    JobsUpdated,
    ConflictsUpdated,
}

impl EventEmitter<RepositoryEvent> for Repository {}
impl EventEmitter<JobsUpdated> for Repository {}
impl EventEmitter<GitStoreEvent> for GitStore {}

pub struct GitJob {
    job: Box<dyn FnOnce(RepositoryState, &mut AsyncApp) -> Task<()>>,
    key: Option<GitJobKey>,
}

#[derive(PartialEq, Eq)]
enum GitJobKey {
    WriteIndex(Vec<RepoPath>),
    ReloadBufferDiffBases,
    RefreshStatuses,
    ReloadGitState,
}

impl GitStore {
    pub fn local(
        worktree_store: &Entity<WorktreeStore>,
        buffer_store: Entity<BufferStore>,
        environment: Entity<ProjectEnvironment>,
        fs: Arc<dyn Fs>,
        cx: &mut Context<Self>,
    ) -> Self {
        Self::new(
            worktree_store.clone(),
            buffer_store,
            GitStoreState::Local {
                next_repository_id: Arc::new(AtomicU64::new(1)),
                downstream: None,
                project_environment: environment,
                fs,
            },
            cx,
        )
    }

    pub fn remote(
        worktree_store: &Entity<WorktreeStore>,
        buffer_store: Entity<BufferStore>,
        upstream_client: AnyProtoClient,
        project_id: u64,
        cx: &mut Context<Self>,
    ) -> Self {
        Self::new(
            worktree_store.clone(),
            buffer_store,
            GitStoreState::Remote {
                upstream_client,
                upstream_project_id: project_id,
                downstream: None,
            },
            cx,
        )
    }

    fn new(
        worktree_store: Entity<WorktreeStore>,
        buffer_store: Entity<BufferStore>,
        state: GitStoreState,
        cx: &mut Context<Self>,
    ) -> Self {
        let _subscriptions = vec![
            cx.subscribe(&worktree_store, Self::on_worktree_store_event),
            cx.subscribe(&buffer_store, Self::on_buffer_store_event),
        ];

        GitStore {
            state,
            buffer_store,
            worktree_store,
            repositories: HashMap::default(),
            worktree_ids: HashMap::default(),
            active_repo_id: None,
            _subscriptions,
            loading_diffs: HashMap::default(),
            shared_diffs: HashMap::default(),
            diffs: HashMap::default(),
        }
    }

    pub fn init(client: &AnyProtoClient) {
        client.add_entity_request_handler(Self::handle_get_remotes);
        client.add_entity_request_handler(Self::handle_get_branches);
        client.add_entity_request_handler(Self::handle_get_default_branch);
        client.add_entity_request_handler(Self::handle_change_branch);
        client.add_entity_request_handler(Self::handle_create_branch);
        client.add_entity_request_handler(Self::handle_rename_branch);
        client.add_entity_request_handler(Self::handle_git_init);
        client.add_entity_request_handler(Self::handle_push);
        client.add_entity_request_handler(Self::handle_pull);
        client.add_entity_request_handler(Self::handle_fetch);
        client.add_entity_request_handler(Self::handle_stage);
        client.add_entity_request_handler(Self::handle_unstage);
        client.add_entity_request_handler(Self::handle_stash);
        client.add_entity_request_handler(Self::handle_stash_pop);
        client.add_entity_request_handler(Self::handle_stash_apply);
        client.add_entity_request_handler(Self::handle_stash_drop);
        client.add_entity_request_handler(Self::handle_commit);
        client.add_entity_request_handler(Self::handle_reset);
        client.add_entity_request_handler(Self::handle_show);
        client.add_entity_request_handler(Self::handle_load_commit_diff);
        client.add_entity_request_handler(Self::handle_checkout_files);
        client.add_entity_request_handler(Self::handle_open_commit_message_buffer);
        client.add_entity_request_handler(Self::handle_set_index_text);
        client.add_entity_request_handler(Self::handle_askpass);
        client.add_entity_request_handler(Self::handle_check_for_pushed_commits);
        client.add_entity_request_handler(Self::handle_git_diff);
        client.add_entity_request_handler(Self::handle_tree_diff);
        client.add_entity_request_handler(Self::handle_get_blob_content);
        client.add_entity_request_handler(Self::handle_open_unstaged_diff);
        client.add_entity_request_handler(Self::handle_open_uncommitted_diff);
        client.add_entity_message_handler(Self::handle_update_diff_bases);
        client.add_entity_request_handler(Self::handle_get_permalink_to_line);
        client.add_entity_request_handler(Self::handle_blame_buffer);
        client.add_entity_message_handler(Self::handle_update_repository);
        client.add_entity_message_handler(Self::handle_remove_repository);
        client.add_entity_request_handler(Self::handle_git_clone);
        client.add_entity_request_handler(Self::handle_get_worktrees);
        client.add_entity_request_handler(Self::handle_create_worktree);
    }

    pub fn is_local(&self) -> bool {
        matches!(self.state, GitStoreState::Local { .. })
    }
    pub fn set_active_repo_for_path(&mut self, project_path: &ProjectPath, cx: &mut Context<Self>) {
        if let Some((repo, _)) = self.repository_and_path_for_project_path(project_path, cx) {
            let id = repo.read(cx).id;
            if self.active_repo_id != Some(id) {
                self.active_repo_id = Some(id);
                cx.emit(GitStoreEvent::ActiveRepositoryChanged(Some(id)));
            }
        }
    }

    pub fn shared(&mut self, project_id: u64, client: AnyProtoClient, cx: &mut Context<Self>) {
        match &mut self.state {
            GitStoreState::Remote {
                downstream: downstream_client,
                ..
            } => {
                for repo in self.repositories.values() {
                    let update = repo.read(cx).snapshot.initial_update(project_id);
                    for update in split_repository_update(update) {
                        client.send(update).log_err();
                    }
                }
                *downstream_client = Some((client, ProjectId(project_id)));
            }
            GitStoreState::Local {
                downstream: downstream_client,
                ..
            } => {
                let mut snapshots = HashMap::default();
                let (updates_tx, mut updates_rx) = mpsc::unbounded();
                for repo in self.repositories.values() {
                    updates_tx
                        .unbounded_send(DownstreamUpdate::UpdateRepository(
                            repo.read(cx).snapshot.clone(),
                        ))
                        .ok();
                }
                *downstream_client = Some(LocalDownstreamState {
                    client: client.clone(),
                    project_id: ProjectId(project_id),
                    updates_tx,
                    _task: cx.spawn(async move |this, cx| {
                        cx.background_spawn(async move {
                            while let Some(update) = updates_rx.next().await {
                                match update {
                                    DownstreamUpdate::UpdateRepository(snapshot) => {
                                        if let Some(old_snapshot) = snapshots.get_mut(&snapshot.id)
                                        {
                                            let update =
                                                snapshot.build_update(old_snapshot, project_id);
                                            *old_snapshot = snapshot;
                                            for update in split_repository_update(update) {
                                                client.send(update)?;
                                            }
                                        } else {
                                            let update = snapshot.initial_update(project_id);
                                            for update in split_repository_update(update) {
                                                client.send(update)?;
                                            }
                                            snapshots.insert(snapshot.id, snapshot);
                                        }
                                    }
                                    DownstreamUpdate::RemoveRepository(id) => {
                                        client.send(proto::RemoveRepository {
                                            project_id,
                                            id: id.to_proto(),
                                        })?;
                                    }
                                }
                            }
                            anyhow::Ok(())
                        })
                        .await
                        .ok();
                        this.update(cx, |this, _| {
                            if let GitStoreState::Local {
                                downstream: downstream_client,
                                ..
                            } = &mut this.state
                            {
                                downstream_client.take();
                            } else {
                                unreachable!("unshared called on remote store");
                            }
                        })
                    }),
                });
            }
        }
    }

    pub fn unshared(&mut self, _cx: &mut Context<Self>) {
        match &mut self.state {
            GitStoreState::Local {
                downstream: downstream_client,
                ..
            } => {
                downstream_client.take();
            }
            GitStoreState::Remote {
                downstream: downstream_client,
                ..
            } => {
                downstream_client.take();
            }
        }
        self.shared_diffs.clear();
    }

    pub(crate) fn forget_shared_diffs_for(&mut self, peer_id: &proto::PeerId) {
        self.shared_diffs.remove(peer_id);
    }

    pub fn active_repository(&self) -> Option<Entity<Repository>> {
        self.active_repo_id
            .as_ref()
            .map(|id| self.repositories[id].clone())
    }

    pub fn open_unstaged_diff(
        &mut self,
        buffer: Entity<Buffer>,
        cx: &mut Context<Self>,
    ) -> Task<Result<Entity<BufferDiff>>> {
        let buffer_id = buffer.read(cx).remote_id();
        if let Some(diff_state) = self.diffs.get(&buffer_id)
            && let Some(unstaged_diff) = diff_state
                .read(cx)
                .unstaged_diff
                .as_ref()
                .and_then(|weak| weak.upgrade())
        {
            if let Some(task) =
                diff_state.update(cx, |diff_state, _| diff_state.wait_for_recalculation())
            {
                return cx.background_executor().spawn(async move {
                    task.await;
                    Ok(unstaged_diff)
                });
            }
            return Task::ready(Ok(unstaged_diff));
        }

        let Some((repo, repo_path)) =
            self.repository_and_path_for_buffer_id(buffer.read(cx).remote_id(), cx)
        else {
            return Task::ready(Err(anyhow!("failed to find git repository for buffer")));
        };

        let task = self
            .loading_diffs
            .entry((buffer_id, DiffKind::Unstaged))
            .or_insert_with(|| {
                let staged_text = repo.update(cx, |repo, cx| {
                    repo.load_staged_text(buffer_id, repo_path, cx)
                });
                cx.spawn(async move |this, cx| {
                    Self::open_diff_internal(
                        this,
                        DiffKind::Unstaged,
                        staged_text.await.map(DiffBasesChange::SetIndex),
                        buffer,
                        cx,
                    )
                    .await
                    .map_err(Arc::new)
                })
                .shared()
            })
            .clone();

        cx.background_spawn(async move { task.await.map_err(|e| anyhow!("{e}")) })
    }

    pub fn open_diff_since(
        &mut self,
        oid: Option<git::Oid>,
        buffer: Entity<Buffer>,
        repo: Entity<Repository>,
        languages: Arc<LanguageRegistry>,
        cx: &mut Context<Self>,
    ) -> Task<Result<Entity<BufferDiff>>> {
        cx.spawn(async move |this, cx| {
            let buffer_snapshot = buffer.update(cx, |buffer, _| buffer.snapshot())?;
            let content = match oid {
                None => None,
                Some(oid) => Some(
                    repo.update(cx, |repo, cx| repo.load_blob_content(oid, cx))?
                        .await?,
                ),
            };
            let buffer_diff = cx.new(|cx| BufferDiff::new(&buffer_snapshot, cx))?;

            buffer_diff
                .update(cx, |buffer_diff, cx| {
                    buffer_diff.set_base_text(
                        content.map(Arc::new),
                        buffer_snapshot.language().cloned(),
                        Some(languages.clone()),
                        buffer_snapshot.text,
                        cx,
                    )
                })?
                .await?;
            let unstaged_diff = this
                .update(cx, |this, cx| this.open_unstaged_diff(buffer.clone(), cx))?
                .await?;
            buffer_diff.update(cx, |buffer_diff, _| {
                buffer_diff.set_secondary_diff(unstaged_diff);
            })?;

            this.update(cx, |_, cx| {
                cx.subscribe(&buffer_diff, Self::on_buffer_diff_event)
                    .detach();
            })?;

            Ok(buffer_diff)
        })
    }

    pub fn open_uncommitted_diff(
        &mut self,
        buffer: Entity<Buffer>,
        cx: &mut Context<Self>,
    ) -> Task<Result<Entity<BufferDiff>>> {
        let buffer_id = buffer.read(cx).remote_id();

        if let Some(diff_state) = self.diffs.get(&buffer_id)
            && let Some(uncommitted_diff) = diff_state
                .read(cx)
                .uncommitted_diff
                .as_ref()
                .and_then(|weak| weak.upgrade())
        {
            if let Some(task) =
                diff_state.update(cx, |diff_state, _| diff_state.wait_for_recalculation())
            {
                return cx.background_executor().spawn(async move {
                    task.await;
                    Ok(uncommitted_diff)
                });
            }
            return Task::ready(Ok(uncommitted_diff));
        }

        let Some((repo, repo_path)) =
            self.repository_and_path_for_buffer_id(buffer.read(cx).remote_id(), cx)
        else {
            return Task::ready(Err(anyhow!("failed to find git repository for buffer")));
        };

        let task = self
            .loading_diffs
            .entry((buffer_id, DiffKind::Uncommitted))
            .or_insert_with(|| {
                let changes = repo.update(cx, |repo, cx| {
                    repo.load_committed_text(buffer_id, repo_path, cx)
                });

                // todo(lw): hot foreground spawn
                cx.spawn(async move |this, cx| {
                    Self::open_diff_internal(this, DiffKind::Uncommitted, changes.await, buffer, cx)
                        .await
                        .map_err(Arc::new)
                })
                .shared()
            })
            .clone();

        cx.background_spawn(async move { task.await.map_err(|e| anyhow!("{e}")) })
    }

    async fn open_diff_internal(
        this: WeakEntity<Self>,
        kind: DiffKind,
        texts: Result<DiffBasesChange>,
        buffer_entity: Entity<Buffer>,
        cx: &mut AsyncApp,
    ) -> Result<Entity<BufferDiff>> {
        let diff_bases_change = match texts {
            Err(e) => {
                this.update(cx, |this, cx| {
                    let buffer = buffer_entity.read(cx);
                    let buffer_id = buffer.remote_id();
                    this.loading_diffs.remove(&(buffer_id, kind));
                })?;
                return Err(e);
            }
            Ok(change) => change,
        };

        this.update(cx, |this, cx| {
            let buffer = buffer_entity.read(cx);
            let buffer_id = buffer.remote_id();
            let language = buffer.language().cloned();
            let language_registry = buffer.language_registry();
            let text_snapshot = buffer.text_snapshot();
            this.loading_diffs.remove(&(buffer_id, kind));

            let git_store = cx.weak_entity();
            let diff_state = this
                .diffs
                .entry(buffer_id)
                .or_insert_with(|| cx.new(|_| BufferGitState::new(git_store)));

            let diff = cx.new(|cx| BufferDiff::new(&text_snapshot, cx));

            cx.subscribe(&diff, Self::on_buffer_diff_event).detach();
            diff_state.update(cx, |diff_state, cx| {
                diff_state.language = language;
                diff_state.language_registry = language_registry;

                match kind {
                    DiffKind::Unstaged => diff_state.unstaged_diff = Some(diff.downgrade()),
                    DiffKind::Uncommitted => {
                        let unstaged_diff = if let Some(diff) = diff_state.unstaged_diff() {
                            diff
                        } else {
                            let unstaged_diff = cx.new(|cx| BufferDiff::new(&text_snapshot, cx));
                            diff_state.unstaged_diff = Some(unstaged_diff.downgrade());
                            unstaged_diff
                        };

                        diff.update(cx, |diff, _| diff.set_secondary_diff(unstaged_diff));
                        diff_state.uncommitted_diff = Some(diff.downgrade())
                    }
                }

                diff_state.diff_bases_changed(text_snapshot, Some(diff_bases_change), cx);
                let rx = diff_state.wait_for_recalculation();

                anyhow::Ok(async move {
                    if let Some(rx) = rx {
                        rx.await;
                    }
                    Ok(diff)
                })
            })
        })??
        .await
    }

    pub fn get_unstaged_diff(&self, buffer_id: BufferId, cx: &App) -> Option<Entity<BufferDiff>> {
        let diff_state = self.diffs.get(&buffer_id)?;
        diff_state.read(cx).unstaged_diff.as_ref()?.upgrade()
    }

    pub fn get_uncommitted_diff(
        &self,
        buffer_id: BufferId,
        cx: &App,
    ) -> Option<Entity<BufferDiff>> {
        let diff_state = self.diffs.get(&buffer_id)?;
        diff_state.read(cx).uncommitted_diff.as_ref()?.upgrade()
    }

    pub fn open_conflict_set(
        &mut self,
        buffer: Entity<Buffer>,
        cx: &mut Context<Self>,
    ) -> Entity<ConflictSet> {
        log::debug!("open conflict set");
        let buffer_id = buffer.read(cx).remote_id();

        if let Some(git_state) = self.diffs.get(&buffer_id)
            && let Some(conflict_set) = git_state
                .read(cx)
                .conflict_set
                .as_ref()
                .and_then(|weak| weak.upgrade())
        {
            let conflict_set = conflict_set;
            let buffer_snapshot = buffer.read(cx).text_snapshot();

            git_state.update(cx, |state, cx| {
                let _ = state.reparse_conflict_markers(buffer_snapshot, cx);
            });

            return conflict_set;
        }

        let is_unmerged = self
            .repository_and_path_for_buffer_id(buffer_id, cx)
            .is_some_and(|(repo, path)| repo.read(cx).snapshot.has_conflict(&path));
        let git_store = cx.weak_entity();
        let buffer_git_state = self
            .diffs
            .entry(buffer_id)
            .or_insert_with(|| cx.new(|_| BufferGitState::new(git_store)));
        let conflict_set = cx.new(|cx| ConflictSet::new(buffer_id, is_unmerged, cx));

        self._subscriptions
            .push(cx.subscribe(&conflict_set, |_, _, _, cx| {
                cx.emit(GitStoreEvent::ConflictsUpdated);
            }));

        buffer_git_state.update(cx, |state, cx| {
            state.conflict_set = Some(conflict_set.downgrade());
            let buffer_snapshot = buffer.read(cx).text_snapshot();
            let _ = state.reparse_conflict_markers(buffer_snapshot, cx);
        });

        conflict_set
    }

    pub fn project_path_git_status(
        &self,
        project_path: &ProjectPath,
        cx: &App,
    ) -> Option<FileStatus> {
        let (repo, repo_path) = self.repository_and_path_for_project_path(project_path, cx)?;
        Some(repo.read(cx).status_for_path(&repo_path)?.status)
    }

    pub fn checkpoint(&self, cx: &mut App) -> Task<Result<GitStoreCheckpoint>> {
        let mut work_directory_abs_paths = Vec::new();
        let mut checkpoints = Vec::new();
        for repository in self.repositories.values() {
            repository.update(cx, |repository, _| {
                work_directory_abs_paths.push(repository.snapshot.work_directory_abs_path.clone());
                checkpoints.push(repository.checkpoint().map(|checkpoint| checkpoint?));
            });
        }

        cx.background_executor().spawn(async move {
            let checkpoints = future::try_join_all(checkpoints).await?;
            Ok(GitStoreCheckpoint {
                checkpoints_by_work_dir_abs_path: work_directory_abs_paths
                    .into_iter()
                    .zip(checkpoints)
                    .collect(),
            })
        })
    }

    pub fn restore_checkpoint(
        &self,
        checkpoint: GitStoreCheckpoint,
        cx: &mut App,
    ) -> Task<Result<()>> {
        let repositories_by_work_dir_abs_path = self
            .repositories
            .values()
            .map(|repo| (repo.read(cx).snapshot.work_directory_abs_path.clone(), repo))
            .collect::<HashMap<_, _>>();

        let mut tasks = Vec::new();
        for (work_dir_abs_path, checkpoint) in checkpoint.checkpoints_by_work_dir_abs_path {
            if let Some(repository) = repositories_by_work_dir_abs_path.get(&work_dir_abs_path) {
                let restore = repository.update(cx, |repository, _| {
                    repository.restore_checkpoint(checkpoint)
                });
                tasks.push(async move { restore.await? });
            }
        }
        cx.background_spawn(async move {
            future::try_join_all(tasks).await?;
            Ok(())
        })
    }

    /// Compares two checkpoints, returning true if they are equal.
    pub fn compare_checkpoints(
        &self,
        left: GitStoreCheckpoint,
        mut right: GitStoreCheckpoint,
        cx: &mut App,
    ) -> Task<Result<bool>> {
        let repositories_by_work_dir_abs_path = self
            .repositories
            .values()
            .map(|repo| (repo.read(cx).snapshot.work_directory_abs_path.clone(), repo))
            .collect::<HashMap<_, _>>();

        let mut tasks = Vec::new();
        for (work_dir_abs_path, left_checkpoint) in left.checkpoints_by_work_dir_abs_path {
            if let Some(right_checkpoint) = right
                .checkpoints_by_work_dir_abs_path
                .remove(&work_dir_abs_path)
            {
                if let Some(repository) = repositories_by_work_dir_abs_path.get(&work_dir_abs_path)
                {
                    let compare = repository.update(cx, |repository, _| {
                        repository.compare_checkpoints(left_checkpoint, right_checkpoint)
                    });

                    tasks.push(async move { compare.await? });
                }
            } else {
                return Task::ready(Ok(false));
            }
        }
        cx.background_spawn(async move {
            Ok(future::try_join_all(tasks)
                .await?
                .into_iter()
                .all(|result| result))
        })
    }

    /// Blames a buffer.
    pub fn blame_buffer(
        &self,
        buffer: &Entity<Buffer>,
        version: Option<clock::Global>,
        cx: &mut App,
    ) -> Task<Result<Option<Blame>>> {
        let buffer = buffer.read(cx);
        let Some((repo, repo_path)) =
            self.repository_and_path_for_buffer_id(buffer.remote_id(), cx)
        else {
            return Task::ready(Err(anyhow!("failed to find a git repository for buffer")));
        };
        let content = match &version {
            Some(version) => buffer.rope_for_version(version),
            None => buffer.as_rope().clone(),
        };
        let version = version.unwrap_or(buffer.version());
        let buffer_id = buffer.remote_id();

        let rx = repo.update(cx, |repo, _| {
            repo.send_job(None, move |state, _| async move {
                match state {
                    RepositoryState::Local { backend, .. } => backend
                        .blame(repo_path.clone(), content)
                        .await
                        .with_context(|| format!("Failed to blame {:?}", repo_path.as_ref()))
                        .map(Some),
                    RepositoryState::Remote { project_id, client } => {
                        let response = client
                            .request(proto::BlameBuffer {
                                project_id: project_id.to_proto(),
                                buffer_id: buffer_id.into(),
                                version: serialize_version(&version),
                            })
                            .await?;
                        Ok(deserialize_blame_buffer_response(response))
                    }
                }
            })
        });

        cx.spawn(|_: &mut AsyncApp| async move { rx.await? })
    }

    pub fn get_permalink_to_line(
        &self,
        buffer: &Entity<Buffer>,
        selection: Range<u32>,
        cx: &mut App,
    ) -> Task<Result<url::Url>> {
        let Some(file) = File::from_dyn(buffer.read(cx).file()) else {
            return Task::ready(Err(anyhow!("buffer has no file")));
        };

        let Some((repo, repo_path)) = self.repository_and_path_for_project_path(
            &(file.worktree.read(cx).id(), file.path.clone()).into(),
            cx,
        ) else {
            // If we're not in a Git repo, check whether this is a Rust source
            // file in the Cargo registry (presumably opened with go-to-definition
            // from a normal Rust file). If so, we can put together a permalink
            // using crate metadata.
            if buffer
                .read(cx)
                .language()
                .is_none_or(|lang| lang.name() != "Rust".into())
            {
                return Task::ready(Err(anyhow!("no permalink available")));
            }
            let file_path = file.worktree.read(cx).absolutize(&file.path);
            return cx.spawn(async move |cx| {
                let provider_registry = cx.update(GitHostingProviderRegistry::default_global)?;
                get_permalink_in_rust_registry_src(provider_registry, file_path, selection)
                    .context("no permalink available")
            });
        };

        let buffer_id = buffer.read(cx).remote_id();
        let branch = repo.read(cx).branch.clone();
        let remote = branch
            .as_ref()
            .and_then(|b| b.upstream.as_ref())
            .and_then(|b| b.remote_name())
            .unwrap_or("origin")
            .to_string();

        let rx = repo.update(cx, |repo, _| {
            repo.send_job(None, move |state, cx| async move {
                match state {
                    RepositoryState::Local { backend, .. } => {
                        let origin_url = backend
                            .remote_url(&remote)
                            .with_context(|| format!("remote \"{remote}\" not found"))?;

                        let sha = backend.head_sha().await.context("reading HEAD SHA")?;

                        let provider_registry =
                            cx.update(GitHostingProviderRegistry::default_global)?;

                        let (provider, remote) =
                            parse_git_remote_url(provider_registry, &origin_url)
                                .context("parsing Git remote URL")?;

                        Ok(provider.build_permalink(
                            remote,
                            BuildPermalinkParams::new(&sha, &repo_path, Some(selection)),
                        ))
                    }
                    RepositoryState::Remote { project_id, client } => {
                        let response = client
                            .request(proto::GetPermalinkToLine {
                                project_id: project_id.to_proto(),
                                buffer_id: buffer_id.into(),
                                selection: Some(proto::Range {
                                    start: selection.start as u64,
                                    end: selection.end as u64,
                                }),
                            })
                            .await?;

                        url::Url::parse(&response.permalink).context("failed to parse permalink")
                    }
                }
            })
        });
        cx.spawn(|_: &mut AsyncApp| async move { rx.await? })
    }

    fn downstream_client(&self) -> Option<(AnyProtoClient, ProjectId)> {
        match &self.state {
            GitStoreState::Local {
                downstream: downstream_client,
                ..
            } => downstream_client
                .as_ref()
                .map(|state| (state.client.clone(), state.project_id)),
            GitStoreState::Remote {
                downstream: downstream_client,
                ..
            } => downstream_client.clone(),
        }
    }

    fn upstream_client(&self) -> Option<AnyProtoClient> {
        match &self.state {
            GitStoreState::Local { .. } => None,
            GitStoreState::Remote {
                upstream_client, ..
            } => Some(upstream_client.clone()),
        }
    }

    fn on_worktree_store_event(
        &mut self,
        worktree_store: Entity<WorktreeStore>,
        event: &WorktreeStoreEvent,
        cx: &mut Context<Self>,
    ) {
        let GitStoreState::Local {
            project_environment,
            downstream,
            next_repository_id,
            fs,
        } = &self.state
        else {
            return;
        };

        match event {
            WorktreeStoreEvent::WorktreeUpdatedEntries(worktree_id, updated_entries) => {
                if let Some(worktree) = self
                    .worktree_store
                    .read(cx)
                    .worktree_for_id(*worktree_id, cx)
                {
                    let paths_by_git_repo =
                        self.process_updated_entries(&worktree, updated_entries, cx);
                    let downstream = downstream
                        .as_ref()
                        .map(|downstream| downstream.updates_tx.clone());
                    cx.spawn(async move |_, cx| {
                        let paths_by_git_repo = paths_by_git_repo.await;
                        for (repo, paths) in paths_by_git_repo {
                            repo.update(cx, |repo, cx| {
                                repo.paths_changed(paths, downstream.clone(), cx);
                            })
                            .ok();
                        }
                    })
                    .detach();
                }
            }
            WorktreeStoreEvent::WorktreeUpdatedGitRepositories(worktree_id, changed_repos) => {
                let Some(worktree) = worktree_store.read(cx).worktree_for_id(*worktree_id, cx)
                else {
                    return;
                };
                if !worktree.read(cx).is_visible() {
                    log::debug!(
                        "not adding repositories for local worktree {:?} because it's not visible",
                        worktree.read(cx).abs_path()
                    );
                    return;
                }
                self.update_repositories_from_worktree(
                    *worktree_id,
                    project_environment.clone(),
                    next_repository_id.clone(),
                    downstream
                        .as_ref()
                        .map(|downstream| downstream.updates_tx.clone()),
                    changed_repos.clone(),
                    fs.clone(),
                    cx,
                );
                self.local_worktree_git_repos_changed(worktree, changed_repos, cx);
            }
            WorktreeStoreEvent::WorktreeRemoved(_entity_id, worktree_id) => {
                let repos_without_worktree: Vec<RepositoryId> = self
                    .worktree_ids
                    .iter_mut()
                    .filter_map(|(repo_id, worktree_ids)| {
                        worktree_ids.remove(worktree_id);
                        if worktree_ids.is_empty() {
                            Some(*repo_id)
                        } else {
                            None
                        }
                    })
                    .collect();
                let is_active_repo_removed = repos_without_worktree
                    .iter()
                    .any(|repo_id| self.active_repo_id == Some(*repo_id));

                for repo_id in repos_without_worktree {
                    self.repositories.remove(&repo_id);
                    self.worktree_ids.remove(&repo_id);
                    if let Some(updates_tx) =
                        downstream.as_ref().map(|downstream| &downstream.updates_tx)
                    {
                        updates_tx
                            .unbounded_send(DownstreamUpdate::RemoveRepository(repo_id))
                            .ok();
                    }
                }

                if is_active_repo_removed {
                    if let Some((&repo_id, _)) = self.repositories.iter().next() {
                        self.active_repo_id = Some(repo_id);
                        cx.emit(GitStoreEvent::ActiveRepositoryChanged(Some(repo_id)));
                    } else {
                        self.active_repo_id = None;
                        cx.emit(GitStoreEvent::ActiveRepositoryChanged(None));
                    }
                }
            }
            _ => {}
        }
    }
    fn on_repository_event(
        &mut self,
        repo: Entity<Repository>,
        event: &RepositoryEvent,
        cx: &mut Context<Self>,
    ) {
        let id = repo.read(cx).id;
        let repo_snapshot = repo.read(cx).snapshot.clone();
        for (buffer_id, diff) in self.diffs.iter() {
            if let Some((buffer_repo, repo_path)) =
                self.repository_and_path_for_buffer_id(*buffer_id, cx)
                && buffer_repo == repo
            {
                diff.update(cx, |diff, cx| {
                    if let Some(conflict_set) = &diff.conflict_set {
                        let conflict_status_changed =
                            conflict_set.update(cx, |conflict_set, cx| {
                                let has_conflict = repo_snapshot.has_conflict(&repo_path);
                                conflict_set.set_has_conflict(has_conflict, cx)
                            })?;
                        if conflict_status_changed {
                            let buffer_store = self.buffer_store.read(cx);
                            if let Some(buffer) = buffer_store.get(*buffer_id) {
                                let _ = diff
                                    .reparse_conflict_markers(buffer.read(cx).text_snapshot(), cx);
                            }
                        }
                    }
                    anyhow::Ok(())
                })
                .ok();
            }
        }
        cx.emit(GitStoreEvent::RepositoryUpdated(
            id,
            event.clone(),
            self.active_repo_id == Some(id),
        ))
    }

    fn on_jobs_updated(&mut self, _: Entity<Repository>, _: &JobsUpdated, cx: &mut Context<Self>) {
        cx.emit(GitStoreEvent::JobsUpdated)
    }

    /// Update our list of repositories and schedule git scans in response to a notification from a worktree,
    fn update_repositories_from_worktree(
        &mut self,
        worktree_id: WorktreeId,
        project_environment: Entity<ProjectEnvironment>,
        next_repository_id: Arc<AtomicU64>,
        updates_tx: Option<mpsc::UnboundedSender<DownstreamUpdate>>,
        updated_git_repositories: UpdatedGitRepositoriesSet,
        fs: Arc<dyn Fs>,
        cx: &mut Context<Self>,
    ) {
        let mut removed_ids = Vec::new();
        for update in updated_git_repositories.iter() {
            if let Some((id, existing)) = self.repositories.iter().find(|(_, repo)| {
                let existing_work_directory_abs_path =
                    repo.read(cx).work_directory_abs_path.clone();
                Some(&existing_work_directory_abs_path)
                    == update.old_work_directory_abs_path.as_ref()
                    || Some(&existing_work_directory_abs_path)
                        == update.new_work_directory_abs_path.as_ref()
            }) {
                let repo_id = *id;
                if let Some(new_work_directory_abs_path) =
                    update.new_work_directory_abs_path.clone()
                {
                    self.worktree_ids
                        .entry(repo_id)
                        .or_insert_with(HashSet::new)
                        .insert(worktree_id);
                    existing.update(cx, |existing, cx| {
                        existing.snapshot.work_directory_abs_path = new_work_directory_abs_path;
                        existing.schedule_scan(updates_tx.clone(), cx);
                    });
                } else {
                    if let Some(worktree_ids) = self.worktree_ids.get_mut(&repo_id) {
                        worktree_ids.remove(&worktree_id);
                        if worktree_ids.is_empty() {
                            removed_ids.push(repo_id);
                        }
                    }
                }
            } else if let UpdatedGitRepository {
                new_work_directory_abs_path: Some(work_directory_abs_path),
                dot_git_abs_path: Some(dot_git_abs_path),
                repository_dir_abs_path: Some(repository_dir_abs_path),
                common_dir_abs_path: Some(common_dir_abs_path),
                ..
            } = update
            {
                let id = RepositoryId(next_repository_id.fetch_add(1, atomic::Ordering::Release));
                let git_store = cx.weak_entity();
                let repo = cx.new(|cx| {
                    let mut repo = Repository::local(
                        id,
                        work_directory_abs_path.clone(),
                        dot_git_abs_path.clone(),
                        repository_dir_abs_path.clone(),
                        common_dir_abs_path.clone(),
                        project_environment.downgrade(),
                        fs.clone(),
                        git_store,
                        cx,
                    );
                    if let Some(updates_tx) = updates_tx.as_ref() {
                        // trigger an empty `UpdateRepository` to ensure remote active_repo_id is set correctly
                        updates_tx
                            .unbounded_send(DownstreamUpdate::UpdateRepository(repo.snapshot()))
                            .ok();
                    }
                    repo.schedule_scan(updates_tx.clone(), cx);
                    repo
                });
                self._subscriptions
                    .push(cx.subscribe(&repo, Self::on_repository_event));
                self._subscriptions
                    .push(cx.subscribe(&repo, Self::on_jobs_updated));
                self.repositories.insert(id, repo);
                self.worktree_ids.insert(id, HashSet::from([worktree_id]));
                cx.emit(GitStoreEvent::RepositoryAdded);
                self.active_repo_id.get_or_insert_with(|| {
                    cx.emit(GitStoreEvent::ActiveRepositoryChanged(Some(id)));
                    id
                });
            }
        }

        for id in removed_ids {
            if self.active_repo_id == Some(id) {
                self.active_repo_id = None;
                cx.emit(GitStoreEvent::ActiveRepositoryChanged(None));
            }
            self.repositories.remove(&id);
            if let Some(updates_tx) = updates_tx.as_ref() {
                updates_tx
                    .unbounded_send(DownstreamUpdate::RemoveRepository(id))
                    .ok();
            }
        }
    }

    fn on_buffer_store_event(
        &mut self,
        _: Entity<BufferStore>,
        event: &BufferStoreEvent,
        cx: &mut Context<Self>,
    ) {
        match event {
            BufferStoreEvent::BufferAdded(buffer) => {
                cx.subscribe(buffer, |this, buffer, event, cx| {
                    if let BufferEvent::LanguageChanged = event {
                        let buffer_id = buffer.read(cx).remote_id();
                        if let Some(diff_state) = this.diffs.get(&buffer_id) {
                            diff_state.update(cx, |diff_state, cx| {
                                diff_state.buffer_language_changed(buffer, cx);
                            });
                        }
                    }
                })
                .detach();
            }
            BufferStoreEvent::SharedBufferClosed(peer_id, buffer_id) => {
                if let Some(diffs) = self.shared_diffs.get_mut(peer_id) {
                    diffs.remove(buffer_id);
                }
            }
            BufferStoreEvent::BufferDropped(buffer_id) => {
                self.diffs.remove(buffer_id);
                for diffs in self.shared_diffs.values_mut() {
                    diffs.remove(buffer_id);
                }
            }
            BufferStoreEvent::BufferChangedFilePath { buffer, .. } => {
                // Whenever a buffer's file path changes, it's possible that the
                // new path is actually a path that is being tracked by a git
                // repository. In that case, we'll want to update the buffer's
                // `BufferDiffState`, in case it already has one.
                let buffer_id = buffer.read(cx).remote_id();
                let diff_state = self.diffs.get(&buffer_id);
                let repo = self.repository_and_path_for_buffer_id(buffer_id, cx);

                if let Some(diff_state) = diff_state
                    && let Some((repo, repo_path)) = repo
                {
                    let buffer = buffer.clone();
                    let diff_state = diff_state.clone();

                    cx.spawn(async move |_git_store, cx| {
                        async {
                            let diff_bases_change = repo
                                .update(cx, |repo, cx| {
                                    repo.load_committed_text(buffer_id, repo_path, cx)
                                })?
                                .await?;

                            diff_state.update(cx, |diff_state, cx| {
                                let buffer_snapshot = buffer.read(cx).text_snapshot();
                                diff_state.diff_bases_changed(
                                    buffer_snapshot,
                                    Some(diff_bases_change),
                                    cx,
                                );
                            })
                        }
                        .await
                        .log_err();
                    })
                    .detach();
                }
            }
            _ => {}
        }
    }

    pub fn recalculate_buffer_diffs(
        &mut self,
        buffers: Vec<Entity<Buffer>>,
        cx: &mut Context<Self>,
    ) -> impl Future<Output = ()> + use<> {
        let mut futures = Vec::new();
        for buffer in buffers {
            if let Some(diff_state) = self.diffs.get_mut(&buffer.read(cx).remote_id()) {
                let buffer = buffer.read(cx).text_snapshot();
                diff_state.update(cx, |diff_state, cx| {
                    diff_state.recalculate_diffs(buffer.clone(), cx);
                    futures.extend(diff_state.wait_for_recalculation().map(FutureExt::boxed));
                });
                futures.push(diff_state.update(cx, |diff_state, cx| {
                    diff_state
                        .reparse_conflict_markers(buffer, cx)
                        .map(|_| {})
                        .boxed()
                }));
            }
        }
        async move {
            futures::future::join_all(futures).await;
        }
    }

    fn on_buffer_diff_event(
        &mut self,
        diff: Entity<buffer_diff::BufferDiff>,
        event: &BufferDiffEvent,
        cx: &mut Context<Self>,
    ) {
        if let BufferDiffEvent::HunksStagedOrUnstaged(new_index_text) = event {
            let buffer_id = diff.read(cx).buffer_id;
            if let Some(diff_state) = self.diffs.get(&buffer_id) {
                let hunk_staging_operation_count = diff_state.update(cx, |diff_state, _| {
                    diff_state.hunk_staging_operation_count += 1;
                    diff_state.hunk_staging_operation_count
                });
                if let Some((repo, path)) = self.repository_and_path_for_buffer_id(buffer_id, cx) {
                    let recv = repo.update(cx, |repo, cx| {
                        log::debug!("hunks changed for {}", path.as_unix_str());
                        repo.spawn_set_index_text_job(
                            path,
                            new_index_text.as_ref().map(|rope| rope.to_string()),
                            Some(hunk_staging_operation_count),
                            cx,
                        )
                    });
                    let diff = diff.downgrade();
                    cx.spawn(async move |this, cx| {
                        if let Ok(Err(error)) = cx.background_spawn(recv).await {
                            diff.update(cx, |diff, cx| {
                                diff.clear_pending_hunks(cx);
                            })
                            .ok();
                            this.update(cx, |_, cx| cx.emit(GitStoreEvent::IndexWriteError(error)))
                                .ok();
                        }
                    })
                    .detach();
                }
            }
        }
    }

    fn local_worktree_git_repos_changed(
        &mut self,
        worktree: Entity<Worktree>,
        changed_repos: &UpdatedGitRepositoriesSet,
        cx: &mut Context<Self>,
    ) {
        log::debug!("local worktree repos changed");
        debug_assert!(worktree.read(cx).is_local());

        for repository in self.repositories.values() {
            repository.update(cx, |repository, cx| {
                let repo_abs_path = &repository.work_directory_abs_path;
                if changed_repos.iter().any(|update| {
                    update.old_work_directory_abs_path.as_ref() == Some(repo_abs_path)
                        || update.new_work_directory_abs_path.as_ref() == Some(repo_abs_path)
                }) {
                    repository.reload_buffer_diff_bases(cx);
                }
            });
        }
    }

    pub fn repositories(&self) -> &HashMap<RepositoryId, Entity<Repository>> {
        &self.repositories
    }

    pub fn status_for_buffer_id(&self, buffer_id: BufferId, cx: &App) -> Option<FileStatus> {
        let (repo, path) = self.repository_and_path_for_buffer_id(buffer_id, cx)?;
        let status = repo.read(cx).snapshot.status_for_path(&path)?;
        Some(status.status)
    }

    pub fn repository_and_path_for_buffer_id(
        &self,
        buffer_id: BufferId,
        cx: &App,
    ) -> Option<(Entity<Repository>, RepoPath)> {
        let buffer = self.buffer_store.read(cx).get(buffer_id)?;
        let project_path = buffer.read(cx).project_path(cx)?;
        self.repository_and_path_for_project_path(&project_path, cx)
    }

    pub fn repository_and_path_for_project_path(
        &self,
        path: &ProjectPath,
        cx: &App,
    ) -> Option<(Entity<Repository>, RepoPath)> {
        let abs_path = self.worktree_store.read(cx).absolutize(path, cx)?;
        self.repositories
            .values()
            .filter_map(|repo| {
                let repo_path = repo.read(cx).abs_path_to_repo_path(&abs_path)?;
                Some((repo.clone(), repo_path))
            })
            .max_by_key(|(repo, _)| repo.read(cx).work_directory_abs_path.clone())
    }

    pub fn git_init(
        &self,
        path: Arc<Path>,
        fallback_branch_name: String,
        cx: &App,
    ) -> Task<Result<()>> {
        match &self.state {
            GitStoreState::Local { fs, .. } => {
                let fs = fs.clone();
                cx.background_executor()
                    .spawn(async move { fs.git_init(&path, fallback_branch_name).await })
            }
            GitStoreState::Remote {
                upstream_client,
                upstream_project_id: project_id,
                ..
            } => {
                let client = upstream_client.clone();
                let project_id = *project_id;
                cx.background_executor().spawn(async move {
                    client
                        .request(proto::GitInit {
                            project_id: project_id,
                            abs_path: path.to_string_lossy().into_owned(),
                            fallback_branch_name,
                        })
                        .await?;
                    Ok(())
                })
            }
        }
    }

    pub fn git_clone(
        &self,
        repo: String,
        path: impl Into<Arc<std::path::Path>>,
        cx: &App,
    ) -> Task<Result<()>> {
        let path = path.into();
        match &self.state {
            GitStoreState::Local { fs, .. } => {
                let fs = fs.clone();
                cx.background_executor()
                    .spawn(async move { fs.git_clone(&repo, &path).await })
            }
            GitStoreState::Remote {
                upstream_client,
                upstream_project_id,
                ..
            } => {
                if upstream_client.is_via_collab() {
                    return Task::ready(Err(anyhow!(
                        "Git Clone isn't supported for project guests"
                    )));
                }
                let request = upstream_client.request(proto::GitClone {
                    project_id: *upstream_project_id,
                    abs_path: path.to_string_lossy().into_owned(),
                    remote_repo: repo,
                });

                cx.background_spawn(async move {
                    let result = request.await?;

                    match result.success {
                        true => Ok(()),
                        false => Err(anyhow!("Git Clone failed")),
                    }
                })
            }
        }
    }

    async fn handle_update_repository(
        this: Entity<Self>,
        envelope: TypedEnvelope<proto::UpdateRepository>,
        mut cx: AsyncApp,
    ) -> Result<()> {
        this.update(&mut cx, |this, cx| {
            let path_style = this.worktree_store.read(cx).path_style();
            let mut update = envelope.payload;

            let id = RepositoryId::from_proto(update.id);
            let client = this.upstream_client().context("no upstream client")?;

            let mut repo_subscription = None;
            let repo = this.repositories.entry(id).or_insert_with(|| {
                let git_store = cx.weak_entity();
                let repo = cx.new(|cx| {
                    Repository::remote(
                        id,
                        Path::new(&update.abs_path).into(),
                        path_style,
                        ProjectId(update.project_id),
                        client,
                        git_store,
                        cx,
                    )
                });
                repo_subscription = Some(cx.subscribe(&repo, Self::on_repository_event));
                cx.emit(GitStoreEvent::RepositoryAdded);
                repo
            });
            this._subscriptions.extend(repo_subscription);

            repo.update(cx, {
                let update = update.clone();
                |repo, cx| repo.apply_remote_update(update, cx)
            })?;

            this.active_repo_id.get_or_insert_with(|| {
                cx.emit(GitStoreEvent::ActiveRepositoryChanged(Some(id)));
                id
            });

            if let Some((client, project_id)) = this.downstream_client() {
                update.project_id = project_id.to_proto();
                client.send(update).log_err();
            }
            Ok(())
        })?
    }

    async fn handle_remove_repository(
        this: Entity<Self>,
        envelope: TypedEnvelope<proto::RemoveRepository>,
        mut cx: AsyncApp,
    ) -> Result<()> {
        this.update(&mut cx, |this, cx| {
            let mut update = envelope.payload;
            let id = RepositoryId::from_proto(update.id);
            this.repositories.remove(&id);
            if let Some((client, project_id)) = this.downstream_client() {
                update.project_id = project_id.to_proto();
                client.send(update).log_err();
            }
            if this.active_repo_id == Some(id) {
                this.active_repo_id = None;
                cx.emit(GitStoreEvent::ActiveRepositoryChanged(None));
            }
            cx.emit(GitStoreEvent::RepositoryRemoved(id));
        })
    }

    async fn handle_git_init(
        this: Entity<Self>,
        envelope: TypedEnvelope<proto::GitInit>,
        cx: AsyncApp,
    ) -> Result<proto::Ack> {
        let path: Arc<Path> = PathBuf::from(envelope.payload.abs_path).into();
        let name = envelope.payload.fallback_branch_name;
        cx.update(|cx| this.read(cx).git_init(path, name, cx))?
            .await?;

        Ok(proto::Ack {})
    }

    async fn handle_git_clone(
        this: Entity<Self>,
        envelope: TypedEnvelope<proto::GitClone>,
        cx: AsyncApp,
    ) -> Result<proto::GitCloneResponse> {
        let path: Arc<Path> = PathBuf::from(envelope.payload.abs_path).into();
        let repo_name = envelope.payload.remote_repo;
        let result = cx
            .update(|cx| this.read(cx).git_clone(repo_name, path, cx))?
            .await;

        Ok(proto::GitCloneResponse {
            success: result.is_ok(),
        })
    }

    async fn handle_fetch(
        this: Entity<Self>,
        envelope: TypedEnvelope<proto::Fetch>,
        mut cx: AsyncApp,
    ) -> Result<proto::RemoteMessageResponse> {
        let repository_id = RepositoryId::from_proto(envelope.payload.repository_id);
        let repository_handle = Self::repository_for_request(&this, repository_id, &mut cx)?;
        let fetch_options = FetchOptions::from_proto(envelope.payload.remote);
        let askpass_id = envelope.payload.askpass_id;

        let askpass = make_remote_delegate(
            this,
            envelope.payload.project_id,
            repository_id,
            askpass_id,
            &mut cx,
        );

        let remote_output = repository_handle
            .update(&mut cx, |repository_handle, cx| {
                repository_handle.fetch(fetch_options, askpass, cx)
            })?
            .await??;

        Ok(proto::RemoteMessageResponse {
            stdout: remote_output.stdout,
            stderr: remote_output.stderr,
        })
    }

    async fn handle_push(
        this: Entity<Self>,
        envelope: TypedEnvelope<proto::Push>,
        mut cx: AsyncApp,
    ) -> Result<proto::RemoteMessageResponse> {
        let repository_id = RepositoryId::from_proto(envelope.payload.repository_id);
        let repository_handle = Self::repository_for_request(&this, repository_id, &mut cx)?;

        let askpass_id = envelope.payload.askpass_id;
        let askpass = make_remote_delegate(
            this,
            envelope.payload.project_id,
            repository_id,
            askpass_id,
            &mut cx,
        );

        let options = envelope
            .payload
            .options
            .as_ref()
            .map(|_| match envelope.payload.options() {
                proto::push::PushOptions::SetUpstream => git::repository::PushOptions::SetUpstream,
                proto::push::PushOptions::Force => git::repository::PushOptions::Force,
            });

        let branch_name = envelope.payload.branch_name.into();
        let remote_name = envelope.payload.remote_name.into();

        let remote_output = repository_handle
            .update(&mut cx, |repository_handle, cx| {
                repository_handle.push(branch_name, remote_name, options, askpass, cx)
            })?
            .await??;
        Ok(proto::RemoteMessageResponse {
            stdout: remote_output.stdout,
            stderr: remote_output.stderr,
        })
    }

    async fn handle_pull(
        this: Entity<Self>,
        envelope: TypedEnvelope<proto::Pull>,
        mut cx: AsyncApp,
    ) -> Result<proto::RemoteMessageResponse> {
        let repository_id = RepositoryId::from_proto(envelope.payload.repository_id);
        let repository_handle = Self::repository_for_request(&this, repository_id, &mut cx)?;
        let askpass_id = envelope.payload.askpass_id;
        let askpass = make_remote_delegate(
            this,
            envelope.payload.project_id,
            repository_id,
            askpass_id,
            &mut cx,
        );

        let branch_name = envelope.payload.branch_name.map(|name| name.into());
        let remote_name = envelope.payload.remote_name.into();
        let rebase = envelope.payload.rebase;

        let remote_message = repository_handle
            .update(&mut cx, |repository_handle, cx| {
                repository_handle.pull(branch_name, remote_name, rebase, askpass, cx)
            })?
            .await??;

        Ok(proto::RemoteMessageResponse {
            stdout: remote_message.stdout,
            stderr: remote_message.stderr,
        })
    }

    async fn handle_stage(
        this: Entity<Self>,
        envelope: TypedEnvelope<proto::Stage>,
        mut cx: AsyncApp,
    ) -> Result<proto::Ack> {
        let repository_id = RepositoryId::from_proto(envelope.payload.repository_id);
        let repository_handle = Self::repository_for_request(&this, repository_id, &mut cx)?;

        let entries = envelope
            .payload
            .paths
            .into_iter()
            .map(|path| RepoPath::new(&path))
            .collect::<Result<Vec<_>>>()?;

        repository_handle
            .update(&mut cx, |repository_handle, cx| {
                repository_handle.stage_entries(entries, cx)
            })?
            .await?;
        Ok(proto::Ack {})
    }

    async fn handle_unstage(
        this: Entity<Self>,
        envelope: TypedEnvelope<proto::Unstage>,
        mut cx: AsyncApp,
    ) -> Result<proto::Ack> {
        let repository_id = RepositoryId::from_proto(envelope.payload.repository_id);
        let repository_handle = Self::repository_for_request(&this, repository_id, &mut cx)?;

        let entries = envelope
            .payload
            .paths
            .into_iter()
            .map(|path| RepoPath::new(&path))
            .collect::<Result<Vec<_>>>()?;

        repository_handle
            .update(&mut cx, |repository_handle, cx| {
                repository_handle.unstage_entries(entries, cx)
            })?
            .await?;

        Ok(proto::Ack {})
    }

    async fn handle_stash(
        this: Entity<Self>,
        envelope: TypedEnvelope<proto::Stash>,
        mut cx: AsyncApp,
    ) -> Result<proto::Ack> {
        let repository_id = RepositoryId::from_proto(envelope.payload.repository_id);
        let repository_handle = Self::repository_for_request(&this, repository_id, &mut cx)?;

        let entries = envelope
            .payload
            .paths
            .into_iter()
            .map(|path| RepoPath::new(&path))
            .collect::<Result<Vec<_>>>()?;

        repository_handle
            .update(&mut cx, |repository_handle, cx| {
                repository_handle.stash_entries(entries, cx)
            })?
            .await?;

        Ok(proto::Ack {})
    }

    async fn handle_stash_pop(
        this: Entity<Self>,
        envelope: TypedEnvelope<proto::StashPop>,
        mut cx: AsyncApp,
    ) -> Result<proto::Ack> {
        let repository_id = RepositoryId::from_proto(envelope.payload.repository_id);
        let repository_handle = Self::repository_for_request(&this, repository_id, &mut cx)?;
        let stash_index = envelope.payload.stash_index.map(|i| i as usize);

        repository_handle
            .update(&mut cx, |repository_handle, cx| {
                repository_handle.stash_pop(stash_index, cx)
            })?
            .await?;

        Ok(proto::Ack {})
    }

    async fn handle_stash_apply(
        this: Entity<Self>,
        envelope: TypedEnvelope<proto::StashApply>,
        mut cx: AsyncApp,
    ) -> Result<proto::Ack> {
        let repository_id = RepositoryId::from_proto(envelope.payload.repository_id);
        let repository_handle = Self::repository_for_request(&this, repository_id, &mut cx)?;
        let stash_index = envelope.payload.stash_index.map(|i| i as usize);

        repository_handle
            .update(&mut cx, |repository_handle, cx| {
                repository_handle.stash_apply(stash_index, cx)
            })?
            .await?;

        Ok(proto::Ack {})
    }

    async fn handle_stash_drop(
        this: Entity<Self>,
        envelope: TypedEnvelope<proto::StashDrop>,
        mut cx: AsyncApp,
    ) -> Result<proto::Ack> {
        let repository_id = RepositoryId::from_proto(envelope.payload.repository_id);
        let repository_handle = Self::repository_for_request(&this, repository_id, &mut cx)?;
        let stash_index = envelope.payload.stash_index.map(|i| i as usize);

        repository_handle
            .update(&mut cx, |repository_handle, cx| {
                repository_handle.stash_drop(stash_index, cx)
            })?
            .await??;

        Ok(proto::Ack {})
    }

    async fn handle_set_index_text(
        this: Entity<Self>,
        envelope: TypedEnvelope<proto::SetIndexText>,
        mut cx: AsyncApp,
    ) -> Result<proto::Ack> {
        let repository_id = RepositoryId::from_proto(envelope.payload.repository_id);
        let repository_handle = Self::repository_for_request(&this, repository_id, &mut cx)?;
        let repo_path = RepoPath::from_proto(&envelope.payload.path)?;

        repository_handle
            .update(&mut cx, |repository_handle, cx| {
                repository_handle.spawn_set_index_text_job(
                    repo_path,
                    envelope.payload.text,
                    None,
                    cx,
                )
            })?
            .await??;
        Ok(proto::Ack {})
    }

    async fn handle_commit(
        this: Entity<Self>,
        envelope: TypedEnvelope<proto::Commit>,
        mut cx: AsyncApp,
    ) -> Result<proto::Ack> {
        let repository_id = RepositoryId::from_proto(envelope.payload.repository_id);
        let repository_handle = Self::repository_for_request(&this, repository_id, &mut cx)?;
        let askpass_id = envelope.payload.askpass_id;

        let askpass = make_remote_delegate(
            this,
            envelope.payload.project_id,
            repository_id,
            askpass_id,
            &mut cx,
        );

        let message = SharedString::from(envelope.payload.message);
        let name = envelope.payload.name.map(SharedString::from);
        let email = envelope.payload.email.map(SharedString::from);
        let options = envelope.payload.options.unwrap_or_default();

        repository_handle
            .update(&mut cx, |repository_handle, cx| {
                repository_handle.commit(
                    message,
                    name.zip(email),
                    CommitOptions {
                        amend: options.amend,
                        signoff: options.signoff,
                    },
                    askpass,
                    cx,
                )
            })?
            .await??;
        Ok(proto::Ack {})
    }

    async fn handle_get_remotes(
        this: Entity<Self>,
        envelope: TypedEnvelope<proto::GetRemotes>,
        mut cx: AsyncApp,
    ) -> Result<proto::GetRemotesResponse> {
        let repository_id = RepositoryId::from_proto(envelope.payload.repository_id);
        let repository_handle = Self::repository_for_request(&this, repository_id, &mut cx)?;

        let branch_name = envelope.payload.branch_name;

        let remotes = repository_handle
            .update(&mut cx, |repository_handle, _| {
                repository_handle.get_remotes(branch_name)
            })?
            .await??;

        Ok(proto::GetRemotesResponse {
            remotes: remotes
                .into_iter()
                .map(|remotes| proto::get_remotes_response::Remote {
                    name: remotes.name.to_string(),
                })
                .collect::<Vec<_>>(),
        })
    }

    async fn handle_get_worktrees(
        this: Entity<Self>,
        envelope: TypedEnvelope<proto::GitGetWorktrees>,
        mut cx: AsyncApp,
    ) -> Result<proto::GitWorktreesResponse> {
        let repository_id = RepositoryId::from_proto(envelope.payload.repository_id);
        let repository_handle = Self::repository_for_request(&this, repository_id, &mut cx)?;

        let worktrees = repository_handle
            .update(&mut cx, |repository_handle, _| {
                repository_handle.worktrees()
            })?
            .await??;

        Ok(proto::GitWorktreesResponse {
            worktrees: worktrees
                .into_iter()
                .map(|worktree| worktree_to_proto(&worktree))
                .collect::<Vec<_>>(),
        })
    }

    async fn handle_create_worktree(
        this: Entity<Self>,
        envelope: TypedEnvelope<proto::GitCreateWorktree>,
        mut cx: AsyncApp,
    ) -> Result<proto::Ack> {
        let repository_id = RepositoryId::from_proto(envelope.payload.repository_id);
        let repository_handle = Self::repository_for_request(&this, repository_id, &mut cx)?;
        let directory = PathBuf::from(envelope.payload.directory);
        let name = envelope.payload.name;
        let commit = envelope.payload.commit;

        repository_handle
            .update(&mut cx, |repository_handle, _| {
                repository_handle.create_worktree(name, directory, commit)
            })?
            .await??;

        Ok(proto::Ack {})
    }

    async fn handle_get_branches(
        this: Entity<Self>,
        envelope: TypedEnvelope<proto::GitGetBranches>,
        mut cx: AsyncApp,
    ) -> Result<proto::GitBranchesResponse> {
        let repository_id = RepositoryId::from_proto(envelope.payload.repository_id);
        let repository_handle = Self::repository_for_request(&this, repository_id, &mut cx)?;

        let branches = repository_handle
            .update(&mut cx, |repository_handle, _| repository_handle.branches())?
            .await??;

        Ok(proto::GitBranchesResponse {
            branches: branches
                .into_iter()
                .map(|branch| branch_to_proto(&branch))
                .collect::<Vec<_>>(),
        })
    }
    async fn handle_get_default_branch(
        this: Entity<Self>,
        envelope: TypedEnvelope<proto::GetDefaultBranch>,
        mut cx: AsyncApp,
    ) -> Result<proto::GetDefaultBranchResponse> {
        let repository_id = RepositoryId::from_proto(envelope.payload.repository_id);
        let repository_handle = Self::repository_for_request(&this, repository_id, &mut cx)?;

        let branch = repository_handle
            .update(&mut cx, |repository_handle, _| {
                repository_handle.default_branch()
            })?
            .await??
            .map(Into::into);

        Ok(proto::GetDefaultBranchResponse { branch })
    }
    async fn handle_create_branch(
        this: Entity<Self>,
        envelope: TypedEnvelope<proto::GitCreateBranch>,
        mut cx: AsyncApp,
    ) -> Result<proto::Ack> {
        let repository_id = RepositoryId::from_proto(envelope.payload.repository_id);
        let repository_handle = Self::repository_for_request(&this, repository_id, &mut cx)?;
        let branch_name = envelope.payload.branch_name;

        repository_handle
            .update(&mut cx, |repository_handle, _| {
                repository_handle.create_branch(branch_name, None)
            })?
            .await??;

        Ok(proto::Ack {})
    }

    async fn handle_change_branch(
        this: Entity<Self>,
        envelope: TypedEnvelope<proto::GitChangeBranch>,
        mut cx: AsyncApp,
    ) -> Result<proto::Ack> {
        let repository_id = RepositoryId::from_proto(envelope.payload.repository_id);
        let repository_handle = Self::repository_for_request(&this, repository_id, &mut cx)?;
        let branch_name = envelope.payload.branch_name;

        repository_handle
            .update(&mut cx, |repository_handle, _| {
                repository_handle.change_branch(branch_name)
            })?
            .await??;

        Ok(proto::Ack {})
    }

    async fn handle_rename_branch(
        this: Entity<Self>,
        envelope: TypedEnvelope<proto::GitRenameBranch>,
        mut cx: AsyncApp,
    ) -> Result<proto::Ack> {
        let repository_id = RepositoryId::from_proto(envelope.payload.repository_id);
        let repository_handle = Self::repository_for_request(&this, repository_id, &mut cx)?;
        let branch = envelope.payload.branch;
        let new_name = envelope.payload.new_name;

        repository_handle
            .update(&mut cx, |repository_handle, _| {
                repository_handle.rename_branch(branch, new_name)
            })?
            .await??;

        Ok(proto::Ack {})
    }

    async fn handle_show(
        this: Entity<Self>,
        envelope: TypedEnvelope<proto::GitShow>,
        mut cx: AsyncApp,
    ) -> Result<proto::GitCommitDetails> {
        let repository_id = RepositoryId::from_proto(envelope.payload.repository_id);
        let repository_handle = Self::repository_for_request(&this, repository_id, &mut cx)?;

        let commit = repository_handle
            .update(&mut cx, |repository_handle, _| {
                repository_handle.show(envelope.payload.commit)
            })?
            .await??;
        Ok(proto::GitCommitDetails {
            sha: commit.sha.into(),
            message: commit.message.into(),
            commit_timestamp: commit.commit_timestamp,
            author_email: commit.author_email.into(),
            author_name: commit.author_name.into(),
        })
    }

    async fn handle_load_commit_diff(
        this: Entity<Self>,
        envelope: TypedEnvelope<proto::LoadCommitDiff>,
        mut cx: AsyncApp,
    ) -> Result<proto::LoadCommitDiffResponse> {
        let repository_id = RepositoryId::from_proto(envelope.payload.repository_id);
        let repository_handle = Self::repository_for_request(&this, repository_id, &mut cx)?;

        let commit_diff = repository_handle
            .update(&mut cx, |repository_handle, _| {
                repository_handle.load_commit_diff(envelope.payload.commit)
            })?
            .await??;
        Ok(proto::LoadCommitDiffResponse {
            files: commit_diff
                .files
                .into_iter()
                .map(|file| proto::CommitFile {
                    path: file.path.to_proto(),
                    old_text: file.old_text,
                    new_text: file.new_text,
                })
                .collect(),
        })
    }

    async fn handle_reset(
        this: Entity<Self>,
        envelope: TypedEnvelope<proto::GitReset>,
        mut cx: AsyncApp,
    ) -> Result<proto::Ack> {
        let repository_id = RepositoryId::from_proto(envelope.payload.repository_id);
        let repository_handle = Self::repository_for_request(&this, repository_id, &mut cx)?;

        let mode = match envelope.payload.mode() {
            git_reset::ResetMode::Soft => ResetMode::Soft,
            git_reset::ResetMode::Mixed => ResetMode::Mixed,
        };

        repository_handle
            .update(&mut cx, |repository_handle, cx| {
                repository_handle.reset(envelope.payload.commit, mode, cx)
            })?
            .await??;
        Ok(proto::Ack {})
    }

    async fn handle_checkout_files(
        this: Entity<Self>,
        envelope: TypedEnvelope<proto::GitCheckoutFiles>,
        mut cx: AsyncApp,
    ) -> Result<proto::Ack> {
        let repository_id = RepositoryId::from_proto(envelope.payload.repository_id);
        let repository_handle = Self::repository_for_request(&this, repository_id, &mut cx)?;
        let paths = envelope
            .payload
            .paths
            .iter()
            .map(|s| RepoPath::from_proto(s))
            .collect::<Result<Vec<_>>>()?;

        repository_handle
            .update(&mut cx, |repository_handle, cx| {
                repository_handle.checkout_files(&envelope.payload.commit, paths, cx)
            })?
            .await?;
        Ok(proto::Ack {})
    }

    async fn handle_open_commit_message_buffer(
        this: Entity<Self>,
        envelope: TypedEnvelope<proto::OpenCommitMessageBuffer>,
        mut cx: AsyncApp,
    ) -> Result<proto::OpenBufferResponse> {
        let repository_id = RepositoryId::from_proto(envelope.payload.repository_id);
        let repository = Self::repository_for_request(&this, repository_id, &mut cx)?;
        let buffer = repository
            .update(&mut cx, |repository, cx| {
                repository.open_commit_buffer(None, this.read(cx).buffer_store.clone(), cx)
            })?
            .await?;

        let buffer_id = buffer.read_with(&cx, |buffer, _| buffer.remote_id())?;
        this.update(&mut cx, |this, cx| {
            this.buffer_store.update(cx, |buffer_store, cx| {
                buffer_store
                    .create_buffer_for_peer(
                        &buffer,
                        envelope.original_sender_id.unwrap_or(envelope.sender_id),
                        cx,
                    )
                    .detach_and_log_err(cx);
            })
        })?;

        Ok(proto::OpenBufferResponse {
            buffer_id: buffer_id.to_proto(),
        })
    }

    async fn handle_askpass(
        this: Entity<Self>,
        envelope: TypedEnvelope<proto::AskPassRequest>,
        mut cx: AsyncApp,
    ) -> Result<proto::AskPassResponse> {
        let repository_id = RepositoryId::from_proto(envelope.payload.repository_id);
        let repository = Self::repository_for_request(&this, repository_id, &mut cx)?;

        let delegates = cx.update(|cx| repository.read(cx).askpass_delegates.clone())?;
        let Some(mut askpass) = delegates.lock().remove(&envelope.payload.askpass_id) else {
            debug_panic!("no askpass found");
            anyhow::bail!("no askpass found");
        };

        let response = askpass
            .ask_password(envelope.payload.prompt)
            .await
            .ok_or_else(|| anyhow::anyhow!("askpass cancelled"))?;

        delegates
            .lock()
            .insert(envelope.payload.askpass_id, askpass);

        // In fact, we don't quite know what we're doing here, as we're sending askpass password unencrypted, but..
        Ok(proto::AskPassResponse {
            response: response.decrypt(IKnowWhatIAmDoingAndIHaveReadTheDocs)?,
        })
    }

    async fn handle_check_for_pushed_commits(
        this: Entity<Self>,
        envelope: TypedEnvelope<proto::CheckForPushedCommits>,
        mut cx: AsyncApp,
    ) -> Result<proto::CheckForPushedCommitsResponse> {
        let repository_id = RepositoryId::from_proto(envelope.payload.repository_id);
        let repository_handle = Self::repository_for_request(&this, repository_id, &mut cx)?;

        let branches = repository_handle
            .update(&mut cx, |repository_handle, _| {
                repository_handle.check_for_pushed_commits()
            })?
            .await??;
        Ok(proto::CheckForPushedCommitsResponse {
            pushed_to: branches
                .into_iter()
                .map(|commit| commit.to_string())
                .collect(),
        })
    }

    async fn handle_git_diff(
        this: Entity<Self>,
        envelope: TypedEnvelope<proto::GitDiff>,
        mut cx: AsyncApp,
    ) -> Result<proto::GitDiffResponse> {
        let repository_id = RepositoryId::from_proto(envelope.payload.repository_id);
        let repository_handle = Self::repository_for_request(&this, repository_id, &mut cx)?;
        let diff_type = match envelope.payload.diff_type() {
            proto::git_diff::DiffType::HeadToIndex => DiffType::HeadToIndex,
            proto::git_diff::DiffType::HeadToWorktree => DiffType::HeadToWorktree,
        };

        let mut diff = repository_handle
            .update(&mut cx, |repository_handle, cx| {
                repository_handle.diff(diff_type, cx)
            })?
            .await??;
        const ONE_MB: usize = 1_000_000;
        if diff.len() > ONE_MB {
            diff = diff.chars().take(ONE_MB).collect()
        }

        Ok(proto::GitDiffResponse { diff })
    }

    async fn handle_tree_diff(
        this: Entity<Self>,
        request: TypedEnvelope<proto::GetTreeDiff>,
        mut cx: AsyncApp,
    ) -> Result<proto::GetTreeDiffResponse> {
        let repository_id = RepositoryId(request.payload.repository_id);
        let diff_type = if request.payload.is_merge {
            DiffTreeType::MergeBase {
                base: request.payload.base.into(),
                head: request.payload.head.into(),
            }
        } else {
            DiffTreeType::Since {
                base: request.payload.base.into(),
                head: request.payload.head.into(),
            }
        };

        let diff = this
            .update(&mut cx, |this, cx| {
                let repository = this.repositories().get(&repository_id)?;
                Some(repository.update(cx, |repo, cx| repo.diff_tree(diff_type, cx)))
            })?
            .context("missing repository")?
            .await??;

        Ok(proto::GetTreeDiffResponse {
            entries: diff
                .entries
                .into_iter()
                .map(|(path, status)| proto::TreeDiffStatus {
                    path: path.as_ref().to_proto(),
                    status: match status {
                        TreeDiffStatus::Added {} => proto::tree_diff_status::Status::Added.into(),
                        TreeDiffStatus::Modified { .. } => {
                            proto::tree_diff_status::Status::Modified.into()
                        }
                        TreeDiffStatus::Deleted { .. } => {
                            proto::tree_diff_status::Status::Deleted.into()
                        }
                    },
                    oid: match status {
                        TreeDiffStatus::Deleted { old } | TreeDiffStatus::Modified { old } => {
                            Some(old.to_string())
                        }
                        TreeDiffStatus::Added => None,
                    },
                })
                .collect(),
        })
    }

    async fn handle_get_blob_content(
        this: Entity<Self>,
        request: TypedEnvelope<proto::GetBlobContent>,
        mut cx: AsyncApp,
    ) -> Result<proto::GetBlobContentResponse> {
        let oid = git::Oid::from_str(&request.payload.oid)?;
        let repository_id = RepositoryId(request.payload.repository_id);
        let content = this
            .update(&mut cx, |this, cx| {
                let repository = this.repositories().get(&repository_id)?;
                Some(repository.update(cx, |repo, cx| repo.load_blob_content(oid, cx)))
            })?
            .context("missing repository")?
            .await?;
        Ok(proto::GetBlobContentResponse { content })
    }

    async fn handle_open_unstaged_diff(
        this: Entity<Self>,
        request: TypedEnvelope<proto::OpenUnstagedDiff>,
        mut cx: AsyncApp,
    ) -> Result<proto::OpenUnstagedDiffResponse> {
        let buffer_id = BufferId::new(request.payload.buffer_id)?;
        let diff = this
            .update(&mut cx, |this, cx| {
                let buffer = this.buffer_store.read(cx).get(buffer_id)?;
                Some(this.open_unstaged_diff(buffer, cx))
            })?
            .context("missing buffer")?
            .await?;
        this.update(&mut cx, |this, _| {
            let shared_diffs = this
                .shared_diffs
                .entry(request.original_sender_id.unwrap_or(request.sender_id))
                .or_default();
            shared_diffs.entry(buffer_id).or_default().unstaged = Some(diff.clone());
        })?;
        let staged_text = diff.read_with(&cx, |diff, _| diff.base_text_string())?;
        Ok(proto::OpenUnstagedDiffResponse { staged_text })
    }

    async fn handle_open_uncommitted_diff(
        this: Entity<Self>,
        request: TypedEnvelope<proto::OpenUncommittedDiff>,
        mut cx: AsyncApp,
    ) -> Result<proto::OpenUncommittedDiffResponse> {
        let buffer_id = BufferId::new(request.payload.buffer_id)?;
        let diff = this
            .update(&mut cx, |this, cx| {
                let buffer = this.buffer_store.read(cx).get(buffer_id)?;
                Some(this.open_uncommitted_diff(buffer, cx))
            })?
            .context("missing buffer")?
            .await?;
        this.update(&mut cx, |this, _| {
            let shared_diffs = this
                .shared_diffs
                .entry(request.original_sender_id.unwrap_or(request.sender_id))
                .or_default();
            shared_diffs.entry(buffer_id).or_default().uncommitted = Some(diff.clone());
        })?;
        diff.read_with(&cx, |diff, cx| {
            use proto::open_uncommitted_diff_response::Mode;

            let unstaged_diff = diff.secondary_diff();
            let index_snapshot = unstaged_diff.and_then(|diff| {
                let diff = diff.read(cx);
                diff.base_text_exists().then(|| diff.base_text())
            });

            let mode;
            let staged_text;
            let committed_text;
            if diff.base_text_exists() {
                let committed_snapshot = diff.base_text();
                committed_text = Some(committed_snapshot.text());
                if let Some(index_text) = index_snapshot {
                    if index_text.remote_id() == committed_snapshot.remote_id() {
                        mode = Mode::IndexMatchesHead;
                        staged_text = None;
                    } else {
                        mode = Mode::IndexAndHead;
                        staged_text = Some(index_text.text());
                    }
                } else {
                    mode = Mode::IndexAndHead;
                    staged_text = None;
                }
            } else {
                mode = Mode::IndexAndHead;
                committed_text = None;
                staged_text = index_snapshot.as_ref().map(|buffer| buffer.text());
            }

            proto::OpenUncommittedDiffResponse {
                committed_text,
                staged_text,
                mode: mode.into(),
            }
        })
    }

    async fn handle_update_diff_bases(
        this: Entity<Self>,
        request: TypedEnvelope<proto::UpdateDiffBases>,
        mut cx: AsyncApp,
    ) -> Result<()> {
        let buffer_id = BufferId::new(request.payload.buffer_id)?;
        this.update(&mut cx, |this, cx| {
            if let Some(diff_state) = this.diffs.get_mut(&buffer_id)
                && let Some(buffer) = this.buffer_store.read(cx).get(buffer_id)
            {
                let buffer = buffer.read(cx).text_snapshot();
                diff_state.update(cx, |diff_state, cx| {
                    diff_state.handle_base_texts_updated(buffer, request.payload, cx);
                })
            }
        })
    }

    async fn handle_blame_buffer(
        this: Entity<Self>,
        envelope: TypedEnvelope<proto::BlameBuffer>,
        mut cx: AsyncApp,
    ) -> Result<proto::BlameBufferResponse> {
        let buffer_id = BufferId::new(envelope.payload.buffer_id)?;
        let version = deserialize_version(&envelope.payload.version);
        let buffer = this.read_with(&cx, |this, cx| {
            this.buffer_store.read(cx).get_existing(buffer_id)
        })??;
        buffer
            .update(&mut cx, |buffer, _| {
                buffer.wait_for_version(version.clone())
            })?
            .await?;
        let blame = this
            .update(&mut cx, |this, cx| {
                this.blame_buffer(&buffer, Some(version), cx)
            })?
            .await?;
        Ok(serialize_blame_buffer_response(blame))
    }

    async fn handle_get_permalink_to_line(
        this: Entity<Self>,
        envelope: TypedEnvelope<proto::GetPermalinkToLine>,
        mut cx: AsyncApp,
    ) -> Result<proto::GetPermalinkToLineResponse> {
        let buffer_id = BufferId::new(envelope.payload.buffer_id)?;
        // let version = deserialize_version(&envelope.payload.version);
        let selection = {
            let proto_selection = envelope
                .payload
                .selection
                .context("no selection to get permalink for defined")?;
            proto_selection.start as u32..proto_selection.end as u32
        };
        let buffer = this.read_with(&cx, |this, cx| {
            this.buffer_store.read(cx).get_existing(buffer_id)
        })??;
        let permalink = this
            .update(&mut cx, |this, cx| {
                this.get_permalink_to_line(&buffer, selection, cx)
            })?
            .await?;
        Ok(proto::GetPermalinkToLineResponse {
            permalink: permalink.to_string(),
        })
    }

    fn repository_for_request(
        this: &Entity<Self>,
        id: RepositoryId,
        cx: &mut AsyncApp,
    ) -> Result<Entity<Repository>> {
        this.read_with(cx, |this, _| {
            this.repositories
                .get(&id)
                .context("missing repository handle")
                .cloned()
        })?
    }

    pub fn repo_snapshots(&self, cx: &App) -> HashMap<RepositoryId, RepositorySnapshot> {
        self.repositories
            .iter()
            .map(|(id, repo)| (*id, repo.read(cx).snapshot.clone()))
            .collect()
    }

    fn process_updated_entries(
        &self,
        worktree: &Entity<Worktree>,
        updated_entries: &[(Arc<RelPath>, ProjectEntryId, PathChange)],
        cx: &mut App,
    ) -> Task<HashMap<Entity<Repository>, Vec<RepoPath>>> {
        let path_style = worktree.read(cx).path_style();
        let mut repo_paths = self
            .repositories
            .values()
            .map(|repo| (repo.read(cx).work_directory_abs_path.clone(), repo.clone()))
            .collect::<Vec<_>>();
        let mut entries: Vec<_> = updated_entries
            .iter()
            .map(|(path, _, _)| path.clone())
            .collect();
        entries.sort();
        let worktree = worktree.read(cx);

        let entries = entries
            .into_iter()
            .map(|path| worktree.absolutize(&path))
            .collect::<Arc<[_]>>();

        let executor = cx.background_executor().clone();
        cx.background_executor().spawn(async move {
            repo_paths.sort_by(|lhs, rhs| lhs.0.cmp(&rhs.0));
            let mut paths_by_git_repo = HashMap::<_, Vec<_>>::default();
            let mut tasks = FuturesOrdered::new();
            for (repo_path, repo) in repo_paths.into_iter().rev() {
                let entries = entries.clone();
                let task = executor.spawn(async move {
                    // Find all repository paths that belong to this repo
                    let mut ix = entries.partition_point(|path| path < &*repo_path);
                    if ix == entries.len() {
                        return None;
                    };

                    let mut paths = Vec::new();
                    // All paths prefixed by a given repo will constitute a continuous range.
                    while let Some(path) = entries.get(ix)
                        && let Some(repo_path) = RepositorySnapshot::abs_path_to_repo_path_inner(
                            &repo_path, path, path_style,
                        )
                    {
                        paths.push((repo_path, ix));
                        ix += 1;
                    }
                    if paths.is_empty() {
                        None
                    } else {
                        Some((repo, paths))
                    }
                });
                tasks.push_back(task);
            }

            // Now, let's filter out the "duplicate" entries that were processed by multiple distinct repos.
            let mut path_was_used = vec![false; entries.len()];
            let tasks = tasks.collect::<Vec<_>>().await;
            // Process tasks from the back: iterating backwards allows us to see more-specific paths first.
            // We always want to assign a path to it's innermost repository.
            for t in tasks {
                let Some((repo, paths)) = t else {
                    continue;
                };
                let entry = paths_by_git_repo.entry(repo).or_default();
                for (repo_path, ix) in paths {
                    if path_was_used[ix] {
                        continue;
                    }
                    path_was_used[ix] = true;
                    entry.push(repo_path);
                }
            }

            paths_by_git_repo
        })
    }
}

impl BufferGitState {
    fn new(_git_store: WeakEntity<GitStore>) -> Self {
        Self {
            unstaged_diff: Default::default(),
            uncommitted_diff: Default::default(),
            recalculate_diff_task: Default::default(),
            language: Default::default(),
            language_registry: Default::default(),
            recalculating_tx: postage::watch::channel_with(false).0,
            hunk_staging_operation_count: 0,
            hunk_staging_operation_count_as_of_write: 0,
            head_text: Default::default(),
            index_text: Default::default(),
            head_changed: Default::default(),
            index_changed: Default::default(),
            language_changed: Default::default(),
            conflict_updated_futures: Default::default(),
            conflict_set: Default::default(),
            reparse_conflict_markers_task: Default::default(),
        }
    }

    fn buffer_language_changed(&mut self, buffer: Entity<Buffer>, cx: &mut Context<Self>) {
        self.language = buffer.read(cx).language().cloned();
        self.language_changed = true;
        let _ = self.recalculate_diffs(buffer.read(cx).text_snapshot(), cx);
    }

    fn reparse_conflict_markers(
        &mut self,
        buffer: text::BufferSnapshot,
        cx: &mut Context<Self>,
    ) -> oneshot::Receiver<()> {
        let (tx, rx) = oneshot::channel();

        let Some(conflict_set) = self
            .conflict_set
            .as_ref()
            .and_then(|conflict_set| conflict_set.upgrade())
        else {
            return rx;
        };

        let old_snapshot = conflict_set.read_with(cx, |conflict_set, _| {
            if conflict_set.has_conflict {
                Some(conflict_set.snapshot())
            } else {
                None
            }
        });

        if let Some(old_snapshot) = old_snapshot {
            self.conflict_updated_futures.push(tx);
            self.reparse_conflict_markers_task = Some(cx.spawn(async move |this, cx| {
                let (snapshot, changed_range) = cx
                    .background_spawn(async move {
                        let new_snapshot = ConflictSet::parse(&buffer);
                        let changed_range = old_snapshot.compare(&new_snapshot, &buffer);
                        (new_snapshot, changed_range)
                    })
                    .await;
                this.update(cx, |this, cx| {
                    if let Some(conflict_set) = &this.conflict_set {
                        conflict_set
                            .update(cx, |conflict_set, cx| {
                                conflict_set.set_snapshot(snapshot, changed_range, cx);
                            })
                            .ok();
                    }
                    let futures = std::mem::take(&mut this.conflict_updated_futures);
                    for tx in futures {
                        tx.send(()).ok();
                    }
                })
            }))
        }

        rx
    }

    fn unstaged_diff(&self) -> Option<Entity<BufferDiff>> {
        self.unstaged_diff.as_ref().and_then(|set| set.upgrade())
    }

    fn uncommitted_diff(&self) -> Option<Entity<BufferDiff>> {
        self.uncommitted_diff.as_ref().and_then(|set| set.upgrade())
    }

    fn handle_base_texts_updated(
        &mut self,
        buffer: text::BufferSnapshot,
        message: proto::UpdateDiffBases,
        cx: &mut Context<Self>,
    ) {
        use proto::update_diff_bases::Mode;

        let Some(mode) = Mode::from_i32(message.mode) else {
            return;
        };

        let diff_bases_change = match mode {
            Mode::HeadOnly => DiffBasesChange::SetHead(message.committed_text),
            Mode::IndexOnly => DiffBasesChange::SetIndex(message.staged_text),
            Mode::IndexMatchesHead => DiffBasesChange::SetBoth(message.committed_text),
            Mode::IndexAndHead => DiffBasesChange::SetEach {
                index: message.staged_text,
                head: message.committed_text,
            },
        };

        self.diff_bases_changed(buffer, Some(diff_bases_change), cx);
    }

    pub fn wait_for_recalculation(&mut self) -> Option<impl Future<Output = ()> + use<>> {
        if *self.recalculating_tx.borrow() {
            let mut rx = self.recalculating_tx.subscribe();
            Some(async move {
                loop {
                    let is_recalculating = rx.recv().await;
                    if is_recalculating != Some(true) {
                        break;
                    }
                }
            })
        } else {
            None
        }
    }

    fn diff_bases_changed(
        &mut self,
        buffer: text::BufferSnapshot,
        diff_bases_change: Option<DiffBasesChange>,
        cx: &mut Context<Self>,
    ) {
        match diff_bases_change {
            Some(DiffBasesChange::SetIndex(index)) => {
                self.index_text = index.map(|mut index| {
                    text::LineEnding::normalize(&mut index);
                    Arc::new(index)
                });
                self.index_changed = true;
            }
            Some(DiffBasesChange::SetHead(head)) => {
                self.head_text = head.map(|mut head| {
                    text::LineEnding::normalize(&mut head);
                    Arc::new(head)
                });
                self.head_changed = true;
            }
            Some(DiffBasesChange::SetBoth(text)) => {
                let text = text.map(|mut text| {
                    text::LineEnding::normalize(&mut text);
                    Arc::new(text)
                });
                self.head_text = text.clone();
                self.index_text = text;
                self.head_changed = true;
                self.index_changed = true;
            }
            Some(DiffBasesChange::SetEach { index, head }) => {
                self.index_text = index.map(|mut index| {
                    text::LineEnding::normalize(&mut index);
                    Arc::new(index)
                });
                self.index_changed = true;
                self.head_text = head.map(|mut head| {
                    text::LineEnding::normalize(&mut head);
                    Arc::new(head)
                });
                self.head_changed = true;
            }
            None => {}
        }

        self.recalculate_diffs(buffer, cx)
    }

    fn recalculate_diffs(&mut self, buffer: text::BufferSnapshot, cx: &mut Context<Self>) {
        *self.recalculating_tx.borrow_mut() = true;

        let language = self.language.clone();
        let language_registry = self.language_registry.clone();
        let unstaged_diff = self.unstaged_diff();
        let uncommitted_diff = self.uncommitted_diff();
        let head = self.head_text.clone();
        let index = self.index_text.clone();
        let index_changed = self.index_changed;
        let head_changed = self.head_changed;
        let language_changed = self.language_changed;
        let prev_hunk_staging_operation_count = self.hunk_staging_operation_count_as_of_write;
        let index_matches_head = match (self.index_text.as_ref(), self.head_text.as_ref()) {
            (Some(index), Some(head)) => Arc::ptr_eq(index, head),
            (None, None) => true,
            _ => false,
        };
        self.recalculate_diff_task = Some(cx.spawn(async move |this, cx| {
            log::debug!(
                "start recalculating diffs for buffer {}",
                buffer.remote_id()
            );

            let mut new_unstaged_diff = None;
            if let Some(unstaged_diff) = &unstaged_diff {
                new_unstaged_diff = Some(
                    BufferDiff::update_diff(
                        unstaged_diff.clone(),
                        buffer.clone(),
                        index,
                        index_changed,
                        language_changed,
                        language.clone(),
                        language_registry.clone(),
                        cx,
                    )
                    .await?,
                );
            }

            let mut new_uncommitted_diff = None;
            if let Some(uncommitted_diff) = &uncommitted_diff {
                new_uncommitted_diff = if index_matches_head {
                    new_unstaged_diff.clone()
                } else {
                    Some(
                        BufferDiff::update_diff(
                            uncommitted_diff.clone(),
                            buffer.clone(),
                            head,
                            head_changed,
                            language_changed,
                            language.clone(),
                            language_registry.clone(),
                            cx,
                        )
                        .await?,
                    )
                }
            }

            let cancel = this.update(cx, |this, _| {
                // This checks whether all pending stage/unstage operations
                // have quiesced (i.e. both the corresponding write and the
                // read of that write have completed). If not, then we cancel
                // this recalculation attempt to avoid invalidating pending
                // state too quickly; another recalculation will come along
                // later and clear the pending state once the state of the index has settled.
                if this.hunk_staging_operation_count > prev_hunk_staging_operation_count {
                    *this.recalculating_tx.borrow_mut() = false;
                    true
                } else {
                    false
                }
            })?;
            if cancel {
                log::debug!(
                    concat!(
                        "aborting recalculating diffs for buffer {}",
                        "due to subsequent hunk operations",
                    ),
                    buffer.remote_id()
                );
                return Ok(());
            }

            let unstaged_changed_range = if let Some((unstaged_diff, new_unstaged_diff)) =
                unstaged_diff.as_ref().zip(new_unstaged_diff.clone())
            {
                unstaged_diff.update(cx, |diff, cx| {
                    if language_changed {
                        diff.language_changed(cx);
                    }
                    diff.set_snapshot(new_unstaged_diff, &buffer, cx)
                })?
            } else {
                None
            };

            if let Some((uncommitted_diff, new_uncommitted_diff)) =
                uncommitted_diff.as_ref().zip(new_uncommitted_diff.clone())
            {
                uncommitted_diff.update(cx, |diff, cx| {
                    if language_changed {
                        diff.language_changed(cx);
                    }
                    diff.set_snapshot_with_secondary(
                        new_uncommitted_diff,
                        &buffer,
                        unstaged_changed_range,
                        true,
                        cx,
                    );
                })?;
            }

            log::debug!(
                "finished recalculating diffs for buffer {}",
                buffer.remote_id()
            );

            if let Some(this) = this.upgrade() {
                this.update(cx, |this, _| {
                    this.index_changed = false;
                    this.head_changed = false;
                    this.language_changed = false;
                    *this.recalculating_tx.borrow_mut() = false;
                })?;
            }

            Ok(())
        }));
    }
}

fn make_remote_delegate(
    this: Entity<GitStore>,
    project_id: u64,
    repository_id: RepositoryId,
    askpass_id: u64,
    cx: &mut AsyncApp,
) -> AskPassDelegate {
    AskPassDelegate::new(cx, move |prompt, tx, cx| {
        this.update(cx, |this, cx| {
            let Some((client, _)) = this.downstream_client() else {
                return;
            };
            let response = client.request(proto::AskPassRequest {
                project_id,
                repository_id: repository_id.to_proto(),
                askpass_id,
                prompt,
            });
            cx.spawn(async move |_, _| {
                let mut response = response.await?.response;
                tx.send(EncryptedPassword::try_from(response.as_ref())?)
                    .ok();
                response.zeroize();
                anyhow::Ok(())
            })
            .detach_and_log_err(cx);
        })
        .log_err();
    })
}

impl RepositoryId {
    pub fn to_proto(self) -> u64 {
        self.0
    }

    pub fn from_proto(id: u64) -> Self {
        RepositoryId(id)
    }
}

impl RepositorySnapshot {
    fn empty(id: RepositoryId, work_directory_abs_path: Arc<Path>, path_style: PathStyle) -> Self {
        Self {
            id,
            statuses_by_path: Default::default(),
<<<<<<< HEAD
            pending_ops_by_path: Default::default(),
            renamed_paths: HashMap::default(),
=======
>>>>>>> 79be5cbf
            work_directory_abs_path,
            branch: None,
            head_commit: None,
            scan_id: 0,
            merge: Default::default(),
            remote_origin_url: None,
            remote_upstream_url: None,
            stash_entries: Default::default(),
            path_style,
        }
    }

    fn initial_update(&self, project_id: u64) -> proto::UpdateRepository {
        proto::UpdateRepository {
            branch_summary: self.branch.as_ref().map(branch_to_proto),
            head_commit_details: self.head_commit.as_ref().map(commit_details_to_proto),
            updated_statuses: self
                .statuses_by_path
                .iter()
                .map(|entry| entry.to_proto())
                .collect(),
            removed_statuses: Default::default(),
            current_merge_conflicts: self
                .merge
                .conflicted_paths
                .iter()
                .map(|repo_path| repo_path.to_proto())
                .collect(),
            merge_message: self.merge.message.as_ref().map(|msg| msg.to_string()),
            project_id,
            id: self.id.to_proto(),
            abs_path: self.work_directory_abs_path.to_string_lossy().into_owned(),
            entry_ids: vec![self.id.to_proto()],
            scan_id: self.scan_id,
            is_last_update: true,
            stash_entries: self
                .stash_entries
                .entries
                .iter()
                .map(stash_to_proto)
                .collect(),
            renamed_paths: self
                .renamed_paths
                .iter()
                .map(|(new_path, old_path)| (new_path.to_proto(), old_path.to_proto()))
                .collect(),
        }
    }

    fn build_update(&self, old: &Self, project_id: u64) -> proto::UpdateRepository {
        let mut updated_statuses: Vec<proto::StatusEntry> = Vec::new();
        let mut removed_statuses: Vec<String> = Vec::new();

        let mut new_statuses = self.statuses_by_path.iter().peekable();
        let mut old_statuses = old.statuses_by_path.iter().peekable();

        let mut current_new_entry = new_statuses.next();
        let mut current_old_entry = old_statuses.next();
        loop {
            match (current_new_entry, current_old_entry) {
                (Some(new_entry), Some(old_entry)) => {
                    match new_entry.repo_path.cmp(&old_entry.repo_path) {
                        Ordering::Less => {
                            updated_statuses.push(new_entry.to_proto());
                            current_new_entry = new_statuses.next();
                        }
                        Ordering::Equal => {
                            if new_entry.status != old_entry.status {
                                updated_statuses.push(new_entry.to_proto());
                            }
                            current_old_entry = old_statuses.next();
                            current_new_entry = new_statuses.next();
                        }
                        Ordering::Greater => {
                            removed_statuses.push(old_entry.repo_path.to_proto());
                            current_old_entry = old_statuses.next();
                        }
                    }
                }
                (None, Some(old_entry)) => {
                    removed_statuses.push(old_entry.repo_path.to_proto());
                    current_old_entry = old_statuses.next();
                }
                (Some(new_entry), None) => {
                    updated_statuses.push(new_entry.to_proto());
                    current_new_entry = new_statuses.next();
                }
                (None, None) => break,
            }
        }

        proto::UpdateRepository {
            branch_summary: self.branch.as_ref().map(branch_to_proto),
            head_commit_details: self.head_commit.as_ref().map(commit_details_to_proto),
            updated_statuses,
            removed_statuses,
            current_merge_conflicts: self
                .merge
                .conflicted_paths
                .iter()
                .map(|path| path.to_proto())
                .collect(),
            merge_message: self.merge.message.as_ref().map(|msg| msg.to_string()),
            project_id,
            id: self.id.to_proto(),
            abs_path: self.work_directory_abs_path.to_string_lossy().into_owned(),
            entry_ids: vec![],
            scan_id: self.scan_id,
            is_last_update: true,
            stash_entries: self
                .stash_entries
                .entries
                .iter()
                .map(stash_to_proto)
                .collect(),
            renamed_paths: self
                .renamed_paths
                .iter()
                .map(|(new_path, old_path)| (new_path.to_proto(), old_path.to_proto()))
                .collect(),
        }
    }

    pub fn status(&self) -> impl Iterator<Item = StatusEntry> + '_ {
        self.statuses_by_path.iter().cloned()
    }

    pub fn status_summary(&self) -> GitSummary {
        self.statuses_by_path.summary().item_summary
    }

    pub fn status_for_path(&self, path: &RepoPath) -> Option<StatusEntry> {
        self.statuses_by_path
            .get(&PathKey(path.as_ref().clone()), ())
            .cloned()
    }

    pub fn abs_path_to_repo_path(&self, abs_path: &Path) -> Option<RepoPath> {
        Self::abs_path_to_repo_path_inner(&self.work_directory_abs_path, abs_path, self.path_style)
    }

    fn repo_path_to_abs_path(&self, repo_path: &RepoPath) -> PathBuf {
        self.path_style
            .join(&self.work_directory_abs_path, repo_path.as_std_path())
            .unwrap()
            .into()
    }

    #[inline]
    fn abs_path_to_repo_path_inner(
        work_directory_abs_path: &Path,
        abs_path: &Path,
        path_style: PathStyle,
    ) -> Option<RepoPath> {
        abs_path
            .strip_prefix(&work_directory_abs_path)
            .ok()
            .and_then(|path| RepoPath::from_std_path(path, path_style).ok())
    }

    pub fn had_conflict_on_last_merge_head_change(&self, repo_path: &RepoPath) -> bool {
        self.merge.conflicted_paths.contains(repo_path)
    }

    pub fn has_conflict(&self, repo_path: &RepoPath) -> bool {
        let had_conflict_on_last_merge_head_change =
            self.merge.conflicted_paths.contains(repo_path);
        let has_conflict_currently = self
            .status_for_path(repo_path)
            .is_some_and(|entry| entry.status.is_conflicted());
        had_conflict_on_last_merge_head_change || has_conflict_currently
    }

    /// This is the name that will be displayed in the repository selector for this repository.
    pub fn display_name(&self) -> SharedString {
        self.work_directory_abs_path
            .file_name()
            .unwrap_or_default()
            .to_string_lossy()
            .to_string()
            .into()
    }
}

pub fn stash_to_proto(entry: &StashEntry) -> proto::StashEntry {
    proto::StashEntry {
        oid: entry.oid.as_bytes().to_vec(),
        message: entry.message.clone(),
        branch: entry.branch.clone(),
        index: entry.index as u64,
        timestamp: entry.timestamp,
    }
}

pub fn proto_to_stash(entry: &proto::StashEntry) -> Result<StashEntry> {
    Ok(StashEntry {
        oid: Oid::from_bytes(&entry.oid)?,
        message: entry.message.clone(),
        index: entry.index as usize,
        branch: entry.branch.clone(),
        timestamp: entry.timestamp,
    })
}

impl MergeDetails {
    async fn load(
        backend: &Arc<dyn GitRepository>,
        status: &SumTree<StatusEntry>,
        prev_snapshot: &RepositorySnapshot,
    ) -> Result<(MergeDetails, bool)> {
        log::debug!("load merge details");
        let message = backend.merge_message().await;
        let heads = backend
            .revparse_batch(vec![
                "MERGE_HEAD".into(),
                "CHERRY_PICK_HEAD".into(),
                "REBASE_HEAD".into(),
                "REVERT_HEAD".into(),
                "APPLY_HEAD".into(),
            ])
            .await
            .log_err()
            .unwrap_or_default()
            .into_iter()
            .map(|opt| opt.map(SharedString::from))
            .collect::<Vec<_>>();
        let merge_heads_changed = heads != prev_snapshot.merge.heads;
        let conflicted_paths = if merge_heads_changed {
            let current_conflicted_paths = TreeSet::from_ordered_entries(
                status
                    .iter()
                    .filter(|entry| entry.status.is_conflicted())
                    .map(|entry| entry.repo_path.clone()),
            );

            // It can happen that we run a scan while a lengthy merge is in progress
            // that will eventually result in conflicts, but before those conflicts
            // are reported by `git status`. Since for the moment we only care about
            // the merge heads state for the purposes of tracking conflicts, don't update
            // this state until we see some conflicts.
            if heads.iter().any(Option::is_some)
                && !prev_snapshot.merge.heads.iter().any(Option::is_some)
                && current_conflicted_paths.is_empty()
            {
                log::debug!("not updating merge heads because no conflicts found");
                return Ok((
                    MergeDetails {
                        message: message.map(SharedString::from),
                        ..prev_snapshot.merge.clone()
                    },
                    false,
                ));
            }

            current_conflicted_paths
        } else {
            prev_snapshot.merge.conflicted_paths.clone()
        };
        let details = MergeDetails {
            conflicted_paths,
            message: message.map(SharedString::from),
            heads,
        };
        Ok((details, merge_heads_changed))
    }
}

impl Repository {
    pub fn snapshot(&self) -> RepositorySnapshot {
        self.snapshot.clone()
    }

    pub fn pending_ops(&self) -> impl Iterator<Item = PendingOps> + '_ {
        self.pending_ops.iter().cloned()
    }

    pub fn pending_ops_summary(&self) -> PathSummary<PendingOpsSummary> {
        self.pending_ops.summary().clone()
    }

    pub fn pending_ops_for_path(&self, path: &RepoPath) -> Option<PendingOps> {
        self.pending_ops
            .get(&PathKey(path.as_ref().clone()), ())
            .cloned()
    }

    fn local(
        id: RepositoryId,
        work_directory_abs_path: Arc<Path>,
        dot_git_abs_path: Arc<Path>,
        repository_dir_abs_path: Arc<Path>,
        common_dir_abs_path: Arc<Path>,
        project_environment: WeakEntity<ProjectEnvironment>,
        fs: Arc<dyn Fs>,
        git_store: WeakEntity<GitStore>,
        cx: &mut Context<Self>,
    ) -> Self {
        let snapshot =
            RepositorySnapshot::empty(id, work_directory_abs_path.clone(), PathStyle::local());
        Repository {
            this: cx.weak_entity(),
            git_store,
            snapshot,
            pending_ops: Default::default(),
            commit_message_buffer: None,
            askpass_delegates: Default::default(),
            paths_needing_status_update: Default::default(),
            latest_askpass_id: 0,
            job_sender: Repository::spawn_local_git_worker(
                work_directory_abs_path,
                dot_git_abs_path,
                repository_dir_abs_path,
                common_dir_abs_path,
                project_environment,
                fs,
                cx,
            ),
            job_id: 0,
            active_jobs: Default::default(),
        }
    }

    fn remote(
        id: RepositoryId,
        work_directory_abs_path: Arc<Path>,
        path_style: PathStyle,
        project_id: ProjectId,
        client: AnyProtoClient,
        git_store: WeakEntity<GitStore>,
        cx: &mut Context<Self>,
    ) -> Self {
        let snapshot = RepositorySnapshot::empty(id, work_directory_abs_path, path_style);
        Self {
            this: cx.weak_entity(),
            snapshot,
            commit_message_buffer: None,
            git_store,
            pending_ops: Default::default(),
            paths_needing_status_update: Default::default(),
            job_sender: Self::spawn_remote_git_worker(project_id, client, cx),
            askpass_delegates: Default::default(),
            latest_askpass_id: 0,
            active_jobs: Default::default(),
            job_id: 0,
        }
    }

    pub fn git_store(&self) -> Option<Entity<GitStore>> {
        self.git_store.upgrade()
    }

    fn reload_buffer_diff_bases(&mut self, cx: &mut Context<Self>) {
        let this = cx.weak_entity();
        let git_store = self.git_store.clone();
        let _ = self.send_keyed_job(
            Some(GitJobKey::ReloadBufferDiffBases),
            None,
            |state, mut cx| async move {
                let RepositoryState::Local { backend, .. } = state else {
                    log::error!("tried to recompute diffs for a non-local repository");
                    return Ok(());
                };

                let Some(this) = this.upgrade() else {
                    return Ok(());
                };

                let repo_diff_state_updates = this.update(&mut cx, |this, cx| {
                    git_store.update(cx, |git_store, cx| {
                        git_store
                            .diffs
                            .iter()
                            .filter_map(|(buffer_id, diff_state)| {
                                let buffer_store = git_store.buffer_store.read(cx);
                                let buffer = buffer_store.get(*buffer_id)?;
                                let file = File::from_dyn(buffer.read(cx).file())?;
                                let abs_path = file.worktree.read(cx).absolutize(&file.path);
                                let repo_path = this.abs_path_to_repo_path(&abs_path)?;
                                log::debug!(
                                    "start reload diff bases for repo path {}",
                                    repo_path.as_unix_str()
                                );
                                diff_state.update(cx, |diff_state, _| {
                                    let has_unstaged_diff = diff_state
                                        .unstaged_diff
                                        .as_ref()
                                        .is_some_and(|diff| diff.is_upgradable());
                                    let has_uncommitted_diff = diff_state
                                        .uncommitted_diff
                                        .as_ref()
                                        .is_some_and(|set| set.is_upgradable());

                                    Some((
                                        buffer,
                                        repo_path,
                                        has_unstaged_diff.then(|| diff_state.index_text.clone()),
                                        has_uncommitted_diff.then(|| diff_state.head_text.clone()),
                                    ))
                                })
                            })
                            .collect::<Vec<_>>()
                    })
                })??;

                let buffer_diff_base_changes = cx
                    .background_spawn(async move {
                        let mut changes = Vec::new();
                        for (buffer, repo_path, current_index_text, current_head_text) in
                            &repo_diff_state_updates
                        {
                            let index_text = if current_index_text.is_some() {
                                backend.load_index_text(repo_path.clone()).await
                            } else {
                                None
                            };
                            let head_text = if current_head_text.is_some() {
                                backend.load_committed_text(repo_path.clone()).await
                            } else {
                                None
                            };

                            let change =
                                match (current_index_text.as_ref(), current_head_text.as_ref()) {
                                    (Some(current_index), Some(current_head)) => {
                                        let index_changed =
                                            index_text.as_ref() != current_index.as_deref();
                                        let head_changed =
                                            head_text.as_ref() != current_head.as_deref();
                                        if index_changed && head_changed {
                                            if index_text == head_text {
                                                Some(DiffBasesChange::SetBoth(head_text))
                                            } else {
                                                Some(DiffBasesChange::SetEach {
                                                    index: index_text,
                                                    head: head_text,
                                                })
                                            }
                                        } else if index_changed {
                                            Some(DiffBasesChange::SetIndex(index_text))
                                        } else if head_changed {
                                            Some(DiffBasesChange::SetHead(head_text))
                                        } else {
                                            None
                                        }
                                    }
                                    (Some(current_index), None) => {
                                        let index_changed =
                                            index_text.as_ref() != current_index.as_deref();
                                        index_changed
                                            .then_some(DiffBasesChange::SetIndex(index_text))
                                    }
                                    (None, Some(current_head)) => {
                                        let head_changed =
                                            head_text.as_ref() != current_head.as_deref();
                                        head_changed.then_some(DiffBasesChange::SetHead(head_text))
                                    }
                                    (None, None) => None,
                                };

                            changes.push((buffer.clone(), change))
                        }
                        changes
                    })
                    .await;

                git_store.update(&mut cx, |git_store, cx| {
                    for (buffer, diff_bases_change) in buffer_diff_base_changes {
                        let buffer_snapshot = buffer.read(cx).text_snapshot();
                        let buffer_id = buffer_snapshot.remote_id();
                        let Some(diff_state) = git_store.diffs.get(&buffer_id) else {
                            continue;
                        };

                        let downstream_client = git_store.downstream_client();
                        diff_state.update(cx, |diff_state, cx| {
                            use proto::update_diff_bases::Mode;

                            if let Some((diff_bases_change, (client, project_id))) =
                                diff_bases_change.clone().zip(downstream_client)
                            {
                                let (staged_text, committed_text, mode) = match diff_bases_change {
                                    DiffBasesChange::SetIndex(index) => {
                                        (index, None, Mode::IndexOnly)
                                    }
                                    DiffBasesChange::SetHead(head) => (None, head, Mode::HeadOnly),
                                    DiffBasesChange::SetEach { index, head } => {
                                        (index, head, Mode::IndexAndHead)
                                    }
                                    DiffBasesChange::SetBoth(text) => {
                                        (None, text, Mode::IndexMatchesHead)
                                    }
                                };
                                client
                                    .send(proto::UpdateDiffBases {
                                        project_id: project_id.to_proto(),
                                        buffer_id: buffer_id.to_proto(),
                                        staged_text,
                                        committed_text,
                                        mode: mode as i32,
                                    })
                                    .log_err();
                            }

                            diff_state.diff_bases_changed(buffer_snapshot, diff_bases_change, cx);
                        });
                    }
                })
            },
        );
    }

    pub fn send_job<F, Fut, R>(
        &mut self,
        status: Option<SharedString>,
        job: F,
    ) -> oneshot::Receiver<R>
    where
        F: FnOnce(RepositoryState, AsyncApp) -> Fut + 'static,
        Fut: Future<Output = R> + 'static,
        R: Send + 'static,
    {
        self.send_keyed_job(None, status, job)
    }

    fn send_keyed_job<F, Fut, R>(
        &mut self,
        key: Option<GitJobKey>,
        status: Option<SharedString>,
        job: F,
    ) -> oneshot::Receiver<R>
    where
        F: FnOnce(RepositoryState, AsyncApp) -> Fut + 'static,
        Fut: Future<Output = R> + 'static,
        R: Send + 'static,
    {
        let (result_tx, result_rx) = futures::channel::oneshot::channel();
        let job_id = post_inc(&mut self.job_id);
        let this = self.this.clone();
        self.job_sender
            .unbounded_send(GitJob {
                key,
                job: Box::new(move |state, cx: &mut AsyncApp| {
                    let job = job(state, cx.clone());
                    cx.spawn(async move |cx| {
                        if let Some(s) = status.clone() {
                            this.update(cx, |this, cx| {
                                this.active_jobs.insert(
                                    job_id,
                                    JobInfo {
                                        start: Instant::now(),
                                        message: s.clone(),
                                    },
                                );

                                cx.notify();
                            })
                            .ok();
                        }
                        let result = job.await;

                        this.update(cx, |this, cx| {
                            this.active_jobs.remove(&job_id);
                            cx.notify();
                        })
                        .ok();

                        result_tx.send(result).ok();
                    })
                }),
            })
            .ok();
        result_rx
    }

    pub fn set_as_active_repository(&self, cx: &mut Context<Self>) {
        let Some(git_store) = self.git_store.upgrade() else {
            return;
        };
        let entity = cx.entity();
        git_store.update(cx, |git_store, cx| {
            let Some((&id, _)) = git_store
                .repositories
                .iter()
                .find(|(_, handle)| *handle == &entity)
            else {
                return;
            };
            git_store.active_repo_id = Some(id);
            cx.emit(GitStoreEvent::ActiveRepositoryChanged(Some(id)));
        });
    }

    pub fn cached_status(&self) -> impl '_ + Iterator<Item = StatusEntry> {
        self.snapshot.status()
    }

    pub fn cached_stash(&self) -> GitStash {
        self.snapshot.stash_entries.clone()
    }

    pub fn repo_path_to_project_path(&self, path: &RepoPath, cx: &App) -> Option<ProjectPath> {
        let git_store = self.git_store.upgrade()?;
        let worktree_store = git_store.read(cx).worktree_store.read(cx);
        let abs_path = self.snapshot.repo_path_to_abs_path(path);
        let abs_path = SanitizedPath::new(&abs_path);
        let (worktree, relative_path) = worktree_store.find_worktree(abs_path, cx)?;
        Some(ProjectPath {
            worktree_id: worktree.read(cx).id(),
            path: relative_path,
        })
    }

    pub fn project_path_to_repo_path(&self, path: &ProjectPath, cx: &App) -> Option<RepoPath> {
        let git_store = self.git_store.upgrade()?;
        let worktree_store = git_store.read(cx).worktree_store.read(cx);
        let abs_path = worktree_store.absolutize(path, cx)?;
        self.snapshot.abs_path_to_repo_path(&abs_path)
    }

    pub fn contains_sub_repo(&self, other: &Entity<Self>, cx: &App) -> bool {
        other
            .read(cx)
            .snapshot
            .work_directory_abs_path
            .starts_with(&self.snapshot.work_directory_abs_path)
    }

    pub fn open_commit_buffer(
        &mut self,
        languages: Option<Arc<LanguageRegistry>>,
        buffer_store: Entity<BufferStore>,
        cx: &mut Context<Self>,
    ) -> Task<Result<Entity<Buffer>>> {
        let id = self.id;
        if let Some(buffer) = self.commit_message_buffer.clone() {
            return Task::ready(Ok(buffer));
        }
        let this = cx.weak_entity();

        let rx = self.send_job(None, move |state, mut cx| async move {
            let Some(this) = this.upgrade() else {
                bail!("git store was dropped");
            };
            match state {
                RepositoryState::Local { .. } => {
                    this.update(&mut cx, |_, cx| {
                        Self::open_local_commit_buffer(languages, buffer_store, cx)
                    })?
                    .await
                }
                RepositoryState::Remote { project_id, client } => {
                    let request = client.request(proto::OpenCommitMessageBuffer {
                        project_id: project_id.0,
                        repository_id: id.to_proto(),
                    });
                    let response = request.await.context("requesting to open commit buffer")?;
                    let buffer_id = BufferId::new(response.buffer_id)?;
                    let buffer = buffer_store
                        .update(&mut cx, |buffer_store, cx| {
                            buffer_store.wait_for_remote_buffer(buffer_id, cx)
                        })?
                        .await?;
                    if let Some(language_registry) = languages {
                        let git_commit_language =
                            language_registry.language_for_name("Git Commit").await?;
                        buffer.update(&mut cx, |buffer, cx| {
                            buffer.set_language(Some(git_commit_language), cx);
                        })?;
                    }
                    this.update(&mut cx, |this, _| {
                        this.commit_message_buffer = Some(buffer.clone());
                    })?;
                    Ok(buffer)
                }
            }
        });

        cx.spawn(|_, _: &mut AsyncApp| async move { rx.await? })
    }

    fn open_local_commit_buffer(
        language_registry: Option<Arc<LanguageRegistry>>,
        buffer_store: Entity<BufferStore>,
        cx: &mut Context<Self>,
    ) -> Task<Result<Entity<Buffer>>> {
        cx.spawn(async move |repository, cx| {
            let buffer = buffer_store
                .update(cx, |buffer_store, cx| buffer_store.create_buffer(false, cx))?
                .await?;

            if let Some(language_registry) = language_registry {
                let git_commit_language = language_registry.language_for_name("Git Commit").await?;
                buffer.update(cx, |buffer, cx| {
                    buffer.set_language(Some(git_commit_language), cx);
                })?;
            }

            repository.update(cx, |repository, _| {
                repository.commit_message_buffer = Some(buffer.clone());
            })?;
            Ok(buffer)
        })
    }

    pub fn checkout_files(
        &mut self,
        commit: &str,
        paths: Vec<RepoPath>,
        cx: &mut Context<Self>,
    ) -> Task<Result<()>> {
        let commit = commit.to_string();
        let id = self.id;

        self.spawn_job_with_tracking(
            paths.clone(),
            pending_op::GitStatus::Reverted,
            cx,
            async move |this, cx| {
                this.update(cx, |this, _cx| {
                    this.send_job(
                        Some(format!("git checkout {}", commit).into()),
                        move |git_repo, _| async move {
                            match git_repo {
                                RepositoryState::Local {
                                    backend,
                                    environment,
                                    ..
                                } => {
                                    backend
                                        .checkout_files(commit, paths, environment.clone())
                                        .await
                                }
                                RepositoryState::Remote { project_id, client } => {
                                    client
                                        .request(proto::GitCheckoutFiles {
                                            project_id: project_id.0,
                                            repository_id: id.to_proto(),
                                            commit,
                                            paths: paths
                                                .into_iter()
                                                .map(|p| p.to_proto())
                                                .collect(),
                                        })
                                        .await?;

                                    Ok(())
                                }
                            }
                        },
                    )
                })?
                .await?
            },
        )
    }

    pub fn reset(
        &mut self,
        commit: String,
        reset_mode: ResetMode,
        _cx: &mut App,
    ) -> oneshot::Receiver<Result<()>> {
        let id = self.id;

        self.send_job(None, move |git_repo, _| async move {
            match git_repo {
                RepositoryState::Local {
                    backend,
                    environment,
                    ..
                } => backend.reset(commit, reset_mode, environment).await,
                RepositoryState::Remote { project_id, client } => {
                    client
                        .request(proto::GitReset {
                            project_id: project_id.0,
                            repository_id: id.to_proto(),
                            commit,
                            mode: match reset_mode {
                                ResetMode::Soft => git_reset::ResetMode::Soft.into(),
                                ResetMode::Mixed => git_reset::ResetMode::Mixed.into(),
                            },
                        })
                        .await?;

                    Ok(())
                }
            }
        })
    }

    pub fn show(&mut self, commit: String) -> oneshot::Receiver<Result<CommitDetails>> {
        let id = self.id;
        self.send_job(None, move |git_repo, _cx| async move {
            match git_repo {
                RepositoryState::Local { backend, .. } => backend.show(commit).await,
                RepositoryState::Remote { project_id, client } => {
                    let resp = client
                        .request(proto::GitShow {
                            project_id: project_id.0,
                            repository_id: id.to_proto(),
                            commit,
                        })
                        .await?;

                    Ok(CommitDetails {
                        sha: resp.sha.into(),
                        message: resp.message.into(),
                        commit_timestamp: resp.commit_timestamp,
                        author_email: resp.author_email.into(),
                        author_name: resp.author_name.into(),
                    })
                }
            }
        })
    }

    pub fn load_commit_diff(&mut self, commit: String) -> oneshot::Receiver<Result<CommitDiff>> {
        let id = self.id;
        self.send_job(None, move |git_repo, cx| async move {
            match git_repo {
                RepositoryState::Local { backend, .. } => backend.load_commit(commit, cx).await,
                RepositoryState::Remote {
                    client, project_id, ..
                } => {
                    let response = client
                        .request(proto::LoadCommitDiff {
                            project_id: project_id.0,
                            repository_id: id.to_proto(),
                            commit,
                        })
                        .await?;
                    Ok(CommitDiff {
                        files: response
                            .files
                            .into_iter()
                            .map(|file| {
                                Ok(CommitFile {
                                    path: RepoPath::from_proto(&file.path)?,
                                    old_text: file.old_text,
                                    new_text: file.new_text,
                                })
                            })
                            .collect::<Result<Vec<_>>>()?,
                    })
                }
            }
        })
    }

    fn buffer_store(&self, cx: &App) -> Option<Entity<BufferStore>> {
        Some(self.git_store.upgrade()?.read(cx).buffer_store.clone())
    }

    fn save_buffers<'a>(
        &self,
        entries: impl IntoIterator<Item = &'a RepoPath>,
        cx: &mut Context<Self>,
    ) -> Vec<Task<anyhow::Result<()>>> {
        let mut save_futures = Vec::new();
        if let Some(buffer_store) = self.buffer_store(cx) {
            buffer_store.update(cx, |buffer_store, cx| {
                for path in entries {
                    let Some(project_path) = self.repo_path_to_project_path(path, cx) else {
                        continue;
                    };
                    if let Some(buffer) = buffer_store.get_by_path(&project_path)
                        && buffer
                            .read(cx)
                            .file()
                            .is_some_and(|file| file.disk_state().exists())
                        && buffer.read(cx).has_unsaved_edits()
                    {
                        save_futures.push(buffer_store.save_buffer(buffer, cx));
                    }
                }
            })
        }
        save_futures
    }

    pub fn stage_entries(
        &mut self,
        entries: Vec<RepoPath>,
        cx: &mut Context<Self>,
    ) -> Task<anyhow::Result<()>> {
        if entries.is_empty() {
            return Task::ready(Ok(()));
        }
        let id = self.id;
        let save_tasks = self.save_buffers(&entries, cx);
        let paths = entries
            .iter()
            .map(|p| p.as_unix_str())
            .collect::<Vec<_>>()
            .join(" ");
        let status = format!("git add {paths}");
        let job_key = GitJobKey::WriteIndex(entries.clone());

        self.spawn_job_with_tracking(
            entries.clone(),
            pending_op::GitStatus::Staged,
            cx,
            async move |this, cx| {
                for save_task in save_tasks {
                    save_task.await?;
                }

                this.update(cx, |this, _| {
                    this.send_keyed_job(
                        Some(job_key),
                        Some(status.into()),
                        move |git_repo, _cx| async move {
                            match git_repo {
                                RepositoryState::Local {
                                    backend,
                                    environment,
                                    ..
                                } => backend.stage_paths(entries, environment.clone()).await,
                                RepositoryState::Remote { project_id, client } => {
                                    client
                                        .request(proto::Stage {
                                            project_id: project_id.0,
                                            repository_id: id.to_proto(),
                                            paths: entries
                                                .into_iter()
                                                .map(|repo_path| repo_path.to_proto())
                                                .collect(),
                                        })
                                        .await
                                        .context("sending stage request")?;

                                    Ok(())
                                }
                            }
                        },
                    )
                })?
                .await?
            },
        )
    }

    pub fn unstage_entries(
        &mut self,
        entries: Vec<RepoPath>,
        cx: &mut Context<Self>,
    ) -> Task<anyhow::Result<()>> {
        if entries.is_empty() {
            return Task::ready(Ok(()));
        }
        let id = self.id;
        let save_tasks = self.save_buffers(&entries, cx);
        let paths = entries
            .iter()
            .map(|p| p.as_unix_str())
            .collect::<Vec<_>>()
            .join(" ");
        let status = format!("git reset {paths}");
        let job_key = GitJobKey::WriteIndex(entries.clone());

        self.spawn_job_with_tracking(
            entries.clone(),
            pending_op::GitStatus::Unstaged,
            cx,
            async move |this, cx| {
                for save_task in save_tasks {
                    save_task.await?;
                }

                this.update(cx, |this, _| {
                    this.send_keyed_job(
                        Some(job_key),
                        Some(status.into()),
                        move |git_repo, _cx| async move {
                            match git_repo {
                                RepositoryState::Local {
                                    backend,
                                    environment,
                                    ..
                                } => backend.unstage_paths(entries, environment).await,
                                RepositoryState::Remote { project_id, client } => {
                                    client
                                        .request(proto::Unstage {
                                            project_id: project_id.0,
                                            repository_id: id.to_proto(),
                                            paths: entries
                                                .into_iter()
                                                .map(|repo_path| repo_path.to_proto())
                                                .collect(),
                                        })
                                        .await
                                        .context("sending unstage request")?;

                                    Ok(())
                                }
                            }
                        },
                    )
                })?
                .await?
            },
        )
    }

    pub fn stage_all(&mut self, cx: &mut Context<Self>) -> Task<anyhow::Result<()>> {
        let to_stage = self
            .cached_status()
            .filter_map(|entry| {
                if let Some(ops) = self.pending_ops_for_path(&entry.repo_path) {
                    if ops.staging() || ops.staged() {
                        None
                    } else {
                        Some(entry.repo_path)
                    }
                } else if entry.status.staging().is_fully_staged() {
                    None
                } else {
                    Some(entry.repo_path)
                }
            })
            .collect();
        self.stage_entries(to_stage, cx)
    }

    pub fn unstage_all(&mut self, cx: &mut Context<Self>) -> Task<anyhow::Result<()>> {
        let to_unstage = self
            .cached_status()
            .filter_map(|entry| {
                if let Some(ops) = self.pending_ops_for_path(&entry.repo_path) {
                    if !ops.staging() && !ops.staged() {
                        None
                    } else {
                        Some(entry.repo_path)
                    }
                } else if entry.status.staging().is_fully_unstaged() {
                    None
                } else {
                    Some(entry.repo_path)
                }
            })
            .collect();
        self.unstage_entries(to_unstage, cx)
    }

    pub fn stash_all(&mut self, cx: &mut Context<Self>) -> Task<anyhow::Result<()>> {
        let to_stash = self.cached_status().map(|entry| entry.repo_path).collect();

        self.stash_entries(to_stash, cx)
    }

    pub fn stash_entries(
        &mut self,
        entries: Vec<RepoPath>,
        cx: &mut Context<Self>,
    ) -> Task<anyhow::Result<()>> {
        let id = self.id;

        cx.spawn(async move |this, cx| {
            this.update(cx, |this, _| {
                this.send_job(None, move |git_repo, _cx| async move {
                    match git_repo {
                        RepositoryState::Local {
                            backend,
                            environment,
                            ..
                        } => backend.stash_paths(entries, environment).await,
                        RepositoryState::Remote { project_id, client } => {
                            client
                                .request(proto::Stash {
                                    project_id: project_id.0,
                                    repository_id: id.to_proto(),
                                    paths: entries
                                        .into_iter()
                                        .map(|repo_path| repo_path.to_proto())
                                        .collect(),
                                })
                                .await
                                .context("sending stash request")?;
                            Ok(())
                        }
                    }
                })
            })?
            .await??;
            Ok(())
        })
    }

    pub fn stash_pop(
        &mut self,
        index: Option<usize>,
        cx: &mut Context<Self>,
    ) -> Task<anyhow::Result<()>> {
        let id = self.id;
        cx.spawn(async move |this, cx| {
            this.update(cx, |this, _| {
                this.send_job(None, move |git_repo, _cx| async move {
                    match git_repo {
                        RepositoryState::Local {
                            backend,
                            environment,
                            ..
                        } => backend.stash_pop(index, environment).await,
                        RepositoryState::Remote { project_id, client } => {
                            client
                                .request(proto::StashPop {
                                    project_id: project_id.0,
                                    repository_id: id.to_proto(),
                                    stash_index: index.map(|i| i as u64),
                                })
                                .await
                                .context("sending stash pop request")?;
                            Ok(())
                        }
                    }
                })
            })?
            .await??;
            Ok(())
        })
    }

    pub fn stash_apply(
        &mut self,
        index: Option<usize>,
        cx: &mut Context<Self>,
    ) -> Task<anyhow::Result<()>> {
        let id = self.id;
        cx.spawn(async move |this, cx| {
            this.update(cx, |this, _| {
                this.send_job(None, move |git_repo, _cx| async move {
                    match git_repo {
                        RepositoryState::Local {
                            backend,
                            environment,
                            ..
                        } => backend.stash_apply(index, environment).await,
                        RepositoryState::Remote { project_id, client } => {
                            client
                                .request(proto::StashApply {
                                    project_id: project_id.0,
                                    repository_id: id.to_proto(),
                                    stash_index: index.map(|i| i as u64),
                                })
                                .await
                                .context("sending stash apply request")?;
                            Ok(())
                        }
                    }
                })
            })?
            .await??;
            Ok(())
        })
    }

    pub fn stash_drop(
        &mut self,
        index: Option<usize>,
        cx: &mut Context<Self>,
    ) -> oneshot::Receiver<anyhow::Result<()>> {
        let id = self.id;
        let updates_tx = self
            .git_store()
            .and_then(|git_store| match &git_store.read(cx).state {
                GitStoreState::Local { downstream, .. } => downstream
                    .as_ref()
                    .map(|downstream| downstream.updates_tx.clone()),
                _ => None,
            });
        let this = cx.weak_entity();
        self.send_job(None, move |git_repo, mut cx| async move {
            match git_repo {
                RepositoryState::Local {
                    backend,
                    environment,
                    ..
                } => {
                    // TODO would be nice to not have to do this manually
                    let result = backend.stash_drop(index, environment).await;
                    if result.is_ok()
                        && let Ok(stash_entries) = backend.stash_entries().await
                    {
                        let snapshot = this.update(&mut cx, |this, cx| {
                            this.snapshot.stash_entries = stash_entries;
                            cx.emit(RepositoryEvent::StashEntriesChanged);
                            this.snapshot.clone()
                        })?;
                        if let Some(updates_tx) = updates_tx {
                            updates_tx
                                .unbounded_send(DownstreamUpdate::UpdateRepository(snapshot))
                                .ok();
                        }
                    }

                    result
                }
                RepositoryState::Remote { project_id, client } => {
                    client
                        .request(proto::StashDrop {
                            project_id: project_id.0,
                            repository_id: id.to_proto(),
                            stash_index: index.map(|i| i as u64),
                        })
                        .await
                        .context("sending stash pop request")?;
                    Ok(())
                }
            }
        })
    }

    pub fn commit(
        &mut self,
        message: SharedString,
        name_and_email: Option<(SharedString, SharedString)>,
        options: CommitOptions,
        askpass: AskPassDelegate,
        _cx: &mut App,
    ) -> oneshot::Receiver<Result<()>> {
        let id = self.id;
        let askpass_delegates = self.askpass_delegates.clone();
        let askpass_id = util::post_inc(&mut self.latest_askpass_id);

        self.send_job(Some("git commit".into()), move |git_repo, _cx| async move {
            match git_repo {
                RepositoryState::Local {
                    backend,
                    environment,
                    ..
                } => {
                    backend
                        .commit(message, name_and_email, options, askpass, environment)
                        .await
                }
                RepositoryState::Remote { project_id, client } => {
                    askpass_delegates.lock().insert(askpass_id, askpass);
                    let _defer = util::defer(|| {
                        let askpass_delegate = askpass_delegates.lock().remove(&askpass_id);
                        debug_assert!(askpass_delegate.is_some());
                    });
                    let (name, email) = name_and_email.unzip();
                    client
                        .request(proto::Commit {
                            project_id: project_id.0,
                            repository_id: id.to_proto(),
                            message: String::from(message),
                            name: name.map(String::from),
                            email: email.map(String::from),
                            options: Some(proto::commit::CommitOptions {
                                amend: options.amend,
                                signoff: options.signoff,
                            }),
                            askpass_id,
                        })
                        .await
                        .context("sending commit request")?;

                    Ok(())
                }
            }
        })
    }

    pub fn fetch(
        &mut self,
        fetch_options: FetchOptions,
        askpass: AskPassDelegate,
        _cx: &mut App,
    ) -> oneshot::Receiver<Result<RemoteCommandOutput>> {
        let askpass_delegates = self.askpass_delegates.clone();
        let askpass_id = util::post_inc(&mut self.latest_askpass_id);
        let id = self.id;

        self.send_job(Some("git fetch".into()), move |git_repo, cx| async move {
            match git_repo {
                RepositoryState::Local {
                    backend,
                    environment,
                    ..
                } => backend.fetch(fetch_options, askpass, environment, cx).await,
                RepositoryState::Remote { project_id, client } => {
                    askpass_delegates.lock().insert(askpass_id, askpass);
                    let _defer = util::defer(|| {
                        let askpass_delegate = askpass_delegates.lock().remove(&askpass_id);
                        debug_assert!(askpass_delegate.is_some());
                    });

                    let response = client
                        .request(proto::Fetch {
                            project_id: project_id.0,
                            repository_id: id.to_proto(),
                            askpass_id,
                            remote: fetch_options.to_proto(),
                        })
                        .await
                        .context("sending fetch request")?;

                    Ok(RemoteCommandOutput {
                        stdout: response.stdout,
                        stderr: response.stderr,
                    })
                }
            }
        })
    }

    pub fn push(
        &mut self,
        branch: SharedString,
        remote: SharedString,
        options: Option<PushOptions>,
        askpass: AskPassDelegate,
        cx: &mut Context<Self>,
    ) -> oneshot::Receiver<Result<RemoteCommandOutput>> {
        let askpass_delegates = self.askpass_delegates.clone();
        let askpass_id = util::post_inc(&mut self.latest_askpass_id);
        let id = self.id;

        let args = options
            .map(|option| match option {
                PushOptions::SetUpstream => " --set-upstream",
                PushOptions::Force => " --force-with-lease",
            })
            .unwrap_or("");

        let updates_tx = self
            .git_store()
            .and_then(|git_store| match &git_store.read(cx).state {
                GitStoreState::Local { downstream, .. } => downstream
                    .as_ref()
                    .map(|downstream| downstream.updates_tx.clone()),
                _ => None,
            });

        let this = cx.weak_entity();
        self.send_job(
            Some(format!("git push {} {} {}", args, remote, branch).into()),
            move |git_repo, mut cx| async move {
                match git_repo {
                    RepositoryState::Local {
                        backend,
                        environment,
                        ..
                    } => {
                        let result = backend
                            .push(
                                branch.to_string(),
                                remote.to_string(),
                                options,
                                askpass,
                                environment.clone(),
                                cx.clone(),
                            )
                            .await;
                        // TODO would be nice to not have to do this manually
                        if result.is_ok() {
                            let branches = backend.branches().await?;
                            let branch = branches.into_iter().find(|branch| branch.is_head);
                            log::info!("head branch after scan is {branch:?}");
                            let snapshot = this.update(&mut cx, |this, cx| {
                                this.snapshot.branch = branch;
                                cx.emit(RepositoryEvent::BranchChanged);
                                this.snapshot.clone()
                            })?;
                            if let Some(updates_tx) = updates_tx {
                                updates_tx
                                    .unbounded_send(DownstreamUpdate::UpdateRepository(snapshot))
                                    .ok();
                            }
                        }
                        result
                    }
                    RepositoryState::Remote { project_id, client } => {
                        askpass_delegates.lock().insert(askpass_id, askpass);
                        let _defer = util::defer(|| {
                            let askpass_delegate = askpass_delegates.lock().remove(&askpass_id);
                            debug_assert!(askpass_delegate.is_some());
                        });
                        let response = client
                            .request(proto::Push {
                                project_id: project_id.0,
                                repository_id: id.to_proto(),
                                askpass_id,
                                branch_name: branch.to_string(),
                                remote_name: remote.to_string(),
                                options: options.map(|options| match options {
                                    PushOptions::Force => proto::push::PushOptions::Force,
                                    PushOptions::SetUpstream => {
                                        proto::push::PushOptions::SetUpstream
                                    }
                                }
                                    as i32),
                            })
                            .await
                            .context("sending push request")?;

                        Ok(RemoteCommandOutput {
                            stdout: response.stdout,
                            stderr: response.stderr,
                        })
                    }
                }
            },
        )
    }

    pub fn pull(
        &mut self,
        branch: Option<SharedString>,
        remote: SharedString,
        rebase: bool,
        askpass: AskPassDelegate,
        _cx: &mut App,
    ) -> oneshot::Receiver<Result<RemoteCommandOutput>> {
        let askpass_delegates = self.askpass_delegates.clone();
        let askpass_id = util::post_inc(&mut self.latest_askpass_id);
        let id = self.id;

        let mut status = "git pull".to_string();
        if rebase {
            status.push_str(" --rebase");
        }
        status.push_str(&format!(" {}", remote));
        if let Some(b) = &branch {
            status.push_str(&format!(" {}", b));
        }

        self.send_job(Some(status.into()), move |git_repo, cx| async move {
            match git_repo {
                RepositoryState::Local {
                    backend,
                    environment,
                    ..
                } => {
                    backend
                        .pull(
                            branch.as_ref().map(|b| b.to_string()),
                            remote.to_string(),
                            rebase,
                            askpass,
                            environment.clone(),
                            cx,
                        )
                        .await
                }
                RepositoryState::Remote { project_id, client } => {
                    askpass_delegates.lock().insert(askpass_id, askpass);
                    let _defer = util::defer(|| {
                        let askpass_delegate = askpass_delegates.lock().remove(&askpass_id);
                        debug_assert!(askpass_delegate.is_some());
                    });
                    let response = client
                        .request(proto::Pull {
                            project_id: project_id.0,
                            repository_id: id.to_proto(),
                            askpass_id,
                            rebase,
                            branch_name: branch.as_ref().map(|b| b.to_string()),
                            remote_name: remote.to_string(),
                        })
                        .await
                        .context("sending pull request")?;

                    Ok(RemoteCommandOutput {
                        stdout: response.stdout,
                        stderr: response.stderr,
                    })
                }
            }
        })
    }

    fn spawn_set_index_text_job(
        &mut self,
        path: RepoPath,
        content: Option<String>,
        hunk_staging_operation_count: Option<usize>,
        cx: &mut Context<Self>,
    ) -> oneshot::Receiver<anyhow::Result<()>> {
        let id = self.id;
        let this = cx.weak_entity();
        let git_store = self.git_store.clone();
        self.send_keyed_job(
            Some(GitJobKey::WriteIndex(vec![path.clone()])),
            None,
            move |git_repo, mut cx| async move {
                log::debug!(
                    "start updating index text for buffer {}",
                    path.as_unix_str()
                );
                match git_repo {
                    RepositoryState::Local {
                        backend,
                        environment,
                        ..
                    } => {
                        backend
                            .set_index_text(path.clone(), content, environment.clone())
                            .await?;
                    }
                    RepositoryState::Remote { project_id, client } => {
                        client
                            .request(proto::SetIndexText {
                                project_id: project_id.0,
                                repository_id: id.to_proto(),
                                path: path.to_proto(),
                                text: content,
                            })
                            .await?;
                    }
                }
                log::debug!(
                    "finish updating index text for buffer {}",
                    path.as_unix_str()
                );

                if let Some(hunk_staging_operation_count) = hunk_staging_operation_count {
                    let project_path = this
                        .read_with(&cx, |this, cx| this.repo_path_to_project_path(&path, cx))
                        .ok()
                        .flatten();
                    git_store.update(&mut cx, |git_store, cx| {
                        let buffer_id = git_store
                            .buffer_store
                            .read(cx)
                            .get_by_path(&project_path?)?
                            .read(cx)
                            .remote_id();
                        let diff_state = git_store.diffs.get(&buffer_id)?;
                        diff_state.update(cx, |diff_state, _| {
                            diff_state.hunk_staging_operation_count_as_of_write =
                                hunk_staging_operation_count;
                        });
                        Some(())
                    })?;
                }
                Ok(())
            },
        )
    }

    pub fn get_remotes(
        &mut self,
        branch_name: Option<String>,
    ) -> oneshot::Receiver<Result<Vec<Remote>>> {
        let id = self.id;
        self.send_job(None, move |repo, _cx| async move {
            match repo {
                RepositoryState::Local { backend, .. } => backend.get_remotes(branch_name).await,
                RepositoryState::Remote { project_id, client } => {
                    let response = client
                        .request(proto::GetRemotes {
                            project_id: project_id.0,
                            repository_id: id.to_proto(),
                            branch_name,
                        })
                        .await?;

                    let remotes = response
                        .remotes
                        .into_iter()
                        .map(|remotes| git::repository::Remote {
                            name: remotes.name.into(),
                        })
                        .collect();

                    Ok(remotes)
                }
            }
        })
    }

    pub fn branches(&mut self) -> oneshot::Receiver<Result<Vec<Branch>>> {
        let id = self.id;
        self.send_job(None, move |repo, _| async move {
            match repo {
                RepositoryState::Local { backend, .. } => backend.branches().await,
                RepositoryState::Remote { project_id, client } => {
                    let response = client
                        .request(proto::GitGetBranches {
                            project_id: project_id.0,
                            repository_id: id.to_proto(),
                        })
                        .await?;

                    let branches = response
                        .branches
                        .into_iter()
                        .map(|branch| proto_to_branch(&branch))
                        .collect();

                    Ok(branches)
                }
            }
        })
    }

    pub fn worktrees(&mut self) -> oneshot::Receiver<Result<Vec<GitWorktree>>> {
        let id = self.id;
        self.send_job(None, move |repo, _| async move {
            match repo {
                RepositoryState::Local { backend, .. } => backend.worktrees().await,
                RepositoryState::Remote { project_id, client } => {
                    let response = client
                        .request(proto::GitGetWorktrees {
                            project_id: project_id.0,
                            repository_id: id.to_proto(),
                        })
                        .await?;

                    let worktrees = response
                        .worktrees
                        .into_iter()
                        .map(|worktree| proto_to_worktree(&worktree))
                        .collect();

                    Ok(worktrees)
                }
            }
        })
    }

    pub fn create_worktree(
        &mut self,
        name: String,
        path: PathBuf,
        commit: Option<String>,
    ) -> oneshot::Receiver<Result<()>> {
        let id = self.id;
        self.send_job(
            Some("git worktree add".into()),
            move |repo, _cx| async move {
                match repo {
                    RepositoryState::Local { backend, .. } => {
                        backend.create_worktree(name, path, commit).await
                    }
                    RepositoryState::Remote { project_id, client } => {
                        client
                            .request(proto::GitCreateWorktree {
                                project_id: project_id.0,
                                repository_id: id.to_proto(),
                                name,
                                directory: path.to_string_lossy().to_string(),
                                commit,
                            })
                            .await?;

                        Ok(())
                    }
                }
            },
        )
    }

    pub fn default_branch(&mut self) -> oneshot::Receiver<Result<Option<SharedString>>> {
        let id = self.id;
        self.send_job(None, move |repo, _| async move {
            match repo {
                RepositoryState::Local { backend, .. } => backend.default_branch().await,
                RepositoryState::Remote { project_id, client } => {
                    let response = client
                        .request(proto::GetDefaultBranch {
                            project_id: project_id.0,
                            repository_id: id.to_proto(),
                        })
                        .await?;

                    anyhow::Ok(response.branch.map(SharedString::from))
                }
            }
        })
    }

    pub fn diff_tree(
        &mut self,
        diff_type: DiffTreeType,
        _cx: &App,
    ) -> oneshot::Receiver<Result<TreeDiff>> {
        let repository_id = self.snapshot.id;
        self.send_job(None, move |repo, _cx| async move {
            match repo {
                RepositoryState::Local { backend, .. } => backend.diff_tree(diff_type).await,
                RepositoryState::Remote { client, project_id } => {
                    let response = client
                        .request(proto::GetTreeDiff {
                            project_id: project_id.0,
                            repository_id: repository_id.0,
                            is_merge: matches!(diff_type, DiffTreeType::MergeBase { .. }),
                            base: diff_type.base().to_string(),
                            head: diff_type.head().to_string(),
                        })
                        .await?;

                    let entries = response
                        .entries
                        .into_iter()
                        .filter_map(|entry| {
                            let status = match entry.status() {
                                proto::tree_diff_status::Status::Added => TreeDiffStatus::Added,
                                proto::tree_diff_status::Status::Modified => {
                                    TreeDiffStatus::Modified {
                                        old: git::Oid::from_str(
                                            &entry.oid.context("missing oid").log_err()?,
                                        )
                                        .log_err()?,
                                    }
                                }
                                proto::tree_diff_status::Status::Deleted => {
                                    TreeDiffStatus::Deleted {
                                        old: git::Oid::from_str(
                                            &entry.oid.context("missing oid").log_err()?,
                                        )
                                        .log_err()?,
                                    }
                                }
                            };
                            Some((
                                RepoPath::from_rel_path(
                                    &RelPath::from_proto(&entry.path).log_err()?,
                                ),
                                status,
                            ))
                        })
                        .collect();

                    Ok(TreeDiff { entries })
                }
            }
        })
    }

    pub fn diff(&mut self, diff_type: DiffType, _cx: &App) -> oneshot::Receiver<Result<String>> {
        let id = self.id;
        self.send_job(None, move |repo, _cx| async move {
            match repo {
                RepositoryState::Local { backend, .. } => backend.diff(diff_type).await,
                RepositoryState::Remote { project_id, client } => {
                    let response = client
                        .request(proto::GitDiff {
                            project_id: project_id.0,
                            repository_id: id.to_proto(),
                            diff_type: match diff_type {
                                DiffType::HeadToIndex => {
                                    proto::git_diff::DiffType::HeadToIndex.into()
                                }
                                DiffType::HeadToWorktree => {
                                    proto::git_diff::DiffType::HeadToWorktree.into()
                                }
                            },
                        })
                        .await?;

                    Ok(response.diff)
                }
            }
        })
    }

    pub fn create_branch(
        &mut self,
        branch_name: String,
        base_branch: Option<String>,
    ) -> oneshot::Receiver<Result<()>> {
        let id = self.id;
        let status_msg = if let Some(ref base) = base_branch {
            format!("git switch -c {branch_name} {base}").into()
        } else {
            format!("git switch -c {branch_name}").into()
        };
        self.send_job(Some(status_msg), move |repo, _cx| async move {
            match repo {
                RepositoryState::Local { backend, .. } => {
                    backend.create_branch(branch_name, base_branch).await
                }
                RepositoryState::Remote { project_id, client } => {
                    client
                        .request(proto::GitCreateBranch {
                            project_id: project_id.0,
                            repository_id: id.to_proto(),
                            branch_name,
                        })
                        .await?;

                    Ok(())
                }
            }
        })
    }

    pub fn change_branch(&mut self, branch_name: String) -> oneshot::Receiver<Result<()>> {
        let id = self.id;
        self.send_job(
            Some(format!("git switch {branch_name}").into()),
            move |repo, _cx| async move {
                match repo {
                    RepositoryState::Local { backend, .. } => {
                        backend.change_branch(branch_name).await
                    }
                    RepositoryState::Remote { project_id, client } => {
                        client
                            .request(proto::GitChangeBranch {
                                project_id: project_id.0,
                                repository_id: id.to_proto(),
                                branch_name,
                            })
                            .await?;

                        Ok(())
                    }
                }
            },
        )
    }

    pub fn rename_branch(
        &mut self,
        branch: String,
        new_name: String,
    ) -> oneshot::Receiver<Result<()>> {
        let id = self.id;
        self.send_job(
            Some(format!("git branch -m {branch} {new_name}").into()),
            move |repo, _cx| async move {
                match repo {
                    RepositoryState::Local { backend, .. } => {
                        backend.rename_branch(branch, new_name).await
                    }
                    RepositoryState::Remote { project_id, client } => {
                        client
                            .request(proto::GitRenameBranch {
                                project_id: project_id.0,
                                repository_id: id.to_proto(),
                                branch,
                                new_name,
                            })
                            .await?;

                        Ok(())
                    }
                }
            },
        )
    }

    pub fn check_for_pushed_commits(&mut self) -> oneshot::Receiver<Result<Vec<SharedString>>> {
        let id = self.id;
        self.send_job(None, move |repo, _cx| async move {
            match repo {
                RepositoryState::Local { backend, .. } => backend.check_for_pushed_commit().await,
                RepositoryState::Remote { project_id, client } => {
                    let response = client
                        .request(proto::CheckForPushedCommits {
                            project_id: project_id.0,
                            repository_id: id.to_proto(),
                        })
                        .await?;

                    let branches = response.pushed_to.into_iter().map(Into::into).collect();

                    Ok(branches)
                }
            }
        })
    }

    pub fn checkpoint(&mut self) -> oneshot::Receiver<Result<GitRepositoryCheckpoint>> {
        self.send_job(None, |repo, _cx| async move {
            match repo {
                RepositoryState::Local { backend, .. } => backend.checkpoint().await,
                RepositoryState::Remote { .. } => anyhow::bail!("not implemented yet"),
            }
        })
    }

    pub fn restore_checkpoint(
        &mut self,
        checkpoint: GitRepositoryCheckpoint,
    ) -> oneshot::Receiver<Result<()>> {
        self.send_job(None, move |repo, _cx| async move {
            match repo {
                RepositoryState::Local { backend, .. } => {
                    backend.restore_checkpoint(checkpoint).await
                }
                RepositoryState::Remote { .. } => anyhow::bail!("not implemented yet"),
            }
        })
    }

    pub(crate) fn apply_remote_update(
        &mut self,
        update: proto::UpdateRepository,
        cx: &mut Context<Self>,
    ) -> Result<()> {
        let conflicted_paths = TreeSet::from_ordered_entries(
            update
                .current_merge_conflicts
                .into_iter()
                .filter_map(|path| RepoPath::from_proto(&path).log_err()),
        );
        let new_branch = update.branch_summary.as_ref().map(proto_to_branch);
        let new_head_commit = update
            .head_commit_details
            .as_ref()
            .map(proto_to_commit_details);
        if self.snapshot.branch != new_branch || self.snapshot.head_commit != new_head_commit {
            cx.emit(RepositoryEvent::BranchChanged)
        }
        self.snapshot.branch = new_branch;
        self.snapshot.head_commit = new_head_commit;

        self.snapshot.merge.conflicted_paths = conflicted_paths;
        self.snapshot.merge.message = update.merge_message.map(SharedString::from);
        let new_stash_entries = GitStash {
            entries: update
                .stash_entries
                .iter()
                .filter_map(|entry| proto_to_stash(entry).ok())
                .collect(),
        };
        if self.snapshot.stash_entries != new_stash_entries {
            cx.emit(RepositoryEvent::StashEntriesChanged)
        }
        self.snapshot.stash_entries = new_stash_entries;

        self.snapshot.renamed_paths = update
            .renamed_paths
            .into_iter()
            .filter_map(|(new_path_str, old_path_str)| {
                Some((
                    RepoPath::from_proto(&new_path_str).log_err()?,
                    RepoPath::from_proto(&old_path_str).log_err()?,
                ))
            })
            .collect();

        let edits = update
            .removed_statuses
            .into_iter()
            .filter_map(|path| {
                Some(sum_tree::Edit::Remove(PathKey(
                    RelPath::from_proto(&path).log_err()?,
                )))
            })
            .chain(
                update
                    .updated_statuses
                    .into_iter()
                    .filter_map(|updated_status| {
                        Some(sum_tree::Edit::Insert(updated_status.try_into().log_err()?))
                    }),
            )
            .collect::<Vec<_>>();
        if !edits.is_empty() {
            cx.emit(RepositoryEvent::StatusesChanged);
        }
        self.snapshot.statuses_by_path.edit(edits, ());
        if update.is_last_update {
            self.snapshot.scan_id = update.scan_id;
        }
        Ok(())
    }

    pub fn compare_checkpoints(
        &mut self,
        left: GitRepositoryCheckpoint,
        right: GitRepositoryCheckpoint,
    ) -> oneshot::Receiver<Result<bool>> {
        self.send_job(None, move |repo, _cx| async move {
            match repo {
                RepositoryState::Local { backend, .. } => {
                    backend.compare_checkpoints(left, right).await
                }
                RepositoryState::Remote { .. } => anyhow::bail!("not implemented yet"),
            }
        })
    }

    pub fn diff_checkpoints(
        &mut self,
        base_checkpoint: GitRepositoryCheckpoint,
        target_checkpoint: GitRepositoryCheckpoint,
    ) -> oneshot::Receiver<Result<String>> {
        self.send_job(None, move |repo, _cx| async move {
            match repo {
                RepositoryState::Local { backend, .. } => {
                    backend
                        .diff_checkpoints(base_checkpoint, target_checkpoint)
                        .await
                }
                RepositoryState::Remote { .. } => anyhow::bail!("not implemented yet"),
            }
        })
    }

    fn clear_pending_ops(&mut self, cx: &mut Context<Self>) {
        let updated = SumTree::from_iter(
            self.pending_ops.iter().filter_map(|ops| {
                let inner_ops: Vec<PendingOp> =
                    ops.ops.iter().filter(|op| op.running()).cloned().collect();
                if inner_ops.is_empty() {
                    None
                } else {
                    Some(PendingOps {
                        repo_path: ops.repo_path.clone(),
                        ops: inner_ops,
                    })
                }
            }),
            (),
        );

        if updated != self.pending_ops {
            cx.emit(RepositoryEvent::PendingOpsChanged {
                pending_ops: self.pending_ops.clone(),
            })
        }

        self.pending_ops = updated;
    }

    fn schedule_scan(
        &mut self,
        updates_tx: Option<mpsc::UnboundedSender<DownstreamUpdate>>,
        cx: &mut Context<Self>,
    ) {
        let this = cx.weak_entity();
        let _ = self.send_keyed_job(
            Some(GitJobKey::ReloadGitState),
            None,
            |state, mut cx| async move {
                log::debug!("run scheduled git status scan");

                let Some(this) = this.upgrade() else {
                    return Ok(());
                };
                let RepositoryState::Local { backend, .. } = state else {
                    bail!("not a local repository")
                };
                let (snapshot, events) = this
                    .update(&mut cx, |this, _| {
                        this.paths_needing_status_update.clear();
                        compute_snapshot(
                            this.id,
                            this.work_directory_abs_path.clone(),
                            this.snapshot.clone(),
                            backend.clone(),
                        )
                    })?
                    .await?;
                this.update(&mut cx, |this, cx| {
                    this.snapshot = snapshot.clone();
                    this.clear_pending_ops(cx);
                    for event in events {
                        cx.emit(event);
                    }
                })?;
                if let Some(updates_tx) = updates_tx {
                    updates_tx
                        .unbounded_send(DownstreamUpdate::UpdateRepository(snapshot))
                        .ok();
                }
                Ok(())
            },
        );
    }

    fn spawn_local_git_worker(
        work_directory_abs_path: Arc<Path>,
        dot_git_abs_path: Arc<Path>,
        _repository_dir_abs_path: Arc<Path>,
        _common_dir_abs_path: Arc<Path>,
        project_environment: WeakEntity<ProjectEnvironment>,
        fs: Arc<dyn Fs>,
        cx: &mut Context<Self>,
    ) -> mpsc::UnboundedSender<GitJob> {
        let (job_tx, mut job_rx) = mpsc::unbounded::<GitJob>();

        cx.spawn(async move |_, cx| {
            let environment = project_environment
                .upgrade()
                .context("missing project environment")?
                .update(cx, |project_environment, cx| {
                    project_environment.local_directory_environment(&Shell::System, work_directory_abs_path.clone(), cx)
                })?
                .await
                .unwrap_or_else(|| {
                    log::error!("failed to get working directory environment for repository {work_directory_abs_path:?}");
                    HashMap::default()
                });
            let search_paths = environment.get("PATH").map(|val| val.to_owned());
            let backend = cx
                .background_spawn(async move {
                    let system_git_binary_path = search_paths.and_then(|search_paths| which::which_in("git", Some(search_paths), &work_directory_abs_path).ok())
                        .or_else(|| which::which("git").ok());
                    fs.open_repo(&dot_git_abs_path, system_git_binary_path.as_deref())
                        .with_context(|| format!("opening repository at {dot_git_abs_path:?}"))
                })
                .await?;

            if let Some(git_hosting_provider_registry) =
                cx.update(|cx| GitHostingProviderRegistry::try_global(cx))?
            {
                git_hosting_providers::register_additional_providers(
                    git_hosting_provider_registry,
                    backend.clone(),
                );
            }

            let state = RepositoryState::Local {
                backend,
                environment: Arc::new(environment),
            };
            let mut jobs = VecDeque::new();
            loop {
                while let Ok(Some(next_job)) = job_rx.try_next() {
                    jobs.push_back(next_job);
                }

                if let Some(job) = jobs.pop_front() {
                    if let Some(current_key) = &job.key
                        && jobs
                            .iter()
                            .any(|other_job| other_job.key.as_ref() == Some(current_key))
                        {
                            continue;
                        }
                    (job.job)(state.clone(), cx).await;
                } else if let Some(job) = job_rx.next().await {
                    jobs.push_back(job);
                } else {
                    break;
                }
            }
            anyhow::Ok(())
        })
        .detach_and_log_err(cx);

        job_tx
    }

    fn spawn_remote_git_worker(
        project_id: ProjectId,
        client: AnyProtoClient,
        cx: &mut Context<Self>,
    ) -> mpsc::UnboundedSender<GitJob> {
        let (job_tx, mut job_rx) = mpsc::unbounded::<GitJob>();

        cx.spawn(async move |_, cx| {
            let state = RepositoryState::Remote { project_id, client };
            let mut jobs = VecDeque::new();
            loop {
                while let Ok(Some(next_job)) = job_rx.try_next() {
                    jobs.push_back(next_job);
                }

                if let Some(job) = jobs.pop_front() {
                    if let Some(current_key) = &job.key
                        && jobs
                            .iter()
                            .any(|other_job| other_job.key.as_ref() == Some(current_key))
                    {
                        continue;
                    }
                    (job.job)(state.clone(), cx).await;
                } else if let Some(job) = job_rx.next().await {
                    jobs.push_back(job);
                } else {
                    break;
                }
            }
            anyhow::Ok(())
        })
        .detach_and_log_err(cx);

        job_tx
    }

    fn load_staged_text(
        &mut self,
        buffer_id: BufferId,
        repo_path: RepoPath,
        cx: &App,
    ) -> Task<Result<Option<String>>> {
        let rx = self.send_job(None, move |state, _| async move {
            match state {
                RepositoryState::Local { backend, .. } => {
                    anyhow::Ok(backend.load_index_text(repo_path).await)
                }
                RepositoryState::Remote { project_id, client } => {
                    let response = client
                        .request(proto::OpenUnstagedDiff {
                            project_id: project_id.to_proto(),
                            buffer_id: buffer_id.to_proto(),
                        })
                        .await?;
                    Ok(response.staged_text)
                }
            }
        });
        cx.spawn(|_: &mut AsyncApp| async move { rx.await? })
    }

    fn load_committed_text(
        &mut self,
        buffer_id: BufferId,
        repo_path: RepoPath,
        cx: &App,
    ) -> Task<Result<DiffBasesChange>> {
        let rx = self.send_job(None, move |state, _| async move {
            match state {
                RepositoryState::Local { backend, .. } => {
                    let committed_text = backend.load_committed_text(repo_path.clone()).await;
                    let staged_text = backend.load_index_text(repo_path).await;
                    let diff_bases_change = if committed_text == staged_text {
                        DiffBasesChange::SetBoth(committed_text)
                    } else {
                        DiffBasesChange::SetEach {
                            index: staged_text,
                            head: committed_text,
                        }
                    };
                    anyhow::Ok(diff_bases_change)
                }
                RepositoryState::Remote { project_id, client } => {
                    use proto::open_uncommitted_diff_response::Mode;

                    let response = client
                        .request(proto::OpenUncommittedDiff {
                            project_id: project_id.to_proto(),
                            buffer_id: buffer_id.to_proto(),
                        })
                        .await?;
                    let mode = Mode::from_i32(response.mode).context("Invalid mode")?;
                    let bases = match mode {
                        Mode::IndexMatchesHead => DiffBasesChange::SetBoth(response.committed_text),
                        Mode::IndexAndHead => DiffBasesChange::SetEach {
                            head: response.committed_text,
                            index: response.staged_text,
                        },
                    };
                    Ok(bases)
                }
            }
        });

        cx.spawn(|_: &mut AsyncApp| async move { rx.await? })
    }
    fn load_blob_content(&mut self, oid: Oid, cx: &App) -> Task<Result<String>> {
        let repository_id = self.snapshot.id;
        let rx = self.send_job(None, move |state, _| async move {
            match state {
                RepositoryState::Local { backend, .. } => backend.load_blob_content(oid).await,
                RepositoryState::Remote { client, project_id } => {
                    let response = client
                        .request(proto::GetBlobContent {
                            project_id: project_id.to_proto(),
                            repository_id: repository_id.0,
                            oid: oid.to_string(),
                        })
                        .await?;
                    Ok(response.content)
                }
            }
        });
        cx.spawn(|_: &mut AsyncApp| async move { rx.await? })
    }

    fn paths_changed(
        &mut self,
        paths: Vec<RepoPath>,
        updates_tx: Option<mpsc::UnboundedSender<DownstreamUpdate>>,
        cx: &mut Context<Self>,
    ) {
        self.paths_needing_status_update.extend(paths);

        let this = cx.weak_entity();
        let _ = self.send_keyed_job(
            Some(GitJobKey::RefreshStatuses),
            None,
            |state, mut cx| async move {
                let (prev_snapshot, mut changed_paths) = this.update(&mut cx, |this, _| {
                    (
                        this.snapshot.clone(),
                        mem::take(&mut this.paths_needing_status_update),
                    )
                })?;
                let RepositoryState::Local { backend, .. } = state else {
                    bail!("not a local repository")
                };

                let paths = changed_paths.iter().cloned().collect::<Vec<_>>();
                if paths.is_empty() {
                    return Ok(());
                }
                let statuses = backend.status(&paths).await?;
                let stash_entries = backend.stash_entries().await?;

                let changed_path_statuses = cx
                    .background_spawn(async move {
                        let mut changed_path_statuses = Vec::new();
                        let prev_statuses = prev_snapshot.statuses_by_path.clone();
                        let mut cursor = prev_statuses.cursor::<PathProgress>(());

                        for (repo_path, status) in &*statuses.entries {
                            changed_paths.remove(repo_path);
                            if cursor.seek_forward(&PathTarget::Path(repo_path), Bias::Left)
                                && cursor.item().is_some_and(|entry| entry.status == *status)
                            {
                                continue;
                            }

                            changed_path_statuses.push(Edit::Insert(StatusEntry {
                                repo_path: repo_path.clone(),
                                status: *status,
                            }));
                        }
                        let mut cursor = prev_statuses.cursor::<PathProgress>(());
                        for path in changed_paths.into_iter() {
                            if cursor.seek_forward(&PathTarget::Path(&path), Bias::Left) {
                                changed_path_statuses
                                    .push(Edit::Remove(PathKey(path.as_ref().clone())));
                            }
                        }
                        changed_path_statuses
                    })
                    .await;

                this.update(&mut cx, |this, cx| {
                    if this.snapshot.stash_entries != stash_entries {
                        cx.emit(RepositoryEvent::StashEntriesChanged);
                        this.snapshot.stash_entries = stash_entries;
                    }

                    if !changed_path_statuses.is_empty() {
                        cx.emit(RepositoryEvent::StatusesChanged);
                        this.snapshot
                            .statuses_by_path
                            .edit(changed_path_statuses, ());
                        this.snapshot.scan_id += 1;
                    }

                    if let Some(updates_tx) = updates_tx {
                        updates_tx
                            .unbounded_send(DownstreamUpdate::UpdateRepository(
                                this.snapshot.clone(),
                            ))
                            .ok();
                    }
                })
            },
        );
    }

    /// currently running git command and when it started
    pub fn current_job(&self) -> Option<JobInfo> {
        self.active_jobs.values().next().cloned()
    }

    pub fn barrier(&mut self) -> oneshot::Receiver<()> {
        self.send_job(None, |_, _| async {})
    }

    fn spawn_job_with_tracking<AsyncFn>(
        &mut self,
        paths: Vec<RepoPath>,
        git_status: pending_op::GitStatus,
        cx: &mut Context<Self>,
        f: AsyncFn,
    ) -> Task<Result<()>>
    where
        AsyncFn: AsyncFnOnce(WeakEntity<Repository>, &mut AsyncApp) -> Result<()> + 'static,
    {
        let ids = self.new_pending_ops_for_paths(paths, git_status);

        cx.spawn(async move |this, cx| {
            let (job_status, result) = match f(this.clone(), cx).await {
                Ok(()) => (pending_op::JobStatus::Finished, Ok(())),
                Err(err) if err.is::<Canceled>() => (pending_op::JobStatus::Skipped, Ok(())),
                Err(err) => (pending_op::JobStatus::Error, Err(err)),
            };

            this.update(cx, |this, _| {
                let mut edits = Vec::with_capacity(ids.len());
                for (id, entry) in ids {
                    if let Some(mut ops) = this
                        .pending_ops
                        .get(&PathKey(entry.as_ref().clone()), ())
                        .cloned()
                    {
                        if let Some(op) = ops.op_by_id_mut(id) {
                            op.job_status = job_status;
                        }
                        edits.push(sum_tree::Edit::Insert(ops));
                    }
                }
                this.pending_ops.edit(edits, ());
            })?;

            result
        })
    }

    fn new_pending_ops_for_paths(
        &mut self,
        paths: Vec<RepoPath>,
        git_status: pending_op::GitStatus,
    ) -> Vec<(PendingOpId, RepoPath)> {
        let mut edits = Vec::with_capacity(paths.len());
        let mut ids = Vec::with_capacity(paths.len());
        for path in paths {
            let mut ops = self
                .pending_ops
                .get(&PathKey(path.as_ref().clone()), ())
                .cloned()
                .unwrap_or_else(|| PendingOps::new(&path));
            let id = ops.max_id() + 1;
            ops.ops.push(PendingOp {
                id,
                git_status,
                job_status: pending_op::JobStatus::Running,
            });
            edits.push(sum_tree::Edit::Insert(ops));
            ids.push((id, path));
        }
        self.pending_ops.edit(edits, ());
        ids
    }
}

fn get_permalink_in_rust_registry_src(
    provider_registry: Arc<GitHostingProviderRegistry>,
    path: PathBuf,
    selection: Range<u32>,
) -> Result<url::Url> {
    #[derive(Deserialize)]
    struct CargoVcsGit {
        sha1: String,
    }

    #[derive(Deserialize)]
    struct CargoVcsInfo {
        git: CargoVcsGit,
        path_in_vcs: String,
    }

    #[derive(Deserialize)]
    struct CargoPackage {
        repository: String,
    }

    #[derive(Deserialize)]
    struct CargoToml {
        package: CargoPackage,
    }

    let Some((dir, cargo_vcs_info_json)) = path.ancestors().skip(1).find_map(|dir| {
        let json = std::fs::read_to_string(dir.join(".cargo_vcs_info.json")).ok()?;
        Some((dir, json))
    }) else {
        bail!("No .cargo_vcs_info.json found in parent directories")
    };
    let cargo_vcs_info = serde_json::from_str::<CargoVcsInfo>(&cargo_vcs_info_json)?;
    let cargo_toml = std::fs::read_to_string(dir.join("Cargo.toml"))?;
    let manifest = toml::from_str::<CargoToml>(&cargo_toml)?;
    let (provider, remote) = parse_git_remote_url(provider_registry, &manifest.package.repository)
        .context("parsing package.repository field of manifest")?;
    let path = PathBuf::from(cargo_vcs_info.path_in_vcs).join(path.strip_prefix(dir).unwrap());
    let permalink = provider.build_permalink(
        remote,
        BuildPermalinkParams::new(
            &cargo_vcs_info.git.sha1,
            &RepoPath::from_rel_path(
                &RelPath::new(&path, PathStyle::local()).context("invalid path")?,
            ),
            Some(selection),
        ),
    );
    Ok(permalink)
}

fn serialize_blame_buffer_response(blame: Option<git::blame::Blame>) -> proto::BlameBufferResponse {
    let Some(blame) = blame else {
        return proto::BlameBufferResponse {
            blame_response: None,
        };
    };

    let entries = blame
        .entries
        .into_iter()
        .map(|entry| proto::BlameEntry {
            sha: entry.sha.as_bytes().into(),
            start_line: entry.range.start,
            end_line: entry.range.end,
            original_line_number: entry.original_line_number,
            author: entry.author,
            author_mail: entry.author_mail,
            author_time: entry.author_time,
            author_tz: entry.author_tz,
            committer: entry.committer_name,
            committer_mail: entry.committer_email,
            committer_time: entry.committer_time,
            committer_tz: entry.committer_tz,
            summary: entry.summary,
            previous: entry.previous,
            filename: entry.filename,
        })
        .collect::<Vec<_>>();

    let messages = blame
        .messages
        .into_iter()
        .map(|(oid, message)| proto::CommitMessage {
            oid: oid.as_bytes().into(),
            message,
        })
        .collect::<Vec<_>>();

    proto::BlameBufferResponse {
        blame_response: Some(proto::blame_buffer_response::BlameResponse {
            entries,
            messages,
            remote_url: blame.remote_url,
        }),
    }
}

fn deserialize_blame_buffer_response(
    response: proto::BlameBufferResponse,
) -> Option<git::blame::Blame> {
    let response = response.blame_response?;
    let entries = response
        .entries
        .into_iter()
        .filter_map(|entry| {
            Some(git::blame::BlameEntry {
                sha: git::Oid::from_bytes(&entry.sha).ok()?,
                range: entry.start_line..entry.end_line,
                original_line_number: entry.original_line_number,
                committer_name: entry.committer,
                committer_time: entry.committer_time,
                committer_tz: entry.committer_tz,
                committer_email: entry.committer_mail,
                author: entry.author,
                author_mail: entry.author_mail,
                author_time: entry.author_time,
                author_tz: entry.author_tz,
                summary: entry.summary,
                previous: entry.previous,
                filename: entry.filename,
            })
        })
        .collect::<Vec<_>>();

    let messages = response
        .messages
        .into_iter()
        .filter_map(|message| Some((git::Oid::from_bytes(&message.oid).ok()?, message.message)))
        .collect::<HashMap<_, _>>();

    Some(Blame {
        entries,
        messages,
        remote_url: response.remote_url,
    })
}

fn branch_to_proto(branch: &git::repository::Branch) -> proto::Branch {
    proto::Branch {
        is_head: branch.is_head,
        ref_name: branch.ref_name.to_string(),
        unix_timestamp: branch
            .most_recent_commit
            .as_ref()
            .map(|commit| commit.commit_timestamp as u64),
        upstream: branch.upstream.as_ref().map(|upstream| proto::GitUpstream {
            ref_name: upstream.ref_name.to_string(),
            tracking: upstream
                .tracking
                .status()
                .map(|upstream| proto::UpstreamTracking {
                    ahead: upstream.ahead as u64,
                    behind: upstream.behind as u64,
                }),
        }),
        most_recent_commit: branch
            .most_recent_commit
            .as_ref()
            .map(|commit| proto::CommitSummary {
                sha: commit.sha.to_string(),
                subject: commit.subject.to_string(),
                commit_timestamp: commit.commit_timestamp,
                author_name: commit.author_name.to_string(),
            }),
    }
}

fn worktree_to_proto(worktree: &git::repository::Worktree) -> proto::Worktree {
    proto::Worktree {
        path: worktree.path.to_string_lossy().to_string(),
        ref_name: worktree.ref_name.to_string(),
        sha: worktree.sha.to_string(),
    }
}

fn proto_to_worktree(proto: &proto::Worktree) -> git::repository::Worktree {
    git::repository::Worktree {
        path: PathBuf::from(proto.path.clone()),
        ref_name: proto.ref_name.clone().into(),
        sha: proto.sha.clone().into(),
    }
}

fn proto_to_branch(proto: &proto::Branch) -> git::repository::Branch {
    git::repository::Branch {
        is_head: proto.is_head,
        ref_name: proto.ref_name.clone().into(),
        upstream: proto
            .upstream
            .as_ref()
            .map(|upstream| git::repository::Upstream {
                ref_name: upstream.ref_name.to_string().into(),
                tracking: upstream
                    .tracking
                    .as_ref()
                    .map(|tracking| {
                        git::repository::UpstreamTracking::Tracked(UpstreamTrackingStatus {
                            ahead: tracking.ahead as u32,
                            behind: tracking.behind as u32,
                        })
                    })
                    .unwrap_or(git::repository::UpstreamTracking::Gone),
            }),
        most_recent_commit: proto.most_recent_commit.as_ref().map(|commit| {
            git::repository::CommitSummary {
                sha: commit.sha.to_string().into(),
                subject: commit.subject.to_string().into(),
                commit_timestamp: commit.commit_timestamp,
                author_name: commit.author_name.to_string().into(),
                has_parent: true,
            }
        }),
    }
}

fn commit_details_to_proto(commit: &CommitDetails) -> proto::GitCommitDetails {
    proto::GitCommitDetails {
        sha: commit.sha.to_string(),
        message: commit.message.to_string(),
        commit_timestamp: commit.commit_timestamp,
        author_email: commit.author_email.to_string(),
        author_name: commit.author_name.to_string(),
    }
}

fn proto_to_commit_details(proto: &proto::GitCommitDetails) -> CommitDetails {
    CommitDetails {
        sha: proto.sha.clone().into(),
        message: proto.message.clone().into(),
        commit_timestamp: proto.commit_timestamp,
        author_email: proto.author_email.clone().into(),
        author_name: proto.author_name.clone().into(),
    }
}

async fn compute_snapshot(
    id: RepositoryId,
    work_directory_abs_path: Arc<Path>,
    prev_snapshot: RepositorySnapshot,
    backend: Arc<dyn GitRepository>,
) -> Result<(RepositorySnapshot, Vec<RepositoryEvent>)> {
    let mut events = Vec::new();
    let branches = backend.branches().await?;
    let branch = branches.into_iter().find(|branch| branch.is_head);
    let statuses = backend
        .status(&[RepoPath::from_rel_path(
            &RelPath::new(".".as_ref(), PathStyle::local()).unwrap(),
        )])
        .await?;
    let stash_entries = backend.stash_entries().await?;
    let statuses_by_path = SumTree::from_iter(
        statuses
            .entries
            .iter()
            .map(|(repo_path, status)| StatusEntry {
                repo_path: repo_path.clone(),
                status: *status,
            }),
        (),
    );
    let (merge_details, merge_heads_changed) =
        MergeDetails::load(&backend, &statuses_by_path, &prev_snapshot).await?;
    log::debug!("new merge details (changed={merge_heads_changed:?}): {merge_details:?}");

    if merge_heads_changed {
        events.push(RepositoryEvent::MergeHeadsChanged);
    }

    if statuses_by_path != prev_snapshot.statuses_by_path {
        events.push(RepositoryEvent::StatusesChanged)
    }

    // Useful when branch is None in detached head state
    let head_commit = match backend.head_sha().await {
        Some(head_sha) => backend.show(head_sha).await.log_err(),
        None => None,
    };

    if branch != prev_snapshot.branch || head_commit != prev_snapshot.head_commit {
        events.push(RepositoryEvent::BranchChanged);
    }

    // Used by edit prediction data collection
    let remote_origin_url = backend.remote_url("origin");
    let remote_upstream_url = backend.remote_url("upstream");

    let snapshot = RepositorySnapshot {
        id,
        statuses_by_path,
<<<<<<< HEAD
        pending_ops_by_path,
        renamed_paths: statuses.renamed_paths,
=======
>>>>>>> 79be5cbf
        work_directory_abs_path,
        path_style: prev_snapshot.path_style,
        scan_id: prev_snapshot.scan_id + 1,
        branch,
        head_commit,
        merge: merge_details,
        remote_origin_url,
        remote_upstream_url,
        stash_entries,
    };

    Ok((snapshot, events))
}

fn status_from_proto(
    simple_status: i32,
    status: Option<proto::GitFileStatus>,
) -> anyhow::Result<FileStatus> {
    use proto::git_file_status::Variant;

    let Some(variant) = status.and_then(|status| status.variant) else {
        let code = proto::GitStatus::from_i32(simple_status)
            .with_context(|| format!("Invalid git status code: {simple_status}"))?;
        let result = match code {
            proto::GitStatus::Added => TrackedStatus {
                worktree_status: StatusCode::Added,
                index_status: StatusCode::Unmodified,
            }
            .into(),
            proto::GitStatus::Modified => TrackedStatus {
                worktree_status: StatusCode::Modified,
                index_status: StatusCode::Unmodified,
            }
            .into(),
            proto::GitStatus::Conflict => UnmergedStatus {
                first_head: UnmergedStatusCode::Updated,
                second_head: UnmergedStatusCode::Updated,
            }
            .into(),
            proto::GitStatus::Deleted => TrackedStatus {
                worktree_status: StatusCode::Deleted,
                index_status: StatusCode::Unmodified,
            }
            .into(),
            _ => anyhow::bail!("Invalid code for simple status: {simple_status}"),
        };
        return Ok(result);
    };

    let result = match variant {
        Variant::Untracked(_) => FileStatus::Untracked,
        Variant::Ignored(_) => FileStatus::Ignored,
        Variant::Unmerged(unmerged) => {
            let [first_head, second_head] =
                [unmerged.first_head, unmerged.second_head].map(|head| {
                    let code = proto::GitStatus::from_i32(head)
                        .with_context(|| format!("Invalid git status code: {head}"))?;
                    let result = match code {
                        proto::GitStatus::Added => UnmergedStatusCode::Added,
                        proto::GitStatus::Updated => UnmergedStatusCode::Updated,
                        proto::GitStatus::Deleted => UnmergedStatusCode::Deleted,
                        _ => anyhow::bail!("Invalid code for unmerged status: {code:?}"),
                    };
                    Ok(result)
                });
            let [first_head, second_head] = [first_head?, second_head?];
            UnmergedStatus {
                first_head,
                second_head,
            }
            .into()
        }
        Variant::Tracked(tracked) => {
            let [index_status, worktree_status] = [tracked.index_status, tracked.worktree_status]
                .map(|status| {
                    let code = proto::GitStatus::from_i32(status)
                        .with_context(|| format!("Invalid git status code: {status}"))?;
                    let result = match code {
                        proto::GitStatus::Modified => StatusCode::Modified,
                        proto::GitStatus::TypeChanged => StatusCode::TypeChanged,
                        proto::GitStatus::Added => StatusCode::Added,
                        proto::GitStatus::Deleted => StatusCode::Deleted,
                        proto::GitStatus::Renamed => StatusCode::Renamed,
                        proto::GitStatus::Copied => StatusCode::Copied,
                        proto::GitStatus::Unmodified => StatusCode::Unmodified,
                        _ => anyhow::bail!("Invalid code for tracked status: {code:?}"),
                    };
                    Ok(result)
                });
            let [index_status, worktree_status] = [index_status?, worktree_status?];
            TrackedStatus {
                index_status,
                worktree_status,
            }
            .into()
        }
    };
    Ok(result)
}

fn status_to_proto(status: FileStatus) -> proto::GitFileStatus {
    use proto::git_file_status::{Tracked, Unmerged, Variant};

    let variant = match status {
        FileStatus::Untracked => Variant::Untracked(Default::default()),
        FileStatus::Ignored => Variant::Ignored(Default::default()),
        FileStatus::Unmerged(UnmergedStatus {
            first_head,
            second_head,
        }) => Variant::Unmerged(Unmerged {
            first_head: unmerged_status_to_proto(first_head),
            second_head: unmerged_status_to_proto(second_head),
        }),
        FileStatus::Tracked(TrackedStatus {
            index_status,
            worktree_status,
        }) => Variant::Tracked(Tracked {
            index_status: tracked_status_to_proto(index_status),
            worktree_status: tracked_status_to_proto(worktree_status),
        }),
    };
    proto::GitFileStatus {
        variant: Some(variant),
    }
}

fn unmerged_status_to_proto(code: UnmergedStatusCode) -> i32 {
    match code {
        UnmergedStatusCode::Added => proto::GitStatus::Added as _,
        UnmergedStatusCode::Deleted => proto::GitStatus::Deleted as _,
        UnmergedStatusCode::Updated => proto::GitStatus::Updated as _,
    }
}

fn tracked_status_to_proto(code: StatusCode) -> i32 {
    match code {
        StatusCode::Added => proto::GitStatus::Added as _,
        StatusCode::Deleted => proto::GitStatus::Deleted as _,
        StatusCode::Modified => proto::GitStatus::Modified as _,
        StatusCode::Renamed => proto::GitStatus::Renamed as _,
        StatusCode::TypeChanged => proto::GitStatus::TypeChanged as _,
        StatusCode::Copied => proto::GitStatus::Copied as _,
        StatusCode::Unmodified => proto::GitStatus::Unmodified as _,
    }
}<|MERGE_RESOLUTION|>--- conflicted
+++ resolved
@@ -255,11 +255,8 @@
 pub struct RepositorySnapshot {
     pub id: RepositoryId,
     pub statuses_by_path: SumTree<StatusEntry>,
-<<<<<<< HEAD
     pub pending_ops_by_path: SumTree<PendingOps>,
     pub renamed_paths: HashMap<RepoPath, RepoPath>,
-=======
->>>>>>> 79be5cbf
     pub work_directory_abs_path: Arc<Path>,
     pub path_style: PathStyle,
     pub branch: Option<Branch>,
@@ -3065,11 +3062,8 @@
         Self {
             id,
             statuses_by_path: Default::default(),
-<<<<<<< HEAD
             pending_ops_by_path: Default::default(),
             renamed_paths: HashMap::default(),
-=======
->>>>>>> 79be5cbf
             work_directory_abs_path,
             branch: None,
             head_commit: None,
@@ -5790,11 +5784,8 @@
     let snapshot = RepositorySnapshot {
         id,
         statuses_by_path,
-<<<<<<< HEAD
         pending_ops_by_path,
         renamed_paths: statuses.renamed_paths,
-=======
->>>>>>> 79be5cbf
         work_directory_abs_path,
         path_style: prev_snapshot.path_style,
         scan_id: prev_snapshot.scan_id + 1,
