--- conflicted
+++ resolved
@@ -273,9 +273,8 @@
                             .spawn(async move |cx| {
                                 let _ = maybe!(async move {
                                     let response = request.await?;
-<<<<<<< HEAD
                                     let (tx, rx) = unbounded();
-                                    buffer_store.update(cx, |this, _| {
+                                    weak_buffer_store.update(cx, |this, _| {
                                         this.register_project_search_result_handle(
                                             response.handle,
                                             tx,
@@ -284,11 +283,6 @@
 
                                     while let Ok(buffer_id) = rx.recv().await {
                                         let buffer = buffer_store
-=======
-                                    for buffer_id in response.buffer_ids {
-                                        let buffer_id = BufferId::new(buffer_id)?;
-                                        let buffer = weak_buffer_store
->>>>>>> 843be766
                                             .update(cx, |buffer_store, cx| {
                                                 buffer_store.wait_for_remote_buffer(buffer_id, cx)
                                             })?
