use aho_corasick::{AhoCorasick, AhoCorasickBuilder};
use anyhow::Result;
use client::proto;
use gpui::Model;
use language::{char_kind, Buffer, BufferSnapshot};
use regex::{Captures, Regex, RegexBuilder};
use smol::future::yield_now;
use std::{
    borrow::Cow,
    io::{BufRead, BufReader, Read},
    ops::Range,
    path::Path,
    sync::{Arc, OnceLock},
};
use text::Anchor;
use util::paths::PathMatcher;

static TEXT_REPLACEMENT_SPECIAL_CHARACTERS_REGEX: OnceLock<Regex> = OnceLock::new();

pub enum SearchResult {
    Buffer {
        buffer: Model<Buffer>,
        ranges: Vec<Range<Anchor>>,
    },
    LimitReached,
}

#[derive(Clone, Debug)]
pub struct SearchInputs {
    query: Arc<str>,
    files_to_include: PathMatcher,
    files_to_exclude: PathMatcher,
    buffers: Option<Vec<Model<Buffer>>>,
}

impl SearchInputs {
    pub fn as_str(&self) -> &str {
        self.query.as_ref()
    }
    pub fn files_to_include(&self) -> &PathMatcher {
        &self.files_to_include
    }
    pub fn files_to_exclude(&self) -> &PathMatcher {
        &self.files_to_exclude
    }
    pub fn buffers(&self) -> &Option<Vec<Model<Buffer>>> {
        &self.buffers
    }
}
#[derive(Clone, Debug)]
pub enum SearchQuery {
    Text {
        search: Arc<AhoCorasick>,
        replacement: Option<String>,
        whole_word: bool,
        case_sensitive: bool,
        include_ignored: bool,
        inner: SearchInputs,
    },

    Regex {
        regex: Regex,
        replacement: Option<String>,
        multiline: bool,
        whole_word: bool,
        case_sensitive: bool,
        include_ignored: bool,
        inner: SearchInputs,
    },
}

impl SearchQuery {
    pub fn text(
        query: impl ToString,
        whole_word: bool,
        case_sensitive: bool,
        include_ignored: bool,
        files_to_include: PathMatcher,
        files_to_exclude: PathMatcher,
        buffers: Option<Vec<Model<Buffer>>>,
    ) -> Result<Self> {
        let query = query.to_string();
        let search = AhoCorasickBuilder::new()
            .ascii_case_insensitive(!case_sensitive)
            .build(&[&query])?;
        let inner = SearchInputs {
            query: query.into(),
            files_to_exclude,
            files_to_include,
            buffers,
        };
        Ok(Self::Text {
            search: Arc::new(search),
            replacement: None,
            whole_word,
            case_sensitive,
            include_ignored,
            inner,
        })
    }

    pub fn regex(
        query: impl ToString,
        whole_word: bool,
        case_sensitive: bool,
        include_ignored: bool,
        files_to_include: PathMatcher,
        files_to_exclude: PathMatcher,
        buffers: Option<Vec<Model<Buffer>>>,
    ) -> Result<Self> {
        let mut query = query.to_string();
        let initial_query = Arc::from(query.as_str());
        if whole_word {
            let mut word_query = String::new();
            word_query.push_str("\\b");
            word_query.push_str(&query);
            word_query.push_str("\\b");
            query = word_query
        }

        let multiline = query.contains('\n') || query.contains("\\n");
        let regex = RegexBuilder::new(&query)
            .case_insensitive(!case_sensitive)
            .multi_line(multiline)
            .build()?;
        let inner = SearchInputs {
            query: initial_query,
            files_to_exclude,
            files_to_include,
            buffers,
        };
        Ok(Self::Regex {
            regex,
            replacement: None,
            multiline,
            whole_word,
            case_sensitive,
            include_ignored,
            inner,
        })
    }

    pub fn from_proto_v1(message: proto::SearchProject) -> Result<Self> {
        if message.regex {
            Self::regex(
                message.query,
                message.whole_word,
                message.case_sensitive,
                message.include_ignored,
                deserialize_path_matches(&message.files_to_include)?,
                deserialize_path_matches(&message.files_to_exclude)?,
                None,
            )
        } else {
            Self::text(
                message.query,
                message.whole_word,
                message.case_sensitive,
                message.include_ignored,
                deserialize_path_matches(&message.files_to_include)?,
                deserialize_path_matches(&message.files_to_exclude)?,
                None,
            )
        }
    }

    pub fn from_proto(message: proto::SearchQuery) -> Result<Self> {
        if message.regex {
            Self::regex(
                message.query,
                message.whole_word,
                message.case_sensitive,
                message.include_ignored,
                deserialize_path_matches(&message.files_to_include)?,
                deserialize_path_matches(&message.files_to_exclude)?,
                None, // search opened only don't need search remote
            )
        } else {
            Self::text(
                message.query,
                message.whole_word,
                message.case_sensitive,
                message.include_ignored,
                deserialize_path_matches(&message.files_to_include)?,
                deserialize_path_matches(&message.files_to_exclude)?,
                None, // search opened only don't need search remote
            )
        }
    }
    pub fn with_replacement(mut self, new_replacement: String) -> Self {
        match self {
            Self::Text {
                ref mut replacement,
                ..
            }
            | Self::Regex {
                ref mut replacement,
                ..
            } => {
                *replacement = Some(new_replacement);
                self
            }
        }
    }
    pub fn to_protov1(&self, project_id: u64) -> proto::SearchProject {
        proto::SearchProject {
            project_id,
            query: self.as_str().to_string(),
            regex: self.is_regex(),
            whole_word: self.whole_word(),
            case_sensitive: self.case_sensitive(),
            include_ignored: self.include_ignored(),
            files_to_include: self.files_to_include().sources().join(","),
            files_to_exclude: self.files_to_exclude().sources().join(","),
        }
    }

    pub fn to_proto(&self) -> proto::SearchQuery {
        proto::SearchQuery {
            query: self.as_str().to_string(),
            regex: self.is_regex(),
            whole_word: self.whole_word(),
            case_sensitive: self.case_sensitive(),
            include_ignored: self.include_ignored(),
            files_to_include: self.files_to_include().sources().join(","),
            files_to_exclude: self.files_to_exclude().sources().join(","),
        }
    }

    pub fn detect<T: Read>(&self, stream: T) -> Result<bool> {
        if self.as_str().is_empty() {
            return Ok(false);
        }

        match self {
            Self::Text { search, .. } => {
                let mat = search.stream_find_iter(stream).next();
                match mat {
                    Some(Ok(_)) => Ok(true),
                    Some(Err(err)) => Err(err.into()),
                    None => Ok(false),
                }
            }
            Self::Regex {
                regex, multiline, ..
            } => {
                let mut reader = BufReader::new(stream);
                if *multiline {
                    let mut text = String::new();
                    if let Err(err) = reader.read_to_string(&mut text) {
                        Err(err.into())
                    } else {
                        Ok(regex.find(&text).is_some())
                    }
                } else {
                    for line in reader.lines() {
                        let line = line?;
                        if regex.find(&line).is_some() {
                            return Ok(true);
                        }
                    }
                    Ok(false)
                }
            }
        }
    }
    /// Returns the replacement text for this `SearchQuery`.
    pub fn replacement(&self) -> Option<&str> {
        match self {
            SearchQuery::Text { replacement, .. } | SearchQuery::Regex { replacement, .. } => {
                replacement.as_deref()
            }
        }
    }
    /// Replaces search hits if replacement is set. `text` is assumed to be a string that matches this `SearchQuery` exactly, without any leftovers on either side.
    pub fn replacement_for<'a>(&self, text: &'a str) -> Option<Cow<'a, str>> {
        match self {
            SearchQuery::Text { replacement, .. } => replacement.clone().map(Cow::from),
            SearchQuery::Regex {
                regex, replacement, ..
            } => {
                if let Some(replacement) = replacement {
                    let replacement = TEXT_REPLACEMENT_SPECIAL_CHARACTERS_REGEX
                        .get_or_init(|| Regex::new(r"\\\\|\\n|\\t").unwrap())
                        .replace_all(replacement, |c: &Captures| {
                            match c.get(0).unwrap().as_str() {
                                r"\\" => "\\",
                                r"\n" => "\n",
                                r"\t" => "\t",
                                x => unreachable!("Unexpected escape sequence: {}", x),
                            }
                        });
                    Some(regex.replace(text, replacement))
                } else {
                    None
                }
            }
        }
    }

    pub async fn search(
        &self,
        buffer: &BufferSnapshot,
        subrange: Option<Range<usize>>,
    ) -> Vec<Range<usize>> {
        const YIELD_INTERVAL: usize = 20000;

        if self.as_str().is_empty() {
            return Default::default();
        }

        let range_offset = subrange.as_ref().map(|r| r.start).unwrap_or(0);
        let rope = if let Some(range) = subrange {
            buffer.as_rope().slice(range)
        } else {
            buffer.as_rope().clone()
        };

        let mut matches = Vec::new();
        match self {
            Self::Text {
                search, whole_word, ..
            } => {
                for (ix, mat) in search
                    .stream_find_iter(rope.bytes_in_range(0..rope.len()))
                    .enumerate()
                {
                    if (ix + 1) % YIELD_INTERVAL == 0 {
                        yield_now().await;
                    }

                    let mat = mat.unwrap();
                    if *whole_word {
                        let scope = buffer.language_scope_at(range_offset + mat.start());
                        let kind = |c| char_kind(&scope, c);

                        let prev_kind = rope.reversed_chars_at(mat.start()).next().map(kind);
                        let start_kind = kind(rope.chars_at(mat.start()).next().unwrap());
                        let end_kind = kind(rope.reversed_chars_at(mat.end()).next().unwrap());
                        let next_kind = rope.chars_at(mat.end()).next().map(kind);
                        if Some(start_kind) == prev_kind || Some(end_kind) == next_kind {
                            continue;
                        }
                    }
                    matches.push(mat.start()..mat.end())
                }
            }

            Self::Regex {
                regex, multiline, ..
            } => {
                if *multiline {
                    let text = rope.to_string();
                    for (ix, mat) in regex.find_iter(&text).enumerate() {
                        if (ix + 1) % YIELD_INTERVAL == 0 {
                            yield_now().await;
                        }

                        matches.push(mat.start()..mat.end());
                    }
                } else {
                    let mut line = String::new();
                    let mut line_offset = 0;
                    for (chunk_ix, chunk) in rope.chunks().chain(["\n"]).enumerate() {
                        if (chunk_ix + 1) % YIELD_INTERVAL == 0 {
                            yield_now().await;
                        }

                        for (newline_ix, text) in chunk.split('\n').enumerate() {
                            if newline_ix > 0 {
                                for mat in regex.find_iter(&line) {
                                    let start = line_offset + mat.start();
                                    let end = line_offset + mat.end();
                                    matches.push(start..end);
                                }

                                line_offset += line.len() + 1;
                                line.clear();
                            }
                            line.push_str(text);
                        }
                    }
                }
            }
        }

        matches
    }

    pub fn is_empty(&self) -> bool {
        self.as_str().is_empty()
    }

    pub fn as_str(&self) -> &str {
        self.as_inner().as_str()
    }

    pub fn whole_word(&self) -> bool {
        match self {
            Self::Text { whole_word, .. } => *whole_word,
            Self::Regex { whole_word, .. } => *whole_word,
        }
    }

    pub fn case_sensitive(&self) -> bool {
        match self {
            Self::Text { case_sensitive, .. } => *case_sensitive,
            Self::Regex { case_sensitive, .. } => *case_sensitive,
        }
    }

    pub fn include_ignored(&self) -> bool {
        match self {
            Self::Text {
                include_ignored, ..
            } => *include_ignored,
            Self::Regex {
                include_ignored, ..
            } => *include_ignored,
        }
    }

    pub fn is_regex(&self) -> bool {
        matches!(self, Self::Regex { .. })
    }

    pub fn files_to_include(&self) -> &PathMatcher {
        self.as_inner().files_to_include()
    }

    pub fn files_to_exclude(&self) -> &PathMatcher {
        self.as_inner().files_to_exclude()
    }

<<<<<<< HEAD
    pub fn buffers(&self) -> &Option<Vec<Model<Buffer>>> {
        self.as_inner().buffers()
    }

    pub fn is_opened_only(&self) -> bool {
        self.as_inner().buffers.is_some()
    }

    pub fn file_matches(&self, file_path: Option<&Path>) -> bool {
        match file_path {
            Some(file_path) => {
                let mut path = file_path.to_path_buf();
                loop {
                    if self.files_to_exclude().is_match(&path) {
                        return false;
                    } else if self.files_to_include().sources().is_empty()
                        || self.files_to_include().is_match(&path)
                    {
                        return true;
                    } else if !path.pop() {
                        return false;
                    }
                }
=======
    pub fn filters_path(&self) -> bool {
        !(self.files_to_exclude().sources().is_empty()
            && self.files_to_include().sources().is_empty())
    }

    pub fn file_matches(&self, file_path: &Path) -> bool {
        let mut path = file_path.to_path_buf();
        loop {
            if self.files_to_exclude().is_match(&path) {
                return false;
            } else if self.files_to_include().sources().is_empty()
                || self.files_to_include().is_match(&path)
            {
                return true;
            } else if !path.pop() {
                return false;
>>>>>>> bef575e3
            }
        }
    }
    pub fn as_inner(&self) -> &SearchInputs {
        match self {
            Self::Regex { inner, .. } | Self::Text { inner, .. } => inner,
        }
    }
}

pub fn deserialize_path_matches(glob_set: &str) -> anyhow::Result<PathMatcher> {
    let globs = glob_set
        .split(',')
        .map(str::trim)
        .filter_map(|glob_str| (!glob_str.is_empty()).then(|| glob_str.to_owned()))
        .collect::<Vec<_>>();
    Ok(PathMatcher::new(&globs)?)
}

#[cfg(test)]
mod tests {
    use super::*;

    #[test]
    fn path_matcher_creation_for_valid_paths() {
        for valid_path in [
            "file",
            "Cargo.toml",
            ".DS_Store",
            "~/dir/another_dir/",
            "./dir/file",
            "dir/[a-z].txt",
            "../dir/filé",
        ] {
            let path_matcher = PathMatcher::new(&[valid_path.to_owned()]).unwrap_or_else(|e| {
                panic!("Valid path {valid_path} should be accepted, but got: {e}")
            });
            assert!(
                path_matcher.is_match(valid_path),
                "Path matcher for valid path {valid_path} should match itself"
            )
        }
    }

    #[test]
    fn path_matcher_creation_for_globs() {
        for invalid_glob in ["dir/[].txt", "dir/[a-z.txt", "dir/{file"] {
            match PathMatcher::new(&[invalid_glob.to_owned()]) {
                Ok(_) => panic!("Invalid glob {invalid_glob} should not be accepted"),
                Err(_expected) => {}
            }
        }

        for valid_glob in [
            "dir/?ile",
            "dir/*.txt",
            "dir/**/file",
            "dir/[a-z].txt",
            "{dir,file}",
        ] {
            match PathMatcher::new(&[valid_glob.to_owned()]) {
                Ok(_expected) => {}
                Err(e) => panic!("Valid glob should be accepted, but got: {e}"),
            }
        }
    }
}<|MERGE_RESOLUTION|>--- conflicted
+++ resolved
@@ -432,31 +432,14 @@
         self.as_inner().files_to_exclude()
     }
 
-<<<<<<< HEAD
-    pub fn buffers(&self) -> &Option<Vec<Model<Buffer>>> {
-        self.as_inner().buffers()
+    pub fn take_buffers(&mut self) -> Vec<Model<Buffer>> {
+        self.as_inner_mut().buffers.take().unwrap()
     }
 
     pub fn is_opened_only(&self) -> bool {
         self.as_inner().buffers.is_some()
     }
 
-    pub fn file_matches(&self, file_path: Option<&Path>) -> bool {
-        match file_path {
-            Some(file_path) => {
-                let mut path = file_path.to_path_buf();
-                loop {
-                    if self.files_to_exclude().is_match(&path) {
-                        return false;
-                    } else if self.files_to_include().sources().is_empty()
-                        || self.files_to_include().is_match(&path)
-                    {
-                        return true;
-                    } else if !path.pop() {
-                        return false;
-                    }
-                }
-=======
     pub fn filters_path(&self) -> bool {
         !(self.files_to_exclude().sources().is_empty()
             && self.files_to_include().sources().is_empty())
@@ -473,11 +456,15 @@
                 return true;
             } else if !path.pop() {
                 return false;
->>>>>>> bef575e3
             }
         }
     }
     pub fn as_inner(&self) -> &SearchInputs {
+        match self {
+            Self::Regex { inner, .. } | Self::Text { inner, .. } => inner,
+        }
+    }
+    pub fn as_inner_mut(&mut self) -> &mut SearchInputs {
         match self {
             Self::Regex { inner, .. } | Self::Text { inner, .. } => inner,
         }
