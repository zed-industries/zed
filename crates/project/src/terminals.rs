use crate::{Project, ProjectPath};
use anyhow::{Context as _, Result};
use collections::HashMap;
use gpui::{AnyWindowHandle, App, AppContext as _, Context, Entity, Task, WeakEntity};
use itertools::Itertools;
use language::LanguageName;
use remote::ssh_session::SshArgs;
use settings::{Settings, SettingsLocation};
use smol::channel::bounded;
use std::{
    borrow::Cow,
    env::{self},
    path::{Path, PathBuf},
    sync::Arc,
};
use task::{DEFAULT_REMOTE_SHELL, Shell, ShellBuilder, SpawnInTerminal};
use terminal::{
    TaskState, TaskStatus, Terminal, TerminalBuilder,
    terminal_settings::{self, ActivateScript, TerminalSettings, VenvSettings},
};
use util::{
    ResultExt,
    paths::{PathStyle, RemotePathBuf},
};

pub struct Terminals {
    pub(crate) local_handles: Vec<WeakEntity<terminal::Terminal>>,
}

/// Terminals are opened either for the users shell, or to run a task.

#[derive(Debug)]
pub enum TerminalKind {
    /// Run a shell at the given path (or $HOME if None)
    Shell(Option<PathBuf>),
    /// Run a task.
    Task(SpawnInTerminal),
}

/// SshCommand describes how to connect to a remote server
#[derive(Debug, Clone, PartialEq, Eq)]
pub struct SshCommand {
    pub arguments: Vec<String>,
}

impl SshCommand {
    pub fn add_port_forwarding(&mut self, local_port: u16, host: String, remote_port: u16) {
        self.arguments.push("-L".to_string());
        self.arguments
            .push(format!("{}:{}:{}", local_port, host, remote_port));
    }
}

pub struct SshDetails {
    pub host: String,
    pub ssh_command: SshCommand,
    pub envs: Option<HashMap<String, String>>,
    pub path_style: PathStyle,
}

impl Project {
    pub fn active_project_directory(&self, cx: &App) -> Option<Arc<Path>> {
        let worktree = self
            .active_entry()
            .and_then(|entry_id| self.worktree_for_entry(entry_id, cx))
            .into_iter()
            .chain(self.worktrees(cx))
            .find_map(|tree| tree.read(cx).root_dir());
        worktree
    }

    pub fn first_project_directory(&self, cx: &App) -> Option<PathBuf> {
        let worktree = self.worktrees(cx).next()?;
        let worktree = worktree.read(cx);
        if worktree.root_entry()?.is_dir() {
            Some(worktree.abs_path().to_path_buf())
        } else {
            None
        }
    }

    pub fn ssh_details(&self, cx: &App) -> Option<SshDetails> {
        if let Some(ssh_client) = &self.ssh_client {
            let ssh_client = ssh_client.read(cx);
            if let Some((SshArgs { arguments, envs }, path_style)) = ssh_client.ssh_info() {
                return Some(SshDetails {
                    host: ssh_client.connection_options().host.clone(),
                    ssh_command: SshCommand { arguments },
                    envs,
                    path_style,
                });
            }
        }

        return None;
    }

    pub fn create_terminal(
        &mut self,
        kind: TerminalKind,
        window: AnyWindowHandle,
        cx: &mut Context<Self>,
    ) -> Task<Result<Entity<Terminal>>> {
        let path: Option<Arc<Path>> = match &kind {
            TerminalKind::Shell(path) => path.as_ref().map(|path| Arc::from(path.as_ref())),
            TerminalKind::Task(spawn_task) => {
                if let Some(cwd) = &spawn_task.cwd {
                    Some(Arc::from(cwd.as_ref()))
                } else {
                    self.active_project_directory(cx)
                }
            }
        };

        let mut settings_location = None;
        if let Some(path) = path.as_ref() {
            if let Some((worktree, _)) = self.find_worktree(path, cx) {
                settings_location = Some(SettingsLocation {
                    worktree_id: worktree.read(cx).id(),
                    path,
                });
            }
        }
        let venv = TerminalSettings::get(settings_location, cx)
            .detect_venv
            .clone();

        cx.spawn(async move |project, cx| {
            let python_venv_directory = if let Some(path) = path {
                project
                    .update(cx, |this, cx| this.python_venv_directory(path, venv, cx))?
                    .await
            } else {
                None
            };
            project.update(cx, |project, cx| {
                project.create_terminal_with_venv(kind, python_venv_directory, window, cx)
            })?
        })
    }

    pub fn terminal_settings<'a>(
        &'a self,
        path: &'a Option<PathBuf>,
        cx: &'a App,
    ) -> &'a TerminalSettings {
        let mut settings_location = None;
        if let Some(path) = path.as_ref() {
            if let Some((worktree, _)) = self.find_worktree(path, cx) {
                settings_location = Some(SettingsLocation {
                    worktree_id: worktree.read(cx).id(),
                    path,
                });
            }
        }
        TerminalSettings::get(settings_location, cx)
    }

    pub fn exec_in_shell(&self, command: String, cx: &App) -> std::process::Command {
        let path = self.first_project_directory(cx);
        let ssh_details = self.ssh_details(cx);
        let settings = self.terminal_settings(&path, cx).clone();

        let builder = ShellBuilder::new(ssh_details.is_none(), &settings.shell).non_interactive();
        let (command, args) = builder.build(Some(command), &Vec::new());

        let mut env = self
            .environment
            .read(cx)
            .get_cli_environment()
            .unwrap_or_default();
        env.extend(settings.env);

        match self.ssh_details(cx) {
            Some(SshDetails {
                ssh_command,
                envs,
                path_style,
                ..
            }) => {
                let (command, args) = wrap_for_ssh(
                    &ssh_command,
                    Some((&command, &args)),
                    path.as_deref(),
                    env,
                    None,
                    path_style,
                );
                let mut command = std::process::Command::new(command);
                command.args(args);
                if let Some(envs) = envs {
                    command.envs(envs);
                }
                command
            }
            None => {
                let mut command = std::process::Command::new(command);
                command.args(args);
                command.envs(env);
                if let Some(path) = path {
                    command.current_dir(path);
                }
                command
            }
        }
    }

    pub fn create_terminal_with_venv(
        &mut self,
        kind: TerminalKind,
        python_venv_directory: Option<PathBuf>,
        window: AnyWindowHandle,
        cx: &mut Context<Self>,
    ) -> Result<Entity<Terminal>> {
        let this = &mut *self;
        let path: Option<Arc<Path>> = match &kind {
            TerminalKind::Shell(path) => path.as_ref().map(|path| Arc::from(path.as_ref())),
            TerminalKind::Task(spawn_task) => {
                if let Some(cwd) = &spawn_task.cwd {
                    Some(Arc::from(cwd.as_ref()))
                } else {
                    this.active_project_directory(cx)
                }
            }
        };
        let ssh_details = this.ssh_details(cx);
        let is_ssh_terminal = ssh_details.is_some();

        let mut settings_location = None;
        if let Some(path) = path.as_ref() {
            if let Some((worktree, _)) = this.find_worktree(path, cx) {
                settings_location = Some(SettingsLocation {
                    worktree_id: worktree.read(cx).id(),
                    path,
                });
            }
        }
        let settings = TerminalSettings::get(settings_location, cx).clone();

        let (completion_tx, completion_rx) = bounded(1);

        // Start with the environment that we might have inherited from the Zed CLI.
        let mut env = this
            .environment
            .read(cx)
            .get_cli_environment()
            .unwrap_or_default();
        // Then extend it with the explicit env variables from the settings, so they take
        // precedence.
        env.extend(settings.env);

        let local_path = if is_ssh_terminal { None } else { path.clone() };

        let mut python_venv_activate_command = None;

        let (spawn_task, shell) = match kind {
            TerminalKind::Shell(_) => {
                if let Some(python_venv_directory) = &python_venv_directory {
                    python_venv_activate_command = this.python_activate_command(
                        python_venv_directory,
                        &settings.detect_venv,
                        &settings.shell,
                    );
                }

                match ssh_details {
                    Some(SshDetails {
                        host,
                        ssh_command,
                        envs,
                        path_style,
                    }) => {
                        log::debug!("Connecting to a remote server: {ssh_command:?}");

                        // Alacritty sets its terminfo to `alacritty`, this requiring hosts to have it installed
                        // to properly display colors.
                        // We do not have the luxury of assuming the host has it installed,
                        // so we set it to a default that does not break the highlighting via ssh.
                        env.entry("TERM".to_string())
                            .or_insert_with(|| "xterm-256color".to_string());

                        let (program, args) = wrap_for_ssh(
                            &ssh_command,
                            None,
                            path.as_deref(),
                            env,
                            None,
                            path_style,
                        );
                        env = HashMap::default();
                        if let Some(envs) = envs {
                            env.extend(envs);
                        }
                        (
                            Option::<TaskState>::None,
                            Shell::WithArguments {
                                program,
                                args,
                                title_override: Some(format!("{} — Terminal", host).into()),
                            },
                        )
                    }
                    None => (None, settings.shell),
                }
            }
            TerminalKind::Task(spawn_task) => {
                let task_state = Some(TaskState {
                    id: spawn_task.id,
                    full_label: spawn_task.full_label,
                    label: spawn_task.label,
                    command_label: spawn_task.command_label,
                    hide: spawn_task.hide,
                    status: TaskStatus::Running,
                    show_summary: spawn_task.show_summary,
                    show_command: spawn_task.show_command,
                    show_rerun: spawn_task.show_rerun,
                    completion_rx,
                });

                env.extend(spawn_task.env);

                if let Some(venv_path) = &python_venv_directory {
                    env.insert(
                        "VIRTUAL_ENV".to_string(),
                        venv_path.to_string_lossy().to_string(),
                    );
                }

                match ssh_details {
                    Some(SshDetails {
                        host,
                        ssh_command,
                        envs,
                        path_style,
                    }) => {
                        log::debug!("Connecting to a remote server: {ssh_command:?}");
                        env.entry("TERM".to_string())
                            .or_insert_with(|| "xterm-256color".to_string());
                        let (program, args) = wrap_for_ssh(
                            &ssh_command,
                            spawn_task
                                .command
                                .as_ref()
                                .map(|command| (command, &spawn_task.args)),
                            path.as_deref(),
                            env,
                            python_venv_directory.as_deref(),
                            path_style,
                        );
                        env = HashMap::default();
                        if let Some(envs) = envs {
                            env.extend(envs);
                        }
                        (
                            task_state,
                            Shell::WithArguments {
                                program,
                                args,
                                title_override: Some(format!("{} — Terminal", host).into()),
                            },
                        )
                    }
                    None => {
                        if let Some(venv_path) = &python_venv_directory {
                            add_environment_path(&mut env, &venv_path.join("bin")).log_err();
                        }

                        let shell = if let Some(program) = spawn_task.command {
                            Shell::WithArguments {
                                program,
                                args: spawn_task.args,
                                title_override: None,
                            }
                        } else {
                            Shell::System
                        };
                        (task_state, shell)
                    }
                }
            }
        };
        TerminalBuilder::new(
            local_path.map(|path| path.to_path_buf()),
            python_venv_directory,
            spawn_task,
            shell,
            env,
            settings.cursor_shape.unwrap_or_default(),
            settings.alternate_scroll,
            settings.max_scroll_history_lines,
            is_ssh_terminal,
            window,
            completion_tx,
            cx,
        )
        .map(|builder| {
            let terminal_handle = cx.new(|cx| builder.subscribe(cx));

            this.terminals
                .local_handles
                .push(terminal_handle.downgrade());

            let id = terminal_handle.entity_id();
            cx.observe_release(&terminal_handle, move |project, _terminal, cx| {
                let handles = &mut project.terminals.local_handles;

                if let Some(index) = handles
                    .iter()
                    .position(|terminal| terminal.entity_id() == id)
                {
                    handles.remove(index);
                    cx.notify();
                }
            })
            .detach();

            if let Some(activate_command) = python_venv_activate_command {
                this.activate_python_virtual_environment(activate_command, &terminal_handle, cx);
            }
            terminal_handle
        })
    }

    fn python_venv_directory(
        &self,
        abs_path: Arc<Path>,
        venv_settings: VenvSettings,
        cx: &Context<Project>,
    ) -> Task<Option<PathBuf>> {
        cx.spawn(async move |this, cx| {
            if let Some((worktree, relative_path)) = this
                .update(cx, |this, cx| this.find_worktree(&abs_path, cx))
                .ok()?
            {
                let toolchain = this
                    .update(cx, |this, cx| {
                        this.active_toolchain(
                            ProjectPath {
                                worktree_id: worktree.read(cx).id(),
                                path: relative_path.into(),
                            },
                            LanguageName::new("Python"),
                            cx,
                        )
                    })
                    .ok()?
                    .await;

                if let Some(toolchain) = toolchain {
                    let toolchain_path = Path::new(toolchain.path.as_ref());
                    return Some(toolchain_path.parent()?.parent()?.to_path_buf());
                }
            }
            let venv_settings = venv_settings.as_option()?;
            this.update(cx, move |this, cx| {
                if let Some(path) = this.find_venv_in_worktree(&abs_path, &venv_settings, cx) {
                    return Some(path);
                }
                this.find_venv_on_filesystem(&abs_path, &venv_settings, cx)
            })
            .ok()
            .flatten()
        })
    }

    fn find_venv_in_worktree(
        &self,
        abs_path: &Path,
        venv_settings: &terminal_settings::VenvSettingsContent,
        cx: &App,
    ) -> Option<PathBuf> {
        let bin_dir_name = match std::env::consts::OS {
            "windows" => "Scripts",
            _ => "bin",
        };
        venv_settings
            .directories
            .iter()
            .map(|name| abs_path.join(name))
            .find(|venv_path| {
                let bin_path = venv_path.join(bin_dir_name);
                self.find_worktree(&bin_path, cx)
                    .and_then(|(worktree, relative_path)| {
                        worktree.read(cx).entry_for_path(&relative_path)
                    })
                    .is_some_and(|entry| entry.is_dir())
            })
    }

    fn find_venv_on_filesystem(
        &self,
        abs_path: &Path,
        venv_settings: &terminal_settings::VenvSettingsContent,
        cx: &App,
    ) -> Option<PathBuf> {
        let (worktree, _) = self.find_worktree(abs_path, cx)?;
        let fs = worktree.read(cx).as_local()?.fs();
        let bin_dir_name = match std::env::consts::OS {
            "windows" => "Scripts",
            _ => "bin",
        };
        venv_settings
            .directories
            .iter()
            .map(|name| abs_path.join(name))
            .find(|venv_path| {
                let bin_path = venv_path.join(bin_dir_name);
                // One-time synchronous check is acceptable for terminal/task initialization
                smol::block_on(fs.metadata(&bin_path))
                    .ok()
                    .flatten()
                    .map_or(false, |meta| meta.is_dir)
            })
    }

    fn activate_script_kind(shell: Option<&str>) -> ActivateScript {
        let shell_env = std::env::var("SHELL").ok();
        let shell_path = shell.or_else(|| shell_env.as_deref());
        let shell = std::path::Path::new(shell_path.unwrap_or(""))
            .file_name()
            .and_then(|name| name.to_str())
            .unwrap_or("");
        match shell {
            "fish" => ActivateScript::Fish,
            "tcsh" => ActivateScript::Csh,
            "nu" => ActivateScript::Nushell,
            "powershell" | "pwsh" => ActivateScript::PowerShell,
            _ => ActivateScript::Default,
        }
    }

    fn python_activate_command(
        &self,
        venv_base_directory: &Path,
        venv_settings: &VenvSettings,
        shell: &Shell,
    ) -> Option<String> {
        let venv_settings = venv_settings.as_option()?;
        let activate_keyword = match venv_settings.activate_script {
            terminal_settings::ActivateScript::Default => match std::env::consts::OS {
                "windows" => ".",
                _ => "source",
            },
            terminal_settings::ActivateScript::Nushell => "overlay use",
            terminal_settings::ActivateScript::PowerShell => ".",
            terminal_settings::ActivateScript::Pyenv => "pyenv",
            _ => "source",
        };
<<<<<<< HEAD
        let script_kind =
            if venv_settings.activate_script == terminal_settings::ActivateScript::Default {
                match shell {
                    Shell::Program(program) => Self::activate_script_kind(Some(program)),
                    Shell::WithArguments {
                        program,
                        args: _,
                        title_override: _,
                    } => Self::activate_script_kind(Some(program)),
                    Shell::System => Self::activate_script_kind(None),
                }
            } else {
                venv_settings.activate_script
            };

        let activate_script_name = match script_kind {
            terminal_settings::ActivateScript::Default => "activate",
=======
        let activate_script_name = match venv_settings.activate_script {
            terminal_settings::ActivateScript::Default
            | terminal_settings::ActivateScript::Pyenv => "activate",
>>>>>>> ae65ff95
            terminal_settings::ActivateScript::Csh => "activate.csh",
            terminal_settings::ActivateScript::Fish => "activate.fish",
            terminal_settings::ActivateScript::Nushell => "activate.nu",
            terminal_settings::ActivateScript::PowerShell => "activate.ps1",
        };

        let line_ending = match std::env::consts::OS {
            "windows" => "\r",
            _ => "\n",
        };

        if venv_settings.venv_name.is_empty() {
            let path = venv_base_directory
                .join(match std::env::consts::OS {
                    "windows" => "Scripts",
                    _ => "bin",
                })
                .join(activate_script_name)
                .to_string_lossy()
                .to_string();
            let quoted = shlex::try_quote(&path).ok()?;
            smol::block_on(self.fs.metadata(path.as_ref()))
                .ok()
                .flatten()?;

            Some(format!(
                "{} {} ; clear{}",
                activate_keyword, quoted, line_ending
            ))
        } else {
            Some(format!(
                "{activate_keyword} {activate_script_name} {name}; clear{line_ending}",
                name = venv_settings.venv_name
            ))
        }
    }

    fn activate_python_virtual_environment(
        &self,
        command: String,
        terminal_handle: &Entity<Terminal>,
        cx: &mut App,
    ) {
        terminal_handle.update(cx, |terminal, _| terminal.input(command.into_bytes()));
    }

    pub fn local_terminal_handles(&self) -> &Vec<WeakEntity<terminal::Terminal>> {
        &self.terminals.local_handles
    }
}

pub fn wrap_for_ssh(
    ssh_command: &SshCommand,
    command: Option<(&String, &Vec<String>)>,
    path: Option<&Path>,
    env: HashMap<String, String>,
    venv_directory: Option<&Path>,
    path_style: PathStyle,
) -> (String, Vec<String>) {
    let to_run = if let Some((command, args)) = command {
        // DEFAULT_REMOTE_SHELL is '"${SHELL:-sh}"' so must not be escaped
        let command: Option<Cow<str>> = if command == DEFAULT_REMOTE_SHELL {
            Some(command.into())
        } else {
            shlex::try_quote(command).ok()
        };
        let args = args.iter().filter_map(|arg| shlex::try_quote(arg).ok());
        command.into_iter().chain(args).join(" ")
    } else {
        "exec ${SHELL:-sh} -l".to_string()
    };

    let mut env_changes = String::new();
    for (k, v) in env.iter() {
        if let Some((k, v)) = shlex::try_quote(k).ok().zip(shlex::try_quote(v).ok()) {
            env_changes.push_str(&format!("{}={} ", k, v));
        }
    }
    if let Some(venv_directory) = venv_directory {
        if let Ok(str) = shlex::try_quote(venv_directory.to_string_lossy().as_ref()) {
            let path = RemotePathBuf::new(PathBuf::from(str.to_string()), path_style).to_string();
            env_changes.push_str(&format!("PATH={}:$PATH ", path));
        }
    }

    let commands = if let Some(path) = path {
        let path = RemotePathBuf::new(path.to_path_buf(), path_style).to_string();
        // shlex will wrap the command in single quotes (''), disabling ~ expansion,
        // replace ith with something that works
        let tilde_prefix = "~/";
        if path.starts_with(tilde_prefix) {
            let trimmed_path = path
                .trim_start_matches("/")
                .trim_start_matches("~")
                .trim_start_matches("/");

            format!("cd \"$HOME/{trimmed_path}\"; {env_changes} {to_run}")
        } else {
            format!("cd {path}; {env_changes} {to_run}")
        }
    } else {
        format!("cd; {env_changes} {to_run}")
    };
    let shell_invocation = format!("sh -c {}", shlex::try_quote(&commands).unwrap());

    let program = "ssh".to_string();
    let mut args = ssh_command.arguments.clone();

    args.push("-t".to_string());
    args.push(shell_invocation);
    (program, args)
}

fn add_environment_path(env: &mut HashMap<String, String>, new_path: &Path) -> Result<()> {
    let mut env_paths = vec![new_path.to_path_buf()];
    if let Some(path) = env.get("PATH").or(env::var("PATH").ok().as_ref()) {
        let mut paths = std::env::split_paths(&path).collect::<Vec<_>>();
        env_paths.append(&mut paths);
    }

    let paths = std::env::join_paths(env_paths).context("failed to create PATH env variable")?;
    env.insert("PATH".to_string(), paths.to_string_lossy().to_string());

    Ok(())
}

#[cfg(test)]
mod tests {
    use collections::HashMap;

    #[test]
    fn test_add_environment_path_with_existing_path() {
        let tmp_path = std::path::PathBuf::from("/tmp/new");
        let mut env = HashMap::default();
        let old_path = if cfg!(windows) {
            "/usr/bin;/usr/local/bin"
        } else {
            "/usr/bin:/usr/local/bin"
        };
        env.insert("PATH".to_string(), old_path.to_string());
        env.insert("OTHER".to_string(), "aaa".to_string());

        super::add_environment_path(&mut env, &tmp_path).unwrap();
        if cfg!(windows) {
            assert_eq!(env.get("PATH").unwrap(), &format!("/tmp/new;{}", old_path));
        } else {
            assert_eq!(env.get("PATH").unwrap(), &format!("/tmp/new:{}", old_path));
        }
        assert_eq!(env.get("OTHER").unwrap(), "aaa");
    }

    #[test]
    fn test_add_environment_path_with_empty_path() {
        let tmp_path = std::path::PathBuf::from("/tmp/new");
        let mut env = HashMap::default();
        env.insert("OTHER".to_string(), "aaa".to_string());
        let os_path = std::env::var("PATH").unwrap();
        super::add_environment_path(&mut env, &tmp_path).unwrap();
        if cfg!(windows) {
            assert_eq!(env.get("PATH").unwrap(), &format!("/tmp/new;{}", os_path));
        } else {
            assert_eq!(env.get("PATH").unwrap(), &format!("/tmp/new:{}", os_path));
        }
        assert_eq!(env.get("OTHER").unwrap(), "aaa");
    }
}<|MERGE_RESOLUTION|>--- conflicted
+++ resolved
@@ -546,7 +546,6 @@
             terminal_settings::ActivateScript::Pyenv => "pyenv",
             _ => "source",
         };
-<<<<<<< HEAD
         let script_kind =
             if venv_settings.activate_script == terminal_settings::ActivateScript::Default {
                 match shell {
@@ -563,12 +562,8 @@
             };
 
         let activate_script_name = match script_kind {
-            terminal_settings::ActivateScript::Default => "activate",
-=======
-        let activate_script_name = match venv_settings.activate_script {
             terminal_settings::ActivateScript::Default
             | terminal_settings::ActivateScript::Pyenv => "activate",
->>>>>>> ae65ff95
             terminal_settings::ActivateScript::Csh => "activate.csh",
             terminal_settings::ActivateScript::Fish => "activate.fish",
             terminal_settings::ActivateScript::Nushell => "activate.nu",
