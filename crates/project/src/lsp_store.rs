pub mod clangd_ext;
pub mod lsp_ext_command;
pub mod rust_analyzer_ext;

use crate::{
    CodeAction, Completion, CompletionResponse, CompletionSource, CoreCompletion, Hover, InlayHint,
    LspAction, LspPullDiagnostics, ProjectItem, ProjectPath, ProjectTransaction, PulledDiagnostics,
    ResolveState, Symbol, ToolchainStore,
    buffer_store::{BufferStore, BufferStoreEvent},
    environment::ProjectEnvironment,
    lsp_command::{self, *},
    lsp_store,
    manifest_tree::{
        AdapterQuery, LanguageServerTree, LanguageServerTreeNode, LaunchDisposition,
        ManifestQueryDelegate, ManifestTree,
    },
    prettier_store::{self, PrettierStore, PrettierStoreEvent},
    project_settings::{LspSettings, ProjectSettings},
    relativize_path, resolve_path,
    toolchain_store::{EmptyToolchainStore, ToolchainStoreEvent},
    worktree_store::{WorktreeStore, WorktreeStoreEvent},
    yarn::YarnPathStore,
};
use anyhow::{Context as _, Result, anyhow};
use async_trait::async_trait;
use client::{TypedEnvelope, proto};
use collections::{BTreeMap, BTreeSet, HashMap, HashSet, btree_map};
use futures::{
    AsyncWriteExt, Future, FutureExt, StreamExt,
    future::{Shared, join_all},
    select, select_biased,
    stream::FuturesUnordered,
};
use globset::{Glob, GlobBuilder, GlobMatcher, GlobSet, GlobSetBuilder};
use gpui::{
    App, AppContext, AsyncApp, Context, Entity, EventEmitter, PromptLevel, SharedString, Task,
    WeakEntity,
};
use http_client::HttpClient;
use itertools::Itertools as _;
use language::{
    Bias, BinaryStatus, Buffer, BufferSnapshot, CachedLspAdapter, CodeLabel, Diagnostic,
    DiagnosticEntry, DiagnosticSet, DiagnosticSourceKind, Diff, File as _, Language, LanguageName,
    LanguageRegistry, LanguageToolchainStore, LocalFile, LspAdapter, LspAdapterDelegate, Patch,
    PointUtf16, TextBufferSnapshot, ToOffset, ToPointUtf16, Transaction, Unclipped,
    language_settings::{
        FormatOnSave, Formatter, LanguageSettings, SelectedFormatter, language_settings,
    },
    point_to_lsp,
    proto::{deserialize_anchor, deserialize_version, serialize_anchor, serialize_version},
    range_from_lsp, range_to_lsp,
};
use lsp::{
    CodeActionKind, CompletionContext, DiagnosticSeverity, DiagnosticTag,
    DidChangeWatchedFilesRegistrationOptions, Edit, FileOperationFilter, FileOperationPatternKind,
    FileOperationRegistrationOptions, FileRename, FileSystemWatcher, LanguageServer,
    LanguageServerBinary, LanguageServerBinaryOptions, LanguageServerId, LanguageServerName,
    LspRequestFuture, MessageActionItem, MessageType, OneOf, RenameFilesParams, SymbolKind,
    TextEdit, WillRenameFiles, WorkDoneProgressCancelParams, WorkspaceFolder,
    notification::DidRenameFiles,
};
use node_runtime::read_package_installed_version;
use parking_lot::Mutex;
use postage::{mpsc, sink::Sink, stream::Stream, watch};
use rand::prelude::*;

use rpc::{
    AnyProtoClient,
    proto::{FromProto, ToProto},
};
use serde::Serialize;
use settings::{Settings, SettingsLocation, SettingsStore};
use sha2::{Digest, Sha256};
use smol::channel::Sender;
use snippet::Snippet;
use std::{
    any::Any,
    borrow::Cow,
    cell::RefCell,
    cmp::{Ordering, Reverse},
    convert::TryInto,
    ffi::OsStr,
    iter, mem,
    ops::{ControlFlow, Range},
    path::{self, Path, PathBuf},
    rc::Rc,
    sync::Arc,
    time::{Duration, Instant},
};
use text::{Anchor, BufferId, LineEnding, OffsetRangeExt};
use url::Url;
use util::{
    ConnectionResult, ResultExt as _, debug_panic, defer, maybe, merge_json_value_into,
    paths::{PathExt, SanitizedPath},
    post_inc,
};

pub use fs::*;
pub use language::Location;
#[cfg(any(test, feature = "test-support"))]
pub use prettier::FORMAT_SUFFIX as TEST_PRETTIER_FORMAT_SUFFIX;
pub use worktree::{
    Entry, EntryKind, FS_WATCH_LATENCY, File, LocalWorktree, PathChange, ProjectEntryId,
    UpdatedEntriesSet, UpdatedGitRepositoriesSet, Worktree, WorktreeId, WorktreeSettings,
};

const SERVER_LAUNCHING_BEFORE_SHUTDOWN_TIMEOUT: Duration = Duration::from_secs(5);
pub const SERVER_PROGRESS_THROTTLE_TIMEOUT: Duration = Duration::from_millis(100);

#[derive(Debug, Clone, Copy, PartialEq, Eq)]
pub enum FormatTrigger {
    Save,
    Manual,
}

pub enum LspFormatTarget {
    Buffers,
    Ranges(BTreeMap<BufferId, Vec<Range<Anchor>>>),
}

pub type OpenLspBufferHandle = Entity<Entity<Buffer>>;

impl FormatTrigger {
    fn from_proto(value: i32) -> FormatTrigger {
        match value {
            0 => FormatTrigger::Save,
            1 => FormatTrigger::Manual,
            _ => FormatTrigger::Save,
        }
    }
}

pub struct LocalLspStore {
    weak: WeakEntity<LspStore>,
    worktree_store: Entity<WorktreeStore>,
    toolchain_store: Entity<ToolchainStore>,
    http_client: Arc<dyn HttpClient>,
    environment: Entity<ProjectEnvironment>,
    fs: Arc<dyn Fs>,
    languages: Arc<LanguageRegistry>,
    language_server_ids: HashMap<(WorktreeId, LanguageServerName), BTreeSet<LanguageServerId>>,
    yarn: Entity<YarnPathStore>,
    pub language_servers: HashMap<LanguageServerId, LanguageServerState>,
    buffers_being_formatted: HashSet<BufferId>,
    last_workspace_edits_by_language_server: HashMap<LanguageServerId, ProjectTransaction>,
    language_server_watched_paths: HashMap<LanguageServerId, LanguageServerWatchedPaths>,
    language_server_paths_watched_for_rename:
        HashMap<LanguageServerId, RenamePathsWatchedForServer>,
    language_server_watcher_registrations:
        HashMap<LanguageServerId, HashMap<String, Vec<FileSystemWatcher>>>,
    supplementary_language_servers:
        HashMap<LanguageServerId, (LanguageServerName, Arc<LanguageServer>)>,
    prettier_store: Entity<PrettierStore>,
    next_diagnostic_group_id: usize,
    diagnostics: HashMap<
        WorktreeId,
        HashMap<
            Arc<Path>,
            Vec<(
                LanguageServerId,
                Vec<DiagnosticEntry<Unclipped<PointUtf16>>>,
            )>,
        >,
    >,
    buffer_snapshots: HashMap<BufferId, HashMap<LanguageServerId, Vec<LspBufferSnapshot>>>, // buffer_id -> server_id -> vec of snapshots
    _subscription: gpui::Subscription,
    lsp_tree: Entity<LanguageServerTree>,
    registered_buffers: HashMap<BufferId, usize>,
    buffer_pull_diagnostics_result_ids: HashMap<BufferId, Option<String>>,
}

impl LocalLspStore {
    /// Returns the running language server for the given ID. Note if the language server is starting, it will not be returned.
    pub fn running_language_server_for_id(
        &self,
        id: LanguageServerId,
    ) -> Option<&Arc<LanguageServer>> {
        let language_server_state = self.language_servers.get(&id)?;

        match language_server_state {
            LanguageServerState::Running { server, .. } => Some(server),
            LanguageServerState::Starting { .. } => None,
        }
    }

    fn start_language_server(
        &mut self,
        worktree_handle: &Entity<Worktree>,
        delegate: Arc<LocalLspAdapterDelegate>,
        adapter: Arc<CachedLspAdapter>,
        settings: Arc<LspSettings>,
        cx: &mut App,
    ) -> LanguageServerId {
        let worktree = worktree_handle.read(cx);
        let worktree_id = worktree.id();
        let root_path = worktree.abs_path();
        let key = (worktree_id, adapter.name.clone());

        let override_options = settings.initialization_options.clone();

        let stderr_capture = Arc::new(Mutex::new(Some(String::new())));

        let server_id = self.languages.next_language_server_id();
        log::info!(
            "attempting to start language server {:?}, path: {root_path:?}, id: {server_id}",
            adapter.name.0
        );

        let binary = self.get_language_server_binary(adapter.clone(), delegate.clone(), true, cx);
        let pending_workspace_folders: Arc<Mutex<BTreeSet<Url>>> = Default::default();
        let pending_server = cx.spawn({
            let adapter = adapter.clone();
            let server_name = adapter.name.clone();
            let stderr_capture = stderr_capture.clone();
            #[cfg(any(test, feature = "test-support"))]
            let lsp_store = self.weak.clone();
            let pending_workspace_folders = pending_workspace_folders.clone();
            async move |cx| {
                let binary = binary.await?;
                #[cfg(any(test, feature = "test-support"))]
                if let Some(server) = lsp_store
                    .update(&mut cx.clone(), |this, cx| {
                        this.languages.create_fake_language_server(
                            server_id,
                            &server_name,
                            binary.clone(),
                            &mut cx.to_async(),
                        )
                    })
                    .ok()
                    .flatten()
                {
                    return Ok(server);
                }

                lsp::LanguageServer::new(
                    stderr_capture,
                    server_id,
                    server_name,
                    binary,
                    &root_path,
                    adapter.code_action_kinds(),
                    pending_workspace_folders,
                    cx,
                )
            }
        });

        let startup = {
            let server_name = adapter.name.0.clone();
            let delegate = delegate as Arc<dyn LspAdapterDelegate>;
            let key = key.clone();
            let adapter = adapter.clone();
            let this = self.weak.clone();
            let pending_workspace_folders = pending_workspace_folders.clone();
            let fs = self.fs.clone();
            let pull_diagnostics = ProjectSettings::get_global(cx)
                .diagnostics
                .lsp_pull_diagnostics
                .enabled;
            cx.spawn(async move |cx| {
                let result = async {
                    let toolchains = this.update(cx, |this, cx| this.toolchain_store(cx))?;
                    let language_server = pending_server.await?;

                    let workspace_config = Self::workspace_configuration_for_adapter(
                        adapter.adapter.clone(),
                        fs.as_ref(),
                        &delegate,
                        toolchains.clone(),
                        cx,
                    )
                    .await?;

                    let mut initialization_options = Self::initialization_options_for_adapter(
                        adapter.adapter.clone(),
                        fs.as_ref(),
                        &delegate,
                    )
                    .await?;

                    match (&mut initialization_options, override_options) {
                        (Some(initialization_options), Some(override_options)) => {
                            merge_json_value_into(override_options, initialization_options);
                        }
                        (None, override_options) => initialization_options = override_options,
                        _ => {}
                    }

                    let initialization_params = cx.update(|cx| {
                        let mut params =
                            language_server.default_initialize_params(pull_diagnostics, cx);
                        params.initialization_options = initialization_options;
                        adapter.adapter.prepare_initialize_params(params, cx)
                    })??;

                    Self::setup_lsp_messages(
                        this.clone(),
                        fs,
                        &language_server,
                        delegate.clone(),
                        adapter.clone(),
                    );

                    let did_change_configuration_params =
                        Arc::new(lsp::DidChangeConfigurationParams {
                            settings: workspace_config,
                        });
                    let language_server = cx
                        .update(|cx| {
                            language_server.initialize(
                                initialization_params,
                                did_change_configuration_params.clone(),
                                cx,
                            )
                        })?
                        .await
                        .inspect_err(|_| {
                            if let Some(this) = this.upgrade() {
                                this.update(cx, |_, cx| {
                                    cx.emit(LspStoreEvent::LanguageServerRemoved(server_id))
                                })
                                .ok();
                            }
                        })?;

                    language_server
                        .notify::<lsp::notification::DidChangeConfiguration>(
                            &did_change_configuration_params,
                        )
                        .ok();

                    anyhow::Ok(language_server)
                }
                .await;

                match result {
                    Ok(server) => {
                        this.update(cx, |this, mut cx| {
                            this.insert_newly_running_language_server(
                                adapter,
                                server.clone(),
                                server_id,
                                key,
                                pending_workspace_folders,
                                &mut cx,
                            );
                        })
                        .ok();
                        stderr_capture.lock().take();
                        Some(server)
                    }

                    Err(err) => {
                        let log = stderr_capture.lock().take().unwrap_or_default();
                        delegate.update_status(
                            adapter.name(),
                            BinaryStatus::Failed {
                                error: format!("{err}\n-- stderr--\n{log}"),
                            },
                        );
                        log::error!("Failed to start language server {server_name:?}: {err:#?}");
                        log::error!("server stderr: {log}");
                        None
                    }
                }
            })
        };
        let state = LanguageServerState::Starting {
            startup,
            pending_workspace_folders,
        };

        self.language_servers.insert(server_id, state);
        self.language_server_ids
            .entry(key)
            .or_default()
            .insert(server_id);
        server_id
    }

    fn get_language_server_binary(
        &self,
        adapter: Arc<CachedLspAdapter>,
        delegate: Arc<dyn LspAdapterDelegate>,
        allow_binary_download: bool,
        cx: &mut App,
    ) -> Task<Result<LanguageServerBinary>> {
        let settings = ProjectSettings::get(
            Some(SettingsLocation {
                worktree_id: delegate.worktree_id(),
                path: Path::new(""),
            }),
            cx,
        )
        .lsp
        .get(&adapter.name)
        .and_then(|s| s.binary.clone());

        if settings.as_ref().is_some_and(|b| b.path.is_some()) {
            let settings = settings.unwrap();

            return cx.spawn(async move |_| {
                let mut env = delegate.shell_env().await;
                env.extend(settings.env.unwrap_or_default());

                Ok(LanguageServerBinary {
                    path: PathBuf::from(&settings.path.unwrap()),
                    env: Some(env),
                    arguments: settings
                        .arguments
                        .unwrap_or_default()
                        .iter()
                        .map(Into::into)
                        .collect(),
                })
            });
        }
        let lsp_binary_options = LanguageServerBinaryOptions {
            allow_path_lookup: !settings
                .as_ref()
                .and_then(|b| b.ignore_system_version)
                .unwrap_or_default(),
            allow_binary_download,
        };
        let toolchains = self.toolchain_store.read(cx).as_language_toolchain_store();
        cx.spawn(async move |cx| {
            let binary_result = adapter
                .clone()
                .get_language_server_command(delegate.clone(), toolchains, lsp_binary_options, cx)
                .await;

            delegate.update_status(adapter.name.clone(), BinaryStatus::None);

            let mut binary = binary_result?;
            let mut shell_env = delegate.shell_env().await;

            shell_env.extend(binary.env.unwrap_or_default());

            if let Some(settings) = settings {
                if let Some(arguments) = settings.arguments {
                    binary.arguments = arguments.into_iter().map(Into::into).collect();
                }
                if let Some(env) = settings.env {
                    shell_env.extend(env);
                }
            }

            binary.env = Some(shell_env);
            Ok(binary)
        })
    }

    fn setup_lsp_messages(
        this: WeakEntity<LspStore>,
        fs: Arc<dyn Fs>,
        language_server: &LanguageServer,
        delegate: Arc<dyn LspAdapterDelegate>,
        adapter: Arc<CachedLspAdapter>,
    ) {
        let name = language_server.name();
        let server_id = language_server.server_id();
        language_server
            .on_notification::<lsp::notification::PublishDiagnostics, _>({
                let adapter = adapter.clone();
                let this = this.clone();
                move |mut params, cx| {
                    let adapter = adapter.clone();
                    if let Some(this) = this.upgrade() {
                        this.update(cx, |this, cx| {
                            {
                                let buffer = params
                                    .uri
                                    .to_file_path()
                                    .map(|file_path| this.get_buffer(&file_path, cx))
                                    .ok()
                                    .flatten();
                                adapter.process_diagnostics(&mut params, server_id, buffer);
                            }

                            this.merge_diagnostics(
                                server_id,
                                params,
                                None,
                                DiagnosticSourceKind::Pushed,
                                &adapter.disk_based_diagnostic_sources,
                                |diagnostic, cx| match diagnostic.source_kind {
                                    DiagnosticSourceKind::Other | DiagnosticSourceKind::Pushed => {
                                        adapter.retain_old_diagnostic(diagnostic, cx)
                                    }
                                    DiagnosticSourceKind::Pulled => true,
                                },
                                cx,
                            )
                            .log_err();
                        })
                        .ok();
                    }
                }
            })
            .detach();
        language_server
            .on_request::<lsp::request::WorkspaceConfiguration, _, _>({
                let adapter = adapter.adapter.clone();
                let delegate = delegate.clone();
                let this = this.clone();
                let fs = fs.clone();
                move |params, cx| {
                    let adapter = adapter.clone();
                    let delegate = delegate.clone();
                    let this = this.clone();
                    let fs = fs.clone();
                    let mut cx = cx.clone();
                    async move {
                        let toolchains =
                            this.update(&mut cx, |this, cx| this.toolchain_store(cx))?;

                        let workspace_config = Self::workspace_configuration_for_adapter(
                            adapter.clone(),
                            fs.as_ref(),
                            &delegate,
                            toolchains.clone(),
                            &mut cx,
                        )
                        .await?;

                        Ok(params
                            .items
                            .into_iter()
                            .map(|item| {
                                if let Some(section) = &item.section {
                                    workspace_config
                                        .get(section)
                                        .cloned()
                                        .unwrap_or(serde_json::Value::Null)
                                } else {
                                    workspace_config.clone()
                                }
                            })
                            .collect())
                    }
                }
            })
            .detach();

        language_server
            .on_request::<lsp::request::WorkspaceFoldersRequest, _, _>({
                let this = this.clone();
                move |_, cx| {
                    let this = this.clone();
                    let mut cx = cx.clone();
                    async move {
                        let Some(server) = this
                            .read_with(&mut cx, |this, _| this.language_server_for_id(server_id))?
                        else {
                            return Ok(None);
                        };
                        let root = server.workspace_folders();
                        Ok(Some(
                            root.iter()
                                .cloned()
                                .map(|uri| WorkspaceFolder {
                                    uri,
                                    name: Default::default(),
                                })
                                .collect(),
                        ))
                    }
                }
            })
            .detach();
        // Even though we don't have handling for these requests, respond to them to
        // avoid stalling any language server like `gopls` which waits for a response
        // to these requests when initializing.
        language_server
            .on_request::<lsp::request::WorkDoneProgressCreate, _, _>({
                let this = this.clone();
                move |params, cx| {
                    let this = this.clone();
                    let mut cx = cx.clone();
                    async move {
                        this.update(&mut cx, |this, _| {
                            if let Some(status) = this.language_server_statuses.get_mut(&server_id)
                            {
                                if let lsp::NumberOrString::String(token) = params.token {
                                    status.progress_tokens.insert(token);
                                }
                            }
                        })?;

                        Ok(())
                    }
                }
            })
            .detach();

        language_server
            .on_request::<lsp::request::RegisterCapability, _, _>({
                let this = this.clone();
                move |params, cx| {
                    let this = this.clone();
                    let mut cx = cx.clone();
                    async move {
                        for reg in params.registrations {
                            match reg.method.as_str() {
                                "workspace/didChangeWatchedFiles" => {
                                    if let Some(options) = reg.register_options {
                                        let options = serde_json::from_value(options)?;
                                        this.update(&mut cx, |this, cx| {
                                            this.as_local_mut()?.on_lsp_did_change_watched_files(
                                                server_id, &reg.id, options, cx,
                                            );
                                            Some(())
                                        })?;
                                    }
                                }
                                "textDocument/rangeFormatting" => {
                                    this.read_with(&mut cx, |this, _| {
                                        if let Some(server) = this.language_server_for_id(server_id)
                                        {
                                            let options = reg
                                                .register_options
                                                .map(|options| {
                                                    serde_json::from_value::<
                                                        lsp::DocumentRangeFormattingOptions,
                                                    >(
                                                        options
                                                    )
                                                })
                                                .transpose()?;
                                            let provider = match options {
                                                None => OneOf::Left(true),
                                                Some(options) => OneOf::Right(options),
                                            };
                                            server.update_capabilities(|capabilities| {
                                                capabilities.document_range_formatting_provider =
                                                    Some(provider);
                                            })
                                        }
                                        anyhow::Ok(())
                                    })??;
                                }
                                "textDocument/onTypeFormatting" => {
                                    this.read_with(&mut cx, |this, _| {
                                        if let Some(server) = this.language_server_for_id(server_id)
                                        {
                                            let options = reg
                                                .register_options
                                                .map(|options| {
                                                    serde_json::from_value::<
                                                        lsp::DocumentOnTypeFormattingOptions,
                                                    >(
                                                        options
                                                    )
                                                })
                                                .transpose()?;
                                            if let Some(options) = options {
                                                server.update_capabilities(|capabilities| {
                                                    capabilities
                                                        .document_on_type_formatting_provider =
                                                        Some(options);
                                                })
                                            }
                                        }
                                        anyhow::Ok(())
                                    })??;
                                }
                                "textDocument/formatting" => {
                                    this.read_with(&mut cx, |this, _| {
                                        if let Some(server) = this.language_server_for_id(server_id)
                                        {
                                            let options = reg
                                                .register_options
                                                .map(|options| {
                                                    serde_json::from_value::<
                                                        lsp::DocumentFormattingOptions,
                                                    >(
                                                        options
                                                    )
                                                })
                                                .transpose()?;
                                            let provider = match options {
                                                None => OneOf::Left(true),
                                                Some(options) => OneOf::Right(options),
                                            };
                                            server.update_capabilities(|capabilities| {
                                                capabilities.document_formatting_provider =
                                                    Some(provider);
                                            })
                                        }
                                        anyhow::Ok(())
                                    })??;
                                }
                                "workspace/didChangeConfiguration" => {
                                    // Ignore payload since we notify clients of setting changes unconditionally, relying on them pulling the latest settings.
                                }
                                "textDocument/rename" => {
                                    this.read_with(&mut cx, |this, _| {
                                        if let Some(server) = this.language_server_for_id(server_id)
                                        {
                                            let options = reg
                                                .register_options
                                                .map(|options| {
                                                    serde_json::from_value::<lsp::RenameOptions>(
                                                        options,
                                                    )
                                                })
                                                .transpose()?;
                                            let options = match options {
                                                None => OneOf::Left(true),
                                                Some(options) => OneOf::Right(options),
                                            };

                                            server.update_capabilities(|capabilities| {
                                                capabilities.rename_provider = Some(options);
                                            })
                                        }
                                        anyhow::Ok(())
                                    })??;
                                }
                                _ => log::warn!("unhandled capability registration: {reg:?}"),
                            }
                        }
                        Ok(())
                    }
                }
            })
            .detach();

        language_server
            .on_request::<lsp::request::UnregisterCapability, _, _>({
                let this = this.clone();
                move |params, cx| {
                    let this = this.clone();
                    let mut cx = cx.clone();
                    async move {
                        for unreg in params.unregisterations.iter() {
                            match unreg.method.as_str() {
                                "workspace/didChangeWatchedFiles" => {
                                    this.update(&mut cx, |this, cx| {
                                        this.as_local_mut()?
                                            .on_lsp_unregister_did_change_watched_files(
                                                server_id, &unreg.id, cx,
                                            );
                                        Some(())
                                    })?;
                                }
                                "workspace/didChangeConfiguration" => {
                                    // Ignore payload since we notify clients of setting changes unconditionally, relying on them pulling the latest settings.
                                }
                                "textDocument/rename" => {
                                    this.read_with(&mut cx, |this, _| {
                                        if let Some(server) = this.language_server_for_id(server_id)
                                        {
                                            server.update_capabilities(|capabilities| {
                                                capabilities.rename_provider = None
                                            })
                                        }
                                    })?;
                                }
                                "textDocument/rangeFormatting" => {
                                    this.read_with(&mut cx, |this, _| {
                                        if let Some(server) = this.language_server_for_id(server_id)
                                        {
                                            server.update_capabilities(|capabilities| {
                                                capabilities.document_range_formatting_provider =
                                                    None
                                            })
                                        }
                                    })?;
                                }
                                "textDocument/onTypeFormatting" => {
                                    this.read_with(&mut cx, |this, _| {
                                        if let Some(server) = this.language_server_for_id(server_id)
                                        {
                                            server.update_capabilities(|capabilities| {
                                                capabilities.document_on_type_formatting_provider =
                                                    None;
                                            })
                                        }
                                    })?;
                                }
                                "textDocument/formatting" => {
                                    this.read_with(&mut cx, |this, _| {
                                        if let Some(server) = this.language_server_for_id(server_id)
                                        {
                                            server.update_capabilities(|capabilities| {
                                                capabilities.document_formatting_provider = None;
                                            })
                                        }
                                    })?;
                                }
                                _ => log::warn!("unhandled capability unregistration: {unreg:?}"),
                            }
                        }
                        Ok(())
                    }
                }
            })
            .detach();

        language_server
            .on_request::<lsp::request::ApplyWorkspaceEdit, _, _>({
                let adapter = adapter.clone();
                let this = this.clone();
                move |params, cx| {
                    let mut cx = cx.clone();
                    let this = this.clone();
                    let adapter = adapter.clone();
                    async move {
                        LocalLspStore::on_lsp_workspace_edit(
                            this.clone(),
                            params,
                            server_id,
                            adapter.clone(),
                            &mut cx,
                        )
                        .await
                    }
                }
            })
            .detach();

        language_server
            .on_request::<lsp::request::InlayHintRefreshRequest, _, _>({
                let this = this.clone();
                move |(), cx| {
                    let this = this.clone();
                    let mut cx = cx.clone();
                    async move {
                        this.update(&mut cx, |this, cx| {
                            cx.emit(LspStoreEvent::RefreshInlayHints);
                            this.downstream_client.as_ref().map(|(client, project_id)| {
                                client.send(proto::RefreshInlayHints {
                                    project_id: *project_id,
                                })
                            })
                        })?
                        .transpose()?;
                        Ok(())
                    }
                }
            })
            .detach();

        language_server
            .on_request::<lsp::request::CodeLensRefresh, _, _>({
                let this = this.clone();
                move |(), cx| {
                    let this = this.clone();
                    let mut cx = cx.clone();
                    async move {
                        this.update(&mut cx, |this, cx| {
                            cx.emit(LspStoreEvent::RefreshCodeLens);
                            this.downstream_client.as_ref().map(|(client, project_id)| {
                                client.send(proto::RefreshCodeLens {
                                    project_id: *project_id,
                                })
                            })
                        })?
                        .transpose()?;
                        Ok(())
                    }
                }
            })
            .detach();

        language_server
            .on_request::<lsp::request::WorkspaceDiagnosticRefresh, _, _>({
                let this = this.clone();
                move |(), cx| {
                    let this = this.clone();
                    let mut cx = cx.clone();
                    async move {
                        this.update(&mut cx, |lsp_store, _| {
                            lsp_store.pull_workspace_diagnostics(server_id);
                            lsp_store
                                .downstream_client
                                .as_ref()
                                .map(|(client, project_id)| {
                                    client.send(proto::PullWorkspaceDiagnostics {
                                        project_id: *project_id,
                                        server_id: server_id.to_proto(),
                                    })
                                })
                        })?
                        .transpose()?;
                        Ok(())
                    }
                }
            })
            .detach();

        language_server
            .on_request::<lsp::request::ShowMessageRequest, _, _>({
                let this = this.clone();
                let name = name.to_string();
                move |params, cx| {
                    let this = this.clone();
                    let name = name.to_string();
                    let mut cx = cx.clone();
                    async move {
                        let actions = params.actions.unwrap_or_default();
                        let (tx, rx) = smol::channel::bounded(1);
                        let request = LanguageServerPromptRequest {
                            level: match params.typ {
                                lsp::MessageType::ERROR => PromptLevel::Critical,
                                lsp::MessageType::WARNING => PromptLevel::Warning,
                                _ => PromptLevel::Info,
                            },
                            message: params.message,
                            actions,
                            response_channel: tx,
                            lsp_name: name.clone(),
                        };

                        let did_update = this
                            .update(&mut cx, |_, cx| {
                                cx.emit(LspStoreEvent::LanguageServerPrompt(request));
                            })
                            .is_ok();
                        if did_update {
                            let response = rx.recv().await.ok();
                            Ok(response)
                        } else {
                            Ok(None)
                        }
                    }
                }
            })
            .detach();
        language_server
            .on_notification::<lsp::notification::ShowMessage, _>({
                let this = this.clone();
                let name = name.to_string();
                move |params, cx| {
                    let this = this.clone();
                    let name = name.to_string();
                    let mut cx = cx.clone();

                    let (tx, _) = smol::channel::bounded(1);
                    let request = LanguageServerPromptRequest {
                        level: match params.typ {
                            lsp::MessageType::ERROR => PromptLevel::Critical,
                            lsp::MessageType::WARNING => PromptLevel::Warning,
                            _ => PromptLevel::Info,
                        },
                        message: params.message,
                        actions: vec![],
                        response_channel: tx,
                        lsp_name: name.clone(),
                    };

                    let _ = this.update(&mut cx, |_, cx| {
                        cx.emit(LspStoreEvent::LanguageServerPrompt(request));
                    });
                }
            })
            .detach();

        let disk_based_diagnostics_progress_token =
            adapter.disk_based_diagnostics_progress_token.clone();

        language_server
            .on_notification::<lsp::notification::Progress, _>({
                let this = this.clone();
                move |params, cx| {
                    if let Some(this) = this.upgrade() {
                        this.update(cx, |this, cx| {
                            this.on_lsp_progress(
                                params,
                                server_id,
                                disk_based_diagnostics_progress_token.clone(),
                                cx,
                            );
                        })
                        .ok();
                    }
                }
            })
            .detach();

        language_server
            .on_notification::<lsp::notification::LogMessage, _>({
                let this = this.clone();
                move |params, cx| {
                    if let Some(this) = this.upgrade() {
                        this.update(cx, |_, cx| {
                            cx.emit(LspStoreEvent::LanguageServerLog(
                                server_id,
                                LanguageServerLogType::Log(params.typ),
                                params.message,
                            ));
                        })
                        .ok();
                    }
                }
            })
            .detach();

        language_server
            .on_notification::<lsp::notification::LogTrace, _>({
                let this = this.clone();
                move |params, cx| {
                    let mut cx = cx.clone();
                    if let Some(this) = this.upgrade() {
                        this.update(&mut cx, |_, cx| {
                            cx.emit(LspStoreEvent::LanguageServerLog(
                                server_id,
                                LanguageServerLogType::Trace(params.verbose),
                                params.message,
                            ));
                        })
                        .ok();
                    }
                }
            })
            .detach();

        language_server
            .on_request::<lsp::request::ShowDocument, _, _>({
                let this = this.clone();
                move |params, cx| {
                    let this = this.clone();
                    let mut cx = cx.clone();
                    async move {
                        if params.external.unwrap_or(false) || params.uri.scheme() != "file" {
                            let success = cx
                                .update(|cx| {
                                    cx.open_url(params.uri.as_str());
                                    true
                                })
                                .unwrap_or(false);
                            return Ok(lsp::ShowDocumentResult { success });
                        }

                        let success = this
                            .update(&mut cx, |_this, cx| {
                                cx.emit(LspStoreEvent::ShowDocument {
                                    uri: params.uri.clone(),
                                    take_focus: params.take_focus.unwrap_or(true),
                                    selection: params.selection,
                                });
                                true
                            })
                            .unwrap_or(false);

                        Ok(lsp::ShowDocumentResult { success })
                    }
                }
            })
            .detach();

        rust_analyzer_ext::register_notifications(this.clone(), language_server);
        clangd_ext::register_notifications(this, language_server, adapter);
    }

    fn shutdown_language_servers(
        &mut self,
        _cx: &mut Context<LspStore>,
    ) -> impl Future<Output = ()> + use<> {
        let shutdown_futures = self
            .language_servers
            .drain()
            .map(|(_, server_state)| async {
                use LanguageServerState::*;
                match server_state {
                    Running { server, .. } => server.shutdown()?.await,
                    Starting { startup, .. } => startup.await?.shutdown()?.await,
                }
            })
            .collect::<Vec<_>>();

        async move {
            join_all(shutdown_futures).await;
        }
    }

    fn language_servers_for_worktree(
        &self,
        worktree_id: WorktreeId,
    ) -> impl Iterator<Item = &Arc<LanguageServer>> {
        self.language_server_ids
            .iter()
            .flat_map(move |((language_server_path, _), ids)| {
                ids.iter().filter_map(move |id| {
                    if *language_server_path != worktree_id {
                        return None;
                    }
                    if let Some(LanguageServerState::Running { server, .. }) =
                        self.language_servers.get(id)
                    {
                        return Some(server);
                    } else {
                        None
                    }
                })
            })
    }

    fn language_server_ids_for_project_path(
        &self,
        project_path: ProjectPath,
        language: &Language,
        cx: &mut App,
    ) -> Vec<LanguageServerId> {
        let Some(worktree) = self
            .worktree_store
            .read(cx)
            .worktree_for_id(project_path.worktree_id, cx)
        else {
            return Vec::new();
        };
        let delegate = Arc::new(ManifestQueryDelegate::new(worktree.read(cx).snapshot()));
        let root = self.lsp_tree.update(cx, |this, cx| {
            this.get(
                project_path,
                AdapterQuery::Language(&language.name()),
                delegate,
                cx,
            )
            .filter_map(|node| node.server_id())
            .collect::<Vec<_>>()
        });

        root
    }

    fn language_server_ids_for_buffer(
        &self,
        buffer: &Buffer,
        cx: &mut App,
    ) -> Vec<LanguageServerId> {
        if let Some((file, language)) = File::from_dyn(buffer.file()).zip(buffer.language()) {
            let worktree_id = file.worktree_id(cx);

            let path: Arc<Path> = file
                .path()
                .parent()
                .map(Arc::from)
                .unwrap_or_else(|| file.path().clone());
            let worktree_path = ProjectPath { worktree_id, path };
            self.language_server_ids_for_project_path(worktree_path, language, cx)
        } else {
            Vec::new()
        }
    }

    fn language_servers_for_buffer<'a>(
        &'a self,
        buffer: &'a Buffer,
        cx: &'a mut App,
    ) -> impl Iterator<Item = (&'a Arc<CachedLspAdapter>, &'a Arc<LanguageServer>)> {
        self.language_server_ids_for_buffer(buffer, cx)
            .into_iter()
            .filter_map(|server_id| match self.language_servers.get(&server_id)? {
                LanguageServerState::Running {
                    adapter, server, ..
                } => Some((adapter, server)),
                _ => None,
            })
    }

    async fn execute_code_action_kind_locally(
        lsp_store: WeakEntity<LspStore>,
        mut buffers: Vec<Entity<Buffer>>,
        kind: CodeActionKind,
        push_to_history: bool,
        cx: &mut AsyncApp,
    ) -> anyhow::Result<ProjectTransaction> {
        // Do not allow multiple concurrent code actions requests for the
        // same buffer.
        lsp_store.update(cx, |this, cx| {
            let this = this.as_local_mut().unwrap();
            buffers.retain(|buffer| {
                this.buffers_being_formatted
                    .insert(buffer.read(cx).remote_id())
            });
        })?;
        let _cleanup = defer({
            let this = lsp_store.clone();
            let mut cx = cx.clone();
            let buffers = &buffers;
            move || {
                this.update(&mut cx, |this, cx| {
                    let this = this.as_local_mut().unwrap();
                    for buffer in buffers {
                        this.buffers_being_formatted
                            .remove(&buffer.read(cx).remote_id());
                    }
                })
                .ok();
            }
        });
        let mut project_transaction = ProjectTransaction::default();

        for buffer in &buffers {
            let adapters_and_servers = lsp_store.update(cx, |lsp_store, cx| {
                buffer.update(cx, |buffer, cx| {
                    lsp_store
                        .as_local()
                        .unwrap()
                        .language_servers_for_buffer(buffer, cx)
                        .map(|(adapter, lsp)| (adapter.clone(), lsp.clone()))
                        .collect::<Vec<_>>()
                })
            })?;
            for (lsp_adapter, language_server) in adapters_and_servers.iter() {
                let actions = Self::get_server_code_actions_from_action_kinds(
                    &lsp_store,
                    language_server.server_id(),
                    vec![kind.clone()],
                    buffer,
                    cx,
                )
                .await?;
                Self::execute_code_actions_on_server(
                    &lsp_store,
                    language_server,
                    lsp_adapter,
                    actions,
                    push_to_history,
                    &mut project_transaction,
                    cx,
                )
                .await?;
            }
        }
        Ok(project_transaction)
    }

    async fn format_locally(
        lsp_store: WeakEntity<LspStore>,
        mut buffers: Vec<FormattableBuffer>,
        push_to_history: bool,
        trigger: FormatTrigger,
        logger: zlog::Logger,
        cx: &mut AsyncApp,
    ) -> anyhow::Result<ProjectTransaction> {
        // Do not allow multiple concurrent formatting requests for the
        // same buffer.
        lsp_store.update(cx, |this, cx| {
            let this = this.as_local_mut().unwrap();
            buffers.retain(|buffer| {
                this.buffers_being_formatted
                    .insert(buffer.handle.read(cx).remote_id())
            });
        })?;

        let _cleanup = defer({
            let this = lsp_store.clone();
            let mut cx = cx.clone();
            let buffers = &buffers;
            move || {
                this.update(&mut cx, |this, cx| {
                    let this = this.as_local_mut().unwrap();
                    for buffer in buffers {
                        this.buffers_being_formatted
                            .remove(&buffer.handle.read(cx).remote_id());
                    }
                })
                .ok();
            }
        });

        let mut project_transaction = ProjectTransaction::default();

        for buffer in &buffers {
            zlog::debug!(
                logger =>
                "formatting buffer '{:?}'",
                buffer.abs_path.as_ref().unwrap_or(&PathBuf::from("unknown")).display()
            );
            // Create an empty transaction to hold all of the formatting edits.
            let formatting_transaction_id = buffer.handle.update(cx, |buffer, cx| {
                // ensure no transactions created while formatting are
                // grouped with the previous transaction in the history
                // based on the transaction group interval
                buffer.finalize_last_transaction();
                let transaction_id = buffer
                    .start_transaction()
                    .context("transaction already open")?;
                let transaction = buffer
                    .get_transaction(transaction_id)
                    .expect("transaction started")
                    .clone();
                buffer.end_transaction(cx);
                buffer.push_transaction(transaction, cx.background_executor().now());
                buffer.finalize_last_transaction();
                anyhow::Ok(transaction_id)
            })??;

            let result = Self::format_buffer_locally(
                lsp_store.clone(),
                buffer,
                formatting_transaction_id,
                trigger,
                logger,
                cx,
            )
            .await;

            buffer.handle.update(cx, |buffer, cx| {
                let Some(formatting_transaction) =
                    buffer.get_transaction(formatting_transaction_id).cloned()
                else {
                    zlog::warn!(logger => "no formatting transaction");
                    return;
                };
                if formatting_transaction.edit_ids.is_empty() {
                    zlog::debug!(logger => "no changes made while formatting");
                    buffer.forget_transaction(formatting_transaction_id);
                    return;
                }
                if !push_to_history {
                    zlog::trace!(logger => "forgetting format transaction");
                    buffer.forget_transaction(formatting_transaction.id);
                }
                project_transaction
                    .0
                    .insert(cx.entity(), formatting_transaction);
            })?;

            result?;
        }

        Ok(project_transaction)
    }

    async fn format_buffer_locally(
        lsp_store: WeakEntity<LspStore>,
        buffer: &FormattableBuffer,
        formatting_transaction_id: clock::Lamport,
        trigger: FormatTrigger,
        logger: zlog::Logger,
        cx: &mut AsyncApp,
    ) -> Result<()> {
        let (adapters_and_servers, settings) = lsp_store.update(cx, |lsp_store, cx| {
            buffer.handle.update(cx, |buffer, cx| {
                let adapters_and_servers = lsp_store
                    .as_local()
                    .unwrap()
                    .language_servers_for_buffer(buffer, cx)
                    .map(|(adapter, lsp)| (adapter.clone(), lsp.clone()))
                    .collect::<Vec<_>>();
                let settings =
                    language_settings(buffer.language().map(|l| l.name()), buffer.file(), cx)
                        .into_owned();
                (adapters_and_servers, settings)
            })
        })?;

        /// Apply edits to the buffer that will become part of the formatting transaction.
        /// Fails if the buffer has been edited since the start of that transaction.
        fn extend_formatting_transaction(
            buffer: &FormattableBuffer,
            formatting_transaction_id: text::TransactionId,
            cx: &mut AsyncApp,
            operation: impl FnOnce(&mut Buffer, &mut Context<Buffer>),
        ) -> anyhow::Result<()> {
            buffer.handle.update(cx, |buffer, cx| {
                let last_transaction_id = buffer.peek_undo_stack().map(|t| t.transaction_id());
                if last_transaction_id != Some(formatting_transaction_id) {
                    anyhow::bail!("Buffer edited while formatting. Aborting")
                }
                buffer.start_transaction();
                operation(buffer, cx);
                if let Some(transaction_id) = buffer.end_transaction(cx) {
                    buffer.merge_transactions(transaction_id, formatting_transaction_id);
                }
                Ok(())
            })?
        }

        // handle whitespace formatting
        if settings.remove_trailing_whitespace_on_save {
            zlog::trace!(logger => "removing trailing whitespace");
            let diff = buffer
                .handle
                .read_with(cx, |buffer, cx| buffer.remove_trailing_whitespace(cx))?
                .await;
            extend_formatting_transaction(buffer, formatting_transaction_id, cx, |buffer, cx| {
                buffer.apply_diff(diff, cx);
            })?;
        }

        if settings.ensure_final_newline_on_save {
            zlog::trace!(logger => "ensuring final newline");
            extend_formatting_transaction(buffer, formatting_transaction_id, cx, |buffer, cx| {
                buffer.ensure_final_newline(cx);
            })?;
        }

        // Formatter for `code_actions_on_format` that runs before
        // the rest of the formatters
        let mut code_actions_on_format_formatter = None;
        let should_run_code_actions_on_format = !matches!(
            (trigger, &settings.format_on_save),
            (FormatTrigger::Save, &FormatOnSave::Off)
        );
        if should_run_code_actions_on_format {
            let have_code_actions_to_run_on_format = settings
                .code_actions_on_format
                .values()
                .any(|enabled| *enabled);
            if have_code_actions_to_run_on_format {
                zlog::trace!(logger => "going to run code actions on format");
                code_actions_on_format_formatter = Some(Formatter::CodeActions(
                    settings.code_actions_on_format.clone(),
                ));
            }
        }

        let formatters = match (trigger, &settings.format_on_save) {
            (FormatTrigger::Save, FormatOnSave::Off) => &[],
            (FormatTrigger::Save, FormatOnSave::List(formatters)) => formatters.as_ref(),
            (FormatTrigger::Manual, _) | (FormatTrigger::Save, FormatOnSave::On) => {
                match &settings.formatter {
                    SelectedFormatter::Auto => {
                        if settings.prettier.allowed {
                            zlog::trace!(logger => "Formatter set to auto: defaulting to prettier");
                            std::slice::from_ref(&Formatter::Prettier)
                        } else {
                            zlog::trace!(logger => "Formatter set to auto: defaulting to primary language server");
                            std::slice::from_ref(&Formatter::LanguageServer { name: None })
                        }
                    }
                    SelectedFormatter::List(formatter_list) => formatter_list.as_ref(),
                }
            }
        };

        let formatters = code_actions_on_format_formatter.iter().chain(formatters);

        for formatter in formatters {
            match formatter {
                Formatter::Prettier => {
                    let logger = zlog::scoped!(logger => "prettier");
                    zlog::trace!(logger => "formatting");
                    let _timer = zlog::time!(logger => "Formatting buffer via prettier");

                    let prettier = lsp_store.read_with(cx, |lsp_store, _cx| {
                        lsp_store.prettier_store().unwrap().downgrade()
                    })?;
                    let diff = prettier_store::format_with_prettier(&prettier, &buffer.handle, cx)
                        .await
                        .transpose()?;
                    let Some(diff) = diff else {
                        zlog::trace!(logger => "No changes");
                        continue;
                    };

                    extend_formatting_transaction(
                        buffer,
                        formatting_transaction_id,
                        cx,
                        |buffer, cx| {
                            buffer.apply_diff(diff, cx);
                        },
                    )?;
                }
                Formatter::External { command, arguments } => {
                    let logger = zlog::scoped!(logger => "command");
                    zlog::trace!(logger => "formatting");
                    let _timer = zlog::time!(logger => "Formatting buffer via external command");

                    let diff = Self::format_via_external_command(
                        buffer,
                        command.as_ref(),
                        arguments.as_deref(),
                        cx,
                    )
                    .await
                    .with_context(|| {
                        format!("Failed to format buffer via external command: {}", command)
                    })?;
                    let Some(diff) = diff else {
                        zlog::trace!(logger => "No changes");
                        continue;
                    };

                    extend_formatting_transaction(
                        buffer,
                        formatting_transaction_id,
                        cx,
                        |buffer, cx| {
                            buffer.apply_diff(diff, cx);
                        },
                    )?;
                }
                Formatter::LanguageServer { name } => {
                    let logger = zlog::scoped!(logger => "language-server");
                    zlog::trace!(logger => "formatting");
                    let _timer = zlog::time!(logger => "Formatting buffer using language server");

                    let Some(buffer_path_abs) = buffer.abs_path.as_ref() else {
                        zlog::warn!(logger => "Cannot format buffer that is not backed by a file on disk using language servers. Skipping");
                        continue;
                    };

                    let language_server = if let Some(name) = name.as_deref() {
                        adapters_and_servers.iter().find_map(|(adapter, server)| {
                            if adapter.name.0.as_ref() == name {
                                Some(server.clone())
                            } else {
                                None
                            }
                        })
                    } else {
                        adapters_and_servers.first().map(|e| e.1.clone())
                    };

                    let Some(language_server) = language_server else {
                        log::debug!(
                            "No language server found to format buffer '{:?}'. Skipping",
                            buffer_path_abs.as_path().to_string_lossy()
                        );
                        continue;
                    };

                    zlog::trace!(
                        logger =>
                        "Formatting buffer '{:?}' using language server '{:?}'",
                        buffer_path_abs.as_path().to_string_lossy(),
                        language_server.name()
                    );

                    let edits = if let Some(ranges) = buffer.ranges.as_ref() {
                        zlog::trace!(logger => "formatting ranges");
                        Self::format_ranges_via_lsp(
                            &lsp_store,
                            &buffer.handle,
                            ranges,
                            buffer_path_abs,
                            &language_server,
                            &settings,
                            cx,
                        )
                        .await
                        .context("Failed to format ranges via language server")?
                    } else {
                        zlog::trace!(logger => "formatting full");
                        Self::format_via_lsp(
                            &lsp_store,
                            &buffer.handle,
                            buffer_path_abs,
                            &language_server,
                            &settings,
                            cx,
                        )
                        .await
                        .context("failed to format via language server")?
                    };

                    if edits.is_empty() {
                        zlog::trace!(logger => "No changes");
                        continue;
                    }
                    extend_formatting_transaction(
                        buffer,
                        formatting_transaction_id,
                        cx,
                        |buffer, cx| {
                            buffer.edit(edits, None, cx);
                        },
                    )?;
                }
                Formatter::CodeActions(code_actions) => {
                    let logger = zlog::scoped!(logger => "code-actions");
                    zlog::trace!(logger => "formatting");
                    let _timer = zlog::time!(logger => "Formatting buffer using code actions");

                    let Some(buffer_path_abs) = buffer.abs_path.as_ref() else {
                        zlog::warn!(logger => "Cannot format buffer that is not backed by a file on disk using code actions. Skipping");
                        continue;
                    };
                    let code_action_kinds = code_actions
                        .iter()
                        .filter_map(|(action_kind, enabled)| {
                            enabled.then_some(action_kind.clone().into())
                        })
                        .collect::<Vec<_>>();
                    if code_action_kinds.is_empty() {
                        zlog::trace!(logger => "No code action kinds enabled, skipping");
                        continue;
                    }
                    zlog::trace!(logger => "Attempting to resolve code actions {:?}", &code_action_kinds);

                    let mut actions_and_servers = Vec::new();

                    for (index, (_, language_server)) in adapters_and_servers.iter().enumerate() {
                        let actions_result = Self::get_server_code_actions_from_action_kinds(
                            &lsp_store,
                            language_server.server_id(),
                            code_action_kinds.clone(),
                            &buffer.handle,
                            cx,
                        )
                        .await
                        .with_context(
                            || format!("Failed to resolve code actions with kinds {:?} for language server {}",
                                code_action_kinds.iter().map(|kind| kind.as_str()).join(", "),
                                language_server.name())
                        );
                        let Ok(actions) = actions_result else {
                            // note: it may be better to set result to the error and break formatters here
                            // but for now we try to execute the actions that we can resolve and skip the rest
                            zlog::error!(
                                logger =>
                                "Failed to resolve code actions with kinds {:?} with language server {}",
                                code_action_kinds.iter().map(|kind| kind.as_str()).join(", "),
                                language_server.name()
                            );
                            continue;
                        };
                        for action in actions {
                            actions_and_servers.push((action, index));
                        }
                    }

                    if actions_and_servers.is_empty() {
                        zlog::warn!(logger => "No code actions were resolved, continuing");
                        continue;
                    }

                    'actions: for (mut action, server_index) in actions_and_servers {
                        let server = &adapters_and_servers[server_index].1;

                        let describe_code_action = |action: &CodeAction| {
                            format!(
                                "code action '{}' with title \"{}\" on server {}",
                                action
                                    .lsp_action
                                    .action_kind()
                                    .unwrap_or("unknown".into())
                                    .as_str(),
                                action.lsp_action.title(),
                                server.name(),
                            )
                        };

                        zlog::trace!(logger => "Executing {}", describe_code_action(&action));

                        if let Err(err) = Self::try_resolve_code_action(server, &mut action).await {
                            zlog::error!(
                                logger =>
                                "Failed to resolve {}. Error: {}",
                                describe_code_action(&action),
                                err
                            );
                            continue;
                        }

                        if let Some(edit) = action.lsp_action.edit().cloned() {
                            // NOTE: code below duplicated from `Self::deserialize_workspace_edit`
                            // but filters out and logs warnings for code actions that cause unreasonably
                            // difficult handling on our part, such as:
                            // - applying edits that call commands
                            //   which can result in arbitrary workspace edits being sent from the server that
                            //   have no way of being tied back to the command that initiated them (i.e. we
                            //   can't know which edits are part of the format request, or if the server is done sending
                            //   actions in response to the command)
                            // - actions that create/delete/modify/rename files other than the one we are formatting
                            //   as we then would need to handle such changes correctly in the local history as well
                            //   as the remote history through the ProjectTransaction
                            // - actions with snippet edits, as these simply don't make sense in the context of a format request
                            // Supporting these actions is not impossible, but not supported as of yet.
                            if edit.changes.is_none() && edit.document_changes.is_none() {
                                zlog::trace!(
                                    logger =>
                                    "No changes for code action. Skipping {}",
                                    describe_code_action(&action),
                                );
                                continue;
                            }

                            let mut operations = Vec::new();
                            if let Some(document_changes) = edit.document_changes {
                                match document_changes {
                                    lsp::DocumentChanges::Edits(edits) => operations.extend(
                                        edits.into_iter().map(lsp::DocumentChangeOperation::Edit),
                                    ),
                                    lsp::DocumentChanges::Operations(ops) => operations = ops,
                                }
                            } else if let Some(changes) = edit.changes {
                                operations.extend(changes.into_iter().map(|(uri, edits)| {
                                    lsp::DocumentChangeOperation::Edit(lsp::TextDocumentEdit {
                                        text_document:
                                            lsp::OptionalVersionedTextDocumentIdentifier {
                                                uri,
                                                version: None,
                                            },
                                        edits: edits.into_iter().map(Edit::Plain).collect(),
                                    })
                                }));
                            }

                            let mut edits = Vec::with_capacity(operations.len());

                            if operations.is_empty() {
                                zlog::trace!(
                                    logger =>
                                    "No changes for code action. Skipping {}",
                                    describe_code_action(&action),
                                );
                                continue;
                            }
                            for operation in operations {
                                let op = match operation {
                                    lsp::DocumentChangeOperation::Edit(op) => op,
                                    lsp::DocumentChangeOperation::Op(_) => {
                                        zlog::warn!(
                                            logger =>
                                            "Code actions which create, delete, or rename files are not supported on format. Skipping {}",
                                            describe_code_action(&action),
                                        );
                                        continue 'actions;
                                    }
                                };
                                let Ok(file_path) = op.text_document.uri.to_file_path() else {
                                    zlog::warn!(
                                        logger =>
                                        "Failed to convert URI '{:?}' to file path. Skipping {}",
                                        &op.text_document.uri,
                                        describe_code_action(&action),
                                    );
                                    continue 'actions;
                                };
                                if &file_path != buffer_path_abs {
                                    zlog::warn!(
                                        logger =>
                                        "File path '{:?}' does not match buffer path '{:?}'. Skipping {}",
                                        file_path,
                                        buffer_path_abs,
                                        describe_code_action(&action),
                                    );
                                    continue 'actions;
                                }

                                let mut lsp_edits = Vec::new();
                                for edit in op.edits {
                                    match edit {
                                        Edit::Plain(edit) => {
                                            if !lsp_edits.contains(&edit) {
                                                lsp_edits.push(edit);
                                            }
                                        }
                                        Edit::Annotated(edit) => {
                                            if !lsp_edits.contains(&edit.text_edit) {
                                                lsp_edits.push(edit.text_edit);
                                            }
                                        }
                                        Edit::Snippet(_) => {
                                            zlog::warn!(
                                                logger =>
                                                "Code actions which produce snippet edits are not supported during formatting. Skipping {}",
                                                describe_code_action(&action),
                                            );
                                            continue 'actions;
                                        }
                                    }
                                }
                                let edits_result = lsp_store
                                    .update(cx, |lsp_store, cx| {
                                        lsp_store.as_local_mut().unwrap().edits_from_lsp(
                                            &buffer.handle,
                                            lsp_edits,
                                            server.server_id(),
                                            op.text_document.version,
                                            cx,
                                        )
                                    })?
                                    .await;
                                let Ok(resolved_edits) = edits_result else {
                                    zlog::warn!(
                                        logger =>
                                        "Failed to resolve edits from LSP for buffer {:?} while handling {}",
                                        buffer_path_abs.as_path(),
                                        describe_code_action(&action),
                                    );
                                    continue 'actions;
                                };
                                edits.extend(resolved_edits);
                            }

                            if edits.is_empty() {
                                zlog::warn!(logger => "No edits resolved from LSP");
                                continue;
                            }

                            extend_formatting_transaction(
                                buffer,
                                formatting_transaction_id,
                                cx,
                                |buffer, cx| {
                                    buffer.edit(edits, None, cx);
                                },
                            )?;
                        }

                        if let Some(command) = action.lsp_action.command() {
                            zlog::warn!(
                                logger =>
                                "Executing code action command '{}'. This may cause formatting to abort unnecessarily as well as splitting formatting into two entries in the undo history",
                                &command.command,
                            );

                            // bail early if command is invalid
                            let server_capabilities = server.capabilities();
                            let available_commands = server_capabilities
                                .execute_command_provider
                                .as_ref()
                                .map(|options| options.commands.as_slice())
                                .unwrap_or_default();
                            if !available_commands.contains(&command.command) {
                                zlog::warn!(
                                    logger =>
                                    "Cannot execute a command {} not listed in the language server capabilities of server {}",
                                    command.command,
                                    server.name(),
                                );
                                continue;
                            }

                            // noop so we just ensure buffer hasn't been edited since resolving code actions
                            extend_formatting_transaction(
                                buffer,
                                formatting_transaction_id,
                                cx,
                                |_, _| {},
                            )?;
                            zlog::info!(logger => "Executing command {}", &command.command);

                            lsp_store.update(cx, |this, _| {
                                this.as_local_mut()
                                    .unwrap()
                                    .last_workspace_edits_by_language_server
                                    .remove(&server.server_id());
                            })?;

                            let execute_command_result = server
                                .request::<lsp::request::ExecuteCommand>(
                                    lsp::ExecuteCommandParams {
                                        command: command.command.clone(),
                                        arguments: command.arguments.clone().unwrap_or_default(),
                                        ..Default::default()
                                    },
                                )
                                .await
                                .into_response();

                            if execute_command_result.is_err() {
                                zlog::error!(
                                    logger =>
                                    "Failed to execute command '{}' as part of {}",
                                    &command.command,
                                    describe_code_action(&action),
                                );
                                continue 'actions;
                            }

                            let mut project_transaction_command =
                                lsp_store.update(cx, |this, _| {
                                    this.as_local_mut()
                                        .unwrap()
                                        .last_workspace_edits_by_language_server
                                        .remove(&server.server_id())
                                        .unwrap_or_default()
                                })?;

                            if let Some(transaction) =
                                project_transaction_command.0.remove(&buffer.handle)
                            {
                                zlog::trace!(
                                    logger =>
                                    "Successfully captured {} edits that resulted from command {}",
                                    transaction.edit_ids.len(),
                                    &command.command,
                                );
                                let transaction_id_project_transaction = transaction.id;
                                buffer.handle.update(cx, |buffer, _| {
                                    // it may have been removed from history if push_to_history was
                                    // false in deserialize_workspace_edit. If so push it so we
                                    // can merge it with the format transaction
                                    // and pop the combined transaction off the history stack
                                    // later if push_to_history is false
                                    if buffer.get_transaction(transaction.id).is_none() {
                                        buffer.push_transaction(transaction, Instant::now());
                                    }
                                    buffer.merge_transactions(
                                        transaction_id_project_transaction,
                                        formatting_transaction_id,
                                    );
                                })?;
                            }

                            if !project_transaction_command.0.is_empty() {
                                let extra_buffers = project_transaction_command
                                    .0
                                    .keys()
                                    .filter_map(|buffer_handle| {
                                        buffer_handle
                                            .read_with(cx, |b, cx| b.project_path(cx))
                                            .ok()
                                            .flatten()
                                    })
                                    .map(|p| p.path.to_sanitized_string())
                                    .join(", ");
                                zlog::warn!(
                                    logger =>
                                    "Unexpected edits to buffers other than the buffer actively being formatted due to command {}. Impacted buffers: [{}].",
                                    &command.command,
                                    extra_buffers,
                                );
                                // NOTE: if this case is hit, the proper thing to do is to for each buffer, merge the extra transaction
                                // into the existing transaction in project_transaction if there is one, and if there isn't one in project_transaction,
                                // add it so it's included, and merge it into the format transaction when its created later
                            }
                        }
                    }
                }
            }
        }

        Ok(())
    }

    pub async fn format_ranges_via_lsp(
        this: &WeakEntity<LspStore>,
        buffer_handle: &Entity<Buffer>,
        ranges: &[Range<Anchor>],
        abs_path: &Path,
        language_server: &Arc<LanguageServer>,
        settings: &LanguageSettings,
        cx: &mut AsyncApp,
    ) -> Result<Vec<(Range<Anchor>, Arc<str>)>> {
        let capabilities = &language_server.capabilities();
        let range_formatting_provider = capabilities.document_range_formatting_provider.as_ref();
        if range_formatting_provider.map_or(false, |provider| provider == &OneOf::Left(false)) {
            anyhow::bail!(
                "{} language server does not support range formatting",
                language_server.name()
            );
        }

        let uri = file_path_to_lsp_url(abs_path)?;
        let text_document = lsp::TextDocumentIdentifier::new(uri);

        let lsp_edits = {
            let mut lsp_ranges = Vec::new();
            this.update(cx, |_this, cx| {
                // TODO(#22930): In the case of formatting multibuffer selections, this buffer may
                // not have been sent to the language server. This seems like a fairly systemic
                // issue, though, the resolution probably is not specific to formatting.
                //
                // TODO: Instead of using current snapshot, should use the latest snapshot sent to
                // LSP.
                let snapshot = buffer_handle.read(cx).snapshot();
                for range in ranges {
                    lsp_ranges.push(range_to_lsp(range.to_point_utf16(&snapshot))?);
                }
                anyhow::Ok(())
            })??;

            let mut edits = None;
            for range in lsp_ranges {
                if let Some(mut edit) = language_server
                    .request::<lsp::request::RangeFormatting>(lsp::DocumentRangeFormattingParams {
                        text_document: text_document.clone(),
                        range,
                        options: lsp_command::lsp_formatting_options(settings),
                        work_done_progress_params: Default::default(),
                    })
                    .await
                    .into_response()?
                {
                    edits.get_or_insert_with(Vec::new).append(&mut edit);
                }
            }
            edits
        };

        if let Some(lsp_edits) = lsp_edits {
            this.update(cx, |this, cx| {
                this.as_local_mut().unwrap().edits_from_lsp(
                    &buffer_handle,
                    lsp_edits,
                    language_server.server_id(),
                    None,
                    cx,
                )
            })?
            .await
        } else {
            Ok(Vec::with_capacity(0))
        }
    }

    async fn format_via_lsp(
        this: &WeakEntity<LspStore>,
        buffer: &Entity<Buffer>,
        abs_path: &Path,
        language_server: &Arc<LanguageServer>,
        settings: &LanguageSettings,
        cx: &mut AsyncApp,
    ) -> Result<Vec<(Range<Anchor>, Arc<str>)>> {
        let logger = zlog::scoped!("lsp_format");
        zlog::info!(logger => "Formatting via LSP");

        let uri = file_path_to_lsp_url(abs_path)?;
        let text_document = lsp::TextDocumentIdentifier::new(uri);
        let capabilities = &language_server.capabilities();

        let formatting_provider = capabilities.document_formatting_provider.as_ref();
        let range_formatting_provider = capabilities.document_range_formatting_provider.as_ref();

        let lsp_edits = if matches!(formatting_provider, Some(p) if *p != OneOf::Left(false)) {
            let _timer = zlog::time!(logger => "format-full");
            language_server
                .request::<lsp::request::Formatting>(lsp::DocumentFormattingParams {
                    text_document,
                    options: lsp_command::lsp_formatting_options(settings),
                    work_done_progress_params: Default::default(),
                })
                .await
                .into_response()?
        } else if matches!(range_formatting_provider, Some(p) if *p != OneOf::Left(false)) {
            let _timer = zlog::time!(logger => "format-range");
            let buffer_start = lsp::Position::new(0, 0);
            let buffer_end = buffer.read_with(cx, |b, _| point_to_lsp(b.max_point_utf16()))?;
            language_server
                .request::<lsp::request::RangeFormatting>(lsp::DocumentRangeFormattingParams {
                    text_document: text_document.clone(),
                    range: lsp::Range::new(buffer_start, buffer_end),
                    options: lsp_command::lsp_formatting_options(settings),
                    work_done_progress_params: Default::default(),
                })
                .await
                .into_response()?
        } else {
            None
        };

        if let Some(lsp_edits) = lsp_edits {
            this.update(cx, |this, cx| {
                this.as_local_mut().unwrap().edits_from_lsp(
                    buffer,
                    lsp_edits,
                    language_server.server_id(),
                    None,
                    cx,
                )
            })?
            .await
        } else {
            Ok(Vec::with_capacity(0))
        }
    }

    async fn format_via_external_command(
        buffer: &FormattableBuffer,
        command: &str,
        arguments: Option<&[String]>,
        cx: &mut AsyncApp,
    ) -> Result<Option<Diff>> {
        let working_dir_path = buffer.handle.update(cx, |buffer, cx| {
            let file = File::from_dyn(buffer.file())?;
            let worktree = file.worktree.read(cx);
            let mut worktree_path = worktree.abs_path().to_path_buf();
            if worktree.root_entry()?.is_file() {
                worktree_path.pop();
            }
            Some(worktree_path)
        })?;

        let mut child = util::command::new_smol_command(command);

        if let Some(buffer_env) = buffer.env.as_ref() {
            child.envs(buffer_env);
        }

        if let Some(working_dir_path) = working_dir_path {
            child.current_dir(working_dir_path);
        }

        if let Some(arguments) = arguments {
            child.args(arguments.iter().map(|arg| {
                if let Some(buffer_abs_path) = buffer.abs_path.as_ref() {
                    arg.replace("{buffer_path}", &buffer_abs_path.to_string_lossy())
                } else {
                    arg.replace("{buffer_path}", "Untitled")
                }
            }));
        }

        let mut child = child
            .stdin(smol::process::Stdio::piped())
            .stdout(smol::process::Stdio::piped())
            .stderr(smol::process::Stdio::piped())
            .spawn()?;

        let stdin = child.stdin.as_mut().context("failed to acquire stdin")?;
        let text = buffer
            .handle
            .read_with(cx, |buffer, _| buffer.as_rope().clone())?;
        for chunk in text.chunks() {
            stdin.write_all(chunk.as_bytes()).await?;
        }
        stdin.flush().await?;

        let output = child.output().await?;
        anyhow::ensure!(
            output.status.success(),
            "command failed with exit code {:?}:\nstdout: {}\nstderr: {}",
            output.status.code(),
            String::from_utf8_lossy(&output.stdout),
            String::from_utf8_lossy(&output.stderr),
        );

        let stdout = String::from_utf8(output.stdout)?;
        Ok(Some(
            buffer
                .handle
                .update(cx, |buffer, cx| buffer.diff(stdout, cx))?
                .await,
        ))
    }

    async fn try_resolve_code_action(
        lang_server: &LanguageServer,
        action: &mut CodeAction,
    ) -> anyhow::Result<()> {
        match &mut action.lsp_action {
            LspAction::Action(lsp_action) => {
                if !action.resolved
                    && GetCodeActions::can_resolve_actions(&lang_server.capabilities())
                    && lsp_action.data.is_some()
                    && (lsp_action.command.is_none() || lsp_action.edit.is_none())
                {
                    *lsp_action = Box::new(
                        lang_server
                            .request::<lsp::request::CodeActionResolveRequest>(*lsp_action.clone())
                            .await
                            .into_response()?,
                    );
                }
            }
            LspAction::CodeLens(lens) => {
                if !action.resolved && GetCodeLens::can_resolve_lens(&lang_server.capabilities()) {
                    *lens = lang_server
                        .request::<lsp::request::CodeLensResolve>(lens.clone())
                        .await
                        .into_response()?;
                }
            }
            LspAction::Command(_) => {}
        }

        action.resolved = true;
        anyhow::Ok(())
    }

    fn initialize_buffer(&mut self, buffer_handle: &Entity<Buffer>, cx: &mut Context<LspStore>) {
        let buffer = buffer_handle.read(cx);

        let file = buffer.file().cloned();
        let Some(file) = File::from_dyn(file.as_ref()) else {
            return;
        };
        if !file.is_local() {
            return;
        }

        let worktree_id = file.worktree_id(cx);
        let language = buffer.language().cloned();

        if let Some(diagnostics) = self.diagnostics.get(&worktree_id) {
            for (server_id, diagnostics) in
                diagnostics.get(file.path()).cloned().unwrap_or_default()
            {
                self.update_buffer_diagnostics(
                    buffer_handle,
                    server_id,
                    None,
                    None,
                    diagnostics,
                    Vec::new(),
                    cx,
                )
                .log_err();
            }
        }
        let Some(language) = language else {
            return;
        };
        for adapter in self.languages.lsp_adapters(&language.name()) {
            let servers = self
                .language_server_ids
                .get(&(worktree_id, adapter.name.clone()));
            if let Some(server_ids) = servers {
                for server_id in server_ids {
                    let server = self
                        .language_servers
                        .get(server_id)
                        .and_then(|server_state| {
                            if let LanguageServerState::Running { server, .. } = server_state {
                                Some(server.clone())
                            } else {
                                None
                            }
                        });
                    let server = match server {
                        Some(server) => server,
                        None => continue,
                    };

                    buffer_handle.update(cx, |buffer, cx| {
                        buffer.set_completion_triggers(
                            server.server_id(),
                            server
                                .capabilities()
                                .completion_provider
                                .as_ref()
                                .and_then(|provider| {
                                    provider
                                        .trigger_characters
                                        .as_ref()
                                        .map(|characters| characters.iter().cloned().collect())
                                })
                                .unwrap_or_default(),
                            cx,
                        );
                    });
                }
            }
        }
    }

    pub(crate) fn reset_buffer(&mut self, buffer: &Entity<Buffer>, old_file: &File, cx: &mut App) {
        buffer.update(cx, |buffer, cx| {
            let Some(language) = buffer.language() else {
                return;
            };
            let path = ProjectPath {
                worktree_id: old_file.worktree_id(cx),
                path: old_file.path.clone(),
            };
            for server_id in self.language_server_ids_for_project_path(path, language, cx) {
                buffer.update_diagnostics(server_id, DiagnosticSet::new([], buffer), cx);
                buffer.set_completion_triggers(server_id, Default::default(), cx);
            }
        });
    }

    fn update_buffer_diagnostics(
        &mut self,
        buffer: &Entity<Buffer>,
        server_id: LanguageServerId,
        result_id: Option<String>,
        version: Option<i32>,
        new_diagnostics: Vec<DiagnosticEntry<Unclipped<PointUtf16>>>,
        reused_diagnostics: Vec<DiagnosticEntry<Unclipped<PointUtf16>>>,
        cx: &mut Context<LspStore>,
    ) -> Result<()> {
        fn compare_diagnostics(a: &Diagnostic, b: &Diagnostic) -> Ordering {
            Ordering::Equal
                .then_with(|| b.is_primary.cmp(&a.is_primary))
                .then_with(|| a.is_disk_based.cmp(&b.is_disk_based))
                .then_with(|| a.severity.cmp(&b.severity))
                .then_with(|| a.message.cmp(&b.message))
        }

        let mut diagnostics = Vec::with_capacity(new_diagnostics.len() + reused_diagnostics.len());
        diagnostics.extend(new_diagnostics.into_iter().map(|d| (true, d)));
        diagnostics.extend(reused_diagnostics.into_iter().map(|d| (false, d)));

        diagnostics.sort_unstable_by(|(_, a), (_, b)| {
            Ordering::Equal
                .then_with(|| a.range.start.cmp(&b.range.start))
                .then_with(|| b.range.end.cmp(&a.range.end))
                .then_with(|| compare_diagnostics(&a.diagnostic, &b.diagnostic))
        });

        let snapshot = self.buffer_snapshot_for_lsp_version(buffer, server_id, version, cx)?;

        let edits_since_save = std::cell::LazyCell::new(|| {
            let saved_version = buffer.read(cx).saved_version();
            Patch::new(snapshot.edits_since::<PointUtf16>(saved_version).collect())
        });

        let mut sanitized_diagnostics = Vec::with_capacity(diagnostics.len());

        for (new_diagnostic, entry) in diagnostics {
            let start;
            let end;
            if new_diagnostic && entry.diagnostic.is_disk_based {
                // Some diagnostics are based on files on disk instead of buffers'
                // current contents. Adjust these diagnostics' ranges to reflect
                // any unsaved edits.
                // Do not alter the reused ones though, as their coordinates were stored as anchors
                // and were properly adjusted on reuse.
                start = Unclipped((*edits_since_save).old_to_new(entry.range.start.0));
                end = Unclipped((*edits_since_save).old_to_new(entry.range.end.0));
            } else {
                start = entry.range.start;
                end = entry.range.end;
            }

            let mut range = snapshot.clip_point_utf16(start, Bias::Left)
                ..snapshot.clip_point_utf16(end, Bias::Right);

            // Expand empty ranges by one codepoint
            if range.start == range.end {
                // This will be go to the next boundary when being clipped
                range.end.column += 1;
                range.end = snapshot.clip_point_utf16(Unclipped(range.end), Bias::Right);
                if range.start == range.end && range.end.column > 0 {
                    range.start.column -= 1;
                    range.start = snapshot.clip_point_utf16(Unclipped(range.start), Bias::Left);
                }
            }

            sanitized_diagnostics.push(DiagnosticEntry {
                range,
                diagnostic: entry.diagnostic,
            });
        }
        drop(edits_since_save);

        let set = DiagnosticSet::new(sanitized_diagnostics, &snapshot);
        buffer.update(cx, |buffer, cx| {
            self.buffer_pull_diagnostics_result_ids
                .insert(buffer.remote_id(), result_id);
            buffer.update_diagnostics(server_id, set, cx)
        });

        Ok(())
    }

    fn register_buffer_with_language_servers(
        &mut self,
        buffer_handle: &Entity<Buffer>,
        cx: &mut Context<LspStore>,
    ) {
        let buffer = buffer_handle.read(cx);
        let buffer_id = buffer.remote_id();

        let Some(file) = File::from_dyn(buffer.file()) else {
            return;
        };
        if !file.is_local() {
            return;
        }

        let abs_path = file.abs_path(cx);
        let Some(uri) = file_path_to_lsp_url(&abs_path).log_err() else {
            return;
        };
        let initial_snapshot = buffer.text_snapshot();
        let worktree_id = file.worktree_id(cx);

        let Some(language) = buffer.language().cloned() else {
            return;
        };
        let path: Arc<Path> = file
            .path()
            .parent()
            .map(Arc::from)
            .unwrap_or_else(|| file.path().clone());
        let Some(worktree) = self
            .worktree_store
            .read(cx)
            .worktree_for_id(worktree_id, cx)
        else {
            return;
        };
        let language_name = language.name();
        let (reused, delegate, servers) = self
            .lsp_tree
            .update(cx, |lsp_tree, cx| {
                self.reuse_existing_language_server(lsp_tree, &worktree, &language_name, cx)
            })
            .map(|(delegate, servers)| (true, delegate, servers))
            .unwrap_or_else(|| {
                let lsp_delegate = LocalLspAdapterDelegate::from_local_lsp(self, &worktree, cx);
                let delegate = Arc::new(ManifestQueryDelegate::new(worktree.read(cx).snapshot()));
                let servers = self
                    .lsp_tree
                    .clone()
                    .update(cx, |language_server_tree, cx| {
                        language_server_tree
                            .get(
                                ProjectPath { worktree_id, path },
                                AdapterQuery::Language(&language.name()),
                                delegate.clone(),
                                cx,
                            )
                            .collect::<Vec<_>>()
                    });
                (false, lsp_delegate, servers)
            });
        let servers_and_adapters = servers
            .into_iter()
            .filter_map(|server_node| {
                if reused && server_node.server_id().is_none() {
                    return None;
                }

                let server_id = server_node.server_id_or_init(
                    |LaunchDisposition {
                         server_name,
                         attach,
                         path,
                         settings,
                     }| match attach {
                        language::Attach::InstancePerRoot => {
                            // todo: handle instance per root proper.
                            if let Some(server_ids) = self
                                .language_server_ids
                                .get(&(worktree_id, server_name.clone()))
                            {
                                server_ids.iter().cloned().next().unwrap()
                            } else {
                                let language_name = language.name();

                                self.start_language_server(
                                    &worktree,
                                    delegate.clone(),
                                    self.languages
                                        .lsp_adapters(&language_name)
                                        .into_iter()
                                        .find(|adapter| &adapter.name() == server_name)
                                        .expect("To find LSP adapter"),
                                    settings,
                                    cx,
                                )
                            }
                        }
                        language::Attach::Shared => {
                            let uri = Url::from_file_path(
                                worktree.read(cx).abs_path().join(&path.path),
                            );
                            let key = (worktree_id, server_name.clone());
                            if !self.language_server_ids.contains_key(&key) {
                                let language_name = language.name();
                                self.start_language_server(
                                    &worktree,
                                    delegate.clone(),
                                    self.languages
                                        .lsp_adapters(&language_name)
                                        .into_iter()
                                        .find(|adapter| &adapter.name() == server_name)
                                        .expect("To find LSP adapter"),
                                    settings,
                                    cx,
                                );
                            }
                            if let Some(server_ids) = self
                                .language_server_ids
                                .get(&key)
                            {
                                debug_assert_eq!(server_ids.len(), 1);
                                let server_id = server_ids.iter().cloned().next().unwrap();

                                if let Some(state) = self.language_servers.get(&server_id) {
                                    if let Ok(uri) = uri {
                                        state.add_workspace_folder(uri);
                                    };
                                }
                                server_id
                            } else {
                                unreachable!("Language server ID should be available, as it's registered on demand")
                            }
                        }
                    },
                )?;
                let server_state = self.language_servers.get(&server_id)?;
                if let LanguageServerState::Running { server, adapter, .. } = server_state {
                    Some((server.clone(), adapter.clone()))
                } else {
                    None
                }
            })
            .collect::<Vec<_>>();
        for (server, adapter) in servers_and_adapters {
            buffer_handle.update(cx, |buffer, cx| {
                buffer.set_completion_triggers(
                    server.server_id(),
                    server
                        .capabilities()
                        .completion_provider
                        .as_ref()
                        .and_then(|provider| {
                            provider
                                .trigger_characters
                                .as_ref()
                                .map(|characters| characters.iter().cloned().collect())
                        })
                        .unwrap_or_default(),
                    cx,
                );
            });

            let snapshot = LspBufferSnapshot {
                version: 0,
                snapshot: initial_snapshot.clone(),
            };

            self.buffer_snapshots
                .entry(buffer_id)
                .or_default()
                .entry(server.server_id())
                .or_insert_with(|| {
                    server.register_buffer(
                        uri.clone(),
                        adapter.language_id(&language.name()),
                        0,
                        initial_snapshot.text(),
                    );

                    vec![snapshot]
                });
        }
    }

    fn reuse_existing_language_server(
        &self,
        server_tree: &mut LanguageServerTree,
        worktree: &Entity<Worktree>,
        language_name: &LanguageName,
        cx: &mut App,
    ) -> Option<(Arc<LocalLspAdapterDelegate>, Vec<LanguageServerTreeNode>)> {
        if worktree.read(cx).is_visible() {
            return None;
        }

        let worktree_store = self.worktree_store.read(cx);
        let servers = server_tree
            .instances
            .iter()
            .filter(|(worktree_id, _)| {
                worktree_store
                    .worktree_for_id(**worktree_id, cx)
                    .is_some_and(|worktree| worktree.read(cx).is_visible())
            })
            .flat_map(|(worktree_id, servers)| {
                servers
                    .roots
                    .iter()
                    .flat_map(|(_, language_servers)| language_servers)
                    .map(move |(_, (server_node, server_languages))| {
                        (worktree_id, server_node, server_languages)
                    })
                    .filter(|(_, _, server_languages)| server_languages.contains(language_name))
                    .map(|(worktree_id, server_node, _)| {
                        (
                            *worktree_id,
                            LanguageServerTreeNode::from(Arc::downgrade(server_node)),
                        )
                    })
            })
            .fold(HashMap::default(), |mut acc, (worktree_id, server_node)| {
                acc.entry(worktree_id)
                    .or_insert_with(Vec::new)
                    .push(server_node);
                acc
            })
            .into_values()
            .max_by_key(|servers| servers.len())?;

        for server_node in &servers {
            server_tree.register_reused(
                worktree.read(cx).id(),
                language_name.clone(),
                server_node.clone(),
            );
        }

        let delegate = LocalLspAdapterDelegate::from_local_lsp(self, worktree, cx);
        Some((delegate, servers))
    }

    pub(crate) fn unregister_old_buffer_from_language_servers(
        &mut self,
        buffer: &Entity<Buffer>,
        old_file: &File,
        cx: &mut App,
    ) {
        let old_path = match old_file.as_local() {
            Some(local) => local.abs_path(cx),
            None => return,
        };

        let Ok(file_url) = lsp::Url::from_file_path(old_path.as_path()) else {
            debug_panic!(
                "`{}` is not parseable as an URI",
                old_path.to_string_lossy()
            );
            return;
        };
        self.unregister_buffer_from_language_servers(buffer, &file_url, cx);
    }

    pub(crate) fn unregister_buffer_from_language_servers(
        &mut self,
        buffer: &Entity<Buffer>,
        file_url: &lsp::Url,
        cx: &mut App,
    ) {
        buffer.update(cx, |buffer, cx| {
            let _ = self.buffer_snapshots.remove(&buffer.remote_id());

            for (_, language_server) in self.language_servers_for_buffer(buffer, cx) {
                language_server.unregister_buffer(file_url.clone());
            }
        });
    }

    fn buffer_snapshot_for_lsp_version(
        &mut self,
        buffer: &Entity<Buffer>,
        server_id: LanguageServerId,
        version: Option<i32>,
        cx: &App,
    ) -> Result<TextBufferSnapshot> {
        const OLD_VERSIONS_TO_RETAIN: i32 = 10;

        if let Some(version) = version {
            let buffer_id = buffer.read(cx).remote_id();
            let snapshots = if let Some(snapshots) = self
                .buffer_snapshots
                .get_mut(&buffer_id)
                .and_then(|m| m.get_mut(&server_id))
            {
                snapshots
            } else if version == 0 {
                // Some language servers report version 0 even if the buffer hasn't been opened yet.
                // We detect this case and treat it as if the version was `None`.
                return Ok(buffer.read(cx).text_snapshot());
            } else {
                anyhow::bail!("no snapshots found for buffer {buffer_id} and server {server_id}");
            };

            let found_snapshot = snapshots
                    .binary_search_by_key(&version, |e| e.version)
                    .map(|ix| snapshots[ix].snapshot.clone())
                    .map_err(|_| {
                        anyhow!("snapshot not found for buffer {buffer_id} server {server_id} at version {version}")
                    })?;

            snapshots.retain(|snapshot| snapshot.version + OLD_VERSIONS_TO_RETAIN >= version);
            Ok(found_snapshot)
        } else {
            Ok((buffer.read(cx)).text_snapshot())
        }
    }

    async fn get_server_code_actions_from_action_kinds(
        lsp_store: &WeakEntity<LspStore>,
        language_server_id: LanguageServerId,
        code_action_kinds: Vec<lsp::CodeActionKind>,
        buffer: &Entity<Buffer>,
        cx: &mut AsyncApp,
    ) -> Result<Vec<CodeAction>> {
        let actions = lsp_store
            .update(cx, move |this, cx| {
                let request = GetCodeActions {
                    range: text::Anchor::MIN..text::Anchor::MAX,
                    kinds: Some(code_action_kinds),
                };
                let server = LanguageServerToQuery::Other(language_server_id);
                this.request_lsp(buffer.clone(), server, request, cx)
            })?
            .await?;
        return Ok(actions);
    }

    pub async fn execute_code_actions_on_server(
        lsp_store: &WeakEntity<LspStore>,
        language_server: &Arc<LanguageServer>,
        lsp_adapter: &Arc<CachedLspAdapter>,
        actions: Vec<CodeAction>,
        push_to_history: bool,
        project_transaction: &mut ProjectTransaction,
        cx: &mut AsyncApp,
    ) -> anyhow::Result<()> {
        for mut action in actions {
            Self::try_resolve_code_action(language_server, &mut action)
                .await
                .context("resolving a formatting code action")?;

            if let Some(edit) = action.lsp_action.edit() {
                if edit.changes.is_none() && edit.document_changes.is_none() {
                    continue;
                }

                let new = Self::deserialize_workspace_edit(
                    lsp_store.upgrade().context("project dropped")?,
                    edit.clone(),
                    push_to_history,
                    lsp_adapter.clone(),
                    language_server.clone(),
                    cx,
                )
                .await?;
                project_transaction.0.extend(new.0);
            }

            if let Some(command) = action.lsp_action.command() {
                let server_capabilities = language_server.capabilities();
                let available_commands = server_capabilities
                    .execute_command_provider
                    .as_ref()
                    .map(|options| options.commands.as_slice())
                    .unwrap_or_default();
                if available_commands.contains(&command.command) {
                    lsp_store.update(cx, |lsp_store, _| {
                        if let LspStoreMode::Local(mode) = &mut lsp_store.mode {
                            mode.last_workspace_edits_by_language_server
                                .remove(&language_server.server_id());
                        }
                    })?;

                    language_server
                        .request::<lsp::request::ExecuteCommand>(lsp::ExecuteCommandParams {
                            command: command.command.clone(),
                            arguments: command.arguments.clone().unwrap_or_default(),
                            ..Default::default()
                        })
                        .await
                        .into_response()
                        .context("execute command")?;

                    lsp_store.update(cx, |this, _| {
                        if let LspStoreMode::Local(mode) = &mut this.mode {
                            project_transaction.0.extend(
                                mode.last_workspace_edits_by_language_server
                                    .remove(&language_server.server_id())
                                    .unwrap_or_default()
                                    .0,
                            )
                        }
                    })?;
                } else {
                    log::warn!(
                        "Cannot execute a command {} not listed in the language server capabilities",
                        command.command
                    )
                }
            }
        }
        return Ok(());
    }

    pub async fn deserialize_text_edits(
        this: Entity<LspStore>,
        buffer_to_edit: Entity<Buffer>,
        edits: Vec<lsp::TextEdit>,
        push_to_history: bool,
        _: Arc<CachedLspAdapter>,
        language_server: Arc<LanguageServer>,
        cx: &mut AsyncApp,
    ) -> Result<Option<Transaction>> {
        let edits = this
            .update(cx, |this, cx| {
                this.as_local_mut().unwrap().edits_from_lsp(
                    &buffer_to_edit,
                    edits,
                    language_server.server_id(),
                    None,
                    cx,
                )
            })?
            .await?;

        let transaction = buffer_to_edit.update(cx, |buffer, cx| {
            buffer.finalize_last_transaction();
            buffer.start_transaction();
            for (range, text) in edits {
                buffer.edit([(range, text)], None, cx);
            }

            if buffer.end_transaction(cx).is_some() {
                let transaction = buffer.finalize_last_transaction().unwrap().clone();
                if !push_to_history {
                    buffer.forget_transaction(transaction.id);
                }
                Some(transaction)
            } else {
                None
            }
        })?;

        Ok(transaction)
    }

    #[allow(clippy::type_complexity)]
    pub(crate) fn edits_from_lsp(
        &mut self,
        buffer: &Entity<Buffer>,
        lsp_edits: impl 'static + Send + IntoIterator<Item = lsp::TextEdit>,
        server_id: LanguageServerId,
        version: Option<i32>,
        cx: &mut Context<LspStore>,
    ) -> Task<Result<Vec<(Range<Anchor>, Arc<str>)>>> {
        let snapshot = self.buffer_snapshot_for_lsp_version(buffer, server_id, version, cx);
        cx.background_spawn(async move {
            let snapshot = snapshot?;
            let mut lsp_edits = lsp_edits
                .into_iter()
                .map(|edit| (range_from_lsp(edit.range), edit.new_text))
                .collect::<Vec<_>>();

            lsp_edits.sort_by_key(|(range, _)| (range.start, range.end));

            let mut lsp_edits = lsp_edits.into_iter().peekable();
            let mut edits = Vec::new();
            while let Some((range, mut new_text)) = lsp_edits.next() {
                // Clip invalid ranges provided by the language server.
                let mut range = snapshot.clip_point_utf16(range.start, Bias::Left)
                    ..snapshot.clip_point_utf16(range.end, Bias::Left);

                // Combine any LSP edits that are adjacent.
                //
                // Also, combine LSP edits that are separated from each other by only
                // a newline. This is important because for some code actions,
                // Rust-analyzer rewrites the entire buffer via a series of edits that
                // are separated by unchanged newline characters.
                //
                // In order for the diffing logic below to work properly, any edits that
                // cancel each other out must be combined into one.
                while let Some((next_range, next_text)) = lsp_edits.peek() {
                    if next_range.start.0 > range.end {
                        if next_range.start.0.row > range.end.row + 1
                            || next_range.start.0.column > 0
                            || snapshot.clip_point_utf16(
                                Unclipped(PointUtf16::new(range.end.row, u32::MAX)),
                                Bias::Left,
                            ) > range.end
                        {
                            break;
                        }
                        new_text.push('\n');
                    }
                    range.end = snapshot.clip_point_utf16(next_range.end, Bias::Left);
                    new_text.push_str(next_text);
                    lsp_edits.next();
                }

                // For multiline edits, perform a diff of the old and new text so that
                // we can identify the changes more precisely, preserving the locations
                // of any anchors positioned in the unchanged regions.
                if range.end.row > range.start.row {
                    let offset = range.start.to_offset(&snapshot);
                    let old_text = snapshot.text_for_range(range).collect::<String>();
                    let range_edits = language::text_diff(old_text.as_str(), &new_text);
                    edits.extend(range_edits.into_iter().map(|(range, replacement)| {
                        (
                            snapshot.anchor_after(offset + range.start)
                                ..snapshot.anchor_before(offset + range.end),
                            replacement,
                        )
                    }));
                } else if range.end == range.start {
                    let anchor = snapshot.anchor_after(range.start);
                    edits.push((anchor..anchor, new_text.into()));
                } else {
                    let edit_start = snapshot.anchor_after(range.start);
                    let edit_end = snapshot.anchor_before(range.end);
                    edits.push((edit_start..edit_end, new_text.into()));
                }
            }

            Ok(edits)
        })
    }

    pub(crate) async fn deserialize_workspace_edit(
        this: Entity<LspStore>,
        edit: lsp::WorkspaceEdit,
        push_to_history: bool,
        lsp_adapter: Arc<CachedLspAdapter>,
        language_server: Arc<LanguageServer>,
        cx: &mut AsyncApp,
    ) -> Result<ProjectTransaction> {
        let fs = this.read_with(cx, |this, _| this.as_local().unwrap().fs.clone())?;

        let mut operations = Vec::new();
        if let Some(document_changes) = edit.document_changes {
            match document_changes {
                lsp::DocumentChanges::Edits(edits) => {
                    operations.extend(edits.into_iter().map(lsp::DocumentChangeOperation::Edit))
                }
                lsp::DocumentChanges::Operations(ops) => operations = ops,
            }
        } else if let Some(changes) = edit.changes {
            operations.extend(changes.into_iter().map(|(uri, edits)| {
                lsp::DocumentChangeOperation::Edit(lsp::TextDocumentEdit {
                    text_document: lsp::OptionalVersionedTextDocumentIdentifier {
                        uri,
                        version: None,
                    },
                    edits: edits.into_iter().map(Edit::Plain).collect(),
                })
            }));
        }

        let mut project_transaction = ProjectTransaction::default();
        for operation in operations {
            match operation {
                lsp::DocumentChangeOperation::Op(lsp::ResourceOp::Create(op)) => {
                    let abs_path = op
                        .uri
                        .to_file_path()
                        .map_err(|()| anyhow!("can't convert URI to path"))?;

                    if let Some(parent_path) = abs_path.parent() {
                        fs.create_dir(parent_path).await?;
                    }
                    if abs_path.ends_with("/") {
                        fs.create_dir(&abs_path).await?;
                    } else {
                        fs.create_file(
                            &abs_path,
                            op.options
                                .map(|options| fs::CreateOptions {
                                    overwrite: options.overwrite.unwrap_or(false),
                                    ignore_if_exists: options.ignore_if_exists.unwrap_or(false),
                                })
                                .unwrap_or_default(),
                        )
                        .await?;
                    }
                }

                lsp::DocumentChangeOperation::Op(lsp::ResourceOp::Rename(op)) => {
                    let source_abs_path = op
                        .old_uri
                        .to_file_path()
                        .map_err(|()| anyhow!("can't convert URI to path"))?;
                    let target_abs_path = op
                        .new_uri
                        .to_file_path()
                        .map_err(|()| anyhow!("can't convert URI to path"))?;
                    fs.rename(
                        &source_abs_path,
                        &target_abs_path,
                        op.options
                            .map(|options| fs::RenameOptions {
                                overwrite: options.overwrite.unwrap_or(false),
                                ignore_if_exists: options.ignore_if_exists.unwrap_or(false),
                            })
                            .unwrap_or_default(),
                    )
                    .await?;
                }

                lsp::DocumentChangeOperation::Op(lsp::ResourceOp::Delete(op)) => {
                    let abs_path = op
                        .uri
                        .to_file_path()
                        .map_err(|()| anyhow!("can't convert URI to path"))?;
                    let options = op
                        .options
                        .map(|options| fs::RemoveOptions {
                            recursive: options.recursive.unwrap_or(false),
                            ignore_if_not_exists: options.ignore_if_not_exists.unwrap_or(false),
                        })
                        .unwrap_or_default();
                    if abs_path.ends_with("/") {
                        fs.remove_dir(&abs_path, options).await?;
                    } else {
                        fs.remove_file(&abs_path, options).await?;
                    }
                }

                lsp::DocumentChangeOperation::Edit(op) => {
                    let buffer_to_edit = this
                        .update(cx, |this, cx| {
                            this.open_local_buffer_via_lsp(
                                op.text_document.uri.clone(),
                                language_server.server_id(),
                                lsp_adapter.name.clone(),
                                cx,
                            )
                        })?
                        .await?;

                    let edits = this
                        .update(cx, |this, cx| {
                            let path = buffer_to_edit.read(cx).project_path(cx);
                            let active_entry = this.active_entry;
                            let is_active_entry = path.clone().map_or(false, |project_path| {
                                this.worktree_store
                                    .read(cx)
                                    .entry_for_path(&project_path, cx)
                                    .map_or(false, |entry| Some(entry.id) == active_entry)
                            });
                            let local = this.as_local_mut().unwrap();

                            let (mut edits, mut snippet_edits) = (vec![], vec![]);
                            for edit in op.edits {
                                match edit {
                                    Edit::Plain(edit) => {
                                        if !edits.contains(&edit) {
                                            edits.push(edit)
                                        }
                                    }
                                    Edit::Annotated(edit) => {
                                        if !edits.contains(&edit.text_edit) {
                                            edits.push(edit.text_edit)
                                        }
                                    }
                                    Edit::Snippet(edit) => {
                                        let Ok(snippet) = Snippet::parse(&edit.snippet.value)
                                        else {
                                            continue;
                                        };

                                        if is_active_entry {
                                            snippet_edits.push((edit.range, snippet));
                                        } else {
                                            // Since this buffer is not focused, apply a normal edit.
                                            let new_edit = TextEdit {
                                                range: edit.range,
                                                new_text: snippet.text,
                                            };
                                            if !edits.contains(&new_edit) {
                                                edits.push(new_edit);
                                            }
                                        }
                                    }
                                }
                            }
                            if !snippet_edits.is_empty() {
                                let buffer_id = buffer_to_edit.read(cx).remote_id();
                                let version = if let Some(buffer_version) = op.text_document.version
                                {
                                    local
                                        .buffer_snapshot_for_lsp_version(
                                            &buffer_to_edit,
                                            language_server.server_id(),
                                            Some(buffer_version),
                                            cx,
                                        )
                                        .ok()
                                        .map(|snapshot| snapshot.version)
                                } else {
                                    Some(buffer_to_edit.read(cx).saved_version().clone())
                                };

                                let most_recent_edit = version.and_then(|version| {
                                    version.iter().max_by_key(|timestamp| timestamp.value)
                                });
                                // Check if the edit that triggered that edit has been made by this participant.

                                if let Some(most_recent_edit) = most_recent_edit {
                                    cx.emit(LspStoreEvent::SnippetEdit {
                                        buffer_id,
                                        edits: snippet_edits,
                                        most_recent_edit,
                                    });
                                }
                            }

                            local.edits_from_lsp(
                                &buffer_to_edit,
                                edits,
                                language_server.server_id(),
                                op.text_document.version,
                                cx,
                            )
                        })?
                        .await?;

                    let transaction = buffer_to_edit.update(cx, |buffer, cx| {
                        buffer.finalize_last_transaction();
                        buffer.start_transaction();
                        for (range, text) in edits {
                            buffer.edit([(range, text)], None, cx);
                        }

                        let transaction = buffer.end_transaction(cx).and_then(|transaction_id| {
                            if push_to_history {
                                buffer.finalize_last_transaction();
                                buffer.get_transaction(transaction_id).cloned()
                            } else {
                                buffer.forget_transaction(transaction_id)
                            }
                        });

                        transaction
                    })?;
                    if let Some(transaction) = transaction {
                        project_transaction.0.insert(buffer_to_edit, transaction);
                    }
                }
            }
        }

        Ok(project_transaction)
    }

    async fn on_lsp_workspace_edit(
        this: WeakEntity<LspStore>,
        params: lsp::ApplyWorkspaceEditParams,
        server_id: LanguageServerId,
        adapter: Arc<CachedLspAdapter>,
        cx: &mut AsyncApp,
    ) -> Result<lsp::ApplyWorkspaceEditResponse> {
        let this = this.upgrade().context("project project closed")?;
        let language_server = this
            .read_with(cx, |this, _| this.language_server_for_id(server_id))?
            .context("language server not found")?;
        let transaction = Self::deserialize_workspace_edit(
            this.clone(),
            params.edit,
            true,
            adapter.clone(),
            language_server.clone(),
            cx,
        )
        .await
        .log_err();
        this.update(cx, |this, _| {
            if let Some(transaction) = transaction {
                this.as_local_mut()
                    .unwrap()
                    .last_workspace_edits_by_language_server
                    .insert(server_id, transaction);
            }
        })?;
        Ok(lsp::ApplyWorkspaceEditResponse {
            applied: true,
            failed_change: None,
            failure_reason: None,
        })
    }

    fn remove_worktree(
        &mut self,
        id_to_remove: WorktreeId,
        cx: &mut Context<LspStore>,
    ) -> Vec<LanguageServerId> {
        self.diagnostics.remove(&id_to_remove);
        self.prettier_store.update(cx, |prettier_store, cx| {
            prettier_store.remove_worktree(id_to_remove, cx);
        });

        let mut servers_to_remove = BTreeMap::default();
        let mut servers_to_preserve = HashSet::default();
        for ((path, server_name), ref server_ids) in &self.language_server_ids {
            if *path == id_to_remove {
                servers_to_remove.extend(server_ids.iter().map(|id| (*id, server_name.clone())));
            } else {
                servers_to_preserve.extend(server_ids.iter().cloned());
            }
        }
        servers_to_remove.retain(|server_id, _| !servers_to_preserve.contains(server_id));

        for (server_id_to_remove, _) in &servers_to_remove {
            self.language_server_ids
                .values_mut()
                .for_each(|server_ids| {
                    server_ids.remove(server_id_to_remove);
                });
            self.language_server_watched_paths
                .remove(&server_id_to_remove);
            self.language_server_paths_watched_for_rename
                .remove(&server_id_to_remove);
            self.last_workspace_edits_by_language_server
                .remove(&server_id_to_remove);
            self.language_servers.remove(&server_id_to_remove);
            cx.emit(LspStoreEvent::LanguageServerRemoved(*server_id_to_remove));
        }
        servers_to_remove.into_keys().collect()
    }

    fn rebuild_watched_paths_inner<'a>(
        &'a self,
        language_server_id: LanguageServerId,
        watchers: impl Iterator<Item = &'a FileSystemWatcher>,
        cx: &mut Context<LspStore>,
    ) -> LanguageServerWatchedPathsBuilder {
        let worktrees = self
            .worktree_store
            .read(cx)
            .worktrees()
            .filter_map(|worktree| {
                self.language_servers_for_worktree(worktree.read(cx).id())
                    .find(|server| server.server_id() == language_server_id)
                    .map(|_| worktree)
            })
            .collect::<Vec<_>>();

        let mut worktree_globs = HashMap::default();
        let mut abs_globs = HashMap::default();
        log::trace!(
            "Processing new watcher paths for language server with id {}",
            language_server_id
        );

        for watcher in watchers {
            if let Some((worktree, literal_prefix, pattern)) =
                self.worktree_and_path_for_file_watcher(&worktrees, &watcher, cx)
            {
                worktree.update(cx, |worktree, _| {
                    if let Some((tree, glob)) =
                        worktree.as_local_mut().zip(Glob::new(&pattern).log_err())
                    {
                        tree.add_path_prefix_to_scan(literal_prefix.into());
                        worktree_globs
                            .entry(tree.id())
                            .or_insert_with(GlobSetBuilder::new)
                            .add(glob);
                    }
                });
            } else {
                let (path, pattern) = match &watcher.glob_pattern {
                    lsp::GlobPattern::String(s) => {
                        let watcher_path = SanitizedPath::from(s);
                        let path = glob_literal_prefix(watcher_path.as_path());
                        let pattern = watcher_path
                            .as_path()
                            .strip_prefix(&path)
                            .map(|p| p.to_string_lossy().to_string())
                            .unwrap_or_else(|e| {
                                debug_panic!(
                                    "Failed to strip prefix for string pattern: {}, with prefix: {}, with error: {}",
                                    s,
                                    path.display(),
                                    e
                                );
                                watcher_path.as_path().to_string_lossy().to_string()
                            });
                        (path, pattern)
                    }
                    lsp::GlobPattern::Relative(rp) => {
                        let Ok(mut base_uri) = match &rp.base_uri {
                            lsp::OneOf::Left(workspace_folder) => &workspace_folder.uri,
                            lsp::OneOf::Right(base_uri) => base_uri,
                        }
                        .to_file_path() else {
                            continue;
                        };

                        let path = glob_literal_prefix(Path::new(&rp.pattern));
                        let pattern = Path::new(&rp.pattern)
                            .strip_prefix(&path)
                            .map(|p| p.to_string_lossy().to_string())
                            .unwrap_or_else(|e| {
                                debug_panic!(
                                    "Failed to strip prefix for relative pattern: {}, with prefix: {}, with error: {}",
                                    rp.pattern,
                                    path.display(),
                                    e
                                );
                                rp.pattern.clone()
                            });
                        base_uri.push(path);
                        (base_uri, pattern)
                    }
                };

                if let Some(glob) = Glob::new(&pattern).log_err() {
                    if !path
                        .components()
                        .any(|c| matches!(c, path::Component::Normal(_)))
                    {
                        // For an unrooted glob like `**/Cargo.toml`, watch it within each worktree,
                        // rather than adding a new watcher for `/`.
                        for worktree in &worktrees {
                            worktree_globs
                                .entry(worktree.read(cx).id())
                                .or_insert_with(GlobSetBuilder::new)
                                .add(glob.clone());
                        }
                    } else {
                        abs_globs
                            .entry(path.into())
                            .or_insert_with(GlobSetBuilder::new)
                            .add(glob);
                    }
                }
            }
        }

        let mut watch_builder = LanguageServerWatchedPathsBuilder::default();
        for (worktree_id, builder) in worktree_globs {
            if let Ok(globset) = builder.build() {
                watch_builder.watch_worktree(worktree_id, globset);
            }
        }
        for (abs_path, builder) in abs_globs {
            if let Ok(globset) = builder.build() {
                watch_builder.watch_abs_path(abs_path, globset);
            }
        }
        watch_builder
    }

    fn worktree_and_path_for_file_watcher(
        &self,
        worktrees: &[Entity<Worktree>],
        watcher: &FileSystemWatcher,
        cx: &App,
    ) -> Option<(Entity<Worktree>, PathBuf, String)> {
        worktrees.iter().find_map(|worktree| {
            let tree = worktree.read(cx);
            let worktree_root_path = tree.abs_path();
            match &watcher.glob_pattern {
                lsp::GlobPattern::String(s) => {
                    let watcher_path = SanitizedPath::from(s);
                    let relative = watcher_path
                        .as_path()
                        .strip_prefix(&worktree_root_path)
                        .ok()?;
                    let literal_prefix = glob_literal_prefix(relative);
                    Some((
                        worktree.clone(),
                        literal_prefix,
                        relative.to_string_lossy().to_string(),
                    ))
                }
                lsp::GlobPattern::Relative(rp) => {
                    let base_uri = match &rp.base_uri {
                        lsp::OneOf::Left(workspace_folder) => &workspace_folder.uri,
                        lsp::OneOf::Right(base_uri) => base_uri,
                    }
                    .to_file_path()
                    .ok()?;
                    let relative = base_uri.strip_prefix(&worktree_root_path).ok()?;
                    let mut literal_prefix = relative.to_owned();
                    literal_prefix.push(glob_literal_prefix(Path::new(&rp.pattern)));
                    Some((worktree.clone(), literal_prefix, rp.pattern.clone()))
                }
            }
        })
    }

    fn rebuild_watched_paths(
        &mut self,
        language_server_id: LanguageServerId,
        cx: &mut Context<LspStore>,
    ) {
        let Some(watchers) = self
            .language_server_watcher_registrations
            .get(&language_server_id)
        else {
            return;
        };

        let watch_builder =
            self.rebuild_watched_paths_inner(language_server_id, watchers.values().flatten(), cx);
        let watcher = watch_builder.build(self.fs.clone(), language_server_id, cx);
        self.language_server_watched_paths
            .insert(language_server_id, watcher);

        cx.notify();
    }

    fn on_lsp_did_change_watched_files(
        &mut self,
        language_server_id: LanguageServerId,
        registration_id: &str,
        params: DidChangeWatchedFilesRegistrationOptions,
        cx: &mut Context<LspStore>,
    ) {
        let registrations = self
            .language_server_watcher_registrations
            .entry(language_server_id)
            .or_default();

        registrations.insert(registration_id.to_string(), params.watchers);

        self.rebuild_watched_paths(language_server_id, cx);
    }

    fn on_lsp_unregister_did_change_watched_files(
        &mut self,
        language_server_id: LanguageServerId,
        registration_id: &str,
        cx: &mut Context<LspStore>,
    ) {
        let registrations = self
            .language_server_watcher_registrations
            .entry(language_server_id)
            .or_default();

        if registrations.remove(registration_id).is_some() {
            log::info!(
                "language server {}: unregistered workspace/DidChangeWatchedFiles capability with id {}",
                language_server_id,
                registration_id
            );
        } else {
            log::warn!(
                "language server {}: failed to unregister workspace/DidChangeWatchedFiles capability with id {}. not registered.",
                language_server_id,
                registration_id
            );
        }

        self.rebuild_watched_paths(language_server_id, cx);
    }

    async fn initialization_options_for_adapter(
        adapter: Arc<dyn LspAdapter>,
        fs: &dyn Fs,
        delegate: &Arc<dyn LspAdapterDelegate>,
    ) -> Result<Option<serde_json::Value>> {
        let Some(mut initialization_config) =
            adapter.clone().initialization_options(fs, delegate).await?
        else {
            return Ok(None);
        };

        for other_adapter in delegate.registered_lsp_adapters() {
            if other_adapter.name() == adapter.name() {
                continue;
            }
            if let Ok(Some(target_config)) = other_adapter
                .clone()
                .additional_initialization_options(adapter.name(), fs, delegate)
                .await
            {
                merge_json_value_into(target_config.clone(), &mut initialization_config);
            }
        }

        Ok(Some(initialization_config))
    }

    async fn workspace_configuration_for_adapter(
        adapter: Arc<dyn LspAdapter>,
        fs: &dyn Fs,
        delegate: &Arc<dyn LspAdapterDelegate>,
        toolchains: Arc<dyn LanguageToolchainStore>,
        cx: &mut AsyncApp,
    ) -> Result<serde_json::Value> {
        let mut workspace_config = adapter
            .clone()
            .workspace_configuration(fs, delegate, toolchains.clone(), cx)
            .await?;

        for other_adapter in delegate.registered_lsp_adapters() {
            if other_adapter.name() == adapter.name() {
                continue;
            }
            if let Ok(Some(target_config)) = other_adapter
                .clone()
                .additional_workspace_configuration(
                    adapter.name(),
                    fs,
                    delegate,
                    toolchains.clone(),
                    cx,
                )
                .await
            {
                merge_json_value_into(target_config.clone(), &mut workspace_config);
            }
        }

        Ok(workspace_config)
    }
}

#[derive(Debug)]
pub struct FormattableBuffer {
    handle: Entity<Buffer>,
    abs_path: Option<PathBuf>,
    env: Option<HashMap<String, String>>,
    ranges: Option<Vec<Range<Anchor>>>,
}

pub struct RemoteLspStore {
    upstream_client: Option<AnyProtoClient>,
    upstream_project_id: u64,
}

pub(crate) enum LspStoreMode {
    Local(LocalLspStore),   // ssh host and collab host
    Remote(RemoteLspStore), // collab guest
}

impl LspStoreMode {
    fn is_local(&self) -> bool {
        matches!(self, LspStoreMode::Local(_))
    }
}

pub struct LspStore {
    mode: LspStoreMode,
    last_formatting_failure: Option<String>,
    downstream_client: Option<(AnyProtoClient, u64)>,
    nonce: u128,
    buffer_store: Entity<BufferStore>,
    worktree_store: Entity<WorktreeStore>,
    toolchain_store: Option<Entity<ToolchainStore>>,
    pub languages: Arc<LanguageRegistry>,
    pub language_server_statuses: BTreeMap<LanguageServerId, LanguageServerStatus>,
    active_entry: Option<ProjectEntryId>,
    _maintain_workspace_config: (Task<Result<()>>, watch::Sender<()>),
    _maintain_buffer_languages: Task<()>,
    diagnostic_summaries:
        HashMap<WorktreeId, HashMap<Arc<Path>, HashMap<LanguageServerId, DiagnosticSummary>>>,
}

pub enum LspStoreEvent {
    LanguageServerAdded(LanguageServerId, LanguageServerName, Option<WorktreeId>),
    LanguageServerRemoved(LanguageServerId),
    LanguageServerUpdate {
        language_server_id: LanguageServerId,
        message: proto::update_language_server::Variant,
    },
    LanguageServerLog(LanguageServerId, LanguageServerLogType, String),
    LanguageServerPrompt(LanguageServerPromptRequest),
    LanguageDetected {
        buffer: Entity<Buffer>,
        new_language: Option<Arc<Language>>,
    },
    Notification(String),
    RefreshInlayHints,
    RefreshCodeLens,
    DiagnosticsUpdated {
        language_server_id: LanguageServerId,
        path: ProjectPath,
    },
    DiskBasedDiagnosticsStarted {
        language_server_id: LanguageServerId,
    },
    DiskBasedDiagnosticsFinished {
        language_server_id: LanguageServerId,
    },
    SnippetEdit {
        buffer_id: BufferId,
        edits: Vec<(lsp::Range, Snippet)>,
        most_recent_edit: clock::Lamport,
    },
<<<<<<< HEAD
    PullWorkspaceDiagnostics,
    ShowDocument {
        uri: lsp::Url,
        take_focus: bool,
        selection: Option<lsp::Range>,
    },
=======
>>>>>>> 23adff6f
}

#[derive(Clone, Debug, Serialize)]
pub struct LanguageServerStatus {
    pub name: String,
    pub pending_work: BTreeMap<String, LanguageServerProgress>,
    pub has_pending_diagnostic_updates: bool,
    progress_tokens: HashSet<String>,
}

#[derive(Clone, Debug)]
struct CoreSymbol {
    pub language_server_name: LanguageServerName,
    pub source_worktree_id: WorktreeId,
    pub source_language_server_id: LanguageServerId,
    pub path: ProjectPath,
    pub name: String,
    pub kind: lsp::SymbolKind,
    pub range: Range<Unclipped<PointUtf16>>,
    pub signature: [u8; 32],
}

impl LspStore {
    pub fn init(client: &AnyProtoClient) {
        client.add_entity_request_handler(Self::handle_multi_lsp_query);
        client.add_entity_request_handler(Self::handle_restart_language_servers);
        client.add_entity_request_handler(Self::handle_stop_language_servers);
        client.add_entity_request_handler(Self::handle_cancel_language_server_work);
        client.add_entity_message_handler(Self::handle_start_language_server);
        client.add_entity_message_handler(Self::handle_update_language_server);
        client.add_entity_message_handler(Self::handle_language_server_log);
        client.add_entity_message_handler(Self::handle_update_diagnostic_summary);
        client.add_entity_request_handler(Self::handle_format_buffers);
        client.add_entity_request_handler(Self::handle_apply_code_action_kind);
        client.add_entity_request_handler(Self::handle_resolve_completion_documentation);
        client.add_entity_request_handler(Self::handle_apply_code_action);
        client.add_entity_request_handler(Self::handle_inlay_hints);
        client.add_entity_request_handler(Self::handle_get_project_symbols);
        client.add_entity_request_handler(Self::handle_resolve_inlay_hint);
        client.add_entity_request_handler(Self::handle_open_buffer_for_symbol);
        client.add_entity_request_handler(Self::handle_refresh_inlay_hints);
        client.add_entity_request_handler(Self::handle_refresh_code_lens);
        client.add_entity_request_handler(Self::handle_on_type_formatting);
        client.add_entity_request_handler(Self::handle_apply_additional_edits_for_completion);
        client.add_entity_request_handler(Self::handle_register_buffer_with_language_servers);
        client.add_entity_request_handler(Self::handle_rename_project_entry);
        client.add_entity_request_handler(Self::handle_language_server_id_for_name);
        client.add_entity_request_handler(Self::handle_pull_workspace_diagnostics);
        client.add_entity_request_handler(Self::handle_lsp_command::<GetCodeActions>);
        client.add_entity_request_handler(Self::handle_lsp_command::<GetCompletions>);
        client.add_entity_request_handler(Self::handle_lsp_command::<GetHover>);
        client.add_entity_request_handler(Self::handle_lsp_command::<GetDefinition>);
        client.add_entity_request_handler(Self::handle_lsp_command::<GetDeclaration>);
        client.add_entity_request_handler(Self::handle_lsp_command::<GetTypeDefinition>);
        client.add_entity_request_handler(Self::handle_lsp_command::<GetDocumentHighlights>);
        client.add_entity_request_handler(Self::handle_lsp_command::<GetDocumentSymbols>);
        client.add_entity_request_handler(Self::handle_lsp_command::<GetReferences>);
        client.add_entity_request_handler(Self::handle_lsp_command::<PrepareRename>);
        client.add_entity_request_handler(Self::handle_lsp_command::<PerformRename>);
        client.add_entity_request_handler(Self::handle_lsp_command::<LinkedEditingRange>);

        client.add_entity_request_handler(Self::handle_lsp_ext_cancel_flycheck);
        client.add_entity_request_handler(Self::handle_lsp_ext_run_flycheck);
        client.add_entity_request_handler(Self::handle_lsp_ext_clear_flycheck);
        client.add_entity_request_handler(Self::handle_lsp_command::<lsp_ext_command::ExpandMacro>);
        client.add_entity_request_handler(Self::handle_lsp_command::<lsp_ext_command::OpenDocs>);
        client.add_entity_request_handler(
            Self::handle_lsp_command::<lsp_ext_command::GoToParentModule>,
        );
        client.add_entity_request_handler(
            Self::handle_lsp_command::<lsp_ext_command::GetLspRunnables>,
        );
        client.add_entity_request_handler(
            Self::handle_lsp_command::<lsp_ext_command::SwitchSourceHeader>,
        );
        client.add_entity_request_handler(Self::handle_lsp_command::<GetDocumentDiagnostics>);
    }

    pub fn as_remote(&self) -> Option<&RemoteLspStore> {
        match &self.mode {
            LspStoreMode::Remote(remote_lsp_store) => Some(remote_lsp_store),
            _ => None,
        }
    }

    pub fn as_local(&self) -> Option<&LocalLspStore> {
        match &self.mode {
            LspStoreMode::Local(local_lsp_store) => Some(local_lsp_store),
            _ => None,
        }
    }

    pub fn as_local_mut(&mut self) -> Option<&mut LocalLspStore> {
        match &mut self.mode {
            LspStoreMode::Local(local_lsp_store) => Some(local_lsp_store),
            _ => None,
        }
    }

    pub fn upstream_client(&self) -> Option<(AnyProtoClient, u64)> {
        match &self.mode {
            LspStoreMode::Remote(RemoteLspStore {
                upstream_client: Some(upstream_client),
                upstream_project_id,
                ..
            }) => Some((upstream_client.clone(), *upstream_project_id)),

            LspStoreMode::Remote(RemoteLspStore {
                upstream_client: None,
                ..
            }) => None,
            LspStoreMode::Local(_) => None,
        }
    }

    pub fn new_local(
        buffer_store: Entity<BufferStore>,
        worktree_store: Entity<WorktreeStore>,
        prettier_store: Entity<PrettierStore>,
        toolchain_store: Entity<ToolchainStore>,
        environment: Entity<ProjectEnvironment>,
        manifest_tree: Entity<ManifestTree>,
        languages: Arc<LanguageRegistry>,
        http_client: Arc<dyn HttpClient>,
        fs: Arc<dyn Fs>,
        cx: &mut Context<Self>,
    ) -> Self {
        let yarn = YarnPathStore::new(fs.clone(), cx);
        cx.subscribe(&buffer_store, Self::on_buffer_store_event)
            .detach();
        cx.subscribe(&worktree_store, Self::on_worktree_store_event)
            .detach();
        cx.subscribe(&prettier_store, Self::on_prettier_store_event)
            .detach();
        cx.subscribe(&toolchain_store, Self::on_toolchain_store_event)
            .detach();
        if let Some(extension_events) = extension::ExtensionEvents::try_global(cx).as_ref() {
            cx.subscribe(
                extension_events,
                Self::reload_zed_json_schemas_on_extensions_changed,
            )
            .detach();
        } else {
            log::debug!("No extension events global found. Skipping JSON schema auto-reload setup");
        }
        cx.observe_global::<SettingsStore>(Self::on_settings_changed)
            .detach();

        let _maintain_workspace_config = {
            let (sender, receiver) = watch::channel();
            (
                Self::maintain_workspace_config(fs.clone(), receiver, cx),
                sender,
            )
        };

        Self {
            mode: LspStoreMode::Local(LocalLspStore {
                weak: cx.weak_entity(),
                worktree_store: worktree_store.clone(),
                toolchain_store: toolchain_store.clone(),
                supplementary_language_servers: Default::default(),
                languages: languages.clone(),
                language_server_ids: Default::default(),
                language_servers: Default::default(),
                last_workspace_edits_by_language_server: Default::default(),
                language_server_watched_paths: Default::default(),
                language_server_paths_watched_for_rename: Default::default(),
                language_server_watcher_registrations: Default::default(),
                buffers_being_formatted: Default::default(),
                buffer_snapshots: Default::default(),
                prettier_store,
                environment,
                http_client,
                fs,
                yarn,
                next_diagnostic_group_id: Default::default(),
                diagnostics: Default::default(),
                _subscription: cx.on_app_quit(|this, cx| {
                    this.as_local_mut().unwrap().shutdown_language_servers(cx)
                }),
                lsp_tree: LanguageServerTree::new(manifest_tree, languages.clone(), cx),
                registered_buffers: HashMap::default(),
                buffer_pull_diagnostics_result_ids: HashMap::default(),
            }),
            last_formatting_failure: None,
            downstream_client: None,
            buffer_store,
            worktree_store,
            toolchain_store: Some(toolchain_store),
            languages: languages.clone(),
            language_server_statuses: Default::default(),
            nonce: StdRng::from_entropy().r#gen(),
            diagnostic_summaries: Default::default(),
            active_entry: None,

            _maintain_workspace_config,
            _maintain_buffer_languages: Self::maintain_buffer_languages(languages, cx),
        }
    }

    fn send_lsp_proto_request<R: LspCommand>(
        &self,
        buffer: Entity<Buffer>,
        client: AnyProtoClient,
        upstream_project_id: u64,
        request: R,
        cx: &mut Context<LspStore>,
    ) -> Task<anyhow::Result<<R as LspCommand>::Response>> {
        let message = request.to_proto(upstream_project_id, buffer.read(cx));
        cx.spawn(async move |this, cx| {
            let response = client.request(message).await?;
            let this = this.upgrade().context("project dropped")?;
            request
                .response_from_proto(response, this, buffer, cx.clone())
                .await
        })
    }

    pub(super) fn new_remote(
        buffer_store: Entity<BufferStore>,
        worktree_store: Entity<WorktreeStore>,
        toolchain_store: Option<Entity<ToolchainStore>>,
        languages: Arc<LanguageRegistry>,
        upstream_client: AnyProtoClient,
        project_id: u64,
        fs: Arc<dyn Fs>,
        cx: &mut Context<Self>,
    ) -> Self {
        cx.subscribe(&buffer_store, Self::on_buffer_store_event)
            .detach();
        cx.subscribe(&worktree_store, Self::on_worktree_store_event)
            .detach();
        let _maintain_workspace_config = {
            let (sender, receiver) = watch::channel();
            (Self::maintain_workspace_config(fs, receiver, cx), sender)
        };
        Self {
            mode: LspStoreMode::Remote(RemoteLspStore {
                upstream_client: Some(upstream_client),
                upstream_project_id: project_id,
            }),
            downstream_client: None,
            last_formatting_failure: None,
            buffer_store,
            worktree_store,
            languages: languages.clone(),
            language_server_statuses: Default::default(),
            nonce: StdRng::from_entropy().r#gen(),
            diagnostic_summaries: Default::default(),
            active_entry: None,
            toolchain_store,
            _maintain_workspace_config,
            _maintain_buffer_languages: Self::maintain_buffer_languages(languages.clone(), cx),
        }
    }

    fn on_buffer_store_event(
        &mut self,
        _: Entity<BufferStore>,
        event: &BufferStoreEvent,
        cx: &mut Context<Self>,
    ) {
        match event {
            BufferStoreEvent::BufferAdded(buffer) => {
                self.on_buffer_added(buffer, cx).log_err();
            }
            BufferStoreEvent::BufferChangedFilePath { buffer, old_file } => {
                let buffer_id = buffer.read(cx).remote_id();
                if let Some(local) = self.as_local_mut() {
                    if let Some(old_file) = File::from_dyn(old_file.as_ref()) {
                        local.reset_buffer(buffer, old_file, cx);

                        if local.registered_buffers.contains_key(&buffer_id) {
                            local.unregister_old_buffer_from_language_servers(buffer, old_file, cx);
                        }
                    }
                }

                self.detect_language_for_buffer(buffer, cx);
                if let Some(local) = self.as_local_mut() {
                    local.initialize_buffer(buffer, cx);
                    if local.registered_buffers.contains_key(&buffer_id) {
                        local.register_buffer_with_language_servers(buffer, cx);
                    }
                }
            }
            BufferStoreEvent::BufferDropped(buffer_id) => {
                if let Some(local) = self.as_local_mut() {
                    local.buffer_pull_diagnostics_result_ids.remove(buffer_id);
                }
            }
            _ => {}
        }
    }

    fn on_worktree_store_event(
        &mut self,
        _: Entity<WorktreeStore>,
        event: &WorktreeStoreEvent,
        cx: &mut Context<Self>,
    ) {
        match event {
            WorktreeStoreEvent::WorktreeAdded(worktree) => {
                if !worktree.read(cx).is_local() {
                    return;
                }
                cx.subscribe(worktree, |this, worktree, event, cx| match event {
                    worktree::Event::UpdatedEntries(changes) => {
                        this.update_local_worktree_language_servers(&worktree, changes, cx);
                    }
                    worktree::Event::UpdatedGitRepositories(_)
                    | worktree::Event::DeletedEntry(_) => {}
                })
                .detach()
            }
            WorktreeStoreEvent::WorktreeRemoved(_, id) => self.remove_worktree(*id, cx),
            WorktreeStoreEvent::WorktreeUpdateSent(worktree) => {
                worktree.update(cx, |worktree, _cx| self.send_diagnostic_summaries(worktree));
            }
            WorktreeStoreEvent::WorktreeReleased(..)
            | WorktreeStoreEvent::WorktreeOrderChanged
            | WorktreeStoreEvent::WorktreeUpdatedEntries(..)
            | WorktreeStoreEvent::WorktreeUpdatedGitRepositories(..)
            | WorktreeStoreEvent::WorktreeDeletedEntry(..) => {}
        }
    }

    fn on_prettier_store_event(
        &mut self,
        _: Entity<PrettierStore>,
        event: &PrettierStoreEvent,
        cx: &mut Context<Self>,
    ) {
        match event {
            PrettierStoreEvent::LanguageServerRemoved(prettier_server_id) => {
                self.unregister_supplementary_language_server(*prettier_server_id, cx);
            }
            PrettierStoreEvent::LanguageServerAdded {
                new_server_id,
                name,
                prettier_server,
            } => {
                self.register_supplementary_language_server(
                    *new_server_id,
                    name.clone(),
                    prettier_server.clone(),
                    cx,
                );
            }
        }
    }

    fn on_toolchain_store_event(
        &mut self,
        _: Entity<ToolchainStore>,
        event: &ToolchainStoreEvent,
        _: &mut Context<Self>,
    ) {
        match event {
            ToolchainStoreEvent::ToolchainActivated { .. } => {
                self.request_workspace_config_refresh()
            }
        }
    }

    fn request_workspace_config_refresh(&mut self) {
        *self._maintain_workspace_config.1.borrow_mut() = ();
    }

    pub fn prettier_store(&self) -> Option<Entity<PrettierStore>> {
        self.as_local().map(|local| local.prettier_store.clone())
    }

    fn on_buffer_event(
        &mut self,
        buffer: Entity<Buffer>,
        event: &language::BufferEvent,
        cx: &mut Context<Self>,
    ) {
        match event {
            language::BufferEvent::Edited { .. } => {
                self.on_buffer_edited(buffer, cx);
            }

            language::BufferEvent::Saved => {
                self.on_buffer_saved(buffer, cx);
            }

            _ => {}
        }
    }

    fn on_buffer_added(&mut self, buffer: &Entity<Buffer>, cx: &mut Context<Self>) -> Result<()> {
        buffer
            .read(cx)
            .set_language_registry(self.languages.clone());

        cx.subscribe(buffer, |this, buffer, event, cx| {
            this.on_buffer_event(buffer, event, cx);
        })
        .detach();

        self.detect_language_for_buffer(buffer, cx);
        if let Some(local) = self.as_local_mut() {
            local.initialize_buffer(buffer, cx);
        }

        Ok(())
    }

    pub fn reload_zed_json_schemas_on_extensions_changed(
        &mut self,
        _: Entity<extension::ExtensionEvents>,
        evt: &extension::Event,
        cx: &mut Context<Self>,
    ) {
        match evt {
            extension::Event::ExtensionInstalled(_)
            | extension::Event::ConfigureExtensionRequested(_) => return,
            extension::Event::ExtensionsInstalledChanged => {}
        }
        if self.as_local().is_none() {
            return;
        }
        cx.spawn(async move |this, cx| {
            let weak_ref = this.clone();

            let servers = this
                .update(cx, |this, cx| {
                    let local = this.as_local()?;

                    let mut servers = Vec::new();
                    for ((worktree_id, _), server_ids) in &local.language_server_ids {
                        for server_id in server_ids {
                            let Some(states) = local.language_servers.get(server_id) else {
                                continue;
                            };
                            let (json_adapter, json_server) = match states {
                                LanguageServerState::Running {
                                    adapter, server, ..
                                } if adapter.adapter.is_primary_zed_json_schema_adapter() => {
                                    (adapter.adapter.clone(), server.clone())
                                }
                                _ => continue,
                            };

                            let Some(worktree) = this
                                .worktree_store
                                .read(cx)
                                .worktree_for_id(*worktree_id, cx)
                            else {
                                continue;
                            };
                            let json_delegate: Arc<dyn LspAdapterDelegate> =
                                LocalLspAdapterDelegate::new(
                                    local.languages.clone(),
                                    &local.environment,
                                    weak_ref.clone(),
                                    &worktree,
                                    local.http_client.clone(),
                                    local.fs.clone(),
                                    cx,
                                );

                            servers.push((json_adapter, json_server, json_delegate));
                        }
                    }
                    return Some(servers);
                })
                .ok()
                .flatten();

            let Some(servers) = servers else {
                return;
            };

            let Ok(Some((fs, toolchain_store))) = this.read_with(cx, |this, cx| {
                let local = this.as_local()?;
                let toolchain_store = this.toolchain_store(cx);
                return Some((local.fs.clone(), toolchain_store));
            }) else {
                return;
            };
            for (adapter, server, delegate) in servers {
                adapter.clear_zed_json_schema_cache().await;

                let Some(json_workspace_config) = LocalLspStore::workspace_configuration_for_adapter(
                        adapter,
                        fs.as_ref(),
                        &delegate,
                        toolchain_store.clone(),
                        cx,
                    )
                    .await
                    .context("generate new workspace configuration for JSON language server while trying to refresh JSON Schemas")
                    .ok()
                else {
                    continue;
                };
                server
                    .notify::<lsp::notification::DidChangeConfiguration>(
                        &lsp::DidChangeConfigurationParams {
                            settings: json_workspace_config,
                        },
                    )
                    .ok();
            }
        })
        .detach();
    }

    pub(crate) fn register_buffer_with_language_servers(
        &mut self,
        buffer: &Entity<Buffer>,
        ignore_refcounts: bool,
        cx: &mut Context<Self>,
    ) -> OpenLspBufferHandle {
        let buffer_id = buffer.read(cx).remote_id();
        let handle = cx.new(|_| buffer.clone());
        if let Some(local) = self.as_local_mut() {
            let refcount = local.registered_buffers.entry(buffer_id).or_insert(0);
            if !ignore_refcounts {
                *refcount += 1;
            }

            // We run early exits on non-existing buffers AFTER we mark the buffer as registered in order to handle buffer saving.
            // When a new unnamed buffer is created and saved, we will start loading it's language. Once the language is loaded, we go over all "language-less" buffers and try to fit that new language
            // with them. However, we do that only for the buffers that we think are open in at least one editor; thus, we need to keep tab of unnamed buffers as well, even though they're not actually registered with any language
            // servers in practice (we don't support non-file URI schemes in our LSP impl).
            let Some(file) = File::from_dyn(buffer.read(cx).file()) else {
                return handle;
            };
            if !file.is_local() {
                return handle;
            }

            if ignore_refcounts || *refcount == 1 {
                local.register_buffer_with_language_servers(buffer, cx);
            }
            if !ignore_refcounts {
                cx.observe_release(&handle, move |this, buffer, cx| {
                    let local = this.as_local_mut().unwrap();
                    let Some(refcount) = local.registered_buffers.get_mut(&buffer_id) else {
                        debug_panic!("bad refcounting");
                        return;
                    };

                    *refcount -= 1;
                    if *refcount == 0 {
                        local.registered_buffers.remove(&buffer_id);
                        if let Some(file) = File::from_dyn(buffer.read(cx).file()).cloned() {
                            local.unregister_old_buffer_from_language_servers(&buffer, &file, cx);
                        }
                    }
                })
                .detach();
            }
        } else if let Some((upstream_client, upstream_project_id)) = self.upstream_client() {
            let buffer_id = buffer.read(cx).remote_id().to_proto();
            cx.background_spawn(async move {
                upstream_client
                    .request(proto::RegisterBufferWithLanguageServers {
                        project_id: upstream_project_id,
                        buffer_id,
                    })
                    .await
            })
            .detach();
        } else {
            panic!("oops!");
        }
        handle
    }

    fn maintain_buffer_languages(
        languages: Arc<LanguageRegistry>,
        cx: &mut Context<Self>,
    ) -> Task<()> {
        let mut subscription = languages.subscribe();
        let mut prev_reload_count = languages.reload_count();
        cx.spawn(async move |this, cx| {
            while let Some(()) = subscription.next().await {
                if let Some(this) = this.upgrade() {
                    // If the language registry has been reloaded, then remove and
                    // re-assign the languages on all open buffers.
                    let reload_count = languages.reload_count();
                    if reload_count > prev_reload_count {
                        prev_reload_count = reload_count;
                        this.update(cx, |this, cx| {
                            this.buffer_store.clone().update(cx, |buffer_store, cx| {
                                for buffer in buffer_store.buffers() {
                                    if let Some(f) = File::from_dyn(buffer.read(cx).file()).cloned()
                                    {
                                        buffer
                                            .update(cx, |buffer, cx| buffer.set_language(None, cx));
                                        if let Some(local) = this.as_local_mut() {
                                            local.reset_buffer(&buffer, &f, cx);

                                            if local
                                                .registered_buffers
                                                .contains_key(&buffer.read(cx).remote_id())
                                            {
                                                if let Some(file_url) =
                                                    file_path_to_lsp_url(&f.abs_path(cx)).log_err()
                                                {
                                                    local.unregister_buffer_from_language_servers(
                                                        &buffer, &file_url, cx,
                                                    );
                                                }
                                            }
                                        }
                                    }
                                }
                            });
                        })
                        .ok();
                    }

                    this.update(cx, |this, cx| {
                        let mut plain_text_buffers = Vec::new();
                        let mut buffers_with_unknown_injections = Vec::new();
                        for handle in this.buffer_store.read(cx).buffers() {
                            let buffer = handle.read(cx);
                            if buffer.language().is_none()
                                || buffer.language() == Some(&*language::PLAIN_TEXT)
                            {
                                plain_text_buffers.push(handle);
                            } else if buffer.contains_unknown_injections() {
                                buffers_with_unknown_injections.push(handle);
                            }
                        }

                        // Deprioritize the invisible worktrees so main worktrees' language servers can be started first,
                        // and reused later in the invisible worktrees.
                        plain_text_buffers.sort_by_key(|buffer| {
                            Reverse(
                                crate::File::from_dyn(buffer.read(cx).file())
                                    .map(|file| file.worktree.read(cx).is_visible()),
                            )
                        });

                        for buffer in plain_text_buffers {
                            this.detect_language_for_buffer(&buffer, cx);
                            if let Some(local) = this.as_local_mut() {
                                local.initialize_buffer(&buffer, cx);
                                if local
                                    .registered_buffers
                                    .contains_key(&buffer.read(cx).remote_id())
                                {
                                    local.register_buffer_with_language_servers(&buffer, cx);
                                }
                            }
                        }

                        for buffer in buffers_with_unknown_injections {
                            buffer.update(cx, |buffer, cx| buffer.reparse(cx));
                        }
                    })
                    .ok();
                }
            }
        })
    }

    fn detect_language_for_buffer(
        &mut self,
        buffer_handle: &Entity<Buffer>,
        cx: &mut Context<Self>,
    ) -> Option<language::AvailableLanguage> {
        // If the buffer has a language, set it and start the language server if we haven't already.
        let buffer = buffer_handle.read(cx);
        let file = buffer.file()?;

        let content = buffer.as_rope();
        let available_language = self.languages.language_for_file(file, Some(content), cx);
        if let Some(available_language) = &available_language {
            if let Some(Ok(Ok(new_language))) = self
                .languages
                .load_language(available_language)
                .now_or_never()
            {
                self.set_language_for_buffer(buffer_handle, new_language, cx);
            }
        } else {
            cx.emit(LspStoreEvent::LanguageDetected {
                buffer: buffer_handle.clone(),
                new_language: None,
            });
        }

        available_language
    }

    pub(crate) fn set_language_for_buffer(
        &mut self,
        buffer_entity: &Entity<Buffer>,
        new_language: Arc<Language>,
        cx: &mut Context<Self>,
    ) {
        let buffer = buffer_entity.read(cx);
        let buffer_file = buffer.file().cloned();
        let buffer_id = buffer.remote_id();
        if let Some(local_store) = self.as_local_mut() {
            if local_store.registered_buffers.contains_key(&buffer_id) {
                if let Some(abs_path) =
                    File::from_dyn(buffer_file.as_ref()).map(|file| file.abs_path(cx))
                {
                    if let Some(file_url) = file_path_to_lsp_url(&abs_path).log_err() {
                        local_store.unregister_buffer_from_language_servers(
                            buffer_entity,
                            &file_url,
                            cx,
                        );
                    }
                }
            }
        }
        buffer_entity.update(cx, |buffer, cx| {
            if buffer.language().map_or(true, |old_language| {
                !Arc::ptr_eq(old_language, &new_language)
            }) {
                buffer.set_language(Some(new_language.clone()), cx);
            }
        });

        let settings =
            language_settings(Some(new_language.name()), buffer_file.as_ref(), cx).into_owned();
        let buffer_file = File::from_dyn(buffer_file.as_ref());

        let worktree_id = if let Some(file) = buffer_file {
            let worktree = file.worktree.clone();

            if let Some(local) = self.as_local_mut() {
                if local.registered_buffers.contains_key(&buffer_id) {
                    local.register_buffer_with_language_servers(buffer_entity, cx);
                }
            }
            Some(worktree.read(cx).id())
        } else {
            None
        };

        if settings.prettier.allowed {
            if let Some(prettier_plugins) = prettier_store::prettier_plugins_for_language(&settings)
            {
                let prettier_store = self.as_local().map(|s| s.prettier_store.clone());
                if let Some(prettier_store) = prettier_store {
                    prettier_store.update(cx, |prettier_store, cx| {
                        prettier_store.install_default_prettier(
                            worktree_id,
                            prettier_plugins.iter().map(|s| Arc::from(s.as_str())),
                            cx,
                        )
                    })
                }
            }
        }

        cx.emit(LspStoreEvent::LanguageDetected {
            buffer: buffer_entity.clone(),
            new_language: Some(new_language),
        })
    }

    pub fn buffer_store(&self) -> Entity<BufferStore> {
        self.buffer_store.clone()
    }

    pub fn set_active_entry(&mut self, active_entry: Option<ProjectEntryId>) {
        self.active_entry = active_entry;
    }

    pub(crate) fn send_diagnostic_summaries(&self, worktree: &mut Worktree) {
        if let Some((client, downstream_project_id)) = self.downstream_client.clone() {
            if let Some(summaries) = self.diagnostic_summaries.get(&worktree.id()) {
                for (path, summaries) in summaries {
                    for (&server_id, summary) in summaries {
                        client
                            .send(proto::UpdateDiagnosticSummary {
                                project_id: downstream_project_id,
                                worktree_id: worktree.id().to_proto(),
                                summary: Some(summary.to_proto(server_id, path)),
                            })
                            .log_err();
                    }
                }
            }
        }
    }

    pub fn request_lsp<R: LspCommand>(
        &mut self,
        buffer_handle: Entity<Buffer>,
        server: LanguageServerToQuery,
        request: R,
        cx: &mut Context<Self>,
    ) -> Task<Result<R::Response>>
    where
        <R::LspRequest as lsp::request::Request>::Result: Send,
        <R::LspRequest as lsp::request::Request>::Params: Send,
    {
        if let Some((upstream_client, upstream_project_id)) = self.upstream_client() {
            return self.send_lsp_proto_request(
                buffer_handle,
                upstream_client,
                upstream_project_id,
                request,
                cx,
            );
        }

        let Some(language_server) = buffer_handle.update(cx, |buffer, cx| match server {
            LanguageServerToQuery::FirstCapable => self.as_local().and_then(|local| {
                local
                    .language_servers_for_buffer(buffer, cx)
                    .find(|(_, server)| {
                        request.check_capabilities(server.adapter_server_capabilities())
                    })
                    .map(|(_, server)| server.clone())
            }),
            LanguageServerToQuery::Other(id) => self
                .language_server_for_local_buffer(buffer, id, cx)
                .and_then(|(_, server)| {
                    request
                        .check_capabilities(server.adapter_server_capabilities())
                        .then(|| Arc::clone(server))
                }),
        }) else {
            return Task::ready(Ok(Default::default()));
        };

        let buffer = buffer_handle.read(cx);
        let file = File::from_dyn(buffer.file()).and_then(File::as_local);

        let Some(file) = file else {
            return Task::ready(Ok(Default::default()));
        };

        let lsp_params = match request.to_lsp_params_or_response(
            &file.abs_path(cx),
            buffer,
            &language_server,
            cx,
        ) {
            Ok(LspParamsOrResponse::Params(lsp_params)) => lsp_params,
            Ok(LspParamsOrResponse::Response(response)) => return Task::ready(Ok(response)),

            Err(err) => {
                let message = format!(
                    "{} via {} failed: {}",
                    request.display_name(),
                    language_server.name(),
                    err
                );
                log::warn!("{message}");
                return Task::ready(Err(anyhow!(message)));
            }
        };

        let status = request.status();
        if !request.check_capabilities(language_server.adapter_server_capabilities()) {
            return Task::ready(Ok(Default::default()));
        }
        return cx.spawn(async move |this, cx| {
            let lsp_request = language_server.request::<R::LspRequest>(lsp_params);

            let id = lsp_request.id();
            let _cleanup = if status.is_some() {
                cx.update(|cx| {
                    this.update(cx, |this, cx| {
                        this.on_lsp_work_start(
                            language_server.server_id(),
                            id.to_string(),
                            LanguageServerProgress {
                                is_disk_based_diagnostics_progress: false,
                                is_cancellable: false,
                                title: None,
                                message: status.clone(),
                                percentage: None,
                                last_update_at: cx.background_executor().now(),
                            },
                            cx,
                        );
                    })
                })
                .log_err();

                Some(defer(|| {
                    cx.update(|cx| {
                        this.update(cx, |this, cx| {
                            this.on_lsp_work_end(language_server.server_id(), id.to_string(), cx);
                        })
                    })
                    .log_err();
                }))
            } else {
                None
            };

            let result = lsp_request.await.into_response();

            let response = result.map_err(|err| {
                let message = format!(
                    "{} via {} failed: {}",
                    request.display_name(),
                    language_server.name(),
                    err
                );
                log::warn!("{message}");
                anyhow::anyhow!(message)
            })?;

            let response = request
                .response_from_lsp(
                    response,
                    this.upgrade().context("no app context")?,
                    buffer_handle,
                    language_server.server_id(),
                    cx.clone(),
                )
                .await;
            response
        });
    }

    fn on_settings_changed(&mut self, cx: &mut Context<Self>) {
        let mut language_formatters_to_check = Vec::new();
        for buffer in self.buffer_store.read(cx).buffers() {
            let buffer = buffer.read(cx);
            let buffer_file = File::from_dyn(buffer.file());
            let buffer_language = buffer.language();
            let settings = language_settings(buffer_language.map(|l| l.name()), buffer.file(), cx);
            if buffer_language.is_some() {
                language_formatters_to_check.push((
                    buffer_file.map(|f| f.worktree_id(cx)),
                    settings.into_owned(),
                ));
            }
        }

        self.refresh_server_tree(cx);

        if let Some(prettier_store) = self.as_local().map(|s| s.prettier_store.clone()) {
            prettier_store.update(cx, |prettier_store, cx| {
                prettier_store.on_settings_changed(language_formatters_to_check, cx)
            })
        }

        cx.notify();
    }

    fn refresh_server_tree(&mut self, cx: &mut Context<Self>) {
        let buffer_store = self.buffer_store.clone();
        if let Some(local) = self.as_local_mut() {
            let mut adapters = BTreeMap::default();
            let to_stop = local.lsp_tree.clone().update(cx, |lsp_tree, cx| {
                let get_adapter = {
                    let languages = local.languages.clone();
                    let environment = local.environment.clone();
                    let weak = local.weak.clone();
                    let worktree_store = local.worktree_store.clone();
                    let http_client = local.http_client.clone();
                    let fs = local.fs.clone();
                    move |worktree_id, cx: &mut App| {
                        let worktree = worktree_store.read(cx).worktree_for_id(worktree_id, cx)?;
                        Some(LocalLspAdapterDelegate::new(
                            languages.clone(),
                            &environment,
                            weak.clone(),
                            &worktree,
                            http_client.clone(),
                            fs.clone(),
                            cx,
                        ))
                    }
                };

                let mut rebase = lsp_tree.rebase();
                for buffer_handle in buffer_store.read(cx).buffers().sorted_by_key(|buffer| {
                    Reverse(
                        crate::File::from_dyn(buffer.read(cx).file())
                            .map(|file| file.worktree.read(cx).is_visible()),
                    )
                }) {
                    let buffer = buffer_handle.read(cx);
                    if !local.registered_buffers.contains_key(&buffer.remote_id()) {
                        continue;
                    }
                    if let Some((file, language)) = File::from_dyn(buffer.file())
                        .cloned()
                        .zip(buffer.language().map(|l| l.name()))
                    {
                        let worktree_id = file.worktree_id(cx);
                        let Some(worktree) = local
                            .worktree_store
                            .read(cx)
                            .worktree_for_id(worktree_id, cx)
                        else {
                            continue;
                        };

                        let Some((reused, delegate, nodes)) = local
                            .reuse_existing_language_server(
                                rebase.server_tree(),
                                &worktree,
                                &language,
                                cx,
                            )
                            .map(|(delegate, servers)| (true, delegate, servers))
                            .or_else(|| {
                                let lsp_delegate = adapters
                                    .entry(worktree_id)
                                    .or_insert_with(|| get_adapter(worktree_id, cx))
                                    .clone()?;
                                let delegate = Arc::new(ManifestQueryDelegate::new(
                                    worktree.read(cx).snapshot(),
                                ));
                                let path = file
                                    .path()
                                    .parent()
                                    .map(Arc::from)
                                    .unwrap_or_else(|| file.path().clone());
                                let worktree_path = ProjectPath { worktree_id, path };

                                let nodes = rebase.get(
                                    worktree_path,
                                    AdapterQuery::Language(&language),
                                    delegate.clone(),
                                    cx,
                                );

                                Some((false, lsp_delegate, nodes.collect()))
                            })
                        else {
                            continue;
                        };

                        for node in nodes {
                            if !reused {
                                node.server_id_or_init(
                                    |LaunchDisposition {
                                         server_name,
                                         attach,
                                         path,
                                         settings,
                                     }| match attach {
                                        language::Attach::InstancePerRoot => {
                                            // todo: handle instance per root proper.
                                            if let Some(server_ids) = local
                                                .language_server_ids
                                                .get(&(worktree_id, server_name.clone()))
                                            {
                                                server_ids.iter().cloned().next().unwrap()
                                            } else {
                                                local.start_language_server(
                                                    &worktree,
                                                    delegate.clone(),
                                                    local
                                                        .languages
                                                        .lsp_adapters(&language)
                                                        .into_iter()
                                                        .find(|adapter| {
                                                            &adapter.name() == server_name
                                                        })
                                                        .expect("To find LSP adapter"),
                                                    settings,
                                                    cx,
                                                )
                                            }
                                        }
                                        language::Attach::Shared => {
                                            let uri = Url::from_file_path(
                                                worktree.read(cx).abs_path().join(&path.path),
                                            );
                                            let key = (worktree_id, server_name.clone());
                                            local.language_server_ids.remove(&key);

                                            let server_id = local.start_language_server(
                                                &worktree,
                                                delegate.clone(),
                                                local
                                                    .languages
                                                    .lsp_adapters(&language)
                                                    .into_iter()
                                                    .find(|adapter| &adapter.name() == server_name)
                                                    .expect("To find LSP adapter"),
                                                settings,
                                                cx,
                                            );
                                            if let Some(state) =
                                                local.language_servers.get(&server_id)
                                            {
                                                if let Ok(uri) = uri {
                                                    state.add_workspace_folder(uri);
                                                };
                                            }
                                            server_id
                                        }
                                    },
                                );
                            }
                        }
                    }
                }
                rebase.finish()
            });
            for (id, name) in to_stop {
                self.stop_local_language_server(id, name, cx).detach();
            }
        }
    }

    pub fn apply_code_action(
        &self,
        buffer_handle: Entity<Buffer>,
        mut action: CodeAction,
        push_to_history: bool,
        cx: &mut Context<Self>,
    ) -> Task<Result<ProjectTransaction>> {
        if let Some((upstream_client, project_id)) = self.upstream_client() {
            let request = proto::ApplyCodeAction {
                project_id,
                buffer_id: buffer_handle.read(cx).remote_id().into(),
                action: Some(Self::serialize_code_action(&action)),
            };
            let buffer_store = self.buffer_store();
            cx.spawn(async move |_, cx| {
                let response = upstream_client
                    .request(request)
                    .await?
                    .transaction
                    .context("missing transaction")?;

                buffer_store
                    .update(cx, |buffer_store, cx| {
                        buffer_store.deserialize_project_transaction(response, push_to_history, cx)
                    })?
                    .await
            })
        } else if self.mode.is_local() {
            let Some((lsp_adapter, lang_server)) = buffer_handle.update(cx, |buffer, cx| {
                self.language_server_for_local_buffer(buffer, action.server_id, cx)
                    .map(|(adapter, server)| (adapter.clone(), server.clone()))
            }) else {
                return Task::ready(Ok(ProjectTransaction::default()));
            };
            cx.spawn(async move |this,  cx| {
                LocalLspStore::try_resolve_code_action(&lang_server, &mut action)
                    .await
                    .context("resolving a code action")?;
                if let Some(edit) = action.lsp_action.edit() {
                    if edit.changes.is_some() || edit.document_changes.is_some() {
                        return LocalLspStore::deserialize_workspace_edit(
                            this.upgrade().context("no app present")?,
                            edit.clone(),
                            push_to_history,
                            lsp_adapter.clone(),
                            lang_server.clone(),
                            cx,
                        )
                        .await;
                    }
                }

                if let Some(command) = action.lsp_action.command() {
                    let server_capabilities = lang_server.capabilities();
                    let available_commands = server_capabilities
                        .execute_command_provider
                        .as_ref()
                        .map(|options| options.commands.as_slice())
                        .unwrap_or_default();
                    if available_commands.contains(&command.command) {
                        this.update(cx, |this, _| {
                            this.as_local_mut()
                                .unwrap()
                                .last_workspace_edits_by_language_server
                                .remove(&lang_server.server_id());
                        })?;

                        let _result = lang_server
                            .request::<lsp::request::ExecuteCommand>(lsp::ExecuteCommandParams {
                                command: command.command.clone(),
                                arguments: command.arguments.clone().unwrap_or_default(),
                                ..lsp::ExecuteCommandParams::default()
                            })
                            .await.into_response()
                            .context("execute command")?;

                        return this.update(cx, |this, _| {
                            this.as_local_mut()
                                .unwrap()
                                .last_workspace_edits_by_language_server
                                .remove(&lang_server.server_id())
                                .unwrap_or_default()
                        });
                    } else {
                        log::warn!("Cannot execute a command {} not listed in the language server capabilities", command.command);
                    }
                }

                Ok(ProjectTransaction::default())
            })
        } else {
            Task::ready(Err(anyhow!("no upstream client and not local")))
        }
    }

    pub fn apply_code_action_kind(
        &mut self,
        buffers: HashSet<Entity<Buffer>>,
        kind: CodeActionKind,
        push_to_history: bool,
        cx: &mut Context<Self>,
    ) -> Task<anyhow::Result<ProjectTransaction>> {
        if let Some(_) = self.as_local() {
            cx.spawn(async move |lsp_store, cx| {
                let buffers = buffers.into_iter().collect::<Vec<_>>();
                let result = LocalLspStore::execute_code_action_kind_locally(
                    lsp_store.clone(),
                    buffers,
                    kind,
                    push_to_history,
                    cx,
                )
                .await;
                lsp_store.update(cx, |lsp_store, _| {
                    lsp_store.update_last_formatting_failure(&result);
                })?;
                result
            })
        } else if let Some((client, project_id)) = self.upstream_client() {
            let buffer_store = self.buffer_store();
            cx.spawn(async move |lsp_store, cx| {
                let result = client
                    .request(proto::ApplyCodeActionKind {
                        project_id,
                        kind: kind.as_str().to_owned(),
                        buffer_ids: buffers
                            .iter()
                            .map(|buffer| {
                                buffer.read_with(cx, |buffer, _| buffer.remote_id().into())
                            })
                            .collect::<Result<_>>()?,
                    })
                    .await
                    .and_then(|result| result.transaction.context("missing transaction"));
                lsp_store.update(cx, |lsp_store, _| {
                    lsp_store.update_last_formatting_failure(&result);
                })?;

                let transaction_response = result?;
                buffer_store
                    .update(cx, |buffer_store, cx| {
                        buffer_store.deserialize_project_transaction(
                            transaction_response,
                            push_to_history,
                            cx,
                        )
                    })?
                    .await
            })
        } else {
            Task::ready(Ok(ProjectTransaction::default()))
        }
    }

    pub fn resolve_inlay_hint(
        &self,
        hint: InlayHint,
        buffer_handle: Entity<Buffer>,
        server_id: LanguageServerId,
        cx: &mut Context<Self>,
    ) -> Task<anyhow::Result<InlayHint>> {
        if let Some((upstream_client, project_id)) = self.upstream_client() {
            let request = proto::ResolveInlayHint {
                project_id,
                buffer_id: buffer_handle.read(cx).remote_id().into(),
                language_server_id: server_id.0 as u64,
                hint: Some(InlayHints::project_to_proto_hint(hint.clone())),
            };
            cx.spawn(async move |_, _| {
                let response = upstream_client
                    .request(request)
                    .await
                    .context("inlay hints proto request")?;
                match response.hint {
                    Some(resolved_hint) => InlayHints::proto_to_project_hint(resolved_hint)
                        .context("inlay hints proto resolve response conversion"),
                    None => Ok(hint),
                }
            })
        } else {
            let Some(lang_server) = buffer_handle.update(cx, |buffer, cx| {
                self.language_server_for_local_buffer(buffer, server_id, cx)
                    .map(|(_, server)| server.clone())
            }) else {
                return Task::ready(Ok(hint));
            };
            if !InlayHints::can_resolve_inlays(&lang_server.capabilities()) {
                return Task::ready(Ok(hint));
            }
            let buffer_snapshot = buffer_handle.read(cx).snapshot();
            cx.spawn(async move |_, cx| {
                let resolve_task = lang_server.request::<lsp::request::InlayHintResolveRequest>(
                    InlayHints::project_to_lsp_hint(hint, &buffer_snapshot),
                );
                let resolved_hint = resolve_task
                    .await
                    .into_response()
                    .context("inlay hint resolve LSP request")?;
                let resolved_hint = InlayHints::lsp_to_project_hint(
                    resolved_hint,
                    &buffer_handle,
                    server_id,
                    ResolveState::Resolved,
                    false,
                    cx,
                )
                .await?;
                Ok(resolved_hint)
            })
        }
    }

    pub(crate) fn linked_edit(
        &mut self,
        buffer: &Entity<Buffer>,
        position: Anchor,
        cx: &mut Context<Self>,
    ) -> Task<Result<Vec<Range<Anchor>>>> {
        let snapshot = buffer.read(cx).snapshot();
        let scope = snapshot.language_scope_at(position);
        let Some(server_id) = self
            .as_local()
            .and_then(|local| {
                buffer.update(cx, |buffer, cx| {
                    local
                        .language_servers_for_buffer(buffer, cx)
                        .filter(|(_, server)| {
                            server
                                .capabilities()
                                .linked_editing_range_provider
                                .is_some()
                        })
                        .filter(|(adapter, _)| {
                            scope
                                .as_ref()
                                .map(|scope| scope.language_allowed(&adapter.name))
                                .unwrap_or(true)
                        })
                        .map(|(_, server)| LanguageServerToQuery::Other(server.server_id()))
                        .next()
                })
            })
            .or_else(|| {
                self.upstream_client()
                    .is_some()
                    .then_some(LanguageServerToQuery::FirstCapable)
            })
            .filter(|_| {
                maybe!({
                    let language = buffer.read(cx).language_at(position)?;
                    Some(
                        language_settings(Some(language.name()), buffer.read(cx).file(), cx)
                            .linked_edits,
                    )
                }) == Some(true)
            })
        else {
            return Task::ready(Ok(vec![]));
        };

        self.request_lsp(
            buffer.clone(),
            server_id,
            LinkedEditingRange { position },
            cx,
        )
    }

    fn apply_on_type_formatting(
        &mut self,
        buffer: Entity<Buffer>,
        position: Anchor,
        trigger: String,
        cx: &mut Context<Self>,
    ) -> Task<Result<Option<Transaction>>> {
        if let Some((client, project_id)) = self.upstream_client() {
            let request = proto::OnTypeFormatting {
                project_id,
                buffer_id: buffer.read(cx).remote_id().into(),
                position: Some(serialize_anchor(&position)),
                trigger,
                version: serialize_version(&buffer.read(cx).version()),
            };
            cx.spawn(async move |_, _| {
                client
                    .request(request)
                    .await?
                    .transaction
                    .map(language::proto::deserialize_transaction)
                    .transpose()
            })
        } else if let Some(local) = self.as_local_mut() {
            let buffer_id = buffer.read(cx).remote_id();
            local.buffers_being_formatted.insert(buffer_id);
            cx.spawn(async move |this, cx| {
                let _cleanup = defer({
                    let this = this.clone();
                    let mut cx = cx.clone();
                    move || {
                        this.update(&mut cx, |this, _| {
                            if let Some(local) = this.as_local_mut() {
                                local.buffers_being_formatted.remove(&buffer_id);
                            }
                        })
                        .ok();
                    }
                });

                buffer
                    .update(cx, |buffer, _| {
                        buffer.wait_for_edits(Some(position.timestamp))
                    })?
                    .await?;
                this.update(cx, |this, cx| {
                    let position = position.to_point_utf16(buffer.read(cx));
                    this.on_type_format(buffer, position, trigger, false, cx)
                })?
                .await
            })
        } else {
            Task::ready(Err(anyhow!("No upstream client or local language server")))
        }
    }

    pub fn on_type_format<T: ToPointUtf16>(
        &mut self,
        buffer: Entity<Buffer>,
        position: T,
        trigger: String,
        push_to_history: bool,
        cx: &mut Context<Self>,
    ) -> Task<Result<Option<Transaction>>> {
        let position = position.to_point_utf16(buffer.read(cx));
        self.on_type_format_impl(buffer, position, trigger, push_to_history, cx)
    }

    fn on_type_format_impl(
        &mut self,
        buffer: Entity<Buffer>,
        position: PointUtf16,
        trigger: String,
        push_to_history: bool,
        cx: &mut Context<Self>,
    ) -> Task<Result<Option<Transaction>>> {
        let options = buffer.update(cx, |buffer, cx| {
            lsp_command::lsp_formatting_options(
                language_settings(
                    buffer.language_at(position).map(|l| l.name()),
                    buffer.file(),
                    cx,
                )
                .as_ref(),
            )
        });
        self.request_lsp(
            buffer.clone(),
            LanguageServerToQuery::FirstCapable,
            OnTypeFormatting {
                position,
                trigger,
                options,
                push_to_history,
            },
            cx,
        )
    }

    pub fn code_actions(
        &mut self,
        buffer_handle: &Entity<Buffer>,
        range: Range<Anchor>,
        kinds: Option<Vec<CodeActionKind>>,
        cx: &mut Context<Self>,
    ) -> Task<Result<Vec<CodeAction>>> {
        if let Some((upstream_client, project_id)) = self.upstream_client() {
            let request_task = upstream_client.request(proto::MultiLspQuery {
                buffer_id: buffer_handle.read(cx).remote_id().into(),
                version: serialize_version(&buffer_handle.read(cx).version()),
                project_id,
                strategy: Some(proto::multi_lsp_query::Strategy::All(
                    proto::AllLanguageServers {},
                )),
                request: Some(proto::multi_lsp_query::Request::GetCodeActions(
                    GetCodeActions {
                        range: range.clone(),
                        kinds: kinds.clone(),
                    }
                    .to_proto(project_id, buffer_handle.read(cx)),
                )),
            });
            let buffer = buffer_handle.clone();
            cx.spawn(async move |weak_project, cx| {
                let Some(project) = weak_project.upgrade() else {
                    return Ok(Vec::new());
                };
                let responses = request_task.await?.responses;
                let actions = join_all(
                    responses
                        .into_iter()
                        .filter_map(|lsp_response| match lsp_response.response? {
                            proto::lsp_response::Response::GetCodeActionsResponse(response) => {
                                Some(response)
                            }
                            unexpected => {
                                debug_panic!("Unexpected response: {unexpected:?}");
                                None
                            }
                        })
                        .map(|code_actions_response| {
                            GetCodeActions {
                                range: range.clone(),
                                kinds: kinds.clone(),
                            }
                            .response_from_proto(
                                code_actions_response,
                                project.clone(),
                                buffer.clone(),
                                cx.clone(),
                            )
                        }),
                )
                .await;

                Ok(actions
                    .into_iter()
                    .collect::<Result<Vec<Vec<_>>>>()?
                    .into_iter()
                    .flatten()
                    .collect())
            })
        } else {
            let all_actions_task = self.request_multiple_lsp_locally(
                buffer_handle,
                Some(range.start),
                GetCodeActions {
                    range: range.clone(),
                    kinds: kinds.clone(),
                },
                cx,
            );
            cx.spawn(async move |_, _| Ok(all_actions_task.await.into_iter().flatten().collect()))
        }
    }

    pub fn code_lens(
        &mut self,
        buffer_handle: &Entity<Buffer>,
        cx: &mut Context<Self>,
    ) -> Task<Result<Vec<CodeAction>>> {
        if let Some((upstream_client, project_id)) = self.upstream_client() {
            let request_task = upstream_client.request(proto::MultiLspQuery {
                buffer_id: buffer_handle.read(cx).remote_id().into(),
                version: serialize_version(&buffer_handle.read(cx).version()),
                project_id,
                strategy: Some(proto::multi_lsp_query::Strategy::All(
                    proto::AllLanguageServers {},
                )),
                request: Some(proto::multi_lsp_query::Request::GetCodeLens(
                    GetCodeLens.to_proto(project_id, buffer_handle.read(cx)),
                )),
            });
            let buffer = buffer_handle.clone();
            cx.spawn(async move |weak_project, cx| {
                let Some(project) = weak_project.upgrade() else {
                    return Ok(Vec::new());
                };
                let responses = request_task.await?.responses;
                let code_lens = join_all(
                    responses
                        .into_iter()
                        .filter_map(|lsp_response| match lsp_response.response? {
                            proto::lsp_response::Response::GetCodeLensResponse(response) => {
                                Some(response)
                            }
                            unexpected => {
                                debug_panic!("Unexpected response: {unexpected:?}");
                                None
                            }
                        })
                        .map(|code_lens_response| {
                            GetCodeLens.response_from_proto(
                                code_lens_response,
                                project.clone(),
                                buffer.clone(),
                                cx.clone(),
                            )
                        }),
                )
                .await;

                Ok(code_lens
                    .into_iter()
                    .collect::<Result<Vec<Vec<_>>>>()?
                    .into_iter()
                    .flatten()
                    .collect())
            })
        } else {
            let code_lens_task =
                self.request_multiple_lsp_locally(buffer_handle, None::<usize>, GetCodeLens, cx);
            cx.spawn(async move |_, _| Ok(code_lens_task.await.into_iter().flatten().collect()))
        }
    }

    #[inline(never)]
    pub fn completions(
        &self,
        buffer: &Entity<Buffer>,
        position: PointUtf16,
        context: CompletionContext,
        cx: &mut Context<Self>,
    ) -> Task<Result<Vec<CompletionResponse>>> {
        let language_registry = self.languages.clone();

        if let Some((upstream_client, project_id)) = self.upstream_client() {
            let task = self.send_lsp_proto_request(
                buffer.clone(),
                upstream_client,
                project_id,
                GetCompletions { position, context },
                cx,
            );
            let language = buffer.read(cx).language().cloned();

            // In the future, we should provide project guests with the names of LSP adapters,
            // so that they can use the correct LSP adapter when computing labels. For now,
            // guests just use the first LSP adapter associated with the buffer's language.
            let lsp_adapter = language.as_ref().and_then(|language| {
                language_registry
                    .lsp_adapters(&language.name())
                    .first()
                    .cloned()
            });

            cx.foreground_executor().spawn(async move {
                let completion_response = task.await?;
                let completions = populate_labels_for_completions(
                    completion_response.completions,
                    language,
                    lsp_adapter,
                )
                .await;
                Ok(vec![CompletionResponse {
                    completions,
                    is_incomplete: completion_response.is_incomplete,
                }])
            })
        } else if let Some(local) = self.as_local() {
            let snapshot = buffer.read(cx).snapshot();
            let offset = position.to_offset(&snapshot);
            let scope = snapshot.language_scope_at(offset);
            let language = snapshot.language().cloned();
            let completion_settings = language_settings(
                language.as_ref().map(|language| language.name()),
                buffer.read(cx).file(),
                cx,
            )
            .completions;
            if !completion_settings.lsp {
                return Task::ready(Ok(Vec::new()));
            }

            let server_ids: Vec<_> = buffer.update(cx, |buffer, cx| {
                local
                    .language_servers_for_buffer(buffer, cx)
                    .filter(|(_, server)| server.capabilities().completion_provider.is_some())
                    .filter(|(adapter, _)| {
                        scope
                            .as_ref()
                            .map(|scope| scope.language_allowed(&adapter.name))
                            .unwrap_or(true)
                    })
                    .map(|(_, server)| server.server_id())
                    .collect()
            });

            let buffer = buffer.clone();
            let lsp_timeout = completion_settings.lsp_fetch_timeout_ms;
            let lsp_timeout = if lsp_timeout > 0 {
                Some(Duration::from_millis(lsp_timeout))
            } else {
                None
            };
            cx.spawn(async move |this,  cx| {
                let mut tasks = Vec::with_capacity(server_ids.len());
                this.update(cx, |lsp_store, cx| {
                    for server_id in server_ids {
                        let lsp_adapter = lsp_store.language_server_adapter_for_id(server_id);
                        let lsp_timeout = lsp_timeout
                            .map(|lsp_timeout| cx.background_executor().timer(lsp_timeout));
                        let mut timeout = cx.background_spawn(async move {
                            match lsp_timeout {
                                Some(lsp_timeout) => {
                                    lsp_timeout.await;
                                    true
                                },
                                None => false,
                            }
                        }).fuse();
                        let mut lsp_request = lsp_store.request_lsp(
                            buffer.clone(),
                            LanguageServerToQuery::Other(server_id),
                            GetCompletions {
                                position,
                                context: context.clone(),
                            },
                            cx,
                        ).fuse();
                        let new_task = cx.background_spawn(async move {
                            select_biased! {
                                response = lsp_request => anyhow::Ok(Some(response?)),
                                timeout_happened = timeout => {
                                    if timeout_happened {
                                        log::warn!("Fetching completions from server {server_id} timed out, timeout ms: {}", completion_settings.lsp_fetch_timeout_ms);
                                        Ok(None)
                                    } else {
                                        let completions = lsp_request.await?;
                                        Ok(Some(completions))
                                    }
                                },
                            }
                        });
                        tasks.push((lsp_adapter, new_task));
                    }
                })?;

                let futures = tasks.into_iter().map(async |(lsp_adapter, task)| {
                    let completion_response = task.await.ok()??;
                    let completions = populate_labels_for_completions(
                            completion_response.completions,
                            language.clone(),
                            lsp_adapter,
                        )
                        .await;
                    Some(CompletionResponse {
                        completions,
                        is_incomplete: completion_response.is_incomplete,
                    })
                });

                let responses: Vec<Option<CompletionResponse>> = join_all(futures).await;

                Ok(responses.into_iter().flatten().collect())
            })
        } else {
            Task::ready(Err(anyhow!("No upstream client or local language server")))
        }
    }

    pub fn resolve_completions(
        &self,
        buffer: Entity<Buffer>,
        completion_indices: Vec<usize>,
        completions: Rc<RefCell<Box<[Completion]>>>,
        cx: &mut Context<Self>,
    ) -> Task<Result<bool>> {
        let client = self.upstream_client();

        let buffer_id = buffer.read(cx).remote_id();
        let buffer_snapshot = buffer.read(cx).snapshot();

        cx.spawn(async move |this, cx| {
            let mut did_resolve = false;
            if let Some((client, project_id)) = client {
                for completion_index in completion_indices {
                    let server_id = {
                        let completion = &completions.borrow()[completion_index];
                        completion.source.server_id()
                    };
                    if let Some(server_id) = server_id {
                        if Self::resolve_completion_remote(
                            project_id,
                            server_id,
                            buffer_id,
                            completions.clone(),
                            completion_index,
                            client.clone(),
                        )
                        .await
                        .log_err()
                        .is_some()
                        {
                            did_resolve = true;
                        }
                    } else {
                        resolve_word_completion(
                            &buffer_snapshot,
                            &mut completions.borrow_mut()[completion_index],
                        );
                    }
                }
            } else {
                for completion_index in completion_indices {
                    let server_id = {
                        let completion = &completions.borrow()[completion_index];
                        completion.source.server_id()
                    };
                    if let Some(server_id) = server_id {
                        let server_and_adapter = this
                            .read_with(cx, |lsp_store, _| {
                                let server = lsp_store.language_server_for_id(server_id)?;
                                let adapter =
                                    lsp_store.language_server_adapter_for_id(server.server_id())?;
                                Some((server, adapter))
                            })
                            .ok()
                            .flatten();
                        let Some((server, adapter)) = server_and_adapter else {
                            continue;
                        };

                        let resolved = Self::resolve_completion_local(
                            server,
                            &buffer_snapshot,
                            completions.clone(),
                            completion_index,
                        )
                        .await
                        .log_err()
                        .is_some();
                        if resolved {
                            Self::regenerate_completion_labels(
                                adapter,
                                &buffer_snapshot,
                                completions.clone(),
                                completion_index,
                            )
                            .await
                            .log_err();
                            did_resolve = true;
                        }
                    } else {
                        resolve_word_completion(
                            &buffer_snapshot,
                            &mut completions.borrow_mut()[completion_index],
                        );
                    }
                }
            }

            Ok(did_resolve)
        })
    }

    async fn resolve_completion_local(
        server: Arc<lsp::LanguageServer>,
        snapshot: &BufferSnapshot,
        completions: Rc<RefCell<Box<[Completion]>>>,
        completion_index: usize,
    ) -> Result<()> {
        let server_id = server.server_id();
        let can_resolve = server
            .capabilities()
            .completion_provider
            .as_ref()
            .and_then(|options| options.resolve_provider)
            .unwrap_or(false);
        if !can_resolve {
            return Ok(());
        }

        let request = {
            let completion = &completions.borrow()[completion_index];
            match &completion.source {
                CompletionSource::Lsp {
                    lsp_completion,
                    resolved,
                    server_id: completion_server_id,
                    ..
                } => {
                    if *resolved {
                        return Ok(());
                    }
                    anyhow::ensure!(
                        server_id == *completion_server_id,
                        "server_id mismatch, querying completion resolve for {server_id} but completion server id is {completion_server_id}"
                    );
                    server.request::<lsp::request::ResolveCompletionItem>(*lsp_completion.clone())
                }
                CompletionSource::BufferWord { .. } | CompletionSource::Custom => {
                    return Ok(());
                }
            }
        };
        let resolved_completion = request
            .await
            .into_response()
            .context("resolve completion")?;

        let mut updated_insert_range = None;
        if let Some(text_edit) = resolved_completion.text_edit.as_ref() {
            // Technically we don't have to parse the whole `text_edit`, since the only
            // language server we currently use that does update `text_edit` in `completionItem/resolve`
            // is `typescript-language-server` and they only update `text_edit.new_text`.
            // But we should not rely on that.
            let edit = parse_completion_text_edit(text_edit, snapshot);

            if let Some(mut parsed_edit) = edit {
                LineEnding::normalize(&mut parsed_edit.new_text);

                let mut completions = completions.borrow_mut();
                let completion = &mut completions[completion_index];

                completion.new_text = parsed_edit.new_text;
                completion.replace_range = parsed_edit.replace_range;

                updated_insert_range = parsed_edit.insert_range;
            }
        }

        let mut completions = completions.borrow_mut();
        let completion = &mut completions[completion_index];
        if let CompletionSource::Lsp {
            insert_range,
            lsp_completion,
            resolved,
            server_id: completion_server_id,
            ..
        } = &mut completion.source
        {
            *insert_range = updated_insert_range;
            if *resolved {
                return Ok(());
            }
            anyhow::ensure!(
                server_id == *completion_server_id,
                "server_id mismatch, applying completion resolve for {server_id} but completion server id is {completion_server_id}"
            );
            *lsp_completion = Box::new(resolved_completion);
            *resolved = true;
        }
        Ok(())
    }

    async fn regenerate_completion_labels(
        adapter: Arc<CachedLspAdapter>,
        snapshot: &BufferSnapshot,
        completions: Rc<RefCell<Box<[Completion]>>>,
        completion_index: usize,
    ) -> Result<()> {
        let completion_item = completions.borrow()[completion_index]
            .source
            .lsp_completion(true)
            .map(Cow::into_owned);
        if let Some(lsp_documentation) = completion_item
            .as_ref()
            .and_then(|completion_item| completion_item.documentation.clone())
        {
            let mut completions = completions.borrow_mut();
            let completion = &mut completions[completion_index];
            completion.documentation = Some(lsp_documentation.into());
        } else {
            let mut completions = completions.borrow_mut();
            let completion = &mut completions[completion_index];
            completion.documentation = Some(CompletionDocumentation::Undocumented);
        }

        let mut new_label = match completion_item {
            Some(completion_item) => {
                // NB: Zed does not have `details` inside the completion resolve capabilities, but certain language servers violate the spec and do not return `details` immediately, e.g. https://github.com/yioneko/vtsls/issues/213
                // So we have to update the label here anyway...
                let language = snapshot.language();
                match language {
                    Some(language) => {
                        adapter
                            .labels_for_completions(&[completion_item.clone()], language)
                            .await?
                    }
                    None => Vec::new(),
                }
                .pop()
                .flatten()
                .unwrap_or_else(|| {
                    CodeLabel::fallback_for_completion(
                        &completion_item,
                        language.map(|language| language.as_ref()),
                    )
                })
            }
            None => CodeLabel::plain(
                completions.borrow()[completion_index].new_text.clone(),
                None,
            ),
        };
        ensure_uniform_list_compatible_label(&mut new_label);

        let mut completions = completions.borrow_mut();
        let completion = &mut completions[completion_index];
        if completion.label.filter_text() == new_label.filter_text() {
            completion.label = new_label;
        } else {
            log::error!(
                "Resolved completion changed display label from {} to {}. \
                 Refusing to apply this because it changes the fuzzy match text from {} to {}",
                completion.label.text(),
                new_label.text(),
                completion.label.filter_text(),
                new_label.filter_text()
            );
        }

        Ok(())
    }

    async fn resolve_completion_remote(
        project_id: u64,
        server_id: LanguageServerId,
        buffer_id: BufferId,
        completions: Rc<RefCell<Box<[Completion]>>>,
        completion_index: usize,
        client: AnyProtoClient,
    ) -> Result<()> {
        let lsp_completion = {
            let completion = &completions.borrow()[completion_index];
            match &completion.source {
                CompletionSource::Lsp {
                    lsp_completion,
                    resolved,
                    server_id: completion_server_id,
                    ..
                } => {
                    anyhow::ensure!(
                        server_id == *completion_server_id,
                        "remote server_id mismatch, querying completion resolve for {server_id} but completion server id is {completion_server_id}"
                    );
                    if *resolved {
                        return Ok(());
                    }
                    serde_json::to_string(lsp_completion).unwrap().into_bytes()
                }
                CompletionSource::Custom | CompletionSource::BufferWord { .. } => {
                    return Ok(());
                }
            }
        };
        let request = proto::ResolveCompletionDocumentation {
            project_id,
            language_server_id: server_id.0 as u64,
            lsp_completion,
            buffer_id: buffer_id.into(),
        };

        let response = client
            .request(request)
            .await
            .context("completion documentation resolve proto request")?;
        let resolved_lsp_completion = serde_json::from_slice(&response.lsp_completion)?;

        let documentation = if response.documentation.is_empty() {
            CompletionDocumentation::Undocumented
        } else if response.documentation_is_markdown {
            CompletionDocumentation::MultiLineMarkdown(response.documentation.into())
        } else if response.documentation.lines().count() <= 1 {
            CompletionDocumentation::SingleLine(response.documentation.into())
        } else {
            CompletionDocumentation::MultiLinePlainText(response.documentation.into())
        };

        let mut completions = completions.borrow_mut();
        let completion = &mut completions[completion_index];
        completion.documentation = Some(documentation);
        if let CompletionSource::Lsp {
            insert_range,
            lsp_completion,
            resolved,
            server_id: completion_server_id,
            lsp_defaults: _,
        } = &mut completion.source
        {
            let completion_insert_range = response
                .old_insert_start
                .and_then(deserialize_anchor)
                .zip(response.old_insert_end.and_then(deserialize_anchor));
            *insert_range = completion_insert_range.map(|(start, end)| start..end);

            if *resolved {
                return Ok(());
            }
            anyhow::ensure!(
                server_id == *completion_server_id,
                "remote server_id mismatch, applying completion resolve for {server_id} but completion server id is {completion_server_id}"
            );
            *lsp_completion = Box::new(resolved_lsp_completion);
            *resolved = true;
        }

        let replace_range = response
            .old_replace_start
            .and_then(deserialize_anchor)
            .zip(response.old_replace_end.and_then(deserialize_anchor));
        if let Some((old_replace_start, old_replace_end)) = replace_range {
            if !response.new_text.is_empty() {
                completion.new_text = response.new_text;
                completion.replace_range = old_replace_start..old_replace_end;
            }
        }

        Ok(())
    }

    pub fn apply_additional_edits_for_completion(
        &self,
        buffer_handle: Entity<Buffer>,
        completions: Rc<RefCell<Box<[Completion]>>>,
        completion_index: usize,
        push_to_history: bool,
        cx: &mut Context<Self>,
    ) -> Task<Result<Option<Transaction>>> {
        if let Some((client, project_id)) = self.upstream_client() {
            let buffer = buffer_handle.read(cx);
            let buffer_id = buffer.remote_id();
            cx.spawn(async move |_, cx| {
                let request = {
                    let completion = completions.borrow()[completion_index].clone();
                    proto::ApplyCompletionAdditionalEdits {
                        project_id,
                        buffer_id: buffer_id.into(),
                        completion: Some(Self::serialize_completion(&CoreCompletion {
                            replace_range: completion.replace_range,
                            new_text: completion.new_text,
                            source: completion.source,
                        })),
                    }
                };

                if let Some(transaction) = client.request(request).await?.transaction {
                    let transaction = language::proto::deserialize_transaction(transaction)?;
                    buffer_handle
                        .update(cx, |buffer, _| {
                            buffer.wait_for_edits(transaction.edit_ids.iter().copied())
                        })?
                        .await?;
                    if push_to_history {
                        buffer_handle.update(cx, |buffer, _| {
                            buffer.push_transaction(transaction.clone(), Instant::now());
                            buffer.finalize_last_transaction();
                        })?;
                    }
                    Ok(Some(transaction))
                } else {
                    Ok(None)
                }
            })
        } else {
            let Some(server) = buffer_handle.update(cx, |buffer, cx| {
                let completion = &completions.borrow()[completion_index];
                let server_id = completion.source.server_id()?;
                Some(
                    self.language_server_for_local_buffer(buffer, server_id, cx)?
                        .1
                        .clone(),
                )
            }) else {
                return Task::ready(Ok(None));
            };
            let snapshot = buffer_handle.read(&cx).snapshot();

            cx.spawn(async move |this, cx| {
                Self::resolve_completion_local(
                    server.clone(),
                    &snapshot,
                    completions.clone(),
                    completion_index,
                )
                .await
                .context("resolving completion")?;
                let completion = completions.borrow()[completion_index].clone();
                let additional_text_edits = completion
                    .source
                    .lsp_completion(true)
                    .as_ref()
                    .and_then(|lsp_completion| lsp_completion.additional_text_edits.clone());
                if let Some(edits) = additional_text_edits {
                    let edits = this
                        .update(cx, |this, cx| {
                            this.as_local_mut().unwrap().edits_from_lsp(
                                &buffer_handle,
                                edits,
                                server.server_id(),
                                None,
                                cx,
                            )
                        })?
                        .await?;

                    buffer_handle.update(cx, |buffer, cx| {
                        buffer.finalize_last_transaction();
                        buffer.start_transaction();

                        for (range, text) in edits {
                            let primary = &completion.replace_range;
                            let start_within = primary.start.cmp(&range.start, buffer).is_le()
                                && primary.end.cmp(&range.start, buffer).is_ge();
                            let end_within = range.start.cmp(&primary.end, buffer).is_le()
                                && range.end.cmp(&primary.end, buffer).is_ge();

                            //Skip additional edits which overlap with the primary completion edit
                            //https://github.com/zed-industries/zed/pull/1871
                            if !start_within && !end_within {
                                buffer.edit([(range, text)], None, cx);
                            }
                        }

                        let transaction = if buffer.end_transaction(cx).is_some() {
                            let transaction = buffer.finalize_last_transaction().unwrap().clone();
                            if !push_to_history {
                                buffer.forget_transaction(transaction.id);
                            }
                            Some(transaction)
                        } else {
                            None
                        };
                        Ok(transaction)
                    })?
                } else {
                    Ok(None)
                }
            })
        }
    }

    pub fn pull_diagnostics(
        &mut self,
        buffer_handle: Entity<Buffer>,
        cx: &mut Context<Self>,
    ) -> Task<Result<Vec<LspPullDiagnostics>>> {
        let buffer = buffer_handle.read(cx);
        let buffer_id = buffer.remote_id();
        let result_id = self.result_id(buffer_id);

        if let Some((client, upstream_project_id)) = self.upstream_client() {
            let request_task = client.request(proto::MultiLspQuery {
                buffer_id: buffer_id.into(),
                version: serialize_version(&buffer_handle.read(cx).version()),
                project_id: upstream_project_id,
                strategy: Some(proto::multi_lsp_query::Strategy::All(
                    proto::AllLanguageServers {},
                )),
                request: Some(proto::multi_lsp_query::Request::GetDocumentDiagnostics(
                    GetDocumentDiagnostics {
                        previous_result_id: result_id.clone(),
                    }
                    .to_proto(upstream_project_id, buffer_handle.read(cx)),
                )),
            });
            let buffer = buffer_handle.clone();
            cx.spawn(async move |weak_project, cx| {
                let Some(project) = weak_project.upgrade() else {
                    return Ok(Vec::new());
                };
                let responses = request_task.await?.responses;
                let diagnostics = join_all(
                    responses
                        .into_iter()
                        .filter_map(|lsp_response| match lsp_response.response? {
                            proto::lsp_response::Response::GetDocumentDiagnosticsResponse(
                                response,
                            ) => Some(response),
                            unexpected => {
                                debug_panic!("Unexpected response: {unexpected:?}");
                                None
                            }
                        })
                        .map(|diagnostics_response| {
                            GetDocumentDiagnostics {
                                previous_result_id: result_id.clone(),
                            }
                            .response_from_proto(
                                diagnostics_response,
                                project.clone(),
                                buffer.clone(),
                                cx.clone(),
                            )
                        }),
                )
                .await;

                Ok(diagnostics
                    .into_iter()
                    .collect::<Result<Vec<_>>>()?
                    .into_iter()
                    .flatten()
                    .collect())
            })
        } else {
            let all_actions_task = self.request_multiple_lsp_locally(
                &buffer_handle,
                None::<PointUtf16>,
                GetDocumentDiagnostics {
                    previous_result_id: result_id,
                },
                cx,
            );
            cx.spawn(async move |_, _| Ok(all_actions_task.await.into_iter().flatten().collect()))
        }
    }

    pub fn inlay_hints(
        &mut self,
        buffer_handle: Entity<Buffer>,
        range: Range<Anchor>,
        cx: &mut Context<Self>,
    ) -> Task<anyhow::Result<Vec<InlayHint>>> {
        let buffer = buffer_handle.read(cx);
        let range_start = range.start;
        let range_end = range.end;
        let buffer_id = buffer.remote_id().into();
        let lsp_request = InlayHints { range };

        if let Some((client, project_id)) = self.upstream_client() {
            let request = proto::InlayHints {
                project_id,
                buffer_id,
                start: Some(serialize_anchor(&range_start)),
                end: Some(serialize_anchor(&range_end)),
                version: serialize_version(&buffer_handle.read(cx).version()),
            };
            cx.spawn(async move |project, cx| {
                let response = client
                    .request(request)
                    .await
                    .context("inlay hints proto request")?;
                LspCommand::response_from_proto(
                    lsp_request,
                    response,
                    project.upgrade().context("No project")?,
                    buffer_handle.clone(),
                    cx.clone(),
                )
                .await
                .context("inlay hints proto response conversion")
            })
        } else {
            let lsp_request_task = self.request_lsp(
                buffer_handle.clone(),
                LanguageServerToQuery::FirstCapable,
                lsp_request,
                cx,
            );
            cx.spawn(async move |_, cx| {
                buffer_handle
                    .update(cx, |buffer, _| {
                        buffer.wait_for_edits(vec![range_start.timestamp, range_end.timestamp])
                    })?
                    .await
                    .context("waiting for inlay hint request range edits")?;
                lsp_request_task.await.context("inlay hints LSP request")
            })
        }
    }

    pub fn signature_help<T: ToPointUtf16>(
        &mut self,
        buffer: &Entity<Buffer>,
        position: T,
        cx: &mut Context<Self>,
    ) -> Task<Vec<SignatureHelp>> {
        let position = position.to_point_utf16(buffer.read(cx));

        if let Some((client, upstream_project_id)) = self.upstream_client() {
            let request_task = client.request(proto::MultiLspQuery {
                buffer_id: buffer.read(cx).remote_id().into(),
                version: serialize_version(&buffer.read(cx).version()),
                project_id: upstream_project_id,
                strategy: Some(proto::multi_lsp_query::Strategy::All(
                    proto::AllLanguageServers {},
                )),
                request: Some(proto::multi_lsp_query::Request::GetSignatureHelp(
                    GetSignatureHelp { position }.to_proto(upstream_project_id, buffer.read(cx)),
                )),
            });
            let buffer = buffer.clone();
            cx.spawn(async move |weak_project, cx| {
                let Some(project) = weak_project.upgrade() else {
                    return Vec::new();
                };
                join_all(
                    request_task
                        .await
                        .log_err()
                        .map(|response| response.responses)
                        .unwrap_or_default()
                        .into_iter()
                        .filter_map(|lsp_response| match lsp_response.response? {
                            proto::lsp_response::Response::GetSignatureHelpResponse(response) => {
                                Some(response)
                            }
                            unexpected => {
                                debug_panic!("Unexpected response: {unexpected:?}");
                                None
                            }
                        })
                        .map(|signature_response| {
                            let response = GetSignatureHelp { position }.response_from_proto(
                                signature_response,
                                project.clone(),
                                buffer.clone(),
                                cx.clone(),
                            );
                            async move { response.await.log_err().flatten() }
                        }),
                )
                .await
                .into_iter()
                .flatten()
                .collect()
            })
        } else {
            let all_actions_task = self.request_multiple_lsp_locally(
                buffer,
                Some(position),
                GetSignatureHelp { position },
                cx,
            );
            cx.spawn(async move |_, _| {
                all_actions_task
                    .await
                    .into_iter()
                    .flatten()
                    .filter(|help| !help.label.is_empty())
                    .collect::<Vec<_>>()
            })
        }
    }

    pub fn hover(
        &mut self,
        buffer: &Entity<Buffer>,
        position: PointUtf16,
        cx: &mut Context<Self>,
    ) -> Task<Vec<Hover>> {
        if let Some((client, upstream_project_id)) = self.upstream_client() {
            let request_task = client.request(proto::MultiLspQuery {
                buffer_id: buffer.read(cx).remote_id().into(),
                version: serialize_version(&buffer.read(cx).version()),
                project_id: upstream_project_id,
                strategy: Some(proto::multi_lsp_query::Strategy::All(
                    proto::AllLanguageServers {},
                )),
                request: Some(proto::multi_lsp_query::Request::GetHover(
                    GetHover { position }.to_proto(upstream_project_id, buffer.read(cx)),
                )),
            });
            let buffer = buffer.clone();
            cx.spawn(async move |weak_project, cx| {
                let Some(project) = weak_project.upgrade() else {
                    return Vec::new();
                };
                join_all(
                    request_task
                        .await
                        .log_err()
                        .map(|response| response.responses)
                        .unwrap_or_default()
                        .into_iter()
                        .filter_map(|lsp_response| match lsp_response.response? {
                            proto::lsp_response::Response::GetHoverResponse(response) => {
                                Some(response)
                            }
                            unexpected => {
                                debug_panic!("Unexpected response: {unexpected:?}");
                                None
                            }
                        })
                        .map(|hover_response| {
                            let response = GetHover { position }.response_from_proto(
                                hover_response,
                                project.clone(),
                                buffer.clone(),
                                cx.clone(),
                            );
                            async move {
                                response
                                    .await
                                    .log_err()
                                    .flatten()
                                    .and_then(remove_empty_hover_blocks)
                            }
                        }),
                )
                .await
                .into_iter()
                .flatten()
                .collect()
            })
        } else {
            let all_actions_task = self.request_multiple_lsp_locally(
                buffer,
                Some(position),
                GetHover { position },
                cx,
            );
            cx.spawn(async move |_, _| {
                all_actions_task
                    .await
                    .into_iter()
                    .filter_map(|hover| remove_empty_hover_blocks(hover?))
                    .collect::<Vec<Hover>>()
            })
        }
    }

    pub fn symbols(&self, query: &str, cx: &mut Context<Self>) -> Task<Result<Vec<Symbol>>> {
        let language_registry = self.languages.clone();

        if let Some((upstream_client, project_id)) = self.upstream_client().as_ref() {
            let request = upstream_client.request(proto::GetProjectSymbols {
                project_id: *project_id,
                query: query.to_string(),
            });
            cx.foreground_executor().spawn(async move {
                let response = request.await?;
                let mut symbols = Vec::new();
                let core_symbols = response
                    .symbols
                    .into_iter()
                    .filter_map(|symbol| Self::deserialize_symbol(symbol).log_err())
                    .collect::<Vec<_>>();
                populate_labels_for_symbols(core_symbols, &language_registry, None, &mut symbols)
                    .await;
                Ok(symbols)
            })
        } else if let Some(local) = self.as_local() {
            struct WorkspaceSymbolsResult {
                server_id: LanguageServerId,
                lsp_adapter: Arc<CachedLspAdapter>,
                worktree: WeakEntity<Worktree>,
                worktree_abs_path: Arc<Path>,
                lsp_symbols: Vec<(String, SymbolKind, lsp::Location)>,
            }

            let mut requests = Vec::new();
            let mut requested_servers = BTreeSet::new();
            'next_server: for ((worktree_id, _), server_ids) in local.language_server_ids.iter() {
                let Some(worktree_handle) = self
                    .worktree_store
                    .read(cx)
                    .worktree_for_id(*worktree_id, cx)
                else {
                    continue;
                };
                let worktree = worktree_handle.read(cx);
                if !worktree.is_visible() {
                    continue;
                }

                let mut servers_to_query = server_ids
                    .difference(&requested_servers)
                    .cloned()
                    .collect::<BTreeSet<_>>();
                for server_id in &servers_to_query {
                    let (lsp_adapter, server) = match local.language_servers.get(server_id) {
                        Some(LanguageServerState::Running {
                            adapter, server, ..
                        }) => (adapter.clone(), server),

                        _ => continue 'next_server,
                    };
                    let supports_workspace_symbol_request =
                        match server.capabilities().workspace_symbol_provider {
                            Some(OneOf::Left(supported)) => supported,
                            Some(OneOf::Right(_)) => true,
                            None => false,
                        };
                    if !supports_workspace_symbol_request {
                        continue 'next_server;
                    }
                    let worktree_abs_path = worktree.abs_path().clone();
                    let worktree_handle = worktree_handle.clone();
                    let server_id = server.server_id();
                    requests.push(
                        server
                            .request::<lsp::request::WorkspaceSymbolRequest>(
                                lsp::WorkspaceSymbolParams {
                                    query: query.to_string(),
                                    ..Default::default()
                                },
                            )
                            .map(move |response| {
                                let lsp_symbols = response.into_response()
                                    .context("workspace symbols request")
                                    .log_err()
                                    .flatten()
                                    .map(|symbol_response| match symbol_response {
                                        lsp::WorkspaceSymbolResponse::Flat(flat_responses) => {
                                            flat_responses.into_iter().map(|lsp_symbol| {
                                            (lsp_symbol.name, lsp_symbol.kind, lsp_symbol.location)
                                            }).collect::<Vec<_>>()
                                        }
                                        lsp::WorkspaceSymbolResponse::Nested(nested_responses) => {
                                            nested_responses.into_iter().filter_map(|lsp_symbol| {
                                                let location = match lsp_symbol.location {
                                                    OneOf::Left(location) => location,
                                                    OneOf::Right(_) => {
                                                        log::error!("Unexpected: client capabilities forbid symbol resolutions in workspace.symbol.resolveSupport");
                                                        return None
                                                    }
                                                };
                                                Some((lsp_symbol.name, lsp_symbol.kind, location))
                                            }).collect::<Vec<_>>()
                                        }
                                    }).unwrap_or_default();

                                WorkspaceSymbolsResult {
                                    server_id,
                                    lsp_adapter,
                                    worktree: worktree_handle.downgrade(),
                                    worktree_abs_path,
                                    lsp_symbols,
                                }
                            }),
                    );
                }
                requested_servers.append(&mut servers_to_query);
            }

            cx.spawn(async move |this, cx| {
                let responses = futures::future::join_all(requests).await;
                let this = match this.upgrade() {
                    Some(this) => this,
                    None => return Ok(Vec::new()),
                };

                let mut symbols = Vec::new();
                for result in responses {
                    let core_symbols = this.update(cx, |this, cx| {
                        result
                            .lsp_symbols
                            .into_iter()
                            .filter_map(|(symbol_name, symbol_kind, symbol_location)| {
                                let abs_path = symbol_location.uri.to_file_path().ok()?;
                                let source_worktree = result.worktree.upgrade()?;
                                let source_worktree_id = source_worktree.read(cx).id();

                                let path;
                                let worktree;
                                if let Some((tree, rel_path)) =
                                    this.worktree_store.read(cx).find_worktree(&abs_path, cx)
                                {
                                    worktree = tree;
                                    path = rel_path;
                                } else {
                                    worktree = source_worktree.clone();
                                    path = relativize_path(&result.worktree_abs_path, &abs_path);
                                }

                                let worktree_id = worktree.read(cx).id();
                                let project_path = ProjectPath {
                                    worktree_id,
                                    path: path.into(),
                                };
                                let signature = this.symbol_signature(&project_path);
                                Some(CoreSymbol {
                                    source_language_server_id: result.server_id,
                                    language_server_name: result.lsp_adapter.name.clone(),
                                    source_worktree_id,
                                    path: project_path,
                                    kind: symbol_kind,
                                    name: symbol_name,
                                    range: range_from_lsp(symbol_location.range),
                                    signature,
                                })
                            })
                            .collect()
                    })?;

                    populate_labels_for_symbols(
                        core_symbols,
                        &language_registry,
                        Some(result.lsp_adapter),
                        &mut symbols,
                    )
                    .await;
                }

                Ok(symbols)
            })
        } else {
            Task::ready(Err(anyhow!("No upstream client or local language server")))
        }
    }

    pub fn diagnostic_summary(&self, include_ignored: bool, cx: &App) -> DiagnosticSummary {
        let mut summary = DiagnosticSummary::default();
        for (_, _, path_summary) in self.diagnostic_summaries(include_ignored, cx) {
            summary.error_count += path_summary.error_count;
            summary.warning_count += path_summary.warning_count;
        }
        summary
    }

    pub fn diagnostic_summaries<'a>(
        &'a self,
        include_ignored: bool,
        cx: &'a App,
    ) -> impl Iterator<Item = (ProjectPath, LanguageServerId, DiagnosticSummary)> + 'a {
        self.worktree_store
            .read(cx)
            .visible_worktrees(cx)
            .filter_map(|worktree| {
                let worktree = worktree.read(cx);
                Some((worktree, self.diagnostic_summaries.get(&worktree.id())?))
            })
            .flat_map(move |(worktree, summaries)| {
                let worktree_id = worktree.id();
                summaries
                    .iter()
                    .filter(move |(path, _)| {
                        include_ignored
                            || worktree
                                .entry_for_path(path.as_ref())
                                .map_or(false, |entry| !entry.is_ignored)
                    })
                    .flat_map(move |(path, summaries)| {
                        summaries.iter().map(move |(server_id, summary)| {
                            (
                                ProjectPath {
                                    worktree_id,
                                    path: path.clone(),
                                },
                                *server_id,
                                *summary,
                            )
                        })
                    })
            })
    }

    pub fn on_buffer_edited(
        &mut self,
        buffer: Entity<Buffer>,
        cx: &mut Context<Self>,
    ) -> Option<()> {
        let language_servers: Vec<_> = buffer.update(cx, |buffer, cx| {
            Some(
                self.as_local()?
                    .language_servers_for_buffer(buffer, cx)
                    .map(|i| i.1.clone())
                    .collect(),
            )
        })?;

        let buffer = buffer.read(cx);
        let file = File::from_dyn(buffer.file())?;
        let abs_path = file.as_local()?.abs_path(cx);
        let uri = lsp::Url::from_file_path(abs_path).unwrap();
        let next_snapshot = buffer.text_snapshot();
        for language_server in language_servers {
            let language_server = language_server.clone();

            let buffer_snapshots = self
                .as_local_mut()
                .unwrap()
                .buffer_snapshots
                .get_mut(&buffer.remote_id())
                .and_then(|m| m.get_mut(&language_server.server_id()))?;
            let previous_snapshot = buffer_snapshots.last()?;

            let build_incremental_change = || {
                buffer
                    .edits_since::<(PointUtf16, usize)>(previous_snapshot.snapshot.version())
                    .map(|edit| {
                        let edit_start = edit.new.start.0;
                        let edit_end = edit_start + (edit.old.end.0 - edit.old.start.0);
                        let new_text = next_snapshot
                            .text_for_range(edit.new.start.1..edit.new.end.1)
                            .collect();
                        lsp::TextDocumentContentChangeEvent {
                            range: Some(lsp::Range::new(
                                point_to_lsp(edit_start),
                                point_to_lsp(edit_end),
                            )),
                            range_length: None,
                            text: new_text,
                        }
                    })
                    .collect()
            };

            let document_sync_kind = language_server
                .capabilities()
                .text_document_sync
                .as_ref()
                .and_then(|sync| match sync {
                    lsp::TextDocumentSyncCapability::Kind(kind) => Some(*kind),
                    lsp::TextDocumentSyncCapability::Options(options) => options.change,
                });

            let content_changes: Vec<_> = match document_sync_kind {
                Some(lsp::TextDocumentSyncKind::FULL) => {
                    vec![lsp::TextDocumentContentChangeEvent {
                        range: None,
                        range_length: None,
                        text: next_snapshot.text(),
                    }]
                }
                Some(lsp::TextDocumentSyncKind::INCREMENTAL) => build_incremental_change(),
                _ => {
                    #[cfg(any(test, feature = "test-support"))]
                    {
                        build_incremental_change()
                    }

                    #[cfg(not(any(test, feature = "test-support")))]
                    {
                        continue;
                    }
                }
            };

            let next_version = previous_snapshot.version + 1;
            buffer_snapshots.push(LspBufferSnapshot {
                version: next_version,
                snapshot: next_snapshot.clone(),
            });

            language_server
                .notify::<lsp::notification::DidChangeTextDocument>(
                    &lsp::DidChangeTextDocumentParams {
                        text_document: lsp::VersionedTextDocumentIdentifier::new(
                            uri.clone(),
                            next_version,
                        ),
                        content_changes,
                    },
                )
                .ok();
            self.pull_workspace_diagnostics(language_server.server_id());
        }

        None
    }

    pub fn on_buffer_saved(
        &mut self,
        buffer: Entity<Buffer>,
        cx: &mut Context<Self>,
    ) -> Option<()> {
        let file = File::from_dyn(buffer.read(cx).file())?;
        let worktree_id = file.worktree_id(cx);
        let abs_path = file.as_local()?.abs_path(cx);
        let text_document = lsp::TextDocumentIdentifier {
            uri: file_path_to_lsp_url(&abs_path).log_err()?,
        };
        let local = self.as_local()?;

        for server in local.language_servers_for_worktree(worktree_id) {
            if let Some(include_text) = include_text(server.as_ref()) {
                let text = if include_text {
                    Some(buffer.read(cx).text())
                } else {
                    None
                };
                server
                    .notify::<lsp::notification::DidSaveTextDocument>(
                        &lsp::DidSaveTextDocumentParams {
                            text_document: text_document.clone(),
                            text,
                        },
                    )
                    .ok();
            }
        }

        let language_servers = buffer.update(cx, |buffer, cx| {
            local.language_server_ids_for_buffer(buffer, cx)
        });
        for language_server_id in language_servers {
            self.simulate_disk_based_diagnostics_events_if_needed(language_server_id, cx);
        }

        None
    }

    pub(crate) async fn refresh_workspace_configurations(
        this: &WeakEntity<Self>,
        fs: Arc<dyn Fs>,
        cx: &mut AsyncApp,
    ) {
        maybe!(async move {
            let servers = this
                .update(cx, |this, cx| {
                    let Some(local) = this.as_local() else {
                        return Vec::default();
                    };
                    local
                        .language_server_ids
                        .iter()
                        .flat_map(|((worktree_id, _), server_ids)| {
                            let worktree = this
                                .worktree_store
                                .read(cx)
                                .worktree_for_id(*worktree_id, cx);
                            let delegate = worktree.map(|worktree| {
                                LocalLspAdapterDelegate::new(
                                    local.languages.clone(),
                                    &local.environment,
                                    cx.weak_entity(),
                                    &worktree,
                                    local.http_client.clone(),
                                    local.fs.clone(),
                                    cx,
                                )
                            });

                            server_ids.iter().filter_map(move |server_id| {
                                let states = local.language_servers.get(server_id)?;

                                match states {
                                    LanguageServerState::Starting { .. } => None,
                                    LanguageServerState::Running {
                                        adapter, server, ..
                                    } => Some((
                                        adapter.adapter.clone(),
                                        server.clone(),
                                        delegate.clone()? as Arc<dyn LspAdapterDelegate>,
                                    )),
                                }
                            })
                        })
                        .collect::<Vec<_>>()
                })
                .ok()?;

            let toolchain_store = this.update(cx, |this, cx| this.toolchain_store(cx)).ok()?;
            for (adapter, server, delegate) in servers {
                let settings = LocalLspStore::workspace_configuration_for_adapter(
                    adapter,
                    fs.as_ref(),
                    &delegate,
                    toolchain_store.clone(),
                    cx,
                )
                .await
                .ok()?;

                server
                    .notify::<lsp::notification::DidChangeConfiguration>(
                        &lsp::DidChangeConfigurationParams { settings },
                    )
                    .ok();
            }
            Some(())
        })
        .await;
    }

    fn toolchain_store(&self, cx: &App) -> Arc<dyn LanguageToolchainStore> {
        if let Some(toolchain_store) = self.toolchain_store.as_ref() {
            toolchain_store.read(cx).as_language_toolchain_store()
        } else {
            Arc::new(EmptyToolchainStore)
        }
    }
    fn maintain_workspace_config(
        fs: Arc<dyn Fs>,
        external_refresh_requests: watch::Receiver<()>,
        cx: &mut Context<Self>,
    ) -> Task<Result<()>> {
        let (mut settings_changed_tx, mut settings_changed_rx) = watch::channel();
        let _ = postage::stream::Stream::try_recv(&mut settings_changed_rx);

        let settings_observation = cx.observe_global::<SettingsStore>(move |_, _| {
            *settings_changed_tx.borrow_mut() = ();
        });

        let mut joint_future =
            futures::stream::select(settings_changed_rx, external_refresh_requests);
        cx.spawn(async move |this, cx| {
            while let Some(()) = joint_future.next().await {
                Self::refresh_workspace_configurations(&this, fs.clone(), cx).await;
            }

            drop(settings_observation);
            anyhow::Ok(())
        })
    }

    pub fn language_servers_for_local_buffer<'a>(
        &'a self,
        buffer: &Buffer,
        cx: &mut App,
    ) -> impl Iterator<Item = (&'a Arc<CachedLspAdapter>, &'a Arc<LanguageServer>)> {
        let local = self.as_local();
        let language_server_ids = local
            .map(|local| local.language_server_ids_for_buffer(buffer, cx))
            .unwrap_or_default();

        language_server_ids
            .into_iter()
            .filter_map(
                move |server_id| match local?.language_servers.get(&server_id)? {
                    LanguageServerState::Running {
                        adapter, server, ..
                    } => Some((adapter, server)),
                    _ => None,
                },
            )
    }

    pub fn language_server_for_local_buffer<'a>(
        &'a self,
        buffer: &'a Buffer,
        server_id: LanguageServerId,
        cx: &'a mut App,
    ) -> Option<(&'a Arc<CachedLspAdapter>, &'a Arc<LanguageServer>)> {
        self.as_local()?
            .language_servers_for_buffer(buffer, cx)
            .find(|(_, s)| s.server_id() == server_id)
    }

    fn remove_worktree(&mut self, id_to_remove: WorktreeId, cx: &mut Context<Self>) {
        self.diagnostic_summaries.remove(&id_to_remove);
        if let Some(local) = self.as_local_mut() {
            let to_remove = local.remove_worktree(id_to_remove, cx);
            for server in to_remove {
                self.language_server_statuses.remove(&server);
            }
        }
    }

    pub fn shared(
        &mut self,
        project_id: u64,
        downstream_client: AnyProtoClient,
        _: &mut Context<Self>,
    ) {
        self.downstream_client = Some((downstream_client.clone(), project_id));

        for (server_id, status) in &self.language_server_statuses {
            downstream_client
                .send(proto::StartLanguageServer {
                    project_id,
                    server: Some(proto::LanguageServer {
                        id: server_id.0 as u64,
                        name: status.name.clone(),
                        worktree_id: None,
                    }),
                })
                .log_err();
        }
    }

    pub fn disconnected_from_host(&mut self) {
        self.downstream_client.take();
    }

    pub fn disconnected_from_ssh_remote(&mut self) {
        if let LspStoreMode::Remote(RemoteLspStore {
            upstream_client, ..
        }) = &mut self.mode
        {
            upstream_client.take();
        }
    }

    pub(crate) fn set_language_server_statuses_from_proto(
        &mut self,
        language_servers: Vec<proto::LanguageServer>,
    ) {
        self.language_server_statuses = language_servers
            .into_iter()
            .map(|server| {
                (
                    LanguageServerId(server.id as usize),
                    LanguageServerStatus {
                        name: server.name,
                        pending_work: Default::default(),
                        has_pending_diagnostic_updates: false,
                        progress_tokens: Default::default(),
                    },
                )
            })
            .collect();
    }

    fn register_local_language_server(
        &mut self,
        worktree: Entity<Worktree>,
        language_server_name: LanguageServerName,
        language_server_id: LanguageServerId,
        cx: &mut App,
    ) {
        let Some(local) = self.as_local_mut() else {
            return;
        };

        let worktree_id = worktree.read(cx).id();
        if worktree.read(cx).is_visible() {
            let path = ProjectPath {
                worktree_id,
                path: Arc::from("".as_ref()),
            };
            let delegate = Arc::new(ManifestQueryDelegate::new(worktree.read(cx).snapshot()));
            local.lsp_tree.update(cx, |language_server_tree, cx| {
                for node in language_server_tree.get(
                    path,
                    AdapterQuery::Adapter(&language_server_name),
                    delegate,
                    cx,
                ) {
                    node.server_id_or_init(|disposition| {
                        assert_eq!(disposition.server_name, &language_server_name);

                        language_server_id
                    });
                }
            });
        }

        local
            .language_server_ids
            .entry((worktree_id, language_server_name))
            .or_default()
            .insert(language_server_id);
    }

    #[cfg(test)]
    pub fn update_diagnostic_entries(
        &mut self,
        server_id: LanguageServerId,
        abs_path: PathBuf,
        result_id: Option<String>,
        version: Option<i32>,
        diagnostics: Vec<DiagnosticEntry<Unclipped<PointUtf16>>>,
        cx: &mut Context<Self>,
    ) -> anyhow::Result<()> {
        self.merge_diagnostic_entries(
            server_id,
            abs_path,
            result_id,
            version,
            diagnostics,
            |_, _| false,
            cx,
        )
    }

    pub fn merge_diagnostic_entries<F: Fn(&Diagnostic, &App) -> bool + Clone>(
        &mut self,
        server_id: LanguageServerId,
        abs_path: PathBuf,
        result_id: Option<String>,
        version: Option<i32>,
        mut diagnostics: Vec<DiagnosticEntry<Unclipped<PointUtf16>>>,
        filter: F,
        cx: &mut Context<Self>,
    ) -> anyhow::Result<()> {
        let Some((worktree, relative_path)) =
            self.worktree_store.read(cx).find_worktree(&abs_path, cx)
        else {
            log::warn!("skipping diagnostics update, no worktree found for path {abs_path:?}");
            return Ok(());
        };

        let project_path = ProjectPath {
            worktree_id: worktree.read(cx).id(),
            path: relative_path.into(),
        };

        if let Some(buffer_handle) = self.buffer_store.read(cx).get_by_path(&project_path, cx) {
            let snapshot = self
                .as_local_mut()
                .unwrap()
                .buffer_snapshot_for_lsp_version(&buffer_handle, server_id, version, cx)?;

            let buffer = buffer_handle.read(cx);
            let reused_diagnostics = buffer
                .get_diagnostics(server_id)
                .into_iter()
                .flat_map(|diag| {
                    diag.iter().filter(|v| filter(&v.diagnostic, cx)).map(|v| {
                        let start = Unclipped(v.range.start.to_point_utf16(&snapshot));
                        let end = Unclipped(v.range.end.to_point_utf16(&snapshot));
                        DiagnosticEntry {
                            range: start..end,
                            diagnostic: v.diagnostic.clone(),
                        }
                    })
                })
                .collect::<Vec<_>>();

            self.as_local_mut().unwrap().update_buffer_diagnostics(
                &buffer_handle,
                server_id,
                result_id,
                version,
                diagnostics.clone(),
                reused_diagnostics.clone(),
                cx,
            )?;

            diagnostics.extend(reused_diagnostics);
        }

        let updated = worktree.update(cx, |worktree, cx| {
            self.update_worktree_diagnostics(
                worktree.id(),
                server_id,
                project_path.path.clone(),
                diagnostics,
                cx,
            )
        })?;
        if updated {
            cx.emit(LspStoreEvent::DiagnosticsUpdated {
                language_server_id: server_id,
                path: project_path,
            })
        }
        Ok(())
    }

    fn update_worktree_diagnostics(
        &mut self,
        worktree_id: WorktreeId,
        server_id: LanguageServerId,
        worktree_path: Arc<Path>,
        diagnostics: Vec<DiagnosticEntry<Unclipped<PointUtf16>>>,
        _: &mut Context<Worktree>,
    ) -> Result<bool> {
        let local = match &mut self.mode {
            LspStoreMode::Local(local_lsp_store) => local_lsp_store,
            _ => anyhow::bail!("update_worktree_diagnostics called on remote"),
        };

        let summaries_for_tree = self.diagnostic_summaries.entry(worktree_id).or_default();
        let diagnostics_for_tree = local.diagnostics.entry(worktree_id).or_default();
        let summaries_by_server_id = summaries_for_tree.entry(worktree_path.clone()).or_default();

        let old_summary = summaries_by_server_id
            .remove(&server_id)
            .unwrap_or_default();

        let new_summary = DiagnosticSummary::new(&diagnostics);
        if new_summary.is_empty() {
            if let Some(diagnostics_by_server_id) = diagnostics_for_tree.get_mut(&worktree_path) {
                if let Ok(ix) = diagnostics_by_server_id.binary_search_by_key(&server_id, |e| e.0) {
                    diagnostics_by_server_id.remove(ix);
                }
                if diagnostics_by_server_id.is_empty() {
                    diagnostics_for_tree.remove(&worktree_path);
                }
            }
        } else {
            summaries_by_server_id.insert(server_id, new_summary);
            let diagnostics_by_server_id = diagnostics_for_tree
                .entry(worktree_path.clone())
                .or_default();
            match diagnostics_by_server_id.binary_search_by_key(&server_id, |e| e.0) {
                Ok(ix) => {
                    diagnostics_by_server_id[ix] = (server_id, diagnostics);
                }
                Err(ix) => {
                    diagnostics_by_server_id.insert(ix, (server_id, diagnostics));
                }
            }
        }

        if !old_summary.is_empty() || !new_summary.is_empty() {
            if let Some((downstream_client, project_id)) = &self.downstream_client {
                downstream_client
                    .send(proto::UpdateDiagnosticSummary {
                        project_id: *project_id,
                        worktree_id: worktree_id.to_proto(),
                        summary: Some(proto::DiagnosticSummary {
                            path: worktree_path.to_proto(),
                            language_server_id: server_id.0 as u64,
                            error_count: new_summary.error_count as u32,
                            warning_count: new_summary.warning_count as u32,
                        }),
                    })
                    .log_err();
            }
        }

        Ok(!old_summary.is_empty() || !new_summary.is_empty())
    }

    pub fn open_buffer_for_symbol(
        &mut self,
        symbol: &Symbol,
        cx: &mut Context<Self>,
    ) -> Task<Result<Entity<Buffer>>> {
        if let Some((client, project_id)) = self.upstream_client() {
            let request = client.request(proto::OpenBufferForSymbol {
                project_id,
                symbol: Some(Self::serialize_symbol(symbol)),
            });
            cx.spawn(async move |this, cx| {
                let response = request.await?;
                let buffer_id = BufferId::new(response.buffer_id)?;
                this.update(cx, |this, cx| this.wait_for_remote_buffer(buffer_id, cx))?
                    .await
            })
        } else if let Some(local) = self.as_local() {
            let Some(language_server_id) = local
                .language_server_ids
                .get(&(
                    symbol.source_worktree_id,
                    symbol.language_server_name.clone(),
                ))
                .and_then(|ids| {
                    ids.contains(&symbol.source_language_server_id)
                        .then_some(symbol.source_language_server_id)
                })
            else {
                return Task::ready(Err(anyhow!(
                    "language server for worktree and language not found"
                )));
            };

            let worktree_abs_path = if let Some(worktree_abs_path) = self
                .worktree_store
                .read(cx)
                .worktree_for_id(symbol.path.worktree_id, cx)
                .map(|worktree| worktree.read(cx).abs_path())
            {
                worktree_abs_path
            } else {
                return Task::ready(Err(anyhow!("worktree not found for symbol")));
            };

            let symbol_abs_path = resolve_path(&worktree_abs_path, &symbol.path.path);
            let symbol_uri = if let Ok(uri) = lsp::Url::from_file_path(symbol_abs_path) {
                uri
            } else {
                return Task::ready(Err(anyhow!("invalid symbol path")));
            };

            self.open_local_buffer_via_lsp(
                symbol_uri,
                language_server_id,
                symbol.language_server_name.clone(),
                cx,
            )
        } else {
            Task::ready(Err(anyhow!("no upstream client or local store")))
        }
    }

    pub fn open_local_buffer_via_lsp(
        &mut self,
        mut abs_path: lsp::Url,
        language_server_id: LanguageServerId,
        language_server_name: LanguageServerName,
        cx: &mut Context<Self>,
    ) -> Task<Result<Entity<Buffer>>> {
        cx.spawn(async move |lsp_store, cx| {
            // Escape percent-encoded string.
            let current_scheme = abs_path.scheme().to_owned();
            let _ = abs_path.set_scheme("file");

            let abs_path = abs_path
                .to_file_path()
                .map_err(|()| anyhow!("can't convert URI to path"))?;
            let p = abs_path.clone();
            let yarn_worktree = lsp_store
                .update(cx, move |lsp_store, cx| match lsp_store.as_local() {
                    Some(local_lsp_store) => local_lsp_store.yarn.update(cx, |_, cx| {
                        cx.spawn(async move |this, cx| {
                            let t = this
                                .update(cx, |this, cx| this.process_path(&p, &current_scheme, cx))
                                .ok()?;
                            t.await
                        })
                    }),
                    None => Task::ready(None),
                })?
                .await;
            let (worktree_root_target, known_relative_path) =
                if let Some((zip_root, relative_path)) = yarn_worktree {
                    (zip_root, Some(relative_path))
                } else {
                    (Arc::<Path>::from(abs_path.as_path()), None)
                };
            let (worktree, relative_path) = if let Some(result) =
                lsp_store.update(cx, |lsp_store, cx| {
                    lsp_store.worktree_store.update(cx, |worktree_store, cx| {
                        worktree_store.find_worktree(&worktree_root_target, cx)
                    })
                })? {
                let relative_path =
                    known_relative_path.unwrap_or_else(|| Arc::<Path>::from(result.1));
                (result.0, relative_path)
            } else {
                let worktree = lsp_store
                    .update(cx, |lsp_store, cx| {
                        lsp_store.worktree_store.update(cx, |worktree_store, cx| {
                            worktree_store.create_worktree(&worktree_root_target, false, cx)
                        })
                    })?
                    .await?;
                if worktree.read_with(cx, |worktree, _| worktree.is_local())? {
                    lsp_store
                        .update(cx, |lsp_store, cx| {
                            lsp_store.register_local_language_server(
                                worktree.clone(),
                                language_server_name,
                                language_server_id,
                                cx,
                            )
                        })
                        .ok();
                }
                let worktree_root = worktree.read_with(cx, |worktree, _| worktree.abs_path())?;
                let relative_path = if let Some(known_path) = known_relative_path {
                    known_path
                } else {
                    abs_path.strip_prefix(worktree_root)?.into()
                };
                (worktree, relative_path)
            };
            let project_path = ProjectPath {
                worktree_id: worktree.read_with(cx, |worktree, _| worktree.id())?,
                path: relative_path,
            };
            lsp_store
                .update(cx, |lsp_store, cx| {
                    lsp_store.buffer_store().update(cx, |buffer_store, cx| {
                        buffer_store.open_buffer(project_path, cx)
                    })
                })?
                .await
        })
    }

    fn request_multiple_lsp_locally<P, R>(
        &mut self,
        buffer: &Entity<Buffer>,
        position: Option<P>,
        request: R,
        cx: &mut Context<Self>,
    ) -> Task<Vec<R::Response>>
    where
        P: ToOffset,
        R: LspCommand + Clone,
        <R::LspRequest as lsp::request::Request>::Result: Send,
        <R::LspRequest as lsp::request::Request>::Params: Send,
    {
        let Some(local) = self.as_local() else {
            return Task::ready(Vec::new());
        };

        let snapshot = buffer.read(cx).snapshot();
        let scope = position.and_then(|position| snapshot.language_scope_at(position));

        let server_ids = buffer.update(cx, |buffer, cx| {
            local
                .language_servers_for_buffer(buffer, cx)
                .filter(|(adapter, _)| {
                    scope
                        .as_ref()
                        .map(|scope| scope.language_allowed(&adapter.name))
                        .unwrap_or(true)
                })
                .map(|(_, server)| server.server_id())
                .collect::<Vec<_>>()
        });

        let mut response_results = server_ids
            .into_iter()
            .map(|server_id| {
                self.request_lsp(
                    buffer.clone(),
                    LanguageServerToQuery::Other(server_id),
                    request.clone(),
                    cx,
                )
            })
            .collect::<FuturesUnordered<_>>();

        cx.spawn(async move |_, _| {
            let mut responses = Vec::with_capacity(response_results.len());
            while let Some(response_result) = response_results.next().await {
                if let Some(response) = response_result.log_err() {
                    responses.push(response);
                }
            }
            responses
        })
    }

    async fn handle_lsp_command<T: LspCommand>(
        this: Entity<Self>,
        envelope: TypedEnvelope<T::ProtoRequest>,
        mut cx: AsyncApp,
    ) -> Result<<T::ProtoRequest as proto::RequestMessage>::Response>
    where
        <T::LspRequest as lsp::request::Request>::Params: Send,
        <T::LspRequest as lsp::request::Request>::Result: Send,
    {
        let sender_id = envelope.original_sender_id().unwrap_or_default();
        let buffer_id = T::buffer_id_from_proto(&envelope.payload)?;
        let buffer_handle = this.update(&mut cx, |this, cx| {
            this.buffer_store.read(cx).get_existing(buffer_id)
        })??;
        let request = T::from_proto(
            envelope.payload,
            this.clone(),
            buffer_handle.clone(),
            cx.clone(),
        )
        .await?;
        let response = this
            .update(&mut cx, |this, cx| {
                this.request_lsp(
                    buffer_handle.clone(),
                    LanguageServerToQuery::FirstCapable,
                    request,
                    cx,
                )
            })?
            .await?;
        this.update(&mut cx, |this, cx| {
            Ok(T::response_to_proto(
                response,
                this,
                sender_id,
                &buffer_handle.read(cx).version(),
                cx,
            ))
        })?
    }

    async fn handle_multi_lsp_query(
        this: Entity<Self>,
        envelope: TypedEnvelope<proto::MultiLspQuery>,
        mut cx: AsyncApp,
    ) -> Result<proto::MultiLspQueryResponse> {
        let response_from_ssh = this.read_with(&mut cx, |this, _| {
            let (upstream_client, project_id) = this.upstream_client()?;
            let mut payload = envelope.payload.clone();
            payload.project_id = project_id;

            Some(upstream_client.request(payload))
        })?;
        if let Some(response_from_ssh) = response_from_ssh {
            return response_from_ssh.await;
        }

        let sender_id = envelope.original_sender_id().unwrap_or_default();
        let buffer_id = BufferId::new(envelope.payload.buffer_id)?;
        let version = deserialize_version(&envelope.payload.version);
        let buffer = this.update(&mut cx, |this, cx| {
            this.buffer_store.read(cx).get_existing(buffer_id)
        })??;
        buffer
            .update(&mut cx, |buffer, _| {
                buffer.wait_for_version(version.clone())
            })?
            .await?;
        let buffer_version = buffer.read_with(&mut cx, |buffer, _| buffer.version())?;
        match envelope
            .payload
            .strategy
            .context("invalid request without the strategy")?
        {
            proto::multi_lsp_query::Strategy::All(_) => {
                // currently, there's only one multiple language servers query strategy,
                // so just ensure it's specified correctly
            }
        }
        match envelope.payload.request {
            Some(proto::multi_lsp_query::Request::GetHover(get_hover)) => {
                let get_hover =
                    GetHover::from_proto(get_hover, this.clone(), buffer.clone(), cx.clone())
                        .await?;
                let all_hovers = this
                    .update(&mut cx, |this, cx| {
                        this.request_multiple_lsp_locally(
                            &buffer,
                            Some(get_hover.position),
                            get_hover,
                            cx,
                        )
                    })?
                    .await
                    .into_iter()
                    .filter_map(|hover| remove_empty_hover_blocks(hover?));
                this.update(&mut cx, |project, cx| proto::MultiLspQueryResponse {
                    responses: all_hovers
                        .map(|hover| proto::LspResponse {
                            response: Some(proto::lsp_response::Response::GetHoverResponse(
                                GetHover::response_to_proto(
                                    Some(hover),
                                    project,
                                    sender_id,
                                    &buffer_version,
                                    cx,
                                ),
                            )),
                        })
                        .collect(),
                })
            }
            Some(proto::multi_lsp_query::Request::GetCodeActions(get_code_actions)) => {
                let get_code_actions = GetCodeActions::from_proto(
                    get_code_actions,
                    this.clone(),
                    buffer.clone(),
                    cx.clone(),
                )
                .await?;

                let all_actions = this
                    .update(&mut cx, |project, cx| {
                        project.request_multiple_lsp_locally(
                            &buffer,
                            Some(get_code_actions.range.start),
                            get_code_actions,
                            cx,
                        )
                    })?
                    .await
                    .into_iter();

                this.update(&mut cx, |project, cx| proto::MultiLspQueryResponse {
                    responses: all_actions
                        .map(|code_actions| proto::LspResponse {
                            response: Some(proto::lsp_response::Response::GetCodeActionsResponse(
                                GetCodeActions::response_to_proto(
                                    code_actions,
                                    project,
                                    sender_id,
                                    &buffer_version,
                                    cx,
                                ),
                            )),
                        })
                        .collect(),
                })
            }
            Some(proto::multi_lsp_query::Request::GetSignatureHelp(get_signature_help)) => {
                let get_signature_help = GetSignatureHelp::from_proto(
                    get_signature_help,
                    this.clone(),
                    buffer.clone(),
                    cx.clone(),
                )
                .await?;

                let all_signatures = this
                    .update(&mut cx, |project, cx| {
                        project.request_multiple_lsp_locally(
                            &buffer,
                            Some(get_signature_help.position),
                            get_signature_help,
                            cx,
                        )
                    })?
                    .await
                    .into_iter();

                this.update(&mut cx, |project, cx| proto::MultiLspQueryResponse {
                    responses: all_signatures
                        .map(|signature_help| proto::LspResponse {
                            response: Some(
                                proto::lsp_response::Response::GetSignatureHelpResponse(
                                    GetSignatureHelp::response_to_proto(
                                        signature_help,
                                        project,
                                        sender_id,
                                        &buffer_version,
                                        cx,
                                    ),
                                ),
                            ),
                        })
                        .collect(),
                })
            }
            Some(proto::multi_lsp_query::Request::GetCodeLens(get_code_lens)) => {
                let get_code_lens = GetCodeLens::from_proto(
                    get_code_lens,
                    this.clone(),
                    buffer.clone(),
                    cx.clone(),
                )
                .await?;

                let code_lens_actions = this
                    .update(&mut cx, |project, cx| {
                        project.request_multiple_lsp_locally(
                            &buffer,
                            None::<usize>,
                            get_code_lens,
                            cx,
                        )
                    })?
                    .await
                    .into_iter();

                this.update(&mut cx, |project, cx| proto::MultiLspQueryResponse {
                    responses: code_lens_actions
                        .map(|actions| proto::LspResponse {
                            response: Some(proto::lsp_response::Response::GetCodeLensResponse(
                                GetCodeLens::response_to_proto(
                                    actions,
                                    project,
                                    sender_id,
                                    &buffer_version,
                                    cx,
                                ),
                            )),
                        })
                        .collect(),
                })
            }
            Some(proto::multi_lsp_query::Request::GetDocumentDiagnostics(
                get_document_diagnostics,
            )) => {
                let get_document_diagnostics = GetDocumentDiagnostics::from_proto(
                    get_document_diagnostics,
                    this.clone(),
                    buffer.clone(),
                    cx.clone(),
                )
                .await?;

                let all_diagnostics = this
                    .update(&mut cx, |project, cx| {
                        project.request_multiple_lsp_locally(
                            &buffer,
                            None::<PointUtf16>,
                            get_document_diagnostics,
                            cx,
                        )
                    })?
                    .await
                    .into_iter();

                this.update(&mut cx, |project, cx| proto::MultiLspQueryResponse {
                    responses: all_diagnostics
                        .map(|lsp_diagnostic| proto::LspResponse {
                            response: Some(
                                proto::lsp_response::Response::GetDocumentDiagnosticsResponse(
                                    GetDocumentDiagnostics::response_to_proto(
                                        lsp_diagnostic,
                                        project,
                                        sender_id,
                                        &buffer_version,
                                        cx,
                                    ),
                                ),
                            ),
                        })
                        .collect(),
                })
            }
            None => anyhow::bail!("empty multi lsp query request"),
        }
    }

    async fn handle_apply_code_action(
        this: Entity<Self>,
        envelope: TypedEnvelope<proto::ApplyCodeAction>,
        mut cx: AsyncApp,
    ) -> Result<proto::ApplyCodeActionResponse> {
        let sender_id = envelope.original_sender_id().unwrap_or_default();
        let action =
            Self::deserialize_code_action(envelope.payload.action.context("invalid action")?)?;
        let apply_code_action = this.update(&mut cx, |this, cx| {
            let buffer_id = BufferId::new(envelope.payload.buffer_id)?;
            let buffer = this.buffer_store.read(cx).get_existing(buffer_id)?;
            anyhow::Ok(this.apply_code_action(buffer, action, false, cx))
        })??;

        let project_transaction = apply_code_action.await?;
        let project_transaction = this.update(&mut cx, |this, cx| {
            this.buffer_store.update(cx, |buffer_store, cx| {
                buffer_store.serialize_project_transaction_for_peer(
                    project_transaction,
                    sender_id,
                    cx,
                )
            })
        })?;
        Ok(proto::ApplyCodeActionResponse {
            transaction: Some(project_transaction),
        })
    }

    async fn handle_register_buffer_with_language_servers(
        this: Entity<Self>,
        envelope: TypedEnvelope<proto::RegisterBufferWithLanguageServers>,
        mut cx: AsyncApp,
    ) -> Result<proto::Ack> {
        let buffer_id = BufferId::new(envelope.payload.buffer_id)?;
        let peer_id = envelope.original_sender_id.unwrap_or(envelope.sender_id);
        this.update(&mut cx, |this, cx| {
            if let Some((upstream_client, upstream_project_id)) = this.upstream_client() {
                return upstream_client.send(proto::RegisterBufferWithLanguageServers {
                    project_id: upstream_project_id,
                    buffer_id: buffer_id.to_proto(),
                });
            }

            let Some(buffer) = this.buffer_store().read(cx).get(buffer_id) else {
                anyhow::bail!("buffer is not open");
            };

            let handle = this.register_buffer_with_language_servers(&buffer, false, cx);
            this.buffer_store().update(cx, |buffer_store, _| {
                buffer_store.register_shared_lsp_handle(peer_id, buffer_id, handle);
            });

            Ok(())
        })??;
        Ok(proto::Ack {})
    }

    async fn handle_language_server_id_for_name(
        lsp_store: Entity<Self>,
        envelope: TypedEnvelope<proto::LanguageServerIdForName>,
        mut cx: AsyncApp,
    ) -> Result<proto::LanguageServerIdForNameResponse> {
        let name = &envelope.payload.name;
        let buffer_id = BufferId::new(envelope.payload.buffer_id)?;
        lsp_store
            .update(&mut cx, |lsp_store, cx| {
                let buffer = lsp_store.buffer_store.read(cx).get_existing(buffer_id)?;
                let server_id = buffer.update(cx, |buffer, cx| {
                    lsp_store
                        .language_servers_for_local_buffer(buffer, cx)
                        .find_map(|(adapter, server)| {
                            if adapter.name.0.as_ref() == name {
                                Some(server.server_id())
                            } else {
                                None
                            }
                        })
                });
                Ok(server_id)
            })?
            .map(|server_id| proto::LanguageServerIdForNameResponse {
                server_id: server_id.map(|id| id.to_proto()),
            })
    }

    async fn handle_rename_project_entry(
        this: Entity<Self>,
        envelope: TypedEnvelope<proto::RenameProjectEntry>,
        mut cx: AsyncApp,
    ) -> Result<proto::ProjectEntryResponse> {
        let entry_id = ProjectEntryId::from_proto(envelope.payload.entry_id);
        let (worktree_id, worktree, old_path, is_dir) = this
            .update(&mut cx, |this, cx| {
                this.worktree_store
                    .read(cx)
                    .worktree_and_entry_for_id(entry_id, cx)
                    .map(|(worktree, entry)| {
                        (
                            worktree.read(cx).id(),
                            worktree,
                            entry.path.clone(),
                            entry.is_dir(),
                        )
                    })
            })?
            .context("worktree not found")?;
        let (old_abs_path, new_abs_path) = {
            let root_path = worktree.read_with(&mut cx, |this, _| this.abs_path())?;
            let new_path = PathBuf::from_proto(envelope.payload.new_path.clone());
            (root_path.join(&old_path), root_path.join(&new_path))
        };

        Self::will_rename_entry(
            this.downgrade(),
            worktree_id,
            &old_abs_path,
            &new_abs_path,
            is_dir,
            cx.clone(),
        )
        .await;
        let response = Worktree::handle_rename_entry(worktree, envelope.payload, cx.clone()).await;
        this.read_with(&mut cx, |this, _| {
            this.did_rename_entry(worktree_id, &old_abs_path, &new_abs_path, is_dir);
        })
        .ok();
        response
    }

    async fn handle_update_diagnostic_summary(
        this: Entity<Self>,
        envelope: TypedEnvelope<proto::UpdateDiagnosticSummary>,
        mut cx: AsyncApp,
    ) -> Result<()> {
        this.update(&mut cx, |this, cx| {
            let worktree_id = WorktreeId::from_proto(envelope.payload.worktree_id);
            if let Some(message) = envelope.payload.summary {
                let project_path = ProjectPath {
                    worktree_id,
                    path: Arc::<Path>::from_proto(message.path),
                };
                let path = project_path.path.clone();
                let server_id = LanguageServerId(message.language_server_id as usize);
                let summary = DiagnosticSummary {
                    error_count: message.error_count as usize,
                    warning_count: message.warning_count as usize,
                };

                if summary.is_empty() {
                    if let Some(worktree_summaries) =
                        this.diagnostic_summaries.get_mut(&worktree_id)
                    {
                        if let Some(summaries) = worktree_summaries.get_mut(&path) {
                            summaries.remove(&server_id);
                            if summaries.is_empty() {
                                worktree_summaries.remove(&path);
                            }
                        }
                    }
                } else {
                    this.diagnostic_summaries
                        .entry(worktree_id)
                        .or_default()
                        .entry(path)
                        .or_default()
                        .insert(server_id, summary);
                }
                if let Some((downstream_client, project_id)) = &this.downstream_client {
                    downstream_client
                        .send(proto::UpdateDiagnosticSummary {
                            project_id: *project_id,
                            worktree_id: worktree_id.to_proto(),
                            summary: Some(proto::DiagnosticSummary {
                                path: project_path.path.as_ref().to_proto(),
                                language_server_id: server_id.0 as u64,
                                error_count: summary.error_count as u32,
                                warning_count: summary.warning_count as u32,
                            }),
                        })
                        .log_err();
                }
                cx.emit(LspStoreEvent::DiagnosticsUpdated {
                    language_server_id: LanguageServerId(message.language_server_id as usize),
                    path: project_path,
                });
            }
            Ok(())
        })?
    }

    async fn handle_start_language_server(
        this: Entity<Self>,
        envelope: TypedEnvelope<proto::StartLanguageServer>,
        mut cx: AsyncApp,
    ) -> Result<()> {
        let server = envelope.payload.server.context("invalid server")?;

        this.update(&mut cx, |this, cx| {
            let server_id = LanguageServerId(server.id as usize);
            this.language_server_statuses.insert(
                server_id,
                LanguageServerStatus {
                    name: server.name.clone(),
                    pending_work: Default::default(),
                    has_pending_diagnostic_updates: false,
                    progress_tokens: Default::default(),
                },
            );
            cx.emit(LspStoreEvent::LanguageServerAdded(
                server_id,
                LanguageServerName(server.name.into()),
                server.worktree_id.map(WorktreeId::from_proto),
            ));
            cx.notify();
        })?;
        Ok(())
    }

    async fn handle_update_language_server(
        this: Entity<Self>,
        envelope: TypedEnvelope<proto::UpdateLanguageServer>,
        mut cx: AsyncApp,
    ) -> Result<()> {
        this.update(&mut cx, |this, cx| {
            let language_server_id = LanguageServerId(envelope.payload.language_server_id as usize);

            match envelope.payload.variant.context("invalid variant")? {
                proto::update_language_server::Variant::WorkStart(payload) => {
                    this.on_lsp_work_start(
                        language_server_id,
                        payload.token,
                        LanguageServerProgress {
                            title: payload.title,
                            is_disk_based_diagnostics_progress: false,
                            is_cancellable: payload.is_cancellable.unwrap_or(false),
                            message: payload.message,
                            percentage: payload.percentage.map(|p| p as usize),
                            last_update_at: cx.background_executor().now(),
                        },
                        cx,
                    );
                }

                proto::update_language_server::Variant::WorkProgress(payload) => {
                    this.on_lsp_work_progress(
                        language_server_id,
                        payload.token,
                        LanguageServerProgress {
                            title: None,
                            is_disk_based_diagnostics_progress: false,
                            is_cancellable: payload.is_cancellable.unwrap_or(false),
                            message: payload.message,
                            percentage: payload.percentage.map(|p| p as usize),
                            last_update_at: cx.background_executor().now(),
                        },
                        cx,
                    );
                }

                proto::update_language_server::Variant::WorkEnd(payload) => {
                    this.on_lsp_work_end(language_server_id, payload.token, cx);
                }

                proto::update_language_server::Variant::DiskBasedDiagnosticsUpdating(_) => {
                    this.disk_based_diagnostics_started(language_server_id, cx);
                }

                proto::update_language_server::Variant::DiskBasedDiagnosticsUpdated(_) => {
                    this.disk_based_diagnostics_finished(language_server_id, cx)
                }
            }

            Ok(())
        })?
    }

    async fn handle_language_server_log(
        this: Entity<Self>,
        envelope: TypedEnvelope<proto::LanguageServerLog>,
        mut cx: AsyncApp,
    ) -> Result<()> {
        let language_server_id = LanguageServerId(envelope.payload.language_server_id as usize);
        let log_type = envelope
            .payload
            .log_type
            .map(LanguageServerLogType::from_proto)
            .context("invalid language server log type")?;

        let message = envelope.payload.message;

        this.update(&mut cx, |_, cx| {
            cx.emit(LspStoreEvent::LanguageServerLog(
                language_server_id,
                log_type,
                message,
            ));
        })
    }

    async fn handle_lsp_ext_cancel_flycheck(
        lsp_store: Entity<Self>,
        envelope: TypedEnvelope<proto::LspExtCancelFlycheck>,
        mut cx: AsyncApp,
    ) -> Result<proto::Ack> {
        let server_id = LanguageServerId(envelope.payload.language_server_id as usize);
        lsp_store.read_with(&mut cx, |lsp_store, _| {
            if let Some(server) = lsp_store.language_server_for_id(server_id) {
                server
                    .notify::<lsp_store::lsp_ext_command::LspExtCancelFlycheck>(&())
                    .context("handling lsp ext cancel flycheck")
            } else {
                anyhow::Ok(())
            }
        })??;

        Ok(proto::Ack {})
    }

    async fn handle_lsp_ext_run_flycheck(
        lsp_store: Entity<Self>,
        envelope: TypedEnvelope<proto::LspExtRunFlycheck>,
        mut cx: AsyncApp,
    ) -> Result<proto::Ack> {
        let server_id = LanguageServerId(envelope.payload.language_server_id as usize);
        lsp_store.update(&mut cx, |lsp_store, cx| {
            if let Some(server) = lsp_store.language_server_for_id(server_id) {
                let text_document = if envelope.payload.current_file_only {
                    let buffer_id = BufferId::new(envelope.payload.buffer_id)?;
                    lsp_store
                        .buffer_store()
                        .read(cx)
                        .get(buffer_id)
                        .and_then(|buffer| Some(buffer.read(cx).file()?.as_local()?.abs_path(cx)))
                        .map(|path| make_text_document_identifier(&path))
                        .transpose()?
                } else {
                    None
                };
                server
                    .notify::<lsp_store::lsp_ext_command::LspExtRunFlycheck>(
                        &lsp_store::lsp_ext_command::RunFlycheckParams { text_document },
                    )
                    .context("handling lsp ext run flycheck")
            } else {
                anyhow::Ok(())
            }
        })??;

        Ok(proto::Ack {})
    }

    async fn handle_lsp_ext_clear_flycheck(
        lsp_store: Entity<Self>,
        envelope: TypedEnvelope<proto::LspExtClearFlycheck>,
        mut cx: AsyncApp,
    ) -> Result<proto::Ack> {
        let server_id = LanguageServerId(envelope.payload.language_server_id as usize);
        lsp_store.read_with(&mut cx, |lsp_store, _| {
            if let Some(server) = lsp_store.language_server_for_id(server_id) {
                server
                    .notify::<lsp_store::lsp_ext_command::LspExtClearFlycheck>(&())
                    .context("handling lsp ext clear flycheck")
            } else {
                anyhow::Ok(())
            }
        })??;

        Ok(proto::Ack {})
    }

    pub fn disk_based_diagnostics_started(
        &mut self,
        language_server_id: LanguageServerId,
        cx: &mut Context<Self>,
    ) {
        if let Some(language_server_status) =
            self.language_server_statuses.get_mut(&language_server_id)
        {
            language_server_status.has_pending_diagnostic_updates = true;
        }

        cx.emit(LspStoreEvent::DiskBasedDiagnosticsStarted { language_server_id });
        cx.emit(LspStoreEvent::LanguageServerUpdate {
            language_server_id,
            message: proto::update_language_server::Variant::DiskBasedDiagnosticsUpdating(
                Default::default(),
            ),
        })
    }

    pub fn disk_based_diagnostics_finished(
        &mut self,
        language_server_id: LanguageServerId,
        cx: &mut Context<Self>,
    ) {
        if let Some(language_server_status) =
            self.language_server_statuses.get_mut(&language_server_id)
        {
            language_server_status.has_pending_diagnostic_updates = false;
        }

        cx.emit(LspStoreEvent::DiskBasedDiagnosticsFinished { language_server_id });
        cx.emit(LspStoreEvent::LanguageServerUpdate {
            language_server_id,
            message: proto::update_language_server::Variant::DiskBasedDiagnosticsUpdated(
                Default::default(),
            ),
        })
    }

    // After saving a buffer using a language server that doesn't provide a disk-based progress token,
    // kick off a timer that will reset every time the buffer is saved. If the timer eventually fires,
    // simulate disk-based diagnostics being finished so that other pieces of UI (e.g., project
    // diagnostics view, diagnostic status bar) can update. We don't emit an event right away because
    // the language server might take some time to publish diagnostics.
    fn simulate_disk_based_diagnostics_events_if_needed(
        &mut self,
        language_server_id: LanguageServerId,
        cx: &mut Context<Self>,
    ) {
        const DISK_BASED_DIAGNOSTICS_DEBOUNCE: Duration = Duration::from_secs(1);

        let Some(LanguageServerState::Running {
            simulate_disk_based_diagnostics_completion,
            adapter,
            ..
        }) = self
            .as_local_mut()
            .and_then(|local_store| local_store.language_servers.get_mut(&language_server_id))
        else {
            return;
        };

        if adapter.disk_based_diagnostics_progress_token.is_some() {
            return;
        }

        let prev_task =
            simulate_disk_based_diagnostics_completion.replace(cx.spawn(async move |this, cx| {
                cx.background_executor()
                    .timer(DISK_BASED_DIAGNOSTICS_DEBOUNCE)
                    .await;

                this.update(cx, |this, cx| {
                    this.disk_based_diagnostics_finished(language_server_id, cx);

                    if let Some(LanguageServerState::Running {
                        simulate_disk_based_diagnostics_completion,
                        ..
                    }) = this.as_local_mut().and_then(|local_store| {
                        local_store.language_servers.get_mut(&language_server_id)
                    }) {
                        *simulate_disk_based_diagnostics_completion = None;
                    }
                })
                .ok();
            }));

        if prev_task.is_none() {
            self.disk_based_diagnostics_started(language_server_id, cx);
        }
    }

    pub fn language_server_statuses(
        &self,
    ) -> impl DoubleEndedIterator<Item = (LanguageServerId, &LanguageServerStatus)> {
        self.language_server_statuses
            .iter()
            .map(|(key, value)| (*key, value))
    }

    pub(super) fn did_rename_entry(
        &self,
        worktree_id: WorktreeId,
        old_path: &Path,
        new_path: &Path,
        is_dir: bool,
    ) {
        maybe!({
            let local_store = self.as_local()?;

            let old_uri = lsp::Url::from_file_path(old_path).ok().map(String::from)?;
            let new_uri = lsp::Url::from_file_path(new_path).ok().map(String::from)?;

            for language_server in local_store.language_servers_for_worktree(worktree_id) {
                let Some(filter) = local_store
                    .language_server_paths_watched_for_rename
                    .get(&language_server.server_id())
                else {
                    continue;
                };

                if filter.should_send_did_rename(&old_uri, is_dir) {
                    language_server
                        .notify::<DidRenameFiles>(&RenameFilesParams {
                            files: vec![FileRename {
                                old_uri: old_uri.clone(),
                                new_uri: new_uri.clone(),
                            }],
                        })
                        .ok();
                }
            }
            Some(())
        });
    }

    pub(super) fn will_rename_entry(
        this: WeakEntity<Self>,
        worktree_id: WorktreeId,
        old_path: &Path,
        new_path: &Path,
        is_dir: bool,
        cx: AsyncApp,
    ) -> Task<()> {
        let old_uri = lsp::Url::from_file_path(old_path).ok().map(String::from);
        let new_uri = lsp::Url::from_file_path(new_path).ok().map(String::from);
        cx.spawn(async move |cx| {
            let mut tasks = vec![];
            this.update(cx, |this, cx| {
                let local_store = this.as_local()?;
                let old_uri = old_uri?;
                let new_uri = new_uri?;
                for language_server in local_store.language_servers_for_worktree(worktree_id) {
                    let Some(filter) = local_store
                        .language_server_paths_watched_for_rename
                        .get(&language_server.server_id())
                    else {
                        continue;
                    };
                    let Some(adapter) =
                        this.language_server_adapter_for_id(language_server.server_id())
                    else {
                        continue;
                    };
                    if filter.should_send_will_rename(&old_uri, is_dir) {
                        let apply_edit = cx.spawn({
                            let old_uri = old_uri.clone();
                            let new_uri = new_uri.clone();
                            let language_server = language_server.clone();
                            async move |this, cx| {
                                let edit = language_server
                                    .request::<WillRenameFiles>(RenameFilesParams {
                                        files: vec![FileRename { old_uri, new_uri }],
                                    })
                                    .await
                                    .into_response()
                                    .context("will rename files")
                                    .log_err()
                                    .flatten()?;

                                LocalLspStore::deserialize_workspace_edit(
                                    this.upgrade()?,
                                    edit,
                                    false,
                                    adapter.clone(),
                                    language_server.clone(),
                                    cx,
                                )
                                .await
                                .ok();
                                Some(())
                            }
                        });
                        tasks.push(apply_edit);
                    }
                }
                Some(())
            })
            .ok()
            .flatten();
            for task in tasks {
                // Await on tasks sequentially so that the order of application of edits is deterministic
                // (at least with regards to the order of registration of language servers)
                task.await;
            }
        })
    }

    fn lsp_notify_abs_paths_changed(
        &mut self,
        server_id: LanguageServerId,
        changes: Vec<PathEvent>,
    ) {
        maybe!({
            let server = self.language_server_for_id(server_id)?;
            let changes = changes
                .into_iter()
                .filter_map(|event| {
                    let typ = match event.kind? {
                        PathEventKind::Created => lsp::FileChangeType::CREATED,
                        PathEventKind::Removed => lsp::FileChangeType::DELETED,
                        PathEventKind::Changed => lsp::FileChangeType::CHANGED,
                    };
                    Some(lsp::FileEvent {
                        uri: file_path_to_lsp_url(&event.path).log_err()?,
                        typ,
                    })
                })
                .collect::<Vec<_>>();
            if !changes.is_empty() {
                server
                    .notify::<lsp::notification::DidChangeWatchedFiles>(
                        &lsp::DidChangeWatchedFilesParams { changes },
                    )
                    .ok();
            }
            Some(())
        });
    }

    pub fn language_server_for_id(&self, id: LanguageServerId) -> Option<Arc<LanguageServer>> {
        let local_lsp_store = self.as_local()?;
        if let Some(LanguageServerState::Running { server, .. }) =
            local_lsp_store.language_servers.get(&id)
        {
            Some(server.clone())
        } else if let Some((_, server)) = local_lsp_store.supplementary_language_servers.get(&id) {
            Some(Arc::clone(server))
        } else {
            None
        }
    }

    fn on_lsp_progress(
        &mut self,
        progress: lsp::ProgressParams,
        language_server_id: LanguageServerId,
        disk_based_diagnostics_progress_token: Option<String>,
        cx: &mut Context<Self>,
    ) {
        let token = match progress.token {
            lsp::NumberOrString::String(token) => token,
            lsp::NumberOrString::Number(token) => {
                log::info!("skipping numeric progress token {}", token);
                return;
            }
        };

        let lsp::ProgressParamsValue::WorkDone(progress) = progress.value;
        let language_server_status =
            if let Some(status) = self.language_server_statuses.get_mut(&language_server_id) {
                status
            } else {
                return;
            };

        if !language_server_status.progress_tokens.contains(&token) {
            return;
        }

        let is_disk_based_diagnostics_progress = disk_based_diagnostics_progress_token
            .as_ref()
            .map_or(false, |disk_based_token| {
                token.starts_with(disk_based_token)
            });

        match progress {
            lsp::WorkDoneProgress::Begin(report) => {
                if is_disk_based_diagnostics_progress {
                    self.disk_based_diagnostics_started(language_server_id, cx);
                }
                self.on_lsp_work_start(
                    language_server_id,
                    token.clone(),
                    LanguageServerProgress {
                        title: Some(report.title),
                        is_disk_based_diagnostics_progress,
                        is_cancellable: report.cancellable.unwrap_or(false),
                        message: report.message.clone(),
                        percentage: report.percentage.map(|p| p as usize),
                        last_update_at: cx.background_executor().now(),
                    },
                    cx,
                );
            }
            lsp::WorkDoneProgress::Report(report) => self.on_lsp_work_progress(
                language_server_id,
                token,
                LanguageServerProgress {
                    title: None,
                    is_disk_based_diagnostics_progress,
                    is_cancellable: report.cancellable.unwrap_or(false),
                    message: report.message,
                    percentage: report.percentage.map(|p| p as usize),
                    last_update_at: cx.background_executor().now(),
                },
                cx,
            ),
            lsp::WorkDoneProgress::End(_) => {
                language_server_status.progress_tokens.remove(&token);
                self.on_lsp_work_end(language_server_id, token.clone(), cx);
                if is_disk_based_diagnostics_progress {
                    self.disk_based_diagnostics_finished(language_server_id, cx);
                }
            }
        }
    }

    fn on_lsp_work_start(
        &mut self,
        language_server_id: LanguageServerId,
        token: String,
        progress: LanguageServerProgress,
        cx: &mut Context<Self>,
    ) {
        if let Some(status) = self.language_server_statuses.get_mut(&language_server_id) {
            status.pending_work.insert(token.clone(), progress.clone());
            cx.notify();
        }
        cx.emit(LspStoreEvent::LanguageServerUpdate {
            language_server_id,
            message: proto::update_language_server::Variant::WorkStart(proto::LspWorkStart {
                token,
                title: progress.title,
                message: progress.message,
                percentage: progress.percentage.map(|p| p as u32),
                is_cancellable: Some(progress.is_cancellable),
            }),
        })
    }

    fn on_lsp_work_progress(
        &mut self,
        language_server_id: LanguageServerId,
        token: String,
        progress: LanguageServerProgress,
        cx: &mut Context<Self>,
    ) {
        let mut did_update = false;
        if let Some(status) = self.language_server_statuses.get_mut(&language_server_id) {
            match status.pending_work.entry(token.clone()) {
                btree_map::Entry::Vacant(entry) => {
                    entry.insert(progress.clone());
                    did_update = true;
                }
                btree_map::Entry::Occupied(mut entry) => {
                    let entry = entry.get_mut();
                    if (progress.last_update_at - entry.last_update_at)
                        >= SERVER_PROGRESS_THROTTLE_TIMEOUT
                    {
                        entry.last_update_at = progress.last_update_at;
                        if progress.message.is_some() {
                            entry.message = progress.message.clone();
                        }
                        if progress.percentage.is_some() {
                            entry.percentage = progress.percentage;
                        }
                        if progress.is_cancellable != entry.is_cancellable {
                            entry.is_cancellable = progress.is_cancellable;
                        }
                        did_update = true;
                    }
                }
            }
        }

        if did_update {
            cx.emit(LspStoreEvent::LanguageServerUpdate {
                language_server_id,
                message: proto::update_language_server::Variant::WorkProgress(
                    proto::LspWorkProgress {
                        token,
                        message: progress.message,
                        percentage: progress.percentage.map(|p| p as u32),
                        is_cancellable: Some(progress.is_cancellable),
                    },
                ),
            })
        }
    }

    fn on_lsp_work_end(
        &mut self,
        language_server_id: LanguageServerId,
        token: String,
        cx: &mut Context<Self>,
    ) {
        if let Some(status) = self.language_server_statuses.get_mut(&language_server_id) {
            if let Some(work) = status.pending_work.remove(&token) {
                if !work.is_disk_based_diagnostics_progress {
                    cx.emit(LspStoreEvent::RefreshInlayHints);
                }
            }
            cx.notify();
        }

        cx.emit(LspStoreEvent::LanguageServerUpdate {
            language_server_id,
            message: proto::update_language_server::Variant::WorkEnd(proto::LspWorkEnd { token }),
        })
    }

    pub async fn handle_resolve_completion_documentation(
        this: Entity<Self>,
        envelope: TypedEnvelope<proto::ResolveCompletionDocumentation>,
        mut cx: AsyncApp,
    ) -> Result<proto::ResolveCompletionDocumentationResponse> {
        let lsp_completion = serde_json::from_slice(&envelope.payload.lsp_completion)?;

        let completion = this
            .read_with(&cx, |this, cx| {
                let id = LanguageServerId(envelope.payload.language_server_id as usize);
                let server = this
                    .language_server_for_id(id)
                    .with_context(|| format!("No language server {id}"))?;

                anyhow::Ok(cx.background_spawn(async move {
                    let can_resolve = server
                        .capabilities()
                        .completion_provider
                        .as_ref()
                        .and_then(|options| options.resolve_provider)
                        .unwrap_or(false);
                    if can_resolve {
                        server
                            .request::<lsp::request::ResolveCompletionItem>(lsp_completion)
                            .await
                            .into_response()
                            .context("resolve completion item")
                    } else {
                        anyhow::Ok(lsp_completion)
                    }
                }))
            })??
            .await?;

        let mut documentation_is_markdown = false;
        let lsp_completion = serde_json::to_string(&completion)?.into_bytes();
        let documentation = match completion.documentation {
            Some(lsp::Documentation::String(text)) => text,

            Some(lsp::Documentation::MarkupContent(lsp::MarkupContent { kind, value })) => {
                documentation_is_markdown = kind == lsp::MarkupKind::Markdown;
                value
            }

            _ => String::new(),
        };

        // If we have a new buffer_id, that means we're talking to a new client
        // and want to check for new text_edits in the completion too.
        let mut old_replace_start = None;
        let mut old_replace_end = None;
        let mut old_insert_start = None;
        let mut old_insert_end = None;
        let mut new_text = String::default();
        if let Ok(buffer_id) = BufferId::new(envelope.payload.buffer_id) {
            let buffer_snapshot = this.update(&mut cx, |this, cx| {
                let buffer = this.buffer_store.read(cx).get_existing(buffer_id)?;
                anyhow::Ok(buffer.read(cx).snapshot())
            })??;

            if let Some(text_edit) = completion.text_edit.as_ref() {
                let edit = parse_completion_text_edit(text_edit, &buffer_snapshot);

                if let Some(mut edit) = edit {
                    LineEnding::normalize(&mut edit.new_text);

                    new_text = edit.new_text;
                    old_replace_start = Some(serialize_anchor(&edit.replace_range.start));
                    old_replace_end = Some(serialize_anchor(&edit.replace_range.end));
                    if let Some(insert_range) = edit.insert_range {
                        old_insert_start = Some(serialize_anchor(&insert_range.start));
                        old_insert_end = Some(serialize_anchor(&insert_range.end));
                    }
                }
            }
        }

        Ok(proto::ResolveCompletionDocumentationResponse {
            documentation,
            documentation_is_markdown,
            old_replace_start,
            old_replace_end,
            new_text,
            lsp_completion,
            old_insert_start,
            old_insert_end,
        })
    }

    async fn handle_on_type_formatting(
        this: Entity<Self>,
        envelope: TypedEnvelope<proto::OnTypeFormatting>,
        mut cx: AsyncApp,
    ) -> Result<proto::OnTypeFormattingResponse> {
        let on_type_formatting = this.update(&mut cx, |this, cx| {
            let buffer_id = BufferId::new(envelope.payload.buffer_id)?;
            let buffer = this.buffer_store.read(cx).get_existing(buffer_id)?;
            let position = envelope
                .payload
                .position
                .and_then(deserialize_anchor)
                .context("invalid position")?;
            anyhow::Ok(this.apply_on_type_formatting(
                buffer,
                position,
                envelope.payload.trigger.clone(),
                cx,
            ))
        })??;

        let transaction = on_type_formatting
            .await?
            .as_ref()
            .map(language::proto::serialize_transaction);
        Ok(proto::OnTypeFormattingResponse { transaction })
    }

    async fn handle_refresh_inlay_hints(
        this: Entity<Self>,
        _: TypedEnvelope<proto::RefreshInlayHints>,
        mut cx: AsyncApp,
    ) -> Result<proto::Ack> {
        this.update(&mut cx, |_, cx| {
            cx.emit(LspStoreEvent::RefreshInlayHints);
        })?;
        Ok(proto::Ack {})
    }

    async fn handle_pull_workspace_diagnostics(
        lsp_store: Entity<Self>,
        envelope: TypedEnvelope<proto::PullWorkspaceDiagnostics>,
        mut cx: AsyncApp,
    ) -> Result<proto::Ack> {
        let server_id = LanguageServerId::from_proto(envelope.payload.server_id);
        lsp_store.update(&mut cx, |lsp_store, _| {
            lsp_store.pull_workspace_diagnostics(server_id);
        })?;
        Ok(proto::Ack {})
    }

    async fn handle_inlay_hints(
        this: Entity<Self>,
        envelope: TypedEnvelope<proto::InlayHints>,
        mut cx: AsyncApp,
    ) -> Result<proto::InlayHintsResponse> {
        let sender_id = envelope.original_sender_id().unwrap_or_default();
        let buffer_id = BufferId::new(envelope.payload.buffer_id)?;
        let buffer = this.update(&mut cx, |this, cx| {
            this.buffer_store.read(cx).get_existing(buffer_id)
        })??;
        buffer
            .update(&mut cx, |buffer, _| {
                buffer.wait_for_version(deserialize_version(&envelope.payload.version))
            })?
            .await
            .with_context(|| format!("waiting for version for buffer {}", buffer.entity_id()))?;

        let start = envelope
            .payload
            .start
            .and_then(deserialize_anchor)
            .context("missing range start")?;
        let end = envelope
            .payload
            .end
            .and_then(deserialize_anchor)
            .context("missing range end")?;
        let buffer_hints = this
            .update(&mut cx, |lsp_store, cx| {
                lsp_store.inlay_hints(buffer.clone(), start..end, cx)
            })?
            .await
            .context("inlay hints fetch")?;

        this.update(&mut cx, |project, cx| {
            InlayHints::response_to_proto(
                buffer_hints,
                project,
                sender_id,
                &buffer.read(cx).version(),
                cx,
            )
        })
    }

    async fn handle_resolve_inlay_hint(
        this: Entity<Self>,
        envelope: TypedEnvelope<proto::ResolveInlayHint>,
        mut cx: AsyncApp,
    ) -> Result<proto::ResolveInlayHintResponse> {
        let proto_hint = envelope
            .payload
            .hint
            .expect("incorrect protobuf resolve inlay hint message: missing the inlay hint");
        let hint = InlayHints::proto_to_project_hint(proto_hint)
            .context("resolved proto inlay hint conversion")?;
        let buffer = this.update(&mut cx, |this, cx| {
            let buffer_id = BufferId::new(envelope.payload.buffer_id)?;
            this.buffer_store.read(cx).get_existing(buffer_id)
        })??;
        let response_hint = this
            .update(&mut cx, |this, cx| {
                this.resolve_inlay_hint(
                    hint,
                    buffer,
                    LanguageServerId(envelope.payload.language_server_id as usize),
                    cx,
                )
            })?
            .await
            .context("inlay hints fetch")?;
        Ok(proto::ResolveInlayHintResponse {
            hint: Some(InlayHints::project_to_proto_hint(response_hint)),
        })
    }

    async fn handle_refresh_code_lens(
        this: Entity<Self>,
        _: TypedEnvelope<proto::RefreshCodeLens>,
        mut cx: AsyncApp,
    ) -> Result<proto::Ack> {
        this.update(&mut cx, |_, cx| {
            cx.emit(LspStoreEvent::RefreshCodeLens);
        })?;
        Ok(proto::Ack {})
    }

    async fn handle_open_buffer_for_symbol(
        this: Entity<Self>,
        envelope: TypedEnvelope<proto::OpenBufferForSymbol>,
        mut cx: AsyncApp,
    ) -> Result<proto::OpenBufferForSymbolResponse> {
        let peer_id = envelope.original_sender_id().unwrap_or_default();
        let symbol = envelope.payload.symbol.context("invalid symbol")?;
        let symbol = Self::deserialize_symbol(symbol)?;
        let symbol = this.read_with(&mut cx, |this, _| {
            let signature = this.symbol_signature(&symbol.path);
            anyhow::ensure!(signature == symbol.signature, "invalid symbol signature");
            Ok(symbol)
        })??;
        let buffer = this
            .update(&mut cx, |this, cx| {
                this.open_buffer_for_symbol(
                    &Symbol {
                        language_server_name: symbol.language_server_name,
                        source_worktree_id: symbol.source_worktree_id,
                        source_language_server_id: symbol.source_language_server_id,
                        path: symbol.path,
                        name: symbol.name,
                        kind: symbol.kind,
                        range: symbol.range,
                        signature: symbol.signature,
                        label: CodeLabel {
                            text: Default::default(),
                            runs: Default::default(),
                            filter_range: Default::default(),
                        },
                    },
                    cx,
                )
            })?
            .await?;

        this.update(&mut cx, |this, cx| {
            let is_private = buffer
                .read(cx)
                .file()
                .map(|f| f.is_private())
                .unwrap_or_default();
            if is_private {
                Err(anyhow!(rpc::ErrorCode::UnsharedItem))
            } else {
                this.buffer_store
                    .update(cx, |buffer_store, cx| {
                        buffer_store.create_buffer_for_peer(&buffer, peer_id, cx)
                    })
                    .detach_and_log_err(cx);
                let buffer_id = buffer.read(cx).remote_id().to_proto();
                Ok(proto::OpenBufferForSymbolResponse { buffer_id })
            }
        })?
    }

    fn symbol_signature(&self, project_path: &ProjectPath) -> [u8; 32] {
        let mut hasher = Sha256::new();
        hasher.update(project_path.worktree_id.to_proto().to_be_bytes());
        hasher.update(project_path.path.to_string_lossy().as_bytes());
        hasher.update(self.nonce.to_be_bytes());
        hasher.finalize().as_slice().try_into().unwrap()
    }

    pub async fn handle_get_project_symbols(
        this: Entity<Self>,
        envelope: TypedEnvelope<proto::GetProjectSymbols>,
        mut cx: AsyncApp,
    ) -> Result<proto::GetProjectSymbolsResponse> {
        let symbols = this
            .update(&mut cx, |this, cx| {
                this.symbols(&envelope.payload.query, cx)
            })?
            .await?;

        Ok(proto::GetProjectSymbolsResponse {
            symbols: symbols.iter().map(Self::serialize_symbol).collect(),
        })
    }

    pub async fn handle_restart_language_servers(
        this: Entity<Self>,
        envelope: TypedEnvelope<proto::RestartLanguageServers>,
        mut cx: AsyncApp,
    ) -> Result<proto::Ack> {
        this.update(&mut cx, |this, cx| {
            let buffers = this.buffer_ids_to_buffers(envelope.payload.buffer_ids.into_iter(), cx);
            this.restart_language_servers_for_buffers(buffers, cx);
        })?;

        Ok(proto::Ack {})
    }

    pub async fn handle_stop_language_servers(
        this: Entity<Self>,
        envelope: TypedEnvelope<proto::StopLanguageServers>,
        mut cx: AsyncApp,
    ) -> Result<proto::Ack> {
        this.update(&mut cx, |this, cx| {
            let buffers = this.buffer_ids_to_buffers(envelope.payload.buffer_ids.into_iter(), cx);
            this.stop_language_servers_for_buffers(buffers, cx);
        })?;

        Ok(proto::Ack {})
    }

    pub async fn handle_cancel_language_server_work(
        this: Entity<Self>,
        envelope: TypedEnvelope<proto::CancelLanguageServerWork>,
        mut cx: AsyncApp,
    ) -> Result<proto::Ack> {
        this.update(&mut cx, |this, cx| {
            if let Some(work) = envelope.payload.work {
                match work {
                    proto::cancel_language_server_work::Work::Buffers(buffers) => {
                        let buffers =
                            this.buffer_ids_to_buffers(buffers.buffer_ids.into_iter(), cx);
                        this.cancel_language_server_work_for_buffers(buffers, cx);
                    }
                    proto::cancel_language_server_work::Work::LanguageServerWork(work) => {
                        let server_id = LanguageServerId::from_proto(work.language_server_id);
                        this.cancel_language_server_work(server_id, work.token, cx);
                    }
                }
            }
        })?;

        Ok(proto::Ack {})
    }

    fn buffer_ids_to_buffers(
        &mut self,
        buffer_ids: impl Iterator<Item = u64>,
        cx: &mut Context<Self>,
    ) -> Vec<Entity<Buffer>> {
        buffer_ids
            .into_iter()
            .flat_map(|buffer_id| {
                self.buffer_store
                    .read(cx)
                    .get(BufferId::new(buffer_id).log_err()?)
            })
            .collect::<Vec<_>>()
    }

    async fn handle_apply_additional_edits_for_completion(
        this: Entity<Self>,
        envelope: TypedEnvelope<proto::ApplyCompletionAdditionalEdits>,
        mut cx: AsyncApp,
    ) -> Result<proto::ApplyCompletionAdditionalEditsResponse> {
        let (buffer, completion) = this.update(&mut cx, |this, cx| {
            let buffer_id = BufferId::new(envelope.payload.buffer_id)?;
            let buffer = this.buffer_store.read(cx).get_existing(buffer_id)?;
            let completion = Self::deserialize_completion(
                envelope.payload.completion.context("invalid completion")?,
            )?;
            anyhow::Ok((buffer, completion))
        })??;

        let apply_additional_edits = this.update(&mut cx, |this, cx| {
            this.apply_additional_edits_for_completion(
                buffer,
                Rc::new(RefCell::new(Box::new([Completion {
                    replace_range: completion.replace_range,
                    new_text: completion.new_text,
                    source: completion.source,
                    documentation: None,
                    label: CodeLabel {
                        text: Default::default(),
                        runs: Default::default(),
                        filter_range: Default::default(),
                    },
                    insert_text_mode: None,
                    icon_path: None,
                    confirm: None,
                }]))),
                0,
                false,
                cx,
            )
        })?;

        Ok(proto::ApplyCompletionAdditionalEditsResponse {
            transaction: apply_additional_edits
                .await?
                .as_ref()
                .map(language::proto::serialize_transaction),
        })
    }

    pub fn last_formatting_failure(&self) -> Option<&str> {
        self.last_formatting_failure.as_deref()
    }

    pub fn reset_last_formatting_failure(&mut self) {
        self.last_formatting_failure = None;
    }

    pub fn environment_for_buffer(
        &self,
        buffer: &Entity<Buffer>,
        cx: &mut Context<Self>,
    ) -> Shared<Task<Option<HashMap<String, String>>>> {
        if let Some(environment) = &self.as_local().map(|local| local.environment.clone()) {
            environment.update(cx, |env, cx| {
                env.get_buffer_environment(&buffer, &self.worktree_store, cx)
            })
        } else {
            Task::ready(None).shared()
        }
    }

    pub fn format(
        &mut self,
        buffers: HashSet<Entity<Buffer>>,
        target: LspFormatTarget,
        push_to_history: bool,
        trigger: FormatTrigger,
        cx: &mut Context<Self>,
    ) -> Task<anyhow::Result<ProjectTransaction>> {
        let logger = zlog::scoped!("format");
        if let Some(_) = self.as_local() {
            zlog::trace!(logger => "Formatting locally");
            let logger = zlog::scoped!(logger => "local");
            let buffers = buffers
                .into_iter()
                .map(|buffer_handle| {
                    let buffer = buffer_handle.read(cx);
                    let buffer_abs_path = File::from_dyn(buffer.file())
                        .and_then(|file| file.as_local().map(|f| f.abs_path(cx)));

                    (buffer_handle, buffer_abs_path, buffer.remote_id())
                })
                .collect::<Vec<_>>();

            cx.spawn(async move |lsp_store, cx| {
                let mut formattable_buffers = Vec::with_capacity(buffers.len());

                for (handle, abs_path, id) in buffers {
                    let env = lsp_store
                        .update(cx, |lsp_store, cx| {
                            lsp_store.environment_for_buffer(&handle, cx)
                        })?
                        .await;

                    let ranges = match &target {
                        LspFormatTarget::Buffers => None,
                        LspFormatTarget::Ranges(ranges) => {
                            Some(ranges.get(&id).context("No format ranges provided for buffer")?.clone())
                        }
                    };

                    formattable_buffers.push(FormattableBuffer {
                        handle,
                        abs_path,
                        env,
                        ranges,
                    });
                }
                zlog::trace!(logger => "Formatting {:?} buffers", formattable_buffers.len());

                let format_timer = zlog::time!(logger => "Formatting buffers");
                let result = LocalLspStore::format_locally(
                    lsp_store.clone(),
                    formattable_buffers,
                    push_to_history,
                    trigger,
                    logger,
                    cx,
                )
                .await;
                format_timer.end();

                zlog::trace!(logger => "Formatting completed with result {:?}", result.as_ref().map(|_| "<project-transaction>"));

                lsp_store.update(cx, |lsp_store, _| {
                    lsp_store.update_last_formatting_failure(&result);
                })?;

                result
            })
        } else if let Some((client, project_id)) = self.upstream_client() {
            zlog::trace!(logger => "Formatting remotely");
            let logger = zlog::scoped!(logger => "remote");
            // Don't support formatting ranges via remote
            match target {
                LspFormatTarget::Buffers => {}
                LspFormatTarget::Ranges(_) => {
                    zlog::trace!(logger => "Ignoring unsupported remote range formatting request");
                    return Task::ready(Ok(ProjectTransaction::default()));
                }
            }

            let buffer_store = self.buffer_store();
            cx.spawn(async move |lsp_store, cx| {
                zlog::trace!(logger => "Sending remote format request");
                let request_timer = zlog::time!(logger => "remote format request");
                let result = client
                    .request(proto::FormatBuffers {
                        project_id,
                        trigger: trigger as i32,
                        buffer_ids: buffers
                            .iter()
                            .map(|buffer| buffer.read_with(cx, |buffer, _| buffer.remote_id().into()))
                            .collect::<Result<_>>()?,
                    })
                    .await
                    .and_then(|result| result.transaction.context("missing transaction"));
                request_timer.end();

                zlog::trace!(logger => "Remote format request resolved to {:?}", result.as_ref().map(|_| "<project_transaction>"));

                lsp_store.update(cx, |lsp_store, _| {
                    lsp_store.update_last_formatting_failure(&result);
                })?;

                let transaction_response = result?;
                let _timer = zlog::time!(logger => "deserializing project transaction");
                buffer_store
                    .update(cx, |buffer_store, cx| {
                        buffer_store.deserialize_project_transaction(
                            transaction_response,
                            push_to_history,
                            cx,
                        )
                    })?
                    .await
            })
        } else {
            zlog::trace!(logger => "Not formatting");
            Task::ready(Ok(ProjectTransaction::default()))
        }
    }

    async fn handle_format_buffers(
        this: Entity<Self>,
        envelope: TypedEnvelope<proto::FormatBuffers>,
        mut cx: AsyncApp,
    ) -> Result<proto::FormatBuffersResponse> {
        let sender_id = envelope.original_sender_id().unwrap_or_default();
        let format = this.update(&mut cx, |this, cx| {
            let mut buffers = HashSet::default();
            for buffer_id in &envelope.payload.buffer_ids {
                let buffer_id = BufferId::new(*buffer_id)?;
                buffers.insert(this.buffer_store.read(cx).get_existing(buffer_id)?);
            }
            let trigger = FormatTrigger::from_proto(envelope.payload.trigger);
            anyhow::Ok(this.format(buffers, LspFormatTarget::Buffers, false, trigger, cx))
        })??;

        let project_transaction = format.await?;
        let project_transaction = this.update(&mut cx, |this, cx| {
            this.buffer_store.update(cx, |buffer_store, cx| {
                buffer_store.serialize_project_transaction_for_peer(
                    project_transaction,
                    sender_id,
                    cx,
                )
            })
        })?;
        Ok(proto::FormatBuffersResponse {
            transaction: Some(project_transaction),
        })
    }

    async fn handle_apply_code_action_kind(
        this: Entity<Self>,
        envelope: TypedEnvelope<proto::ApplyCodeActionKind>,
        mut cx: AsyncApp,
    ) -> Result<proto::ApplyCodeActionKindResponse> {
        let sender_id = envelope.original_sender_id().unwrap_or_default();
        let format = this.update(&mut cx, |this, cx| {
            let mut buffers = HashSet::default();
            for buffer_id in &envelope.payload.buffer_ids {
                let buffer_id = BufferId::new(*buffer_id)?;
                buffers.insert(this.buffer_store.read(cx).get_existing(buffer_id)?);
            }
            let kind = match envelope.payload.kind.as_str() {
                "" => CodeActionKind::EMPTY,
                "quickfix" => CodeActionKind::QUICKFIX,
                "refactor" => CodeActionKind::REFACTOR,
                "refactor.extract" => CodeActionKind::REFACTOR_EXTRACT,
                "refactor.inline" => CodeActionKind::REFACTOR_INLINE,
                "refactor.rewrite" => CodeActionKind::REFACTOR_REWRITE,
                "source" => CodeActionKind::SOURCE,
                "source.organizeImports" => CodeActionKind::SOURCE_ORGANIZE_IMPORTS,
                "source.fixAll" => CodeActionKind::SOURCE_FIX_ALL,
                _ => anyhow::bail!(
                    "Invalid code action kind {}",
                    envelope.payload.kind.as_str()
                ),
            };
            anyhow::Ok(this.apply_code_action_kind(buffers, kind, false, cx))
        })??;

        let project_transaction = format.await?;
        let project_transaction = this.update(&mut cx, |this, cx| {
            this.buffer_store.update(cx, |buffer_store, cx| {
                buffer_store.serialize_project_transaction_for_peer(
                    project_transaction,
                    sender_id,
                    cx,
                )
            })
        })?;
        Ok(proto::ApplyCodeActionKindResponse {
            transaction: Some(project_transaction),
        })
    }

    async fn shutdown_language_server(
        server_state: Option<LanguageServerState>,
        name: LanguageServerName,
        cx: &mut AsyncApp,
    ) {
        let server = match server_state {
            Some(LanguageServerState::Starting { startup, .. }) => {
                let mut timer = cx
                    .background_executor()
                    .timer(SERVER_LAUNCHING_BEFORE_SHUTDOWN_TIMEOUT)
                    .fuse();

                select! {
                    server = startup.fuse() => server,
                    _ = timer => {
                        log::info!(
                            "timeout waiting for language server {} to finish launching before stopping",
                            name
                        );
                        None
                    },
                }
            }

            Some(LanguageServerState::Running { server, .. }) => Some(server),

            None => None,
        };

        if let Some(server) = server {
            if let Some(shutdown) = server.shutdown() {
                shutdown.await;
            }
        }
    }

    // Returns a list of all of the worktrees which no longer have a language server and the root path
    // for the stopped server
    fn stop_local_language_server(
        &mut self,
        server_id: LanguageServerId,
        name: LanguageServerName,
        cx: &mut Context<Self>,
    ) -> Task<Vec<WorktreeId>> {
        let local = match &mut self.mode {
            LspStoreMode::Local(local) => local,
            _ => {
                return Task::ready(Vec::new());
            }
        };

        let mut orphaned_worktrees = vec![];
        // Remove this server ID from all entries in the given worktree.
        local.language_server_ids.retain(|(worktree, _), ids| {
            if !ids.remove(&server_id) {
                return true;
            }

            if ids.is_empty() {
                orphaned_worktrees.push(*worktree);
                false
            } else {
                true
            }
        });
        let _ = self.language_server_statuses.remove(&server_id);
        log::info!("stopping language server {name}");
        self.buffer_store.update(cx, |buffer_store, cx| {
            for buffer in buffer_store.buffers() {
                buffer.update(cx, |buffer, cx| {
                    buffer.update_diagnostics(server_id, DiagnosticSet::new([], buffer), cx);
                    buffer.set_completion_triggers(server_id, Default::default(), cx);
                });
            }
        });

        for (worktree_id, summaries) in self.diagnostic_summaries.iter_mut() {
            summaries.retain(|path, summaries_by_server_id| {
                if summaries_by_server_id.remove(&server_id).is_some() {
                    if let Some((client, project_id)) = self.downstream_client.clone() {
                        client
                            .send(proto::UpdateDiagnosticSummary {
                                project_id,
                                worktree_id: worktree_id.to_proto(),
                                summary: Some(proto::DiagnosticSummary {
                                    path: path.as_ref().to_proto(),
                                    language_server_id: server_id.0 as u64,
                                    error_count: 0,
                                    warning_count: 0,
                                }),
                            })
                            .log_err();
                    }
                    !summaries_by_server_id.is_empty()
                } else {
                    true
                }
            });
        }

        let local = self.as_local_mut().unwrap();
        for diagnostics in local.diagnostics.values_mut() {
            diagnostics.retain(|_, diagnostics_by_server_id| {
                if let Ok(ix) = diagnostics_by_server_id.binary_search_by_key(&server_id, |e| e.0) {
                    diagnostics_by_server_id.remove(ix);
                    !diagnostics_by_server_id.is_empty()
                } else {
                    true
                }
            });
        }
        local.language_server_watched_paths.remove(&server_id);
        let server_state = local.language_servers.remove(&server_id);
        cx.notify();
        cx.emit(LspStoreEvent::LanguageServerRemoved(server_id));
        cx.spawn(async move |_, cx| {
            Self::shutdown_language_server(server_state, name, cx).await;
            orphaned_worktrees
        })
    }

    pub fn restart_language_servers_for_buffers(
        &mut self,
        buffers: Vec<Entity<Buffer>>,
        cx: &mut Context<Self>,
    ) {
        if let Some((client, project_id)) = self.upstream_client() {
            let request = client.request(proto::RestartLanguageServers {
                project_id,
                buffer_ids: buffers
                    .into_iter()
                    .map(|b| b.read(cx).remote_id().to_proto())
                    .collect(),
            });
            cx.background_spawn(request).detach_and_log_err(cx);
        } else {
            let stop_task = self.stop_local_language_servers_for_buffers(&buffers, cx);
            cx.spawn(async move |this, cx| {
                stop_task.await;
                this.update(cx, |this, cx| {
                    for buffer in buffers {
                        this.register_buffer_with_language_servers(&buffer, true, cx);
                    }
                })
                .ok()
            })
            .detach();
        }
    }

    pub fn stop_language_servers_for_buffers(
        &mut self,
        buffers: Vec<Entity<Buffer>>,
        cx: &mut Context<Self>,
    ) {
        if let Some((client, project_id)) = self.upstream_client() {
            let request = client.request(proto::StopLanguageServers {
                project_id,
                buffer_ids: buffers
                    .into_iter()
                    .map(|b| b.read(cx).remote_id().to_proto())
                    .collect(),
            });
            cx.background_spawn(request).detach_and_log_err(cx);
        } else {
            self.stop_local_language_servers_for_buffers(&buffers, cx)
                .detach();
        }
    }

    fn stop_local_language_servers_for_buffers(
        &mut self,
        buffers: &[Entity<Buffer>],
        cx: &mut Context<Self>,
    ) -> Task<()> {
        let Some(local) = self.as_local_mut() else {
            return Task::ready(());
        };
        let language_servers_to_stop = buffers
            .iter()
            .flat_map(|buffer| {
                buffer.update(cx, |buffer, cx| {
                    local.language_server_ids_for_buffer(buffer, cx)
                })
            })
            .collect::<BTreeSet<_>>();
        local.lsp_tree.update(cx, |this, _| {
            this.remove_nodes(&language_servers_to_stop);
        });
        let tasks = language_servers_to_stop
            .into_iter()
            .map(|server| {
                let name = self
                    .language_server_statuses
                    .get(&server)
                    .map(|state| state.name.as_str().into())
                    .unwrap_or_else(|| LanguageServerName::from("Unknown"));
                self.stop_local_language_server(server, name, cx)
            })
            .collect::<Vec<_>>();

        cx.background_spawn(futures::future::join_all(tasks).map(|_| ()))
    }

    fn get_buffer<'a>(&self, abs_path: &Path, cx: &'a App) -> Option<&'a Buffer> {
        let (worktree, relative_path) =
            self.worktree_store.read(cx).find_worktree(&abs_path, cx)?;

        let project_path = ProjectPath {
            worktree_id: worktree.read(cx).id(),
            path: relative_path.into(),
        };

        Some(
            self.buffer_store()
                .read(cx)
                .get_by_path(&project_path, cx)?
                .read(cx),
        )
    }

    pub fn update_diagnostics(
        &mut self,
        language_server_id: LanguageServerId,
        params: lsp::PublishDiagnosticsParams,
        result_id: Option<String>,
        source_kind: DiagnosticSourceKind,
        disk_based_sources: &[String],
        cx: &mut Context<Self>,
    ) -> Result<()> {
        self.merge_diagnostics(
            language_server_id,
            params,
            result_id,
            source_kind,
            disk_based_sources,
            |_, _| false,
            cx,
        )
    }

    pub fn merge_diagnostics<F: Fn(&Diagnostic, &App) -> bool + Clone>(
        &mut self,
        language_server_id: LanguageServerId,
        mut params: lsp::PublishDiagnosticsParams,
        result_id: Option<String>,
        source_kind: DiagnosticSourceKind,
        disk_based_sources: &[String],
        filter: F,
        cx: &mut Context<Self>,
    ) -> Result<()> {
        if !self.mode.is_local() {
            anyhow::bail!("called update_diagnostics on remote");
        }
        let abs_path = params
            .uri
            .to_file_path()
            .map_err(|()| anyhow!("URI is not a file"))?;
        let mut diagnostics = Vec::default();
        let mut primary_diagnostic_group_ids = HashMap::default();
        let mut sources_by_group_id = HashMap::default();
        let mut supporting_diagnostics = HashMap::default();

        let adapter = self.language_server_adapter_for_id(language_server_id);

        // Ensure that primary diagnostics are always the most severe
        params.diagnostics.sort_by_key(|item| item.severity);

        for diagnostic in &params.diagnostics {
            let source = diagnostic.source.as_ref();
            let range = range_from_lsp(diagnostic.range);
            let is_supporting = diagnostic
                .related_information
                .as_ref()
                .map_or(false, |infos| {
                    infos.iter().any(|info| {
                        primary_diagnostic_group_ids.contains_key(&(
                            source,
                            diagnostic.code.clone(),
                            range_from_lsp(info.location.range),
                        ))
                    })
                });

            let is_unnecessary = diagnostic
                .tags
                .as_ref()
                .map_or(false, |tags| tags.contains(&DiagnosticTag::UNNECESSARY));

            let underline = self
                .language_server_adapter_for_id(language_server_id)
                .map_or(true, |adapter| adapter.underline_diagnostic(diagnostic));

            if is_supporting {
                supporting_diagnostics.insert(
                    (source, diagnostic.code.clone(), range),
                    (diagnostic.severity, is_unnecessary),
                );
            } else {
                let group_id = post_inc(&mut self.as_local_mut().unwrap().next_diagnostic_group_id);
                let is_disk_based =
                    source.map_or(false, |source| disk_based_sources.contains(source));

                sources_by_group_id.insert(group_id, source);
                primary_diagnostic_group_ids
                    .insert((source, diagnostic.code.clone(), range.clone()), group_id);

                diagnostics.push(DiagnosticEntry {
                    range,
                    diagnostic: Diagnostic {
                        source: diagnostic.source.clone(),
                        source_kind,
                        code: diagnostic.code.clone(),
                        code_description: diagnostic
                            .code_description
                            .as_ref()
                            .map(|d| d.href.clone()),
                        severity: diagnostic.severity.unwrap_or(DiagnosticSeverity::ERROR),
                        markdown: adapter.as_ref().and_then(|adapter| {
                            adapter.diagnostic_message_to_markdown(&diagnostic.message)
                        }),
                        message: diagnostic.message.trim().to_string(),
                        group_id,
                        is_primary: true,
                        is_disk_based,
                        is_unnecessary,
                        underline,
                        data: diagnostic.data.clone(),
                    },
                });
                if let Some(infos) = &diagnostic.related_information {
                    for info in infos {
                        if info.location.uri == params.uri && !info.message.is_empty() {
                            let range = range_from_lsp(info.location.range);
                            diagnostics.push(DiagnosticEntry {
                                range,
                                diagnostic: Diagnostic {
                                    source: diagnostic.source.clone(),
                                    source_kind,
                                    code: diagnostic.code.clone(),
                                    code_description: diagnostic
                                        .code_description
                                        .as_ref()
                                        .map(|c| c.href.clone()),
                                    severity: DiagnosticSeverity::INFORMATION,
                                    markdown: adapter.as_ref().and_then(|adapter| {
                                        adapter.diagnostic_message_to_markdown(&info.message)
                                    }),
                                    message: info.message.trim().to_string(),
                                    group_id,
                                    is_primary: false,
                                    is_disk_based,
                                    is_unnecessary: false,
                                    underline,
                                    data: diagnostic.data.clone(),
                                },
                            });
                        }
                    }
                }
            }
        }

        for entry in &mut diagnostics {
            let diagnostic = &mut entry.diagnostic;
            if !diagnostic.is_primary {
                let source = *sources_by_group_id.get(&diagnostic.group_id).unwrap();
                if let Some(&(severity, is_unnecessary)) = supporting_diagnostics.get(&(
                    source,
                    diagnostic.code.clone(),
                    entry.range.clone(),
                )) {
                    if let Some(severity) = severity {
                        diagnostic.severity = severity;
                    }
                    diagnostic.is_unnecessary = is_unnecessary;
                }
            }
        }

        self.merge_diagnostic_entries(
            language_server_id,
            abs_path,
            result_id,
            params.version,
            diagnostics,
            filter,
            cx,
        )?;
        Ok(())
    }

    fn insert_newly_running_language_server(
        &mut self,
        adapter: Arc<CachedLspAdapter>,
        language_server: Arc<LanguageServer>,
        server_id: LanguageServerId,
        key: (WorktreeId, LanguageServerName),
        workspace_folders: Arc<Mutex<BTreeSet<Url>>>,
        cx: &mut Context<Self>,
    ) {
        let Some(local) = self.as_local_mut() else {
            return;
        };
        // If the language server for this key doesn't match the server id, don't store the
        // server. Which will cause it to be dropped, killing the process
        if local
            .language_server_ids
            .get(&key)
            .map(|ids| !ids.contains(&server_id))
            .unwrap_or(false)
        {
            return;
        }

        // Update language_servers collection with Running variant of LanguageServerState
        // indicating that the server is up and running and ready
        let workspace_folders = workspace_folders.lock().clone();
        language_server.set_workspace_folders(workspace_folders);

        local.language_servers.insert(
            server_id,
            LanguageServerState::Running {
                workspace_refresh_task: lsp_workspace_diagnostics_refresh(
                    language_server.clone(),
                    cx,
                ),
                adapter: adapter.clone(),
                server: language_server.clone(),
                simulate_disk_based_diagnostics_completion: None,
            },
        );
        if let Some(file_ops_caps) = language_server
            .capabilities()
            .workspace
            .as_ref()
            .and_then(|ws| ws.file_operations.as_ref())
        {
            let did_rename_caps = file_ops_caps.did_rename.as_ref();
            let will_rename_caps = file_ops_caps.will_rename.as_ref();
            if did_rename_caps.or(will_rename_caps).is_some() {
                let watcher = RenamePathsWatchedForServer::default()
                    .with_did_rename_patterns(did_rename_caps)
                    .with_will_rename_patterns(will_rename_caps);
                local
                    .language_server_paths_watched_for_rename
                    .insert(server_id, watcher);
            }
        }

        self.language_server_statuses.insert(
            server_id,
            LanguageServerStatus {
                name: language_server.name().to_string(),
                pending_work: Default::default(),
                has_pending_diagnostic_updates: false,
                progress_tokens: Default::default(),
            },
        );

        cx.emit(LspStoreEvent::LanguageServerAdded(
            server_id,
            language_server.name(),
            Some(key.0),
        ));
        cx.emit(LspStoreEvent::RefreshInlayHints);

        if let Some((downstream_client, project_id)) = self.downstream_client.as_ref() {
            downstream_client
                .send(proto::StartLanguageServer {
                    project_id: *project_id,
                    server: Some(proto::LanguageServer {
                        id: server_id.0 as u64,
                        name: language_server.name().to_string(),
                        worktree_id: Some(key.0.to_proto()),
                    }),
                })
                .log_err();
        }

        // Tell the language server about every open buffer in the worktree that matches the language.
        self.buffer_store.clone().update(cx, |buffer_store, cx| {
            for buffer_handle in buffer_store.buffers() {
                let buffer = buffer_handle.read(cx);
                let file = match File::from_dyn(buffer.file()) {
                    Some(file) => file,
                    None => continue,
                };
                let language = match buffer.language() {
                    Some(language) => language,
                    None => continue,
                };

                if file.worktree.read(cx).id() != key.0
                    || !self
                        .languages
                        .lsp_adapters(&language.name())
                        .iter()
                        .any(|a| a.name == key.1)
                {
                    continue;
                }
                // didOpen
                let file = match file.as_local() {
                    Some(file) => file,
                    None => continue,
                };

                let local = self.as_local_mut().unwrap();

                if local.registered_buffers.contains_key(&buffer.remote_id()) {
                    let versions = local
                        .buffer_snapshots
                        .entry(buffer.remote_id())
                        .or_default()
                        .entry(server_id)
                        .and_modify(|_| {
                            assert!(
                            false,
                            "There should not be an existing snapshot for a newly inserted buffer"
                        )
                        })
                        .or_insert_with(|| {
                            vec![LspBufferSnapshot {
                                version: 0,
                                snapshot: buffer.text_snapshot(),
                            }]
                        });

                    let snapshot = versions.last().unwrap();
                    let version = snapshot.version;
                    let initial_snapshot = &snapshot.snapshot;
                    let uri = lsp::Url::from_file_path(file.abs_path(cx)).unwrap();
                    language_server.register_buffer(
                        uri,
                        adapter.language_id(&language.name()),
                        version,
                        initial_snapshot.text(),
                    );
                }
                buffer_handle.update(cx, |buffer, cx| {
                    buffer.set_completion_triggers(
                        server_id,
                        language_server
                            .capabilities()
                            .completion_provider
                            .as_ref()
                            .and_then(|provider| {
                                provider
                                    .trigger_characters
                                    .as_ref()
                                    .map(|characters| characters.iter().cloned().collect())
                            })
                            .unwrap_or_default(),
                        cx,
                    )
                });
            }
        });

        cx.notify();
    }

    pub fn language_servers_running_disk_based_diagnostics(
        &self,
    ) -> impl Iterator<Item = LanguageServerId> + '_ {
        self.language_server_statuses
            .iter()
            .filter_map(|(id, status)| {
                if status.has_pending_diagnostic_updates {
                    Some(*id)
                } else {
                    None
                }
            })
    }

    pub(crate) fn cancel_language_server_work_for_buffers(
        &mut self,
        buffers: impl IntoIterator<Item = Entity<Buffer>>,
        cx: &mut Context<Self>,
    ) {
        if let Some((client, project_id)) = self.upstream_client() {
            let request = client.request(proto::CancelLanguageServerWork {
                project_id,
                work: Some(proto::cancel_language_server_work::Work::Buffers(
                    proto::cancel_language_server_work::Buffers {
                        buffer_ids: buffers
                            .into_iter()
                            .map(|b| b.read(cx).remote_id().to_proto())
                            .collect(),
                    },
                )),
            });
            cx.background_spawn(request).detach_and_log_err(cx);
        } else if let Some(local) = self.as_local() {
            let servers = buffers
                .into_iter()
                .flat_map(|buffer| {
                    buffer.update(cx, |buffer, cx| {
                        local.language_server_ids_for_buffer(buffer, cx).into_iter()
                    })
                })
                .collect::<HashSet<_>>();
            for server_id in servers {
                self.cancel_language_server_work(server_id, None, cx);
            }
        }
    }

    pub(crate) fn cancel_language_server_work(
        &mut self,
        server_id: LanguageServerId,
        token_to_cancel: Option<String>,
        cx: &mut Context<Self>,
    ) {
        if let Some(local) = self.as_local() {
            let status = self.language_server_statuses.get(&server_id);
            let server = local.language_servers.get(&server_id);
            if let Some((LanguageServerState::Running { server, .. }, status)) = server.zip(status)
            {
                for (token, progress) in &status.pending_work {
                    if let Some(token_to_cancel) = token_to_cancel.as_ref() {
                        if token != token_to_cancel {
                            continue;
                        }
                    }
                    if progress.is_cancellable {
                        server
                            .notify::<lsp::notification::WorkDoneProgressCancel>(
                                &WorkDoneProgressCancelParams {
                                    token: lsp::NumberOrString::String(token.clone()),
                                },
                            )
                            .ok();
                    }
                }
            }
        } else if let Some((client, project_id)) = self.upstream_client() {
            let request = client.request(proto::CancelLanguageServerWork {
                project_id,
                work: Some(
                    proto::cancel_language_server_work::Work::LanguageServerWork(
                        proto::cancel_language_server_work::LanguageServerWork {
                            language_server_id: server_id.to_proto(),
                            token: token_to_cancel,
                        },
                    ),
                ),
            });
            cx.background_spawn(request).detach_and_log_err(cx);
        }
    }

    fn register_supplementary_language_server(
        &mut self,
        id: LanguageServerId,
        name: LanguageServerName,
        server: Arc<LanguageServer>,
        cx: &mut Context<Self>,
    ) {
        if let Some(local) = self.as_local_mut() {
            local
                .supplementary_language_servers
                .insert(id, (name.clone(), server));
            cx.emit(LspStoreEvent::LanguageServerAdded(id, name, None));
        }
    }

    fn unregister_supplementary_language_server(
        &mut self,
        id: LanguageServerId,
        cx: &mut Context<Self>,
    ) {
        if let Some(local) = self.as_local_mut() {
            local.supplementary_language_servers.remove(&id);
            cx.emit(LspStoreEvent::LanguageServerRemoved(id));
        }
    }

    pub(crate) fn supplementary_language_servers(
        &self,
    ) -> impl '_ + Iterator<Item = (LanguageServerId, LanguageServerName)> {
        self.as_local().into_iter().flat_map(|local| {
            local
                .supplementary_language_servers
                .iter()
                .map(|(id, (name, _))| (*id, name.clone()))
        })
    }

    pub fn language_server_adapter_for_id(
        &self,
        id: LanguageServerId,
    ) -> Option<Arc<CachedLspAdapter>> {
        self.as_local()
            .and_then(|local| local.language_servers.get(&id))
            .and_then(|language_server_state| match language_server_state {
                LanguageServerState::Running { adapter, .. } => Some(adapter.clone()),
                _ => None,
            })
    }

    pub(super) fn update_local_worktree_language_servers(
        &mut self,
        worktree_handle: &Entity<Worktree>,
        changes: &[(Arc<Path>, ProjectEntryId, PathChange)],
        cx: &mut Context<Self>,
    ) {
        if changes.is_empty() {
            return;
        }

        let Some(local) = self.as_local() else { return };

        local.prettier_store.update(cx, |prettier_store, cx| {
            prettier_store.update_prettier_settings(&worktree_handle, changes, cx)
        });

        let worktree_id = worktree_handle.read(cx).id();
        let mut language_server_ids = local
            .language_server_ids
            .iter()
            .flat_map(|((server_worktree, _), server_ids)| {
                server_ids
                    .iter()
                    .filter_map(|server_id| server_worktree.eq(&worktree_id).then(|| *server_id))
            })
            .collect::<Vec<_>>();
        language_server_ids.sort();
        language_server_ids.dedup();

        let abs_path = worktree_handle.read(cx).abs_path();
        for server_id in &language_server_ids {
            if let Some(LanguageServerState::Running { server, .. }) =
                local.language_servers.get(server_id)
            {
                if let Some(watched_paths) = local
                    .language_server_watched_paths
                    .get(server_id)
                    .and_then(|paths| paths.worktree_paths.get(&worktree_id))
                {
                    let params = lsp::DidChangeWatchedFilesParams {
                        changes: changes
                            .iter()
                            .filter_map(|(path, _, change)| {
                                if !watched_paths.is_match(path) {
                                    return None;
                                }
                                let typ = match change {
                                    PathChange::Loaded => return None,
                                    PathChange::Added => lsp::FileChangeType::CREATED,
                                    PathChange::Removed => lsp::FileChangeType::DELETED,
                                    PathChange::Updated => lsp::FileChangeType::CHANGED,
                                    PathChange::AddedOrUpdated => lsp::FileChangeType::CHANGED,
                                };
                                Some(lsp::FileEvent {
                                    uri: lsp::Url::from_file_path(abs_path.join(path)).unwrap(),
                                    typ,
                                })
                            })
                            .collect(),
                    };
                    if !params.changes.is_empty() {
                        server
                            .notify::<lsp::notification::DidChangeWatchedFiles>(&params)
                            .ok();
                    }
                }
            }
        }
    }

    pub fn wait_for_remote_buffer(
        &mut self,
        id: BufferId,
        cx: &mut Context<Self>,
    ) -> Task<Result<Entity<Buffer>>> {
        self.buffer_store.update(cx, |buffer_store, cx| {
            buffer_store.wait_for_remote_buffer(id, cx)
        })
    }

    fn serialize_symbol(symbol: &Symbol) -> proto::Symbol {
        proto::Symbol {
            language_server_name: symbol.language_server_name.0.to_string(),
            source_worktree_id: symbol.source_worktree_id.to_proto(),
            language_server_id: symbol.source_language_server_id.to_proto(),
            worktree_id: symbol.path.worktree_id.to_proto(),
            path: symbol.path.path.as_ref().to_proto(),
            name: symbol.name.clone(),
            kind: unsafe { mem::transmute::<lsp::SymbolKind, i32>(symbol.kind) },
            start: Some(proto::PointUtf16 {
                row: symbol.range.start.0.row,
                column: symbol.range.start.0.column,
            }),
            end: Some(proto::PointUtf16 {
                row: symbol.range.end.0.row,
                column: symbol.range.end.0.column,
            }),
            signature: symbol.signature.to_vec(),
        }
    }

    fn deserialize_symbol(serialized_symbol: proto::Symbol) -> Result<CoreSymbol> {
        let source_worktree_id = WorktreeId::from_proto(serialized_symbol.source_worktree_id);
        let worktree_id = WorktreeId::from_proto(serialized_symbol.worktree_id);
        let kind = unsafe { mem::transmute::<i32, lsp::SymbolKind>(serialized_symbol.kind) };
        let path = ProjectPath {
            worktree_id,
            path: Arc::<Path>::from_proto(serialized_symbol.path),
        };

        let start = serialized_symbol.start.context("invalid start")?;
        let end = serialized_symbol.end.context("invalid end")?;
        Ok(CoreSymbol {
            language_server_name: LanguageServerName(serialized_symbol.language_server_name.into()),
            source_worktree_id,
            source_language_server_id: LanguageServerId::from_proto(
                serialized_symbol.language_server_id,
            ),
            path,
            name: serialized_symbol.name,
            range: Unclipped(PointUtf16::new(start.row, start.column))
                ..Unclipped(PointUtf16::new(end.row, end.column)),
            kind,
            signature: serialized_symbol
                .signature
                .try_into()
                .map_err(|_| anyhow!("invalid signature"))?,
        })
    }

    pub(crate) fn serialize_completion(completion: &CoreCompletion) -> proto::Completion {
        let mut serialized_completion = proto::Completion {
            old_replace_start: Some(serialize_anchor(&completion.replace_range.start)),
            old_replace_end: Some(serialize_anchor(&completion.replace_range.end)),
            new_text: completion.new_text.clone(),
            ..proto::Completion::default()
        };
        match &completion.source {
            CompletionSource::Lsp {
                insert_range,
                server_id,
                lsp_completion,
                lsp_defaults,
                resolved,
            } => {
                let (old_insert_start, old_insert_end) = insert_range
                    .as_ref()
                    .map(|range| (serialize_anchor(&range.start), serialize_anchor(&range.end)))
                    .unzip();

                serialized_completion.old_insert_start = old_insert_start;
                serialized_completion.old_insert_end = old_insert_end;
                serialized_completion.source = proto::completion::Source::Lsp as i32;
                serialized_completion.server_id = server_id.0 as u64;
                serialized_completion.lsp_completion = serde_json::to_vec(lsp_completion).unwrap();
                serialized_completion.lsp_defaults = lsp_defaults
                    .as_deref()
                    .map(|lsp_defaults| serde_json::to_vec(lsp_defaults).unwrap());
                serialized_completion.resolved = *resolved;
            }
            CompletionSource::BufferWord {
                word_range,
                resolved,
            } => {
                serialized_completion.source = proto::completion::Source::BufferWord as i32;
                serialized_completion.buffer_word_start = Some(serialize_anchor(&word_range.start));
                serialized_completion.buffer_word_end = Some(serialize_anchor(&word_range.end));
                serialized_completion.resolved = *resolved;
            }
            CompletionSource::Custom => {
                serialized_completion.source = proto::completion::Source::Custom as i32;
                serialized_completion.resolved = true;
            }
        }

        serialized_completion
    }

    pub(crate) fn deserialize_completion(completion: proto::Completion) -> Result<CoreCompletion> {
        let old_replace_start = completion
            .old_replace_start
            .and_then(deserialize_anchor)
            .context("invalid old start")?;
        let old_replace_end = completion
            .old_replace_end
            .and_then(deserialize_anchor)
            .context("invalid old end")?;
        let insert_range = {
            match completion.old_insert_start.zip(completion.old_insert_end) {
                Some((start, end)) => {
                    let start = deserialize_anchor(start).context("invalid insert old start")?;
                    let end = deserialize_anchor(end).context("invalid insert old end")?;
                    Some(start..end)
                }
                None => None,
            }
        };
        Ok(CoreCompletion {
            replace_range: old_replace_start..old_replace_end,
            new_text: completion.new_text,
            source: match proto::completion::Source::from_i32(completion.source) {
                Some(proto::completion::Source::Custom) => CompletionSource::Custom,
                Some(proto::completion::Source::Lsp) => CompletionSource::Lsp {
                    insert_range,
                    server_id: LanguageServerId::from_proto(completion.server_id),
                    lsp_completion: serde_json::from_slice(&completion.lsp_completion)?,
                    lsp_defaults: completion
                        .lsp_defaults
                        .as_deref()
                        .map(serde_json::from_slice)
                        .transpose()?,
                    resolved: completion.resolved,
                },
                Some(proto::completion::Source::BufferWord) => {
                    let word_range = completion
                        .buffer_word_start
                        .and_then(deserialize_anchor)
                        .context("invalid buffer word start")?
                        ..completion
                            .buffer_word_end
                            .and_then(deserialize_anchor)
                            .context("invalid buffer word end")?;
                    CompletionSource::BufferWord {
                        word_range,
                        resolved: completion.resolved,
                    }
                }
                _ => anyhow::bail!("Unexpected completion source {}", completion.source),
            },
        })
    }

    pub(crate) fn serialize_code_action(action: &CodeAction) -> proto::CodeAction {
        let (kind, lsp_action) = match &action.lsp_action {
            LspAction::Action(code_action) => (
                proto::code_action::Kind::Action as i32,
                serde_json::to_vec(code_action).unwrap(),
            ),
            LspAction::Command(command) => (
                proto::code_action::Kind::Command as i32,
                serde_json::to_vec(command).unwrap(),
            ),
            LspAction::CodeLens(code_lens) => (
                proto::code_action::Kind::CodeLens as i32,
                serde_json::to_vec(code_lens).unwrap(),
            ),
        };

        proto::CodeAction {
            server_id: action.server_id.0 as u64,
            start: Some(serialize_anchor(&action.range.start)),
            end: Some(serialize_anchor(&action.range.end)),
            lsp_action,
            kind,
            resolved: action.resolved,
        }
    }

    pub(crate) fn deserialize_code_action(action: proto::CodeAction) -> Result<CodeAction> {
        let start = action
            .start
            .and_then(deserialize_anchor)
            .context("invalid start")?;
        let end = action
            .end
            .and_then(deserialize_anchor)
            .context("invalid end")?;
        let lsp_action = match proto::code_action::Kind::from_i32(action.kind) {
            Some(proto::code_action::Kind::Action) => {
                LspAction::Action(serde_json::from_slice(&action.lsp_action)?)
            }
            Some(proto::code_action::Kind::Command) => {
                LspAction::Command(serde_json::from_slice(&action.lsp_action)?)
            }
            Some(proto::code_action::Kind::CodeLens) => {
                LspAction::CodeLens(serde_json::from_slice(&action.lsp_action)?)
            }
            None => anyhow::bail!("Unknown action kind {}", action.kind),
        };
        Ok(CodeAction {
            server_id: LanguageServerId(action.server_id as usize),
            range: start..end,
            resolved: action.resolved,
            lsp_action,
        })
    }

    fn update_last_formatting_failure<T>(&mut self, formatting_result: &anyhow::Result<T>) {
        match &formatting_result {
            Ok(_) => self.last_formatting_failure = None,
            Err(error) => {
                let error_string = format!("{error:#}");
                log::error!("Formatting failed: {error_string}");
                self.last_formatting_failure
                    .replace(error_string.lines().join(" "));
            }
        }
    }

    pub fn result_id(&self, buffer_id: BufferId) -> Option<String> {
        self.as_local()?
            .buffer_pull_diagnostics_result_ids
            .get(&buffer_id)
            .cloned()
            .flatten()
    }

    pub fn all_result_ids(&self) -> HashMap<BufferId, String> {
        let Some(local) = self.as_local() else {
            return HashMap::default();
        };
        local
            .buffer_pull_diagnostics_result_ids
            .iter()
            .filter_map(|(buffer_id, result_id)| Some((*buffer_id, result_id.clone()?)))
            .collect()
    }

    pub fn pull_workspace_diagnostics(&mut self, server_id: LanguageServerId) {
        if let Some(LanguageServerState::Running {
            workspace_refresh_task: Some((tx, _)),
            ..
        }) = self
            .as_local_mut()
            .and_then(|local| local.language_servers.get_mut(&server_id))
        {
            tx.try_send(()).ok();
        }
    }

    pub fn pull_workspace_diagnostics_for_buffer(&mut self, buffer_id: BufferId, cx: &mut App) {
        let Some(buffer) = self.buffer_store().read(cx).get_existing(buffer_id).ok() else {
            return;
        };
        let Some(local) = self.as_local_mut() else {
            return;
        };

        for server_id in buffer.update(cx, |buffer, cx| {
            local.language_server_ids_for_buffer(buffer, cx)
        }) {
            if let Some(LanguageServerState::Running {
                workspace_refresh_task: Some((tx, _)),
                ..
            }) = local.language_servers.get_mut(&server_id)
            {
                tx.try_send(()).ok();
            }
        }
    }
}

fn lsp_workspace_diagnostics_refresh(
    server: Arc<LanguageServer>,
    cx: &mut Context<'_, LspStore>,
) -> Option<(mpsc::Sender<()>, Task<()>)> {
    let identifier = match server.capabilities().diagnostic_provider? {
        lsp::DiagnosticServerCapabilities::Options(diagnostic_options) => {
            if !diagnostic_options.workspace_diagnostics {
                return None;
            }
            diagnostic_options.identifier
        }
        lsp::DiagnosticServerCapabilities::RegistrationOptions(registration_options) => {
            let diagnostic_options = registration_options.diagnostic_options;
            if !diagnostic_options.workspace_diagnostics {
                return None;
            }
            diagnostic_options.identifier
        }
    };

    let (mut tx, mut rx) = mpsc::channel(1);
    tx.try_send(()).ok();

    let workspace_query_language_server = cx.spawn(async move |lsp_store, cx| {
        let mut attempts = 0;
        let max_attempts = 50;

        loop {
            let Some(()) = rx.recv().await else {
                return;
            };

            'request: loop {
                if attempts > max_attempts {
                    log::error!(
                        "Failed to pull workspace diagnostics {max_attempts} times, aborting"
                    );
                    return;
                }
                let backoff_millis = (50 * (1 << attempts)).clamp(30, 1000);
                cx.background_executor()
                    .timer(Duration::from_millis(backoff_millis))
                    .await;
                attempts += 1;

                let Ok(previous_result_ids) = lsp_store.update(cx, |lsp_store, cx| {
                    lsp_store
                        .all_result_ids()
                        .into_iter()
                        .filter_map(|(buffer_id, result_id)| {
                            let buffer = lsp_store
                                .buffer_store()
                                .read(cx)
                                .get_existing(buffer_id)
                                .ok()?;
                            let abs_path = buffer.read(cx).file()?.as_local()?.abs_path(cx);
                            let uri = file_path_to_lsp_url(&abs_path).ok()?;
                            Some(lsp::PreviousResultId {
                                uri,
                                value: result_id,
                            })
                        })
                        .collect()
                }) else {
                    return;
                };

                let response_result = server
                    .request::<lsp::WorkspaceDiagnosticRequest>(lsp::WorkspaceDiagnosticParams {
                        previous_result_ids,
                        identifier: identifier.clone(),
                        work_done_progress_params: Default::default(),
                        partial_result_params: Default::default(),
                    })
                    .await;
                // https://microsoft.github.io/language-server-protocol/specifications/lsp/3.17/specification/#diagnostic_refresh
                // >  If a server closes a workspace diagnostic pull request the client should re-trigger the request.
                match response_result {
                    ConnectionResult::Timeout => {
                        log::error!("Timeout during workspace diagnostics pull");
                        continue 'request;
                    }
                    ConnectionResult::ConnectionReset => {
                        log::error!("Server closed a workspace diagnostics pull request");
                        continue 'request;
                    }
                    ConnectionResult::Result(Err(e)) => {
                        log::error!("Error during workspace diagnostics pull: {e:#}");
                        break 'request;
                    }
                    ConnectionResult::Result(Ok(pulled_diagnostics)) => {
                        attempts = 0;
                        if lsp_store
                            .update(cx, |lsp_store, cx| {
                                let workspace_diagnostics =
                                    GetDocumentDiagnostics::deserialize_workspace_diagnostics_report(pulled_diagnostics, server.server_id());
                                for workspace_diagnostics in workspace_diagnostics {
                                    let LspPullDiagnostics::Response {
                                        server_id,
                                        uri,
                                        diagnostics,
                                    } = workspace_diagnostics.diagnostics
                                    else {
                                        continue;
                                    };

                                    let adapter = lsp_store.language_server_adapter_for_id(server_id);
                                    let disk_based_sources = adapter
                                        .as_ref()
                                        .map(|adapter| adapter.disk_based_diagnostic_sources.as_slice())
                                        .unwrap_or(&[]);

                                    match diagnostics {
                                        PulledDiagnostics::Unchanged { result_id } => {
                                            lsp_store
                                                .merge_diagnostics(
                                                    server_id,
                                                    lsp::PublishDiagnosticsParams {
                                                        uri: uri.clone(),
                                                        diagnostics: Vec::new(),
                                                        version: None,
                                                    },
                                                    Some(result_id),
                                                    DiagnosticSourceKind::Pulled,
                                                    disk_based_sources,
                                                    |_, _| true,
                                                    cx,
                                                )
                                                .log_err();
                                        }
                                        PulledDiagnostics::Changed {
                                            diagnostics,
                                            result_id,
                                        } => {
                                            lsp_store
                                                .merge_diagnostics(
                                                    server_id,
                                                    lsp::PublishDiagnosticsParams {
                                                        uri: uri.clone(),
                                                        diagnostics,
                                                        version: workspace_diagnostics.version,
                                                    },
                                                    result_id,
                                                    DiagnosticSourceKind::Pulled,
                                                    disk_based_sources,
                                                    |old_diagnostic, _| match old_diagnostic.source_kind {
                                                        DiagnosticSourceKind::Pulled => false,
                                                        DiagnosticSourceKind::Other
                                                        | DiagnosticSourceKind::Pushed => true,
                                                    },
                                                    cx,
                                                )
                                                .log_err();
                                        }
                                    }
                                }
                            })
                            .is_err()
                        {
                            return;
                        }
                        break 'request;
                    }
                }
            }
        }
    });

    Some((tx, workspace_query_language_server))
}

fn resolve_word_completion(snapshot: &BufferSnapshot, completion: &mut Completion) {
    let CompletionSource::BufferWord {
        word_range,
        resolved,
    } = &mut completion.source
    else {
        return;
    };
    if *resolved {
        return;
    }

    if completion.new_text
        != snapshot
            .text_for_range(word_range.clone())
            .collect::<String>()
    {
        return;
    }

    let mut offset = 0;
    for chunk in snapshot.chunks(word_range.clone(), true) {
        let end_offset = offset + chunk.text.len();
        if let Some(highlight_id) = chunk.syntax_highlight_id {
            completion
                .label
                .runs
                .push((offset..end_offset, highlight_id));
        }
        offset = end_offset;
    }
    *resolved = true;
}

impl EventEmitter<LspStoreEvent> for LspStore {}

fn remove_empty_hover_blocks(mut hover: Hover) -> Option<Hover> {
    hover
        .contents
        .retain(|hover_block| !hover_block.text.trim().is_empty());
    if hover.contents.is_empty() {
        None
    } else {
        Some(hover)
    }
}

async fn populate_labels_for_completions(
    new_completions: Vec<CoreCompletion>,
    language: Option<Arc<Language>>,
    lsp_adapter: Option<Arc<CachedLspAdapter>>,
) -> Vec<Completion> {
    let lsp_completions = new_completions
        .iter()
        .filter_map(|new_completion| {
            if let Some(lsp_completion) = new_completion.source.lsp_completion(true) {
                Some(lsp_completion.into_owned())
            } else {
                None
            }
        })
        .collect::<Vec<_>>();

    let mut labels = if let Some((language, lsp_adapter)) = language.as_ref().zip(lsp_adapter) {
        lsp_adapter
            .labels_for_completions(&lsp_completions, language)
            .await
            .log_err()
            .unwrap_or_default()
    } else {
        Vec::new()
    }
    .into_iter()
    .fuse();

    let mut completions = Vec::new();
    for completion in new_completions {
        match completion.source.lsp_completion(true) {
            Some(lsp_completion) => {
                let documentation = if let Some(docs) = lsp_completion.documentation.clone() {
                    Some(docs.into())
                } else {
                    None
                };

                let mut label = labels.next().flatten().unwrap_or_else(|| {
                    CodeLabel::fallback_for_completion(&lsp_completion, language.as_deref())
                });
                ensure_uniform_list_compatible_label(&mut label);
                completions.push(Completion {
                    label,
                    documentation,
                    replace_range: completion.replace_range,
                    new_text: completion.new_text,
                    insert_text_mode: lsp_completion.insert_text_mode,
                    source: completion.source,
                    icon_path: None,
                    confirm: None,
                });
            }
            None => {
                let mut label = CodeLabel::plain(completion.new_text.clone(), None);
                ensure_uniform_list_compatible_label(&mut label);
                completions.push(Completion {
                    label,
                    documentation: None,
                    replace_range: completion.replace_range,
                    new_text: completion.new_text,
                    source: completion.source,
                    insert_text_mode: None,
                    icon_path: None,
                    confirm: None,
                });
            }
        }
    }
    completions
}

#[derive(Debug)]
pub enum LanguageServerToQuery {
    /// Query language servers in order of users preference, up until one capable of handling the request is found.
    FirstCapable,
    /// Query a specific language server.
    Other(LanguageServerId),
}

#[derive(Default)]
struct RenamePathsWatchedForServer {
    did_rename: Vec<RenameActionPredicate>,
    will_rename: Vec<RenameActionPredicate>,
}

impl RenamePathsWatchedForServer {
    fn with_did_rename_patterns(
        mut self,
        did_rename: Option<&FileOperationRegistrationOptions>,
    ) -> Self {
        if let Some(did_rename) = did_rename {
            self.did_rename = did_rename
                .filters
                .iter()
                .filter_map(|filter| filter.try_into().log_err())
                .collect();
        }
        self
    }
    fn with_will_rename_patterns(
        mut self,
        will_rename: Option<&FileOperationRegistrationOptions>,
    ) -> Self {
        if let Some(will_rename) = will_rename {
            self.will_rename = will_rename
                .filters
                .iter()
                .filter_map(|filter| filter.try_into().log_err())
                .collect();
        }
        self
    }

    fn should_send_did_rename(&self, path: &str, is_dir: bool) -> bool {
        self.did_rename.iter().any(|pred| pred.eval(path, is_dir))
    }
    fn should_send_will_rename(&self, path: &str, is_dir: bool) -> bool {
        self.will_rename.iter().any(|pred| pred.eval(path, is_dir))
    }
}

impl TryFrom<&FileOperationFilter> for RenameActionPredicate {
    type Error = globset::Error;
    fn try_from(ops: &FileOperationFilter) -> Result<Self, globset::Error> {
        Ok(Self {
            kind: ops.pattern.matches.clone(),
            glob: GlobBuilder::new(&ops.pattern.glob)
                .case_insensitive(
                    ops.pattern
                        .options
                        .as_ref()
                        .map_or(false, |ops| ops.ignore_case.unwrap_or(false)),
                )
                .build()?
                .compile_matcher(),
        })
    }
}
struct RenameActionPredicate {
    glob: GlobMatcher,
    kind: Option<FileOperationPatternKind>,
}

impl RenameActionPredicate {
    // Returns true if language server should be notified
    fn eval(&self, path: &str, is_dir: bool) -> bool {
        self.kind.as_ref().map_or(true, |kind| {
            let expected_kind = if is_dir {
                FileOperationPatternKind::Folder
            } else {
                FileOperationPatternKind::File
            };
            kind == &expected_kind
        }) && self.glob.is_match(path)
    }
}

#[derive(Default)]
struct LanguageServerWatchedPaths {
    worktree_paths: HashMap<WorktreeId, GlobSet>,
    abs_paths: HashMap<Arc<Path>, (GlobSet, Task<()>)>,
}

#[derive(Default)]
struct LanguageServerWatchedPathsBuilder {
    worktree_paths: HashMap<WorktreeId, GlobSet>,
    abs_paths: HashMap<Arc<Path>, GlobSet>,
}

impl LanguageServerWatchedPathsBuilder {
    fn watch_worktree(&mut self, worktree_id: WorktreeId, glob_set: GlobSet) {
        self.worktree_paths.insert(worktree_id, glob_set);
    }
    fn watch_abs_path(&mut self, path: Arc<Path>, glob_set: GlobSet) {
        self.abs_paths.insert(path, glob_set);
    }
    fn build(
        self,
        fs: Arc<dyn Fs>,
        language_server_id: LanguageServerId,
        cx: &mut Context<LspStore>,
    ) -> LanguageServerWatchedPaths {
        let project = cx.weak_entity();

        const LSP_ABS_PATH_OBSERVE: Duration = Duration::from_millis(100);
        let abs_paths = self
            .abs_paths
            .into_iter()
            .map(|(abs_path, globset)| {
                let task = cx.spawn({
                    let abs_path = abs_path.clone();
                    let fs = fs.clone();

                    let lsp_store = project.clone();
                    async move |_, cx| {
                        maybe!(async move {
                            let mut push_updates = fs.watch(&abs_path, LSP_ABS_PATH_OBSERVE).await;
                            while let Some(update) = push_updates.0.next().await {
                                let action = lsp_store
                                    .update(cx, |this, _| {
                                        let Some(local) = this.as_local() else {
                                            return ControlFlow::Break(());
                                        };
                                        let Some(watcher) = local
                                            .language_server_watched_paths
                                            .get(&language_server_id)
                                        else {
                                            return ControlFlow::Break(());
                                        };
                                        let (globs, _) = watcher.abs_paths.get(&abs_path).expect(
                                            "Watched abs path is not registered with a watcher",
                                        );
                                        let matching_entries = update
                                            .into_iter()
                                            .filter(|event| globs.is_match(&event.path))
                                            .collect::<Vec<_>>();
                                        this.lsp_notify_abs_paths_changed(
                                            language_server_id,
                                            matching_entries,
                                        );
                                        ControlFlow::Continue(())
                                    })
                                    .ok()?;

                                if action.is_break() {
                                    break;
                                }
                            }
                            Some(())
                        })
                        .await;
                    }
                });
                (abs_path, (globset, task))
            })
            .collect();
        LanguageServerWatchedPaths {
            worktree_paths: self.worktree_paths,
            abs_paths,
        }
    }
}

struct LspBufferSnapshot {
    version: i32,
    snapshot: TextBufferSnapshot,
}

/// A prompt requested by LSP server.
#[derive(Clone, Debug)]
pub struct LanguageServerPromptRequest {
    pub level: PromptLevel,
    pub message: String,
    pub actions: Vec<MessageActionItem>,
    pub lsp_name: String,
    pub(crate) response_channel: Sender<MessageActionItem>,
}

impl LanguageServerPromptRequest {
    pub async fn respond(self, index: usize) -> Option<()> {
        if let Some(response) = self.actions.into_iter().nth(index) {
            self.response_channel.send(response).await.ok()
        } else {
            None
        }
    }
}
impl PartialEq for LanguageServerPromptRequest {
    fn eq(&self, other: &Self) -> bool {
        self.message == other.message && self.actions == other.actions
    }
}

#[derive(Clone, Debug, PartialEq)]
pub enum LanguageServerLogType {
    Log(MessageType),
    Trace(Option<String>),
}

impl LanguageServerLogType {
    pub fn to_proto(&self) -> proto::language_server_log::LogType {
        match self {
            Self::Log(log_type) => {
                let message_type = match *log_type {
                    MessageType::ERROR => 1,
                    MessageType::WARNING => 2,
                    MessageType::INFO => 3,
                    MessageType::LOG => 4,
                    other => {
                        log::warn!("Unknown lsp log message type: {:?}", other);
                        4
                    }
                };
                proto::language_server_log::LogType::LogMessageType(message_type)
            }
            Self::Trace(message) => {
                proto::language_server_log::LogType::LogTrace(proto::LspLogTrace {
                    message: message.clone(),
                })
            }
        }
    }

    pub fn from_proto(log_type: proto::language_server_log::LogType) -> Self {
        match log_type {
            proto::language_server_log::LogType::LogMessageType(message_type) => {
                Self::Log(match message_type {
                    1 => MessageType::ERROR,
                    2 => MessageType::WARNING,
                    3 => MessageType::INFO,
                    4 => MessageType::LOG,
                    _ => MessageType::LOG,
                })
            }
            proto::language_server_log::LogType::LogTrace(trace) => Self::Trace(trace.message),
        }
    }
}

pub enum LanguageServerState {
    Starting {
        startup: Task<Option<Arc<LanguageServer>>>,
        /// List of language servers that will be added to the workspace once it's initialization completes.
        pending_workspace_folders: Arc<Mutex<BTreeSet<Url>>>,
    },

    Running {
        adapter: Arc<CachedLspAdapter>,
        server: Arc<LanguageServer>,
        simulate_disk_based_diagnostics_completion: Option<Task<()>>,
        workspace_refresh_task: Option<(mpsc::Sender<()>, Task<()>)>,
    },
}

impl LanguageServerState {
    fn add_workspace_folder(&self, uri: Url) {
        match self {
            LanguageServerState::Starting {
                pending_workspace_folders,
                ..
            } => {
                pending_workspace_folders.lock().insert(uri);
            }
            LanguageServerState::Running { server, .. } => {
                server.add_workspace_folder(uri);
            }
        }
    }
    fn _remove_workspace_folder(&self, uri: Url) {
        match self {
            LanguageServerState::Starting {
                pending_workspace_folders,
                ..
            } => {
                pending_workspace_folders.lock().remove(&uri);
            }
            LanguageServerState::Running { server, .. } => server.remove_workspace_folder(uri),
        }
    }
}

impl std::fmt::Debug for LanguageServerState {
    fn fmt(&self, f: &mut std::fmt::Formatter<'_>) -> std::fmt::Result {
        match self {
            LanguageServerState::Starting { .. } => {
                f.debug_struct("LanguageServerState::Starting").finish()
            }
            LanguageServerState::Running { .. } => {
                f.debug_struct("LanguageServerState::Running").finish()
            }
        }
    }
}

#[derive(Clone, Debug, Serialize)]
pub struct LanguageServerProgress {
    pub is_disk_based_diagnostics_progress: bool,
    pub is_cancellable: bool,
    pub title: Option<String>,
    pub message: Option<String>,
    pub percentage: Option<usize>,
    #[serde(skip_serializing)]
    pub last_update_at: Instant,
}

#[derive(Copy, Clone, Debug, Default, PartialEq, Serialize)]
pub struct DiagnosticSummary {
    pub error_count: usize,
    pub warning_count: usize,
}

impl DiagnosticSummary {
    pub fn new<'a, T: 'a>(diagnostics: impl IntoIterator<Item = &'a DiagnosticEntry<T>>) -> Self {
        let mut this = Self {
            error_count: 0,
            warning_count: 0,
        };

        for entry in diagnostics {
            if entry.diagnostic.is_primary {
                match entry.diagnostic.severity {
                    DiagnosticSeverity::ERROR => this.error_count += 1,
                    DiagnosticSeverity::WARNING => this.warning_count += 1,
                    _ => {}
                }
            }
        }

        this
    }

    pub fn is_empty(&self) -> bool {
        self.error_count == 0 && self.warning_count == 0
    }

    pub fn to_proto(
        &self,
        language_server_id: LanguageServerId,
        path: &Path,
    ) -> proto::DiagnosticSummary {
        proto::DiagnosticSummary {
            path: path.to_proto(),
            language_server_id: language_server_id.0 as u64,
            error_count: self.error_count as u32,
            warning_count: self.warning_count as u32,
        }
    }
}

#[derive(Clone, Debug)]
pub enum CompletionDocumentation {
    /// There is no documentation for this completion.
    Undocumented,
    /// A single line of documentation.
    SingleLine(SharedString),
    /// Multiple lines of plain text documentation.
    MultiLinePlainText(SharedString),
    /// Markdown documentation.
    MultiLineMarkdown(SharedString),
    /// Both single line and multiple lines of plain text documentation.
    SingleLineAndMultiLinePlainText {
        single_line: SharedString,
        plain_text: Option<SharedString>,
    },
}

impl From<lsp::Documentation> for CompletionDocumentation {
    fn from(docs: lsp::Documentation) -> Self {
        match docs {
            lsp::Documentation::String(text) => {
                if text.lines().count() <= 1 {
                    CompletionDocumentation::SingleLine(text.into())
                } else {
                    CompletionDocumentation::MultiLinePlainText(text.into())
                }
            }

            lsp::Documentation::MarkupContent(lsp::MarkupContent { kind, value }) => match kind {
                lsp::MarkupKind::PlainText => {
                    if value.lines().count() <= 1 {
                        CompletionDocumentation::SingleLine(value.into())
                    } else {
                        CompletionDocumentation::MultiLinePlainText(value.into())
                    }
                }

                lsp::MarkupKind::Markdown => {
                    CompletionDocumentation::MultiLineMarkdown(value.into())
                }
            },
        }
    }
}

fn glob_literal_prefix(glob: &Path) -> PathBuf {
    glob.components()
        .take_while(|component| match component {
            path::Component::Normal(part) => !part.to_string_lossy().contains(['*', '?', '{', '}']),
            _ => true,
        })
        .collect()
}

pub struct SshLspAdapter {
    name: LanguageServerName,
    binary: LanguageServerBinary,
    initialization_options: Option<String>,
    code_action_kinds: Option<Vec<CodeActionKind>>,
}

impl SshLspAdapter {
    pub fn new(
        name: LanguageServerName,
        binary: LanguageServerBinary,
        initialization_options: Option<String>,
        code_action_kinds: Option<String>,
    ) -> Self {
        Self {
            name,
            binary,
            initialization_options,
            code_action_kinds: code_action_kinds
                .as_ref()
                .and_then(|c| serde_json::from_str(c).ok()),
        }
    }
}

#[async_trait(?Send)]
impl LspAdapter for SshLspAdapter {
    fn name(&self) -> LanguageServerName {
        self.name.clone()
    }

    async fn initialization_options(
        self: Arc<Self>,
        _: &dyn Fs,
        _: &Arc<dyn LspAdapterDelegate>,
    ) -> Result<Option<serde_json::Value>> {
        let Some(options) = &self.initialization_options else {
            return Ok(None);
        };
        let result = serde_json::from_str(options)?;
        Ok(result)
    }

    fn code_action_kinds(&self) -> Option<Vec<CodeActionKind>> {
        self.code_action_kinds.clone()
    }

    async fn check_if_user_installed(
        &self,
        _: &dyn LspAdapterDelegate,
        _: Arc<dyn LanguageToolchainStore>,
        _: &AsyncApp,
    ) -> Option<LanguageServerBinary> {
        Some(self.binary.clone())
    }

    async fn cached_server_binary(
        &self,
        _: PathBuf,
        _: &dyn LspAdapterDelegate,
    ) -> Option<LanguageServerBinary> {
        None
    }

    async fn fetch_latest_server_version(
        &self,
        _: &dyn LspAdapterDelegate,
    ) -> Result<Box<dyn 'static + Send + Any>> {
        anyhow::bail!("SshLspAdapter does not support fetch_latest_server_version")
    }

    async fn fetch_server_binary(
        &self,
        _: Box<dyn 'static + Send + Any>,
        _: PathBuf,
        _: &dyn LspAdapterDelegate,
    ) -> Result<LanguageServerBinary> {
        anyhow::bail!("SshLspAdapter does not support fetch_server_binary")
    }
}

pub fn language_server_settings<'a>(
    delegate: &'a dyn LspAdapterDelegate,
    language: &LanguageServerName,
    cx: &'a App,
) -> Option<&'a LspSettings> {
    language_server_settings_for(
        SettingsLocation {
            worktree_id: delegate.worktree_id(),
            path: delegate.worktree_root_path(),
        },
        language,
        cx,
    )
}

pub(crate) fn language_server_settings_for<'a>(
    location: SettingsLocation<'a>,
    language: &LanguageServerName,
    cx: &'a App,
) -> Option<&'a LspSettings> {
    ProjectSettings::get(Some(location), cx).lsp.get(language)
}

pub struct LocalLspAdapterDelegate {
    lsp_store: WeakEntity<LspStore>,
    worktree: worktree::Snapshot,
    fs: Arc<dyn Fs>,
    http_client: Arc<dyn HttpClient>,
    language_registry: Arc<LanguageRegistry>,
    load_shell_env_task: Shared<Task<Option<HashMap<String, String>>>>,
}

impl LocalLspAdapterDelegate {
    pub fn new(
        language_registry: Arc<LanguageRegistry>,
        environment: &Entity<ProjectEnvironment>,
        lsp_store: WeakEntity<LspStore>,
        worktree: &Entity<Worktree>,
        http_client: Arc<dyn HttpClient>,
        fs: Arc<dyn Fs>,
        cx: &mut App,
    ) -> Arc<Self> {
        let load_shell_env_task = environment.update(cx, |env, cx| {
            env.get_worktree_environment(worktree.clone(), cx)
        });

        Arc::new(Self {
            lsp_store,
            worktree: worktree.read(cx).snapshot(),
            fs,
            http_client,
            language_registry,
            load_shell_env_task,
        })
    }

    fn from_local_lsp(
        local: &LocalLspStore,
        worktree: &Entity<Worktree>,
        cx: &mut App,
    ) -> Arc<Self> {
        Self::new(
            local.languages.clone(),
            &local.environment,
            local.weak.clone(),
            worktree,
            local.http_client.clone(),
            local.fs.clone(),
            cx,
        )
    }
}

#[async_trait]
impl LspAdapterDelegate for LocalLspAdapterDelegate {
    fn show_notification(&self, message: &str, cx: &mut App) {
        self.lsp_store
            .update(cx, |_, cx| {
                cx.emit(LspStoreEvent::Notification(message.to_owned()))
            })
            .ok();
    }

    fn http_client(&self) -> Arc<dyn HttpClient> {
        self.http_client.clone()
    }

    fn worktree_id(&self) -> WorktreeId {
        self.worktree.id()
    }

    fn worktree_root_path(&self) -> &Path {
        self.worktree.abs_path().as_ref()
    }

    async fn shell_env(&self) -> HashMap<String, String> {
        let task = self.load_shell_env_task.clone();
        task.await.unwrap_or_default()
    }

    async fn npm_package_installed_version(
        &self,
        package_name: &str,
    ) -> Result<Option<(PathBuf, String)>> {
        let local_package_directory = self.worktree_root_path();
        let node_modules_directory = local_package_directory.join("node_modules");

        if let Some(version) =
            read_package_installed_version(node_modules_directory.clone(), package_name).await?
        {
            return Ok(Some((node_modules_directory, version)));
        }
        let Some(npm) = self.which("npm".as_ref()).await else {
            log::warn!(
                "Failed to find npm executable for {:?}",
                local_package_directory
            );
            return Ok(None);
        };

        let env = self.shell_env().await;
        let output = util::command::new_smol_command(&npm)
            .args(["root", "-g"])
            .envs(env)
            .current_dir(local_package_directory)
            .output()
            .await?;
        let global_node_modules =
            PathBuf::from(String::from_utf8_lossy(&output.stdout).to_string());

        if let Some(version) =
            read_package_installed_version(global_node_modules.clone(), package_name).await?
        {
            return Ok(Some((global_node_modules, version)));
        }
        return Ok(None);
    }

    #[cfg(not(target_os = "windows"))]
    async fn which(&self, command: &OsStr) -> Option<PathBuf> {
        let worktree_abs_path = self.worktree.abs_path();
        let shell_path = self.shell_env().await.get("PATH").cloned();
        which::which_in(command, shell_path.as_ref(), worktree_abs_path).ok()
    }

    #[cfg(target_os = "windows")]
    async fn which(&self, command: &OsStr) -> Option<PathBuf> {
        // todo(windows) Getting the shell env variables in a current directory on Windows is more complicated than other platforms
        //               there isn't a 'default shell' necessarily. The closest would be the default profile on the windows terminal
        //               SEE: https://learn.microsoft.com/en-us/windows/terminal/customize-settings/startup
        which::which(command).ok()
    }

    async fn try_exec(&self, command: LanguageServerBinary) -> Result<()> {
        let working_dir = self.worktree_root_path();
        let output = util::command::new_smol_command(&command.path)
            .args(command.arguments)
            .envs(command.env.clone().unwrap_or_default())
            .current_dir(working_dir)
            .output()
            .await?;

        anyhow::ensure!(
            output.status.success(),
            "{}, stdout: {:?}, stderr: {:?}",
            output.status,
            String::from_utf8_lossy(&output.stdout),
            String::from_utf8_lossy(&output.stderr)
        );
        Ok(())
    }

    fn update_status(&self, server_name: LanguageServerName, status: language::BinaryStatus) {
        self.language_registry
            .update_lsp_status(server_name, status);
    }

    fn registered_lsp_adapters(&self) -> Vec<Arc<dyn LspAdapter>> {
        self.language_registry
            .all_lsp_adapters()
            .into_iter()
            .map(|adapter| adapter.adapter.clone() as Arc<dyn LspAdapter>)
            .collect()
    }

    async fn language_server_download_dir(&self, name: &LanguageServerName) -> Option<Arc<Path>> {
        let dir = self.language_registry.language_server_download_dir(name)?;

        if !dir.exists() {
            smol::fs::create_dir_all(&dir)
                .await
                .context("failed to create container directory")
                .log_err()?;
        }

        Some(dir)
    }

    async fn read_text_file(&self, path: PathBuf) -> Result<String> {
        let entry = self
            .worktree
            .entry_for_path(&path)
            .with_context(|| format!("no worktree entry for path {path:?}"))?;
        let abs_path = self
            .worktree
            .absolutize(&entry.path)
            .with_context(|| format!("cannot absolutize path {path:?}"))?;

        self.fs.load(&abs_path).await
    }
}

async fn populate_labels_for_symbols(
    symbols: Vec<CoreSymbol>,
    language_registry: &Arc<LanguageRegistry>,
    lsp_adapter: Option<Arc<CachedLspAdapter>>,
    output: &mut Vec<Symbol>,
) {
    #[allow(clippy::mutable_key_type)]
    let mut symbols_by_language = HashMap::<Option<Arc<Language>>, Vec<CoreSymbol>>::default();

    let mut unknown_paths = BTreeSet::new();
    for symbol in symbols {
        let language = language_registry
            .language_for_file_path(&symbol.path.path)
            .await
            .ok()
            .or_else(|| {
                unknown_paths.insert(symbol.path.path.clone());
                None
            });
        symbols_by_language
            .entry(language)
            .or_default()
            .push(symbol);
    }

    for unknown_path in unknown_paths {
        log::info!(
            "no language found for symbol path {}",
            unknown_path.display()
        );
    }

    let mut label_params = Vec::new();
    for (language, mut symbols) in symbols_by_language {
        label_params.clear();
        label_params.extend(
            symbols
                .iter_mut()
                .map(|symbol| (mem::take(&mut symbol.name), symbol.kind)),
        );

        let mut labels = Vec::new();
        if let Some(language) = language {
            let lsp_adapter = lsp_adapter.clone().or_else(|| {
                language_registry
                    .lsp_adapters(&language.name())
                    .first()
                    .cloned()
            });
            if let Some(lsp_adapter) = lsp_adapter {
                labels = lsp_adapter
                    .labels_for_symbols(&label_params, &language)
                    .await
                    .log_err()
                    .unwrap_or_default();
            }
        }

        for ((symbol, (name, _)), label) in symbols
            .into_iter()
            .zip(label_params.drain(..))
            .zip(labels.into_iter().chain(iter::repeat(None)))
        {
            output.push(Symbol {
                language_server_name: symbol.language_server_name,
                source_worktree_id: symbol.source_worktree_id,
                source_language_server_id: symbol.source_language_server_id,
                path: symbol.path,
                label: label.unwrap_or_else(|| CodeLabel::plain(name.clone(), None)),
                name,
                kind: symbol.kind,
                range: symbol.range,
                signature: symbol.signature,
            });
        }
    }
}

fn include_text(server: &lsp::LanguageServer) -> Option<bool> {
    match server.capabilities().text_document_sync.as_ref()? {
        lsp::TextDocumentSyncCapability::Kind(kind) => match *kind {
            lsp::TextDocumentSyncKind::NONE => None,
            lsp::TextDocumentSyncKind::FULL => Some(true),
            lsp::TextDocumentSyncKind::INCREMENTAL => Some(false),
            _ => None,
        },
        lsp::TextDocumentSyncCapability::Options(options) => match options.save.as_ref()? {
            lsp::TextDocumentSyncSaveOptions::Supported(supported) => {
                if *supported {
                    Some(true)
                } else {
                    None
                }
            }
            lsp::TextDocumentSyncSaveOptions::SaveOptions(save_options) => {
                Some(save_options.include_text.unwrap_or(false))
            }
        },
    }
}

/// Completion items are displayed in a `UniformList`.
/// Usually, those items are single-line strings, but in LSP responses,
/// completion items `label`, `detail` and `label_details.description` may contain newlines or long spaces.
/// Many language plugins construct these items by joining these parts together, and we may use `CodeLabel::fallback_for_completion` that uses `label` at least.
/// All that may lead to a newline being inserted into resulting `CodeLabel.text`, which will force `UniformList` to bloat each entry to occupy more space,
/// breaking the completions menu presentation.
///
/// Sanitize the text to ensure there are no newlines, or, if there are some, remove them and also remove long space sequences if there were newlines.
fn ensure_uniform_list_compatible_label(label: &mut CodeLabel) {
    let mut new_text = String::with_capacity(label.text.len());
    let mut offset_map = vec![0; label.text.len() + 1];
    let mut last_char_was_space = false;
    let mut new_idx = 0;
    let mut chars = label.text.char_indices().fuse();
    let mut newlines_removed = false;

    while let Some((idx, c)) = chars.next() {
        offset_map[idx] = new_idx;

        match c {
            '\n' if last_char_was_space => {
                newlines_removed = true;
            }
            '\t' | ' ' if last_char_was_space => {}
            '\n' if !last_char_was_space => {
                new_text.push(' ');
                new_idx += 1;
                last_char_was_space = true;
                newlines_removed = true;
            }
            ' ' | '\t' => {
                new_text.push(' ');
                new_idx += 1;
                last_char_was_space = true;
            }
            _ => {
                new_text.push(c);
                new_idx += c.len_utf8();
                last_char_was_space = false;
            }
        }
    }
    offset_map[label.text.len()] = new_idx;

    // Only modify the label if newlines were removed.
    if !newlines_removed {
        return;
    }

    let last_index = new_idx;
    let mut run_ranges_errors = Vec::new();
    label.runs.retain_mut(|(range, _)| {
        match offset_map.get(range.start) {
            Some(&start) => range.start = start,
            None => {
                run_ranges_errors.push(range.clone());
                return false;
            }
        }

        match offset_map.get(range.end) {
            Some(&end) => range.end = end,
            None => {
                run_ranges_errors.push(range.clone());
                range.end = last_index;
            }
        }
        true
    });
    if !run_ranges_errors.is_empty() {
        log::error!(
            "Completion label has errors in its run ranges: {run_ranges_errors:?}, label text: {}",
            label.text
        );
    }

    let mut wrong_filter_range = None;
    if label.filter_range == (0..label.text.len()) {
        label.filter_range = 0..new_text.len();
    } else {
        let mut original_filter_range = Some(label.filter_range.clone());
        match offset_map.get(label.filter_range.start) {
            Some(&start) => label.filter_range.start = start,
            None => {
                wrong_filter_range = original_filter_range.take();
                label.filter_range.start = last_index;
            }
        }

        match offset_map.get(label.filter_range.end) {
            Some(&end) => label.filter_range.end = end,
            None => {
                wrong_filter_range = original_filter_range.take();
                label.filter_range.end = last_index;
            }
        }
    }
    if let Some(wrong_filter_range) = wrong_filter_range {
        log::error!(
            "Completion label has an invalid filter range: {wrong_filter_range:?}, label text: {}",
            label.text
        );
    }

    label.text = new_text;
}

#[cfg(test)]
mod tests {
    use language::HighlightId;

    use super::*;

    #[test]
    fn test_glob_literal_prefix() {
        assert_eq!(glob_literal_prefix(Path::new("**/*.js")), Path::new(""));
        assert_eq!(
            glob_literal_prefix(Path::new("node_modules/**/*.js")),
            Path::new("node_modules")
        );
        assert_eq!(
            glob_literal_prefix(Path::new("foo/{bar,baz}.js")),
            Path::new("foo")
        );
        assert_eq!(
            glob_literal_prefix(Path::new("foo/bar/baz.js")),
            Path::new("foo/bar/baz.js")
        );

        #[cfg(target_os = "windows")]
        {
            assert_eq!(glob_literal_prefix(Path::new("**\\*.js")), Path::new(""));
            assert_eq!(
                glob_literal_prefix(Path::new("node_modules\\**/*.js")),
                Path::new("node_modules")
            );
            assert_eq!(
                glob_literal_prefix(Path::new("foo/{bar,baz}.js")),
                Path::new("foo")
            );
            assert_eq!(
                glob_literal_prefix(Path::new("foo\\bar\\baz.js")),
                Path::new("foo/bar/baz.js")
            );
        }
    }

    #[test]
    fn test_multi_len_chars_normalization() {
        let mut label = CodeLabel {
            text: "myElˇ (parameter) myElˇ: {\n    foo: string;\n}".to_string(),
            runs: vec![(0..6, HighlightId(1))],
            filter_range: 0..6,
        };
        ensure_uniform_list_compatible_label(&mut label);
        assert_eq!(
            label,
            CodeLabel {
                text: "myElˇ (parameter) myElˇ: { foo: string; }".to_string(),
                runs: vec![(0..6, HighlightId(1))],
                filter_range: 0..6,
            }
        );
    }
}<|MERGE_RESOLUTION|>--- conflicted
+++ resolved
@@ -3538,15 +3538,11 @@
         edits: Vec<(lsp::Range, Snippet)>,
         most_recent_edit: clock::Lamport,
     },
-<<<<<<< HEAD
-    PullWorkspaceDiagnostics,
     ShowDocument {
         uri: lsp::Url,
         take_focus: bool,
         selection: Option<lsp::Range>,
     },
-=======
->>>>>>> 23adff6f
 }
 
 #[derive(Clone, Debug, Serialize)]
