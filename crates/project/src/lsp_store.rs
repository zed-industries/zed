--- conflicted
+++ resolved
@@ -37,17 +37,10 @@
     markdown, point_to_lsp, prepare_completion_documentation,
     proto::{deserialize_anchor, deserialize_version, serialize_anchor, serialize_version},
     range_from_lsp, range_to_lsp, Bias, Buffer, BufferSnapshot, CachedLspAdapter, CodeLabel,
-<<<<<<< HEAD
-    Diagnostic, DiagnosticEntry, DiagnosticSet, Diff, Documentation, File as _, Language,
+    CompletionDocumentation, Diagnostic, DiagnosticEntry, DiagnosticSet, Diff, File as _, Language,
     LanguageRegistry, LanguageServerBinaryStatus, LanguageToolchainStore, LocalFile, LspAdapter,
     LspAdapterDelegate, Patch, PointUtf16, TextBufferSnapshot, ToOffset, ToPointUtf16, Transaction,
     Unclipped,
-=======
-    CompletionDocumentation, Diagnostic, DiagnosticEntry, DiagnosticSet, Diff, File as _, Language,
-    LanguageName, LanguageRegistry, LanguageServerBinaryStatus, LanguageToolchainStore, LocalFile,
-    LspAdapter, LspAdapterDelegate, Patch, PointUtf16, TextBufferSnapshot, ToOffset, ToPointUtf16,
-    Transaction, Unclipped,
->>>>>>> 1dd2bbe2
 };
 use lsp::{
     notification::DidRenameFiles, CodeActionKind, CompletionContext, DiagnosticSeverity,
