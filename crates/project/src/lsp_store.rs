--- conflicted
+++ resolved
@@ -4,13 +4,8 @@
 
 use crate::{
     CodeAction, Completion, CompletionResponse, CompletionSource, CoreCompletion, Hover, InlayHint,
-<<<<<<< HEAD
-    LspAction, LspPullDiagnostics, ProjectItem, ProjectPath, ProjectTransaction, ResolveState,
-    SemanticToken, Symbol, ToolchainStore,
-=======
     LspAction, LspPullDiagnostics, ProjectItem, ProjectPath, ProjectTransaction, PulledDiagnostics,
-    ResolveState, Symbol, ToolchainStore,
->>>>>>> 0da97b0c
+    ResolveState, SemanticToken, Symbol, ToolchainStore,
     buffer_store::{BufferStore, BufferStoreEvent},
     environment::ProjectEnvironment,
     lsp_command::{self, *},
