--- conflicted
+++ resolved
@@ -40,18 +40,15 @@
     ToPointUtf16, Transaction, Unclipped,
 };
 use lsp::{
-<<<<<<< HEAD
     CodeActionKind, CompletionContext, DiagnosticSeverity, DiagnosticTag,
     DidChangeWatchedFilesRegistrationOptions, Edit, FileSystemWatcher, InsertTextFormat,
     LanguageServer, LanguageServerBinary, LanguageServerId, LspRequestFuture, MessageActionItem,
     MessageType, OneOf, ServerHealthStatus, ServerStatus, SymbolKind, TextEdit,
     WorkDoneProgressCancelParams,
-=======
     CompletionContext, DiagnosticSeverity, DiagnosticTag, DidChangeWatchedFilesRegistrationOptions,
     Edit, FileSystemWatcher, InsertTextFormat, LanguageServer, LanguageServerBinary,
     LanguageServerId, LspRequestFuture, MessageActionItem, MessageType, OneOf, ServerHealthStatus,
     ServerStatus, SymbolKind, TextEdit, Url, WorkDoneProgressCancelParams, WorkspaceFolder,
->>>>>>> 85f4c96f
 };
 use parking_lot::{Mutex, RwLock};
 use postage::watch;
@@ -104,7 +101,7 @@
     yarn: Model<YarnPathStore>,
     pub language_servers: HashMap<LanguageServerId, LanguageServerState>,
     last_workspace_edits_by_language_server: HashMap<LanguageServerId, ProjectTransaction>,
-    language_server_watched_paths: HashMap<LanguageServerId, HashMap<WorktreeId, GlobSet>>,
+    language_server_watched_paths: HashMap<LanguageServerId, Model<LanguageServerWatchedPaths>>,
     language_server_watcher_registrations:
         HashMap<LanguageServerId, HashMap<String, Vec<FileSystemWatcher>>>,
     supplementary_language_servers:
@@ -176,15 +173,7 @@
     buffer_snapshots: HashMap<BufferId, HashMap<LanguageServerId, Vec<LspBufferSnapshot>>>, // buffer_id -> server_id -> vec of snapshots
     pub languages: Arc<LanguageRegistry>,
     language_server_ids: HashMap<(WorktreeId, LanguageServerName), LanguageServerId>,
-<<<<<<< HEAD
     pub language_server_statuses: BTreeMap<LanguageServerId, LanguageServerStatus>,
-=======
-    language_server_statuses: BTreeMap<LanguageServerId, LanguageServerStatus>,
-    last_workspace_edits_by_language_server: HashMap<LanguageServerId, ProjectTransaction>,
-    language_server_watched_paths: HashMap<LanguageServerId, Model<LanguageServerWatchedPaths>>,
-    language_server_watcher_registrations:
-        HashMap<LanguageServerId, HashMap<String, Vec<FileSystemWatcher>>>,
->>>>>>> 85f4c96f
     active_entry: Option<ProjectEntryId>,
     _maintain_workspace_config: Task<Result<()>>,
     _maintain_buffer_languages: Task<()>,
@@ -472,10 +461,6 @@
                     self.unregister_buffer_from_language_servers(buffer, old_file, cx);
                 }
 
-<<<<<<< HEAD
-=======
-                self.detect_language_for_buffer(buffer, cx);
->>>>>>> 85f4c96f
                 self.register_buffer_with_language_servers(buffer, cx);
             }
             BufferStoreEvent::BufferDropped(_) => {}
@@ -3449,19 +3434,12 @@
             return;
         };
 
-<<<<<<< HEAD
-        let watched_paths = local_lsp_store
-            .language_server_watched_paths
-            .entry(language_server_id)
-            .or_default();
-=======
         let mut worktree_globs = HashMap::default();
         let mut abs_globs = HashMap::default();
         log::trace!(
             "Processing new watcher paths for language server with id {}",
             language_server_id
         );
->>>>>>> 85f4c96f
 
         let worktrees = self
             .worktree_store
@@ -3485,12 +3463,8 @@
             },
         }
         for watcher in watchers.values().flatten() {
-<<<<<<< HEAD
-            for worktree in worktrees.iter() {
-=======
             let mut found_host = false;
             for worktree in &worktrees {
->>>>>>> 85f4c96f
                 let glob_is_inside_worktree = worktree.update(cx, |tree, _| {
                     if let Some(worktree_root_path) = tree.abs_path().to_str() {
                         let path_to_watch = match &watcher.glob_pattern {
@@ -4641,15 +4615,9 @@
         };
 
         let project_settings = ProjectSettings::get(
-<<<<<<< HEAD
-            root_file.as_ref().map(|file| SettingsLocation {
-                worktree_id: file.worktree_id(),
-                path: file.path().as_ref(),
-=======
             Some(SettingsLocation {
                 worktree_id,
                 path: Path::new(""),
->>>>>>> 85f4c96f
             }),
             cx,
         );
@@ -5841,11 +5809,7 @@
                 if file.worktree.read(cx).id() != key.0
                     || !self
                         .languages
-<<<<<<< HEAD
                         .lsp_adapters(&language.name())
-=======
-                        .lsp_adapters(language)
->>>>>>> 85f4c96f
                         .iter()
                         .any(|a| a.name == key.1)
                 {
@@ -5877,11 +5841,7 @@
                     lsp::DidOpenTextDocumentParams {
                         text_document: lsp::TextDocumentItem::new(
                             uri,
-<<<<<<< HEAD
                             adapter.language_id(&language.name()),
-=======
-                            adapter.language_id(language),
->>>>>>> 85f4c96f
                             version,
                             initial_snapshot.text(),
                         ),
@@ -6071,35 +6031,6 @@
 
         let abs_path = worktree_handle.read(cx).abs_path();
         for server_id in &language_server_ids {
-<<<<<<< HEAD
-            if let Some(local) = self.as_local() {
-                if let Some(LanguageServerState::Running { server, .. }) =
-                    local.language_servers.get(server_id)
-                {
-                    if let Some(watched_paths) = local
-                        .language_server_watched_paths
-                        .get(&server_id)
-                        .and_then(|paths| paths.get(&worktree_id))
-                    {
-                        let params = lsp::DidChangeWatchedFilesParams {
-                            changes: changes
-                                .iter()
-                                .filter_map(|(path, _, change)| {
-                                    if !watched_paths.is_match(&path) {
-                                        return None;
-                                    }
-                                    let typ = match change {
-                                        PathChange::Loaded => return None,
-                                        PathChange::Added => lsp::FileChangeType::CREATED,
-                                        PathChange::Removed => lsp::FileChangeType::DELETED,
-                                        PathChange::Updated => lsp::FileChangeType::CHANGED,
-                                        PathChange::AddedOrUpdated => lsp::FileChangeType::CHANGED,
-                                    };
-                                    Some(lsp::FileEvent {
-                                        uri: lsp::Url::from_file_path(abs_path.join(path)).unwrap(),
-                                        typ,
-                                    })
-=======
             if let Some(LanguageServerState::Running { server, .. }) =
                 self.language_servers.get(server_id)
             {
@@ -6125,7 +6056,6 @@
                                 Some(lsp::FileEvent {
                                     uri: lsp::Url::from_file_path(abs_path.join(path)).unwrap(),
                                     typ,
->>>>>>> 85f4c96f
                                 })
                                 .collect(),
                         };
@@ -6147,34 +6077,12 @@
         _cx: &mut ModelContext<Self>,
     ) {
         let status = self.language_server_statuses.get(&server_id);
-<<<<<<< HEAD
-        let server = self
-            .as_local()
-            .and_then(|local| local.language_servers.get(&server_id));
-        if let Some((server, status)) = server.zip(status) {
-            if let LanguageServerState::Running { server, .. } = server {
-                for (token, progress) in &status.pending_work {
-                    if let Some(token_to_cancel) = token_to_cancel.as_ref() {
-                        if token != token_to_cancel {
-                            continue;
-                        }
-                    }
-                    if progress.is_cancellable {
-                        server
-                            .notify::<lsp::notification::WorkDoneProgressCancel>(
-                                WorkDoneProgressCancelParams {
-                                    token: lsp::NumberOrString::String(token.clone()),
-                                },
-                            )
-                            .ok();
-=======
         let server = self.language_servers.get(&server_id);
         if let Some((LanguageServerState::Running { server, .. }, status)) = server.zip(status) {
             for (token, progress) in &status.pending_work {
                 if let Some(token_to_cancel) = token_to_cancel.as_ref() {
                     if token != token_to_cancel {
                         continue;
->>>>>>> 85f4c96f
                     }
                 }
                 if progress.is_cancellable {
@@ -6218,11 +6126,7 @@
         if let Some((file, language)) = File::from_dyn(buffer.file()).zip(buffer.language()) {
             let worktree_id = file.worktree_id(cx);
             self.languages
-<<<<<<< HEAD
                 .lsp_adapters(&language.name())
-=======
-                .lsp_adapters(language)
->>>>>>> 85f4c96f
                 .iter()
                 .flat_map(|adapter| {
                     let key = (worktree_id, adapter.name.clone());
