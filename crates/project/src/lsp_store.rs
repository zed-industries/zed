use crate::{
    buffer_store::{BufferStore, BufferStoreEvent},
    deserialize_code_actions,
    environment::ProjectEnvironment,
    lsp_command::{self, *},
    lsp_ext_command,
    prettier_store::{self, PrettierStore, PrettierStoreEvent},
    project_settings::{LspSettings, ProjectSettings},
    relativize_path, resolve_path,
    toolchain_store::{EmptyToolchainStore, ToolchainStoreEvent},
    worktree_store::{WorktreeStore, WorktreeStoreEvent},
    yarn::YarnPathStore,
    CodeAction, Completion, CoreCompletion, Hover, InlayHint, ProjectItem as _, ProjectPath,
    ProjectTransaction, ResolveState, Symbol, ToolchainStore,
};
use anyhow::{anyhow, Context as _, Result};
use async_trait::async_trait;
use client::{proto, TypedEnvelope};
use collections::{btree_map, BTreeMap, HashMap, HashSet};
use futures::{
    future::{join_all, Shared},
    select,
    stream::FuturesUnordered,
    AsyncWriteExt, Future, FutureExt, StreamExt,
};
use globset::{Glob, GlobBuilder, GlobMatcher, GlobSet, GlobSetBuilder};
use gpui::{
    AppContext, AsyncAppContext, Context, Entity, EventEmitter, Model, ModelContext, PromptLevel,
    Task, WeakModel,
};
use http_client::HttpClient;
use itertools::Itertools as _;
use language::{
    language_settings::{
        language_settings, FormatOnSave, Formatter, LanguageSettings, SelectedFormatter,
    },
    markdown, point_to_lsp, prepare_completion_documentation,
    proto::{deserialize_anchor, deserialize_version, serialize_anchor, serialize_version},
    range_from_lsp, range_to_lsp, Bias, Buffer, BufferSnapshot, CachedLspAdapter, CodeLabel,
    Diagnostic, DiagnosticEntry, DiagnosticSet, Diff, Documentation, File as _, Language,
    LanguageName, LanguageRegistry, LanguageServerBinaryStatus, LanguageToolchainStore, LocalFile,
    LspAdapter, LspAdapterDelegate, Patch, PointUtf16, TextBufferSnapshot, ToOffset, ToPointUtf16,
    Transaction, Unclipped,
};
use lsp::{
    notification::DidRenameFiles, CodeActionKind, CompletionContext, DiagnosticSeverity,
    DiagnosticTag, DidChangeWatchedFilesRegistrationOptions, Edit, FileOperationFilter,
    FileOperationPatternKind, FileOperationRegistrationOptions, FileRename, FileSystemWatcher,
    InsertTextFormat, LanguageServer, LanguageServerBinary, LanguageServerBinaryOptions,
    LanguageServerId, LanguageServerName, LspRequestFuture, MessageActionItem, MessageType, OneOf,
    RenameFilesParams, ServerHealthStatus, ServerStatus, SymbolKind, TextEdit, Url,
    WillRenameFiles, WorkDoneProgressCancelParams, WorkspaceFolder,
};
use node_runtime::read_package_installed_version;
use parking_lot::Mutex;
use postage::watch;
use rand::prelude::*;

use rpc::AnyProtoClient;
use serde::Serialize;
use settings::{Settings, SettingsLocation, SettingsStore};
use sha2::{Digest, Sha256};
use similar::{ChangeTag, TextDiff};
use smol::channel::Sender;
use snippet::Snippet;
use std::{
    any::Any,
    cell::RefCell,
    cmp::Ordering,
    convert::TryInto,
    ffi::OsStr,
    iter, mem,
    ops::{ControlFlow, Range},
    path::{self, Path, PathBuf},
    rc::Rc,
    str,
    sync::Arc,
    time::{Duration, Instant},
};
use text::{Anchor, BufferId, LineEnding, OffsetRangeExt};
use util::{
    debug_panic, defer, maybe, merge_json_value_into, paths::SanitizedPath, post_inc, ResultExt,
    TryFutureExt as _,
};

pub use fs::*;
pub use language::Location;
#[cfg(any(test, feature = "test-support"))]
pub use prettier::FORMAT_SUFFIX as TEST_PRETTIER_FORMAT_SUFFIX;
pub use worktree::{
    Entry, EntryKind, File, LocalWorktree, PathChange, ProjectEntryId, UpdatedEntriesSet,
    UpdatedGitRepositoriesSet, Worktree, WorktreeId, WorktreeSettings, FS_WATCH_LATENCY,
};

const SERVER_LAUNCHING_BEFORE_SHUTDOWN_TIMEOUT: Duration = Duration::from_secs(5);
pub const SERVER_PROGRESS_THROTTLE_TIMEOUT: Duration = Duration::from_millis(100);

#[derive(Debug, Clone, Copy, PartialEq, Eq)]
pub enum FormatTrigger {
    Save,
    Manual,
}

pub enum LspFormatTarget {
    Buffers,
    Ranges(BTreeMap<BufferId, Vec<Range<Anchor>>>),
}

// proto::RegisterBufferWithLanguageServer {}

pub type OpenLspBufferHandle = Model<Model<Buffer>>;

// Currently, formatting operations are represented differently depending on
// whether they come from a language server or an external command.
#[derive(Debug)]
pub enum FormatOperation {
    Lsp(Vec<(Range<Anchor>, String)>),
    External(Diff),
    Prettier(Diff),
}

impl FormatTrigger {
    fn from_proto(value: i32) -> FormatTrigger {
        match value {
            0 => FormatTrigger::Save,
            1 => FormatTrigger::Manual,
            _ => FormatTrigger::Save,
        }
    }
}

pub struct LocalLspStore {
    worktree_store: Model<WorktreeStore>,
    toolchain_store: Model<ToolchainStore>,
    http_client: Arc<dyn HttpClient>,
    environment: Model<ProjectEnvironment>,
    fs: Arc<dyn Fs>,
    languages: Arc<LanguageRegistry>,
    language_server_ids: HashMap<(WorktreeId, LanguageServerName), LanguageServerId>,
    yarn: Model<YarnPathStore>,
    pub language_servers: HashMap<LanguageServerId, LanguageServerState>,
    buffers_being_formatted: HashSet<BufferId>,
    last_workspace_edits_by_language_server: HashMap<LanguageServerId, ProjectTransaction>,
    language_server_watched_paths: HashMap<LanguageServerId, LanguageServerWatchedPaths>,
    language_server_paths_watched_for_rename:
        HashMap<LanguageServerId, RenamePathsWatchedForServer>,
    language_server_watcher_registrations:
        HashMap<LanguageServerId, HashMap<String, Vec<FileSystemWatcher>>>,
    supplementary_language_servers:
        HashMap<LanguageServerId, (LanguageServerName, Arc<LanguageServer>)>,
    prettier_store: Model<PrettierStore>,
    current_lsp_settings: HashMap<LanguageServerName, LspSettings>,
    next_diagnostic_group_id: usize,
    diagnostics: HashMap<
        WorktreeId,
        HashMap<
            Arc<Path>,
            Vec<(
                LanguageServerId,
                Vec<DiagnosticEntry<Unclipped<PointUtf16>>>,
            )>,
        >,
    >,
    buffer_snapshots: HashMap<BufferId, HashMap<LanguageServerId, Vec<LspBufferSnapshot>>>, // buffer_id -> server_id -> vec of snapshots
    _subscription: gpui::Subscription,
    registered_buffers: HashMap<BufferId, usize>,
}

impl LocalLspStore {
    fn start_language_server(
        &mut self,
        worktree_handle: &Model<Worktree>,
        delegate: Arc<LocalLspAdapterDelegate>,
        adapter: Arc<CachedLspAdapter>,
        language: LanguageName,
        cx: &mut ModelContext<LspStore>,
    ) {
        let worktree = worktree_handle.read(cx);
        let worktree_id = worktree.id();
        let root_path = worktree.abs_path();
        let key = (worktree_id, adapter.name.clone());

        if self.language_server_ids.contains_key(&key) {
            return;
        }

        let project_settings = ProjectSettings::get(
            Some(SettingsLocation {
                worktree_id,
                path: Path::new(""),
            }),
            cx,
        );
        let lsp = project_settings.lsp.get(&adapter.name);
        let override_options = lsp.and_then(|s| s.initialization_options.clone());

        let stderr_capture = Arc::new(Mutex::new(Some(String::new())));

        let server_id = self.languages.next_language_server_id();
        log::info!(
            "attempting to start language server {:?}, path: {root_path:?}, id: {server_id}",
            adapter.name.0
        );

        let binary = self.get_language_server_binary(adapter.clone(), delegate.clone(), true, cx);

        let pending_server = cx.spawn({
            let adapter = adapter.clone();
            let server_name = adapter.name.clone();
            let stderr_capture = stderr_capture.clone();

            move |_lsp_store, cx| async move {
                let binary = binary.await?;

                #[cfg(any(test, feature = "test-support"))]
                if let Some(server) = _lsp_store
                    .update(&mut cx.clone(), |this, cx| {
                        this.languages.create_fake_language_server(
                            server_id,
                            &server_name,
                            binary.clone(),
                            cx.to_async(),
                        )
                    })
                    .ok()
                    .flatten()
                {
                    return Ok(server);
                }

                lsp::LanguageServer::new(
                    stderr_capture,
                    server_id,
                    server_name,
                    binary,
                    &root_path,
                    adapter.code_action_kinds(),
                    cx,
                )
            }
        });

        let state = LanguageServerState::Starting({
            let server_name = adapter.name.0.clone();
            let delegate = delegate as Arc<dyn LspAdapterDelegate>;
            let language = language.clone();
            let key = key.clone();
            let adapter = adapter.clone();

            cx.spawn(move |this, mut cx| async move {
                let result = {
                    let delegate = delegate.clone();
                    let adapter = adapter.clone();
                    let this = this.clone();
                    let toolchains = this
                        .update(&mut cx, |this, cx| this.toolchain_store(cx))
                        .ok()?;
                    let mut cx = cx.clone();
                    async move {
                        let language_server = pending_server.await?;

                        let workspace_config = adapter
                            .adapter
                            .clone()
                            .workspace_configuration(&delegate, toolchains.clone(), &mut cx)
                            .await?;

                        let mut initialization_options = adapter
                            .adapter
                            .clone()
                            .initialization_options(&(delegate))
                            .await?;

                        match (&mut initialization_options, override_options) {
                            (Some(initialization_options), Some(override_options)) => {
                                merge_json_value_into(override_options, initialization_options);
                            }
                            (None, override_options) => initialization_options = override_options,
                            _ => {}
                        }

                        let initialization_params = cx.update(|cx| {
                            let mut params = language_server.default_initialize_params(cx);
                            params.initialization_options = initialization_options;
                            adapter.adapter.prepare_initialize_params(params)
                        })??;

                        Self::setup_lsp_messages(this.clone(), &language_server, delegate, adapter);

                        let did_change_configuration_params =
                            Arc::new(lsp::DidChangeConfigurationParams {
                                settings: workspace_config,
                            });
                        let language_server = cx
                            .update(|cx| {
                                language_server.initialize(
                                    Some(initialization_params),
                                    did_change_configuration_params.clone(),
                                    cx,
                                )
                            })?
                            .await
                            .inspect_err(|_| {
                                if let Some(this) = this.upgrade() {
                                    this.update(&mut cx, |_, cx| {
                                        cx.emit(LspStoreEvent::LanguageServerRemoved(server_id))
                                    })
                                    .ok();
                                }
                            })?;

                        language_server
                            .notify::<lsp::notification::DidChangeConfiguration>(
                                &did_change_configuration_params,
                            )
                            .ok();

                        anyhow::Ok(language_server)
                    }
                }
                .await;

                match result {
                    Ok(server) => {
                        this.update(&mut cx, |this, mut cx| {
                            this.insert_newly_running_language_server(
                                language,
                                adapter,
                                server.clone(),
                                server_id,
                                key,
                                &mut cx,
                            );
                        })
                        .ok();
                        stderr_capture.lock().take();
                        Some(server)
                    }

                    Err(err) => {
                        let log = stderr_capture.lock().take().unwrap_or_default();
                        delegate.update_status(
                            adapter.name(),
                            LanguageServerBinaryStatus::Failed {
                                error: format!("{err}\n-- stderr--\n{}", log),
                            },
                        );
                        log::error!("Failed to start language server {server_name:?}: {err}");
                        log::error!("server stderr: {:?}", log);
                        None
                    }
                }
            })
        });

        self.language_servers.insert(server_id, state);
        self.language_server_ids.insert(key, server_id);
    }

    pub fn start_language_servers(
        &mut self,
        worktree: &Model<Worktree>,
        language: LanguageName,
        cx: &mut ModelContext<LspStore>,
    ) {
        let root_file = worktree
            .update(cx, |tree, cx| tree.root_file(cx))
            .map(|f| f as _);
        let settings = language_settings(Some(language.clone()), root_file.as_ref(), cx);
        if !settings.enable_language_server {
            return;
        }

        let available_lsp_adapters = self.languages.clone().lsp_adapters(&language);
        let available_language_servers = available_lsp_adapters
            .iter()
            .map(|lsp_adapter| lsp_adapter.name.clone())
            .collect::<Vec<_>>();

        let desired_language_servers =
            settings.customized_language_servers(&available_language_servers);

        let mut enabled_lsp_adapters: Vec<Arc<CachedLspAdapter>> = Vec::new();
        for desired_language_server in desired_language_servers {
            if let Some(adapter) = available_lsp_adapters
                .iter()
                .find(|adapter| adapter.name == desired_language_server)
            {
                enabled_lsp_adapters.push(adapter.clone());
                continue;
            }

            if let Some(adapter) = self
                .languages
                .load_available_lsp_adapter(&desired_language_server)
            {
                self.languages
                    .register_lsp_adapter(language.clone(), adapter.adapter.clone());
                enabled_lsp_adapters.push(adapter);
                continue;
            }

            log::warn!(
                "no language server found matching '{}'",
                desired_language_server.0
            );
        }

        for adapter in &enabled_lsp_adapters {
            let delegate = LocalLspAdapterDelegate::new(
                self.languages.clone(),
                &self.environment,
                cx.weak_model(),
                &worktree,
                self.http_client.clone(),
                self.fs.clone(),
                cx,
            );
            self.start_language_server(worktree, delegate, adapter.clone(), language.clone(), cx);
        }

        // After starting all the language servers, reorder them to reflect the desired order
        // based on the settings.
        //
        // This is done, in part, to ensure that language servers loaded at different points
        // (e.g., native vs extension) still end up in the right order at the end, rather than
        // it being based on which language server happened to be loaded in first.
        self.languages
            .reorder_language_servers(&language, enabled_lsp_adapters);
    }

    fn get_language_server_binary(
        &self,
        adapter: Arc<CachedLspAdapter>,
        delegate: Arc<dyn LspAdapterDelegate>,
        allow_binary_download: bool,
        cx: &mut ModelContext<LspStore>,
    ) -> Task<Result<LanguageServerBinary>> {
        let settings = ProjectSettings::get(
            Some(SettingsLocation {
                worktree_id: delegate.worktree_id(),
                path: Path::new(""),
            }),
            cx,
        )
        .lsp
        .get(&adapter.name)
        .and_then(|s| s.binary.clone());

        if settings.as_ref().is_some_and(|b| b.path.is_some()) {
            let settings = settings.unwrap();
            return cx.spawn(|_, _| async move {
                Ok(LanguageServerBinary {
                    path: PathBuf::from(&settings.path.unwrap()),
                    env: Some(delegate.shell_env().await),
                    arguments: settings
                        .arguments
                        .unwrap_or_default()
                        .iter()
                        .map(Into::into)
                        .collect(),
                })
            });
        }
        let lsp_binary_options = LanguageServerBinaryOptions {
            allow_path_lookup: !settings
                .as_ref()
                .and_then(|b| b.ignore_system_version)
                .unwrap_or_default(),
            allow_binary_download,
        };
        let toolchains = self.toolchain_store.read(cx).as_language_toolchain_store();
        cx.spawn(|_, mut cx| async move {
            let binary_result = adapter
                .clone()
                .get_language_server_command(
                    delegate.clone(),
                    toolchains,
                    lsp_binary_options,
                    &mut cx,
                )
                .await;

            delegate.update_status(adapter.name.clone(), LanguageServerBinaryStatus::None);

            let mut binary = binary_result?;
            if let Some(arguments) = settings.and_then(|b| b.arguments) {
                binary.arguments = arguments.into_iter().map(Into::into).collect();
            }

            let mut shell_env = delegate.shell_env().await;
            shell_env.extend(binary.env.unwrap_or_default());
            binary.env = Some(shell_env);
            Ok(binary)
        })
    }

    fn setup_lsp_messages(
        this: WeakModel<LspStore>,
        language_server: &LanguageServer,
        delegate: Arc<dyn LspAdapterDelegate>,
        adapter: Arc<CachedLspAdapter>,
    ) {
        let name = language_server.name();
        let server_id = language_server.server_id();
        language_server
            .on_notification::<lsp::notification::PublishDiagnostics, _>({
                let adapter = adapter.clone();
                let this = this.clone();
                move |mut params, mut cx| {
                    let adapter = adapter.clone();
                    if let Some(this) = this.upgrade() {
                        adapter.process_diagnostics(&mut params);
                        this.update(&mut cx, |this, cx| {
                            this.update_diagnostics(
                                server_id,
                                params,
                                &adapter.disk_based_diagnostic_sources,
                                cx,
                            )
                            .log_err();
                        })
                        .ok();
                    }
                }
            })
            .detach();
        language_server
            .on_request::<lsp::request::WorkspaceConfiguration, _, _>({
                let adapter = adapter.adapter.clone();
                let delegate = delegate.clone();
                let this = this.clone();
                move |params, mut cx| {
                    let adapter = adapter.clone();
                    let delegate = delegate.clone();
                    let this = this.clone();
                    async move {
                        let toolchains =
                            this.update(&mut cx, |this, cx| this.toolchain_store(cx))?;
                        let workspace_config = adapter
                            .workspace_configuration(&delegate, toolchains, &mut cx)
                            .await?;
                        Ok(params
                            .items
                            .into_iter()
                            .map(|item| {
                                if let Some(section) = &item.section {
                                    workspace_config
                                        .get(section)
                                        .cloned()
                                        .unwrap_or(serde_json::Value::Null)
                                } else {
                                    workspace_config.clone()
                                }
                            })
                            .collect())
                    }
                }
            })
            .detach();

        language_server
            .on_request::<lsp::request::WorkspaceFoldersRequest, _, _>({
                let this = this.clone();
                move |_, mut cx| {
                    let this = this.clone();
                    async move {
                        let Some(server) =
                            this.update(&mut cx, |this, _| this.language_server_for_id(server_id))?
                        else {
                            return Ok(None);
                        };
                        let root = server.root_path();
                        let Ok(uri) = Url::from_file_path(&root) else {
                            return Ok(None);
                        };
                        Ok(Some(vec![WorkspaceFolder {
                            uri,
                            name: Default::default(),
                        }]))
                    }
                }
            })
            .detach();
        // Even though we don't have handling for these requests, respond to them to
        // avoid stalling any language server like `gopls` which waits for a response
        // to these requests when initializing.
        language_server
            .on_request::<lsp::request::WorkDoneProgressCreate, _, _>({
                let this = this.clone();
                move |params, mut cx| {
                    let this = this.clone();
                    async move {
                        this.update(&mut cx, |this, _| {
                            if let Some(status) = this.language_server_statuses.get_mut(&server_id)
                            {
                                if let lsp::NumberOrString::String(token) = params.token {
                                    status.progress_tokens.insert(token);
                                }
                            }
                        })?;

                        Ok(())
                    }
                }
            })
            .detach();

        language_server
            .on_request::<lsp::request::RegisterCapability, _, _>({
                let this = this.clone();
                move |params, mut cx| {
                    let this = this.clone();
                    async move {
                        for reg in params.registrations {
                            match reg.method.as_str() {
                                "workspace/didChangeWatchedFiles" => {
                                    if let Some(options) = reg.register_options {
                                        let options = serde_json::from_value(options)?;
                                        this.update(&mut cx, |this, cx| {
                                            this.as_local_mut()?.on_lsp_did_change_watched_files(
                                                server_id, &reg.id, options, cx,
                                            );
                                            Some(())
                                        })?;
                                    }
                                }
                                "textDocument/rangeFormatting" => {
                                    this.update(&mut cx, |this, _| {
                                        if let Some(server) = this.language_server_for_id(server_id)
                                        {
                                            let options = reg
                                                .register_options
                                                .map(|options| {
                                                    serde_json::from_value::<
                                                        lsp::DocumentRangeFormattingOptions,
                                                    >(
                                                        options
                                                    )
                                                })
                                                .transpose()?;
                                            let provider = match options {
                                                None => OneOf::Left(true),
                                                Some(options) => OneOf::Right(options),
                                            };
                                            server.update_capabilities(|capabilities| {
                                                capabilities.document_range_formatting_provider =
                                                    Some(provider);
                                            })
                                        }
                                        anyhow::Ok(())
                                    })??;
                                }
                                "textDocument/onTypeFormatting" => {
                                    this.update(&mut cx, |this, _| {
                                        if let Some(server) = this.language_server_for_id(server_id)
                                        {
                                            let options = reg
                                                .register_options
                                                .map(|options| {
                                                    serde_json::from_value::<
                                                        lsp::DocumentOnTypeFormattingOptions,
                                                    >(
                                                        options
                                                    )
                                                })
                                                .transpose()?;
                                            if let Some(options) = options {
                                                server.update_capabilities(|capabilities| {
                                                    capabilities
                                                        .document_on_type_formatting_provider =
                                                        Some(options);
                                                })
                                            }
                                        }
                                        anyhow::Ok(())
                                    })??;
                                }
                                "textDocument/formatting" => {
                                    this.update(&mut cx, |this, _| {
                                        if let Some(server) = this.language_server_for_id(server_id)
                                        {
                                            let options = reg
                                                .register_options
                                                .map(|options| {
                                                    serde_json::from_value::<
                                                        lsp::DocumentFormattingOptions,
                                                    >(
                                                        options
                                                    )
                                                })
                                                .transpose()?;
                                            let provider = match options {
                                                None => OneOf::Left(true),
                                                Some(options) => OneOf::Right(options),
                                            };
                                            server.update_capabilities(|capabilities| {
                                                capabilities.document_formatting_provider =
                                                    Some(provider);
                                            })
                                        }
                                        anyhow::Ok(())
                                    })??;
                                }
                                _ => log::warn!("unhandled capability registration: {reg:?}"),
                            }
                        }
                        Ok(())
                    }
                }
            })
            .detach();

        language_server
            .on_request::<lsp::request::UnregisterCapability, _, _>({
                let this = this.clone();
                move |params, mut cx| {
                    let this = this.clone();
                    async move {
                        for unreg in params.unregisterations.iter() {
                            match unreg.method.as_str() {
                                "workspace/didChangeWatchedFiles" => {
                                    this.update(&mut cx, |this, cx| {
                                        this.as_local_mut()?
                                            .on_lsp_unregister_did_change_watched_files(
                                                server_id, &unreg.id, cx,
                                            );
                                        Some(())
                                    })?;
                                }
                                "textDocument/rename" => {
                                    this.update(&mut cx, |this, _| {
                                        if let Some(server) = this.language_server_for_id(server_id)
                                        {
                                            server.update_capabilities(|capabilities| {
                                                capabilities.rename_provider = None
                                            })
                                        }
                                    })?;
                                }
                                "textDocument/rangeFormatting" => {
                                    this.update(&mut cx, |this, _| {
                                        if let Some(server) = this.language_server_for_id(server_id)
                                        {
                                            server.update_capabilities(|capabilities| {
                                                capabilities.document_range_formatting_provider =
                                                    None
                                            })
                                        }
                                    })?;
                                }
                                "textDocument/onTypeFormatting" => {
                                    this.update(&mut cx, |this, _| {
                                        if let Some(server) = this.language_server_for_id(server_id)
                                        {
                                            server.update_capabilities(|capabilities| {
                                                capabilities.document_on_type_formatting_provider =
                                                    None;
                                            })
                                        }
                                    })?;
                                }
                                "textDocument/formatting" => {
                                    this.update(&mut cx, |this, _| {
                                        if let Some(server) = this.language_server_for_id(server_id)
                                        {
                                            server.update_capabilities(|capabilities| {
                                                capabilities.document_formatting_provider = None;
                                            })
                                        }
                                    })?;
                                }
                                _ => log::warn!("unhandled capability unregistration: {unreg:?}"),
                            }
                        }
                        Ok(())
                    }
                }
            })
            .detach();

        language_server
            .on_request::<lsp::request::ApplyWorkspaceEdit, _, _>({
                let adapter = adapter.clone();
                let this = this.clone();
                move |params, cx| {
                    LocalLspStore::on_lsp_workspace_edit(
                        this.clone(),
                        params,
                        server_id,
                        adapter.clone(),
                        cx,
                    )
                }
            })
            .detach();

        language_server
            .on_request::<lsp::request::InlayHintRefreshRequest, _, _>({
                let this = this.clone();
                move |(), mut cx| {
                    let this = this.clone();
                    async move {
                        this.update(&mut cx, |this, cx| {
                            cx.emit(LspStoreEvent::RefreshInlayHints);
                            this.downstream_client.as_ref().map(|(client, project_id)| {
                                client.send(proto::RefreshInlayHints {
                                    project_id: *project_id,
                                })
                            })
                        })?
                        .transpose()?;
                        Ok(())
                    }
                }
            })
            .detach();

        language_server
            .on_request::<lsp::request::ShowMessageRequest, _, _>({
                let this = this.clone();
                let name = name.to_string();
                move |params, mut cx| {
                    let this = this.clone();
                    let name = name.to_string();
                    async move {
                        let actions = params.actions.unwrap_or_default();
                        let (tx, rx) = smol::channel::bounded(1);
                        let request = LanguageServerPromptRequest {
                            level: match params.typ {
                                lsp::MessageType::ERROR => PromptLevel::Critical,
                                lsp::MessageType::WARNING => PromptLevel::Warning,
                                _ => PromptLevel::Info,
                            },
                            message: params.message,
                            actions,
                            response_channel: tx,
                            lsp_name: name.clone(),
                        };

                        let did_update = this
                            .update(&mut cx, |_, cx| {
                                cx.emit(LspStoreEvent::LanguageServerPrompt(request));
                            })
                            .is_ok();
                        if did_update {
                            let response = rx.recv().await?;

                            Ok(Some(response))
                        } else {
                            Ok(None)
                        }
                    }
                }
            })
            .detach();

        language_server
            .on_notification::<ServerStatus, _>({
                let this = this.clone();
                let name = name.to_string();
                move |params, mut cx| {
                    let this = this.clone();
                    let name = name.to_string();
                    if let Some(ref message) = params.message {
                        let message = message.trim();
                        if !message.is_empty() {
                            let formatted_message = format!(
                                "Language server {name} (id {server_id}) status update: {message}"
                            );
                            match params.health {
                                ServerHealthStatus::Ok => log::info!("{}", formatted_message),
                                ServerHealthStatus::Warning => log::warn!("{}", formatted_message),
                                ServerHealthStatus::Error => {
                                    log::error!("{}", formatted_message);
                                    let (tx, _rx) = smol::channel::bounded(1);
                                    let request = LanguageServerPromptRequest {
                                        level: PromptLevel::Critical,
                                        message: params.message.unwrap_or_default(),
                                        actions: Vec::new(),
                                        response_channel: tx,
                                        lsp_name: name.clone(),
                                    };
                                    let _ = this
                                        .update(&mut cx, |_, cx| {
                                            cx.emit(LspStoreEvent::LanguageServerPrompt(request));
                                        })
                                        .ok();
                                }
                                ServerHealthStatus::Other(status) => {
                                    log::info!(
                                        "Unknown server health: {status}\n{formatted_message}"
                                    )
                                }
                            }
                        }
                    }
                }
            })
            .detach();
        language_server
            .on_notification::<lsp::notification::ShowMessage, _>({
                let this = this.clone();
                let name = name.to_string();
                move |params, mut cx| {
                    let this = this.clone();
                    let name = name.to_string();

                    let (tx, _) = smol::channel::bounded(1);
                    let request = LanguageServerPromptRequest {
                        level: match params.typ {
                            lsp::MessageType::ERROR => PromptLevel::Critical,
                            lsp::MessageType::WARNING => PromptLevel::Warning,
                            _ => PromptLevel::Info,
                        },
                        message: params.message,
                        actions: vec![],
                        response_channel: tx,
                        lsp_name: name.clone(),
                    };

                    let _ = this.update(&mut cx, |_, cx| {
                        cx.emit(LspStoreEvent::LanguageServerPrompt(request));
                    });
                }
            })
            .detach();

        let disk_based_diagnostics_progress_token =
            adapter.disk_based_diagnostics_progress_token.clone();

        language_server
            .on_notification::<lsp::notification::Progress, _>({
                let this = this.clone();
                move |params, mut cx| {
                    if let Some(this) = this.upgrade() {
                        this.update(&mut cx, |this, cx| {
                            this.on_lsp_progress(
                                params,
                                server_id,
                                disk_based_diagnostics_progress_token.clone(),
                                cx,
                            );
                        })
                        .ok();
                    }
                }
            })
            .detach();

        language_server
            .on_notification::<lsp::notification::LogMessage, _>({
                let this = this.clone();
                move |params, mut cx| {
                    if let Some(this) = this.upgrade() {
                        this.update(&mut cx, |_, cx| {
                            cx.emit(LspStoreEvent::LanguageServerLog(
                                server_id,
                                LanguageServerLogType::Log(params.typ),
                                params.message,
                            ));
                        })
                        .ok();
                    }
                }
            })
            .detach();

        language_server
            .on_notification::<lsp::notification::LogTrace, _>({
                let this = this.clone();
                move |params, mut cx| {
                    if let Some(this) = this.upgrade() {
                        this.update(&mut cx, |_, cx| {
                            cx.emit(LspStoreEvent::LanguageServerLog(
                                server_id,
                                LanguageServerLogType::Trace(params.verbose),
                                params.message,
                            ));
                        })
                        .ok();
                    }
                }
            })
            .detach();
    }

    fn shutdown_language_servers(
        &mut self,
        _cx: &mut ModelContext<LspStore>,
    ) -> impl Future<Output = ()> {
        let shutdown_futures = self
            .language_servers
            .drain()
            .map(|(_, server_state)| async {
                use LanguageServerState::*;
                match server_state {
                    Running { server, .. } => server.shutdown()?.await,
                    Starting(task) => task.await?.shutdown()?.await,
                }
            })
            .collect::<Vec<_>>();

        async move {
            futures::future::join_all(shutdown_futures).await;
        }
    }

    fn language_servers_for_worktree(
        &self,
        worktree_id: WorktreeId,
    ) -> impl Iterator<Item = &Arc<LanguageServer>> {
        self.language_server_ids
            .iter()
            .filter_map(move |((language_server_worktree_id, _), id)| {
                if *language_server_worktree_id == worktree_id {
                    if let Some(LanguageServerState::Running { server, .. }) =
                        self.language_servers.get(id)
                    {
                        return Some(server);
                    }
                }
                None
            })
    }

    pub(crate) fn language_server_ids_for_buffer(
        &self,
        buffer: &Buffer,
        cx: &AppContext,
    ) -> Vec<LanguageServerId> {
        if let Some((file, language)) = File::from_dyn(buffer.file()).zip(buffer.language()) {
            let worktree_id = file.worktree_id(cx);
            self.languages
                .lsp_adapters(&language.name())
                .iter()
                .flat_map(|adapter| {
                    let key = (worktree_id, adapter.name.clone());
                    self.language_server_ids.get(&key).copied()
                })
                .collect()
        } else {
            Vec::new()
        }
    }

    pub(crate) fn language_servers_for_buffer<'a>(
        &'a self,
        buffer: &'a Buffer,
        cx: &'a AppContext,
    ) -> impl Iterator<Item = (&'a Arc<CachedLspAdapter>, &'a Arc<LanguageServer>)> {
        self.language_server_ids_for_buffer(buffer, cx)
            .into_iter()
            .filter_map(|server_id| match self.language_servers.get(&server_id)? {
                LanguageServerState::Running {
                    adapter, server, ..
                } => Some((adapter, server)),
                _ => None,
            })
    }

    fn primary_language_server_for_buffer<'a>(
        &'a self,
        buffer: &'a Buffer,
        cx: &'a AppContext,
    ) -> Option<(&'a Arc<CachedLspAdapter>, &'a Arc<LanguageServer>)> {
        // The list of language servers is ordered based on the `language_servers` setting
        // for each language, thus we can consider the first one in the list to be the
        // primary one.
        self.language_servers_for_buffer(buffer, cx).next()
    }

    async fn format_locally(
        lsp_store: WeakModel<LspStore>,
        mut buffers: Vec<FormattableBuffer>,
        target: &LspFormatTarget,
        push_to_history: bool,
        trigger: FormatTrigger,
        mut cx: AsyncAppContext,
    ) -> anyhow::Result<ProjectTransaction> {
        // Do not allow multiple concurrent formatting requests for the
        // same buffer.
        lsp_store.update(&mut cx, |this, cx| {
            let this = this.as_local_mut().unwrap();
            buffers.retain(|buffer| {
                this.buffers_being_formatted
                    .insert(buffer.handle.read(cx).remote_id())
            });
        })?;

        let _cleanup = defer({
            let this = lsp_store.clone();
            let mut cx = cx.clone();
            let buffers = &buffers;
            move || {
                this.update(&mut cx, |this, cx| {
                    let this = this.as_local_mut().unwrap();
                    for buffer in buffers {
                        this.buffers_being_formatted
                            .remove(&buffer.handle.read(cx).remote_id());
                    }
                })
                .ok();
            }
        });

        let mut project_transaction = ProjectTransaction::default();
        for buffer in &buffers {
            let (primary_adapter_and_server, adapters_and_servers) =
                lsp_store.update(&mut cx, |lsp_store, cx| {
                    let buffer = buffer.handle.read(cx);

                    let adapters_and_servers = lsp_store
                        .as_local()
                        .unwrap()
                        .language_servers_for_buffer(buffer, cx)
                        .map(|(adapter, lsp)| (adapter.clone(), lsp.clone()))
                        .collect::<Vec<_>>();

                    let primary_adapter = lsp_store
                        .as_local()
                        .unwrap()
                        .primary_language_server_for_buffer(buffer, cx)
                        .map(|(adapter, lsp)| (adapter.clone(), lsp.clone()));

                    (primary_adapter, adapters_and_servers)
                })?;

            let settings = buffer.handle.update(&mut cx, |buffer, cx| {
                language_settings(buffer.language().map(|l| l.name()), buffer.file(), cx)
                    .into_owned()
            })?;

            let remove_trailing_whitespace = settings.remove_trailing_whitespace_on_save;
            let ensure_final_newline = settings.ensure_final_newline_on_save;

            // First, format buffer's whitespace according to the settings.
            let trailing_whitespace_diff = if remove_trailing_whitespace {
                Some(
                    buffer
                        .handle
                        .update(&mut cx, |b, cx| b.remove_trailing_whitespace(cx))?
                        .await,
                )
            } else {
                None
            };
            let whitespace_transaction_id = buffer.handle.update(&mut cx, |buffer, cx| {
                buffer.finalize_last_transaction();
                buffer.start_transaction();
                if let Some(diff) = trailing_whitespace_diff {
                    buffer.apply_diff(diff, cx);
                }
                if ensure_final_newline {
                    buffer.ensure_final_newline(cx);
                }
                buffer.end_transaction(cx)
            })?;

            // Apply the `code_actions_on_format` before we run the formatter.
            let code_actions = deserialize_code_actions(&settings.code_actions_on_format);
            #[allow(clippy::nonminimal_bool)]
            if !code_actions.is_empty()
                && !(trigger == FormatTrigger::Save && settings.format_on_save == FormatOnSave::Off)
            {
                Self::execute_code_actions_on_servers(
                    &lsp_store,
                    &adapters_and_servers,
                    code_actions,
                    &buffer.handle,
                    push_to_history,
                    &mut project_transaction,
                    &mut cx,
                )
                .await?;
            }

            // Apply language-specific formatting using either the primary language server
            // or external command.
            // Except for code actions, which are applied with all connected language servers.
            let primary_language_server =
                primary_adapter_and_server.map(|(_adapter, server)| server.clone());
            let primary_server_and_path = primary_language_server
                .as_ref()
                .zip(buffer.abs_path.as_ref());

            let prettier_settings = buffer.handle.read_with(&cx, |buffer, cx| {
                language_settings(buffer.language().map(|l| l.name()), buffer.file(), cx)
                    .prettier
                    .clone()
            })?;

            let ranges = match target {
                LspFormatTarget::Buffers => None,
                LspFormatTarget::Ranges(ranges) => {
                    let Some(ranges) = ranges.get(&buffer.id) else {
                        return Err(anyhow!("No format ranges provided for buffer"));
                    };
                    Some(ranges)
                }
            };

            let mut format_operations: Vec<FormatOperation> = vec![];
            {
                match trigger {
                    FormatTrigger::Save => {
                        match &settings.format_on_save {
                            FormatOnSave::Off => {
                                // nothing
                            }
                            FormatOnSave::On => {
                                match &settings.formatter {
                                    SelectedFormatter::Auto => {
                                        // do the auto-format: prefer prettier, fallback to primary language server
                                        let diff = {
                                            if prettier_settings.allowed {
                                                Self::perform_format(
                                                    &Formatter::Prettier,
                                                    buffer,
                                                    ranges,
                                                    primary_server_and_path,
                                                    lsp_store.clone(),
                                                    &settings,
                                                    &adapters_and_servers,
                                                    push_to_history,
                                                    &mut project_transaction,
                                                    &mut cx,
                                                )
                                                .await
                                            } else {
                                                Self::perform_format(
                                                    &Formatter::LanguageServer { name: None },
                                                    buffer,
                                                    ranges,
                                                    primary_server_and_path,
                                                    lsp_store.clone(),
                                                    &settings,
                                                    &adapters_and_servers,
                                                    push_to_history,
                                                    &mut project_transaction,
                                                    &mut cx,
                                                )
                                                .await
                                            }
                                        }?;

                                        if let Some(op) = diff {
                                            format_operations.push(op);
                                        }
                                    }
                                    SelectedFormatter::List(formatters) => {
                                        for formatter in formatters.as_ref() {
                                            let diff = Self::perform_format(
                                                formatter,
                                                buffer,
                                                ranges,
                                                primary_server_and_path,
                                                lsp_store.clone(),
                                                &settings,
                                                &adapters_and_servers,
                                                push_to_history,
                                                &mut project_transaction,
                                                &mut cx,
                                            )
                                            .await?;
                                            if let Some(op) = diff {
                                                format_operations.push(op);
                                            }

                                            // format with formatter
                                        }
                                    }
                                }
                            }
                            FormatOnSave::List(formatters) => {
                                for formatter in formatters.as_ref() {
                                    let diff = Self::perform_format(
                                        formatter,
                                        buffer,
                                        ranges,
                                        primary_server_and_path,
                                        lsp_store.clone(),
                                        &settings,
                                        &adapters_and_servers,
                                        push_to_history,
                                        &mut project_transaction,
                                        &mut cx,
                                    )
                                    .await?;
                                    if let Some(op) = diff {
                                        format_operations.push(op);
                                    }
                                }
                            }
                        }
                    }
                    FormatTrigger::Manual => {
                        match &settings.formatter {
                            SelectedFormatter::Auto => {
                                // do the auto-format: prefer prettier, fallback to primary language server
                                let diff = {
                                    if prettier_settings.allowed {
                                        Self::perform_format(
                                            &Formatter::Prettier,
                                            buffer,
                                            ranges,
                                            primary_server_and_path,
                                            lsp_store.clone(),
                                            &settings,
                                            &adapters_and_servers,
                                            push_to_history,
                                            &mut project_transaction,
                                            &mut cx,
                                        )
                                        .await
                                    } else {
                                        let formatter = Formatter::LanguageServer {
                                            name: primary_language_server
                                                .as_ref()
                                                .map(|server| server.name().to_string()),
                                        };
                                        Self::perform_format(
                                            &formatter,
                                            buffer,
                                            ranges,
                                            primary_server_and_path,
                                            lsp_store.clone(),
                                            &settings,
                                            &adapters_and_servers,
                                            push_to_history,
                                            &mut project_transaction,
                                            &mut cx,
                                        )
                                        .await
                                    }
                                }?;

                                if let Some(op) = diff {
                                    format_operations.push(op)
                                }
                            }
                            SelectedFormatter::List(formatters) => {
                                for formatter in formatters.as_ref() {
                                    // format with formatter
                                    let diff = Self::perform_format(
                                        formatter,
                                        buffer,
                                        ranges,
                                        primary_server_and_path,
                                        lsp_store.clone(),
                                        &settings,
                                        &adapters_and_servers,
                                        push_to_history,
                                        &mut project_transaction,
                                        &mut cx,
                                    )
                                    .await?;
                                    if let Some(op) = diff {
                                        format_operations.push(op);
                                    }
                                }
                            }
                        }
                    }
                }
            }

            buffer.handle.update(&mut cx, |b, cx| {
                // If the buffer had its whitespace formatted and was edited while the language-specific
                // formatting was being computed, avoid applying the language-specific formatting, because
                // it can't be grouped with the whitespace formatting in the undo history.
                if let Some(transaction_id) = whitespace_transaction_id {
                    if b.peek_undo_stack()
                        .map_or(true, |e| e.transaction_id() != transaction_id)
                    {
                        format_operations.clear();
                    }
                }

                // Apply any language-specific formatting, and group the two formatting operations
                // in the buffer's undo history.
                for operation in format_operations {
                    match operation {
                        FormatOperation::Lsp(edits) => {
                            b.edit(edits, None, cx);
                        }
                        FormatOperation::External(diff) => {
                            b.apply_diff(diff, cx);
                        }
                        FormatOperation::Prettier(diff) => {
                            b.apply_diff(diff, cx);
                        }
                    }

                    if let Some(transaction_id) = whitespace_transaction_id {
                        b.group_until_transaction(transaction_id);
                    } else if let Some(transaction) = project_transaction.0.get(&buffer.handle) {
                        b.group_until_transaction(transaction.id)
                    }
                }

                if let Some(transaction) = b.finalize_last_transaction().cloned() {
                    if !push_to_history {
                        b.forget_transaction(transaction.id);
                    }
                    project_transaction
                        .0
                        .insert(buffer.handle.clone(), transaction);
                }
            })?;
        }

        Ok(project_transaction)
    }

    #[allow(clippy::too_many_arguments)]
    async fn perform_format(
        formatter: &Formatter,
        buffer: &FormattableBuffer,
        ranges: Option<&Vec<Range<Anchor>>>,
        primary_server_and_path: Option<(&Arc<LanguageServer>, &PathBuf)>,
        lsp_store: WeakModel<LspStore>,
        settings: &LanguageSettings,
        adapters_and_servers: &[(Arc<CachedLspAdapter>, Arc<LanguageServer>)],
        push_to_history: bool,
        transaction: &mut ProjectTransaction,
        cx: &mut AsyncAppContext,
    ) -> Result<Option<FormatOperation>, anyhow::Error> {
        let result = match formatter {
            Formatter::LanguageServer { name } => {
                if let Some((language_server, buffer_abs_path)) = primary_server_and_path {
                    let language_server = if let Some(name) = name {
                        adapters_and_servers
                            .iter()
                            .find_map(|(adapter, server)| {
                                adapter.name.0.as_ref().eq(name.as_str()).then_some(server)
                            })
                            .unwrap_or(language_server)
                    } else {
                        language_server
                    };

                    let result = if let Some(ranges) = ranges {
                        Self::format_ranges_via_lsp(
                            &lsp_store,
                            &buffer,
                            ranges,
                            buffer_abs_path,
                            language_server,
                            settings,
                            cx,
                        )
                        .await
                        .context("failed to format ranges via language server")?
                    } else {
                        Self::format_via_lsp(
                            &lsp_store,
                            &buffer.handle,
                            buffer_abs_path,
                            language_server,
                            settings,
                            cx,
                        )
                        .await
                        .context("failed to format via language server")?
                    };

                    Some(FormatOperation::Lsp(result))
                } else {
                    None
                }
            }
            Formatter::Prettier => {
                let prettier = lsp_store.update(cx, |lsp_store, _cx| {
                    lsp_store.prettier_store().unwrap().downgrade()
                })?;
                prettier_store::format_with_prettier(&prettier, &buffer.handle, cx)
                    .await
                    .transpose()?
            }
            Formatter::External { command, arguments } => {
                Self::format_via_external_command(buffer, command, arguments.as_deref(), cx)
                    .await
                    .context(format!(
                        "failed to format via external command {:?}",
                        command
                    ))?
                    .map(FormatOperation::External)
            }
            Formatter::CodeActions(code_actions) => {
                let code_actions = deserialize_code_actions(code_actions);
                if !code_actions.is_empty() {
                    Self::execute_code_actions_on_servers(
                        &lsp_store,
                        adapters_and_servers,
                        code_actions,
                        &buffer.handle,
                        push_to_history,
                        transaction,
                        cx,
                    )
                    .await?;
                }
                None
            }
        };
        anyhow::Ok(result)
    }

    pub async fn format_ranges_via_lsp(
        this: &WeakModel<LspStore>,
        buffer: &FormattableBuffer,
        ranges: &Vec<Range<Anchor>>,
        abs_path: &Path,
        language_server: &Arc<LanguageServer>,
        settings: &LanguageSettings,
        cx: &mut AsyncAppContext,
    ) -> Result<Vec<(Range<Anchor>, String)>> {
        let capabilities = &language_server.capabilities();
        let range_formatting_provider = capabilities.document_range_formatting_provider.as_ref();
        if range_formatting_provider.map_or(false, |provider| provider == &OneOf::Left(false)) {
            return Err(anyhow!(
                "{} language server does not support range formatting",
                language_server.name()
            ));
        }

        let uri = lsp::Url::from_file_path(abs_path)
            .map_err(|_| anyhow!("failed to convert abs path to uri"))?;
        let text_document = lsp::TextDocumentIdentifier::new(uri);

        let lsp_edits = {
            let mut lsp_ranges = Vec::new();
            this.update(cx, |_this, cx| {
                // TODO(#22930): In the case of formatting multibuffer selections, this buffer may
                // not have been sent to the language server. This seems like a fairly systemic
                // issue, though, the resolution probably is not specific to formatting.
                //
                // TODO: Instead of using current snapshot, should use the latest snapshot sent to
                // LSP.
                let snapshot = buffer.handle.read(cx).snapshot();
                for range in ranges {
                    lsp_ranges.push(range_to_lsp(range.to_point_utf16(&snapshot))?);
                }
                anyhow::Ok(())
            })??;

            let mut edits = None;
            for range in lsp_ranges {
                if let Some(mut edit) = language_server
                    .request::<lsp::request::RangeFormatting>(lsp::DocumentRangeFormattingParams {
                        text_document: text_document.clone(),
                        range,
                        options: lsp_command::lsp_formatting_options(settings),
                        work_done_progress_params: Default::default(),
                    })
                    .await?
                {
                    edits.get_or_insert_with(Vec::new).append(&mut edit);
                }
            }
            edits
        };

        if let Some(lsp_edits) = lsp_edits {
            this.update(cx, |this, cx| {
                this.as_local_mut().unwrap().edits_from_lsp(
                    &buffer.handle,
                    lsp_edits,
                    language_server.server_id(),
                    None,
                    cx,
                )
            })?
            .await
        } else {
            Ok(Vec::with_capacity(0))
        }
    }

    #[allow(clippy::too_many_arguments)]
    async fn format_via_lsp(
        this: &WeakModel<LspStore>,
        buffer: &Model<Buffer>,
        abs_path: &Path,
        language_server: &Arc<LanguageServer>,
        settings: &LanguageSettings,
        cx: &mut AsyncAppContext,
    ) -> Result<Vec<(Range<Anchor>, String)>> {
        let uri = lsp::Url::from_file_path(abs_path)
            .map_err(|_| anyhow!("failed to convert abs path to uri"))?;
        let text_document = lsp::TextDocumentIdentifier::new(uri);
        let capabilities = &language_server.capabilities();

        let formatting_provider = capabilities.document_formatting_provider.as_ref();
        let range_formatting_provider = capabilities.document_range_formatting_provider.as_ref();

        let lsp_edits = if matches!(formatting_provider, Some(p) if *p != OneOf::Left(false)) {
            language_server
                .request::<lsp::request::Formatting>(lsp::DocumentFormattingParams {
                    text_document,
                    options: lsp_command::lsp_formatting_options(settings),
                    work_done_progress_params: Default::default(),
                })
                .await?
        } else if matches!(range_formatting_provider, Some(p) if *p != OneOf::Left(false)) {
            let buffer_start = lsp::Position::new(0, 0);
            let buffer_end = buffer.update(cx, |b, _| point_to_lsp(b.max_point_utf16()))?;
            language_server
                .request::<lsp::request::RangeFormatting>(lsp::DocumentRangeFormattingParams {
                    text_document: text_document.clone(),
                    range: lsp::Range::new(buffer_start, buffer_end),
                    options: lsp_command::lsp_formatting_options(settings),
                    work_done_progress_params: Default::default(),
                })
                .await?
        } else {
            None
        };

        if let Some(lsp_edits) = lsp_edits {
            this.update(cx, |this, cx| {
                this.as_local_mut().unwrap().edits_from_lsp(
                    buffer,
                    lsp_edits,
                    language_server.server_id(),
                    None,
                    cx,
                )
            })?
            .await
        } else {
            Ok(Vec::with_capacity(0))
        }
    }

    async fn format_via_external_command(
        buffer: &FormattableBuffer,
        command: &str,
        arguments: Option<&[String]>,
        cx: &mut AsyncAppContext,
    ) -> Result<Option<Diff>> {
        let working_dir_path = buffer.handle.update(cx, |buffer, cx| {
            let file = File::from_dyn(buffer.file())?;
            let worktree = file.worktree.read(cx);
            let mut worktree_path = worktree.abs_path().to_path_buf();
            if worktree.root_entry()?.is_file() {
                worktree_path.pop();
            }
            Some(worktree_path)
        })?;

        let mut child = util::command::new_smol_command(command);

        if let Some(buffer_env) = buffer.env.as_ref() {
            child.envs(buffer_env);
        }

        if let Some(working_dir_path) = working_dir_path {
            child.current_dir(working_dir_path);
        }

        if let Some(arguments) = arguments {
            child.args(arguments.iter().map(|arg| {
                if let Some(buffer_abs_path) = buffer.abs_path.as_ref() {
                    arg.replace("{buffer_path}", &buffer_abs_path.to_string_lossy())
                } else {
                    arg.replace("{buffer_path}", "Untitled")
                }
            }));
        }

        let mut child = child
            .stdin(smol::process::Stdio::piped())
            .stdout(smol::process::Stdio::piped())
            .stderr(smol::process::Stdio::piped())
            .spawn()?;

        let stdin = child
            .stdin
            .as_mut()
            .ok_or_else(|| anyhow!("failed to acquire stdin"))?;
        let text = buffer
            .handle
            .update(cx, |buffer, _| buffer.as_rope().clone())?;
        for chunk in text.chunks() {
            stdin.write_all(chunk.as_bytes()).await?;
        }
        stdin.flush().await?;

        let output = child.output().await?;
        if !output.status.success() {
            return Err(anyhow!(
                "command failed with exit code {:?}:\nstdout: {}\nstderr: {}",
                output.status.code(),
                String::from_utf8_lossy(&output.stdout),
                String::from_utf8_lossy(&output.stderr),
            ));
        }

        let stdout = String::from_utf8(output.stdout)?;
        Ok(Some(
            buffer
                .handle
                .update(cx, |buffer, cx| buffer.diff(stdout, cx))?
                .await,
        ))
    }

    async fn try_resolve_code_action(
        lang_server: &LanguageServer,
        action: &mut CodeAction,
    ) -> anyhow::Result<()> {
        if GetCodeActions::can_resolve_actions(&lang_server.capabilities())
            && action.lsp_action.data.is_some()
            && (action.lsp_action.command.is_none() || action.lsp_action.edit.is_none())
        {
            action.lsp_action = lang_server
                .request::<lsp::request::CodeActionResolveRequest>(action.lsp_action.clone())
                .await?;
        }

        anyhow::Ok(())
    }

    fn initialize_buffer(
        &mut self,
        buffer_handle: &Model<Buffer>,
        cx: &mut ModelContext<LspStore>,
    ) {
        let buffer = buffer_handle.read(cx);

        let Some(file) = File::from_dyn(buffer.file()) else {
            return;
        };
        if !file.is_local() {
            return;
        }

        let worktree_id = file.worktree_id(cx);
        let language = buffer.language().cloned();

        if let Some(diagnostics) = self.diagnostics.get(&worktree_id) {
            for (server_id, diagnostics) in
                diagnostics.get(file.path()).cloned().unwrap_or_default()
            {
                self.update_buffer_diagnostics(buffer_handle, server_id, None, diagnostics, cx)
                    .log_err();
            }
        }

        let Some(language) = language else {
            return;
        };
        for adapter in self.languages.lsp_adapters(&language.name()) {
            let server = self
                .language_server_ids
                .get(&(worktree_id, adapter.name.clone()))
                .and_then(|id| self.language_servers.get(id))
                .and_then(|server_state| {
                    if let LanguageServerState::Running { server, .. } = server_state {
                        Some(server.clone())
                    } else {
                        None
                    }
                });
            let server = match server {
                Some(server) => server,
                None => continue,
            };

            buffer_handle.update(cx, |buffer, cx| {
                buffer.set_completion_triggers(
                    server.server_id(),
                    server
                        .capabilities()
                        .completion_provider
                        .as_ref()
                        .and_then(|provider| {
                            provider
                                .trigger_characters
                                .as_ref()
                                .map(|characters| characters.iter().cloned().collect())
                        })
                        .unwrap_or_default(),
                    cx,
                );
            });
        }
    }

    pub(crate) fn reset_buffer(
        &mut self,
        buffer: &Model<Buffer>,
        old_file: &File,
        cx: &mut AppContext,
    ) {
        buffer.update(cx, |buffer, cx| {
            let worktree_id = old_file.worktree_id(cx);

            let ids = &self.language_server_ids;

            if let Some(language) = buffer.language().cloned() {
                for adapter in self.languages.lsp_adapters(&language.name()) {
                    if let Some(server_id) = ids.get(&(worktree_id, adapter.name.clone())) {
                        buffer.update_diagnostics(*server_id, DiagnosticSet::new([], buffer), cx);
                        buffer.set_completion_triggers(*server_id, Default::default(), cx);
                    }
                }
            }
        });
    }

    fn update_buffer_diagnostics(
        &mut self,
        buffer: &Model<Buffer>,
        server_id: LanguageServerId,
        version: Option<i32>,
        mut diagnostics: Vec<DiagnosticEntry<Unclipped<PointUtf16>>>,
        cx: &mut ModelContext<LspStore>,
    ) -> Result<()> {
        fn compare_diagnostics(a: &Diagnostic, b: &Diagnostic) -> Ordering {
            Ordering::Equal
                .then_with(|| b.is_primary.cmp(&a.is_primary))
                .then_with(|| a.is_disk_based.cmp(&b.is_disk_based))
                .then_with(|| a.severity.cmp(&b.severity))
                .then_with(|| a.message.cmp(&b.message))
        }

        diagnostics.sort_unstable_by(|a, b| {
            Ordering::Equal
                .then_with(|| a.range.start.cmp(&b.range.start))
                .then_with(|| b.range.end.cmp(&a.range.end))
                .then_with(|| compare_diagnostics(&a.diagnostic, &b.diagnostic))
        });

        let snapshot = self.buffer_snapshot_for_lsp_version(buffer, server_id, version, cx)?;

        let edits_since_save = std::cell::LazyCell::new(|| {
            let saved_version = buffer.read(cx).saved_version();
            Patch::new(
                snapshot
                    .edits_since::<Unclipped<PointUtf16>>(saved_version)
                    .collect(),
            )
        });

        let mut sanitized_diagnostics = Vec::new();
<<<<<<< HEAD
        let edits_since_save = Patch::new(
            snapshot
                .edits_since::<PointUtf16>(buffer.read(cx).saved_version())
                .collect(),
        );
=======
>>>>>>> 32823989
        for entry in diagnostics {
            let start;
            let end;
            if entry.diagnostic.is_disk_based {
                // Some diagnostics are based on files on disk instead of buffers'
                // current contents. Adjust these diagnostics' ranges to reflect
                // any unsaved edits.
<<<<<<< HEAD
                start = Unclipped(edits_since_save.old_to_new(entry.range.start.0));
                end = Unclipped(edits_since_save.old_to_new(entry.range.end.0));
=======
                start = (*edits_since_save).old_to_new(entry.range.start);
                end = (*edits_since_save).old_to_new(entry.range.end);
>>>>>>> 32823989
            } else {
                start = entry.range.start;
                end = entry.range.end;
            }

            let mut range = snapshot.clip_point_utf16(start, Bias::Left)
                ..snapshot.clip_point_utf16(end, Bias::Right);

            // Expand empty ranges by one codepoint
            if range.start == range.end {
                // This will be go to the next boundary when being clipped
                range.end.column += 1;
                range.end = snapshot.clip_point_utf16(Unclipped(range.end), Bias::Right);
                if range.start == range.end && range.end.column > 0 {
                    range.start.column -= 1;
                    range.start = snapshot.clip_point_utf16(Unclipped(range.start), Bias::Left);
                }
            }

            sanitized_diagnostics.push(DiagnosticEntry {
                range,
                diagnostic: entry.diagnostic,
            });
        }
        drop(edits_since_save);

        let set = DiagnosticSet::new(sanitized_diagnostics, &snapshot);
        buffer.update(cx, |buffer, cx| {
            buffer.update_diagnostics(server_id, set, cx)
        });
        Ok(())
    }

    fn register_buffer_with_language_servers(
        &mut self,
        buffer_handle: &Model<Buffer>,
        cx: &mut ModelContext<LspStore>,
    ) {
        let buffer = buffer_handle.read(cx);
        let buffer_id = buffer.remote_id();

        let Some(file) = File::from_dyn(buffer.file()) else {
            return;
        };
        if !file.is_local() {
            return;
        }

        let abs_path = file.abs_path(cx);
        let Some(uri) = lsp::Url::from_file_path(&abs_path).log_err() else {
            return;
        };
        let initial_snapshot = buffer.text_snapshot();
        let worktree_id = file.worktree_id(cx);
        let worktree = file.worktree.clone();

        let Some(language) = buffer.language().cloned() else {
            return;
        };
        self.start_language_servers(&worktree, language.name(), cx);
        for adapter in self.languages.lsp_adapters(&language.name()) {
            let server = self
                .language_server_ids
                .get(&(worktree_id, adapter.name.clone()))
                .and_then(|id| self.language_servers.get(id))
                .and_then(|server_state| {
                    if let LanguageServerState::Running { server, .. } = server_state {
                        Some(server.clone())
                    } else {
                        None
                    }
                });
            let server = match server {
                Some(server) => server,
                None => continue,
            };

            server
                .notify::<lsp::notification::DidOpenTextDocument>(&lsp::DidOpenTextDocumentParams {
                    text_document: lsp::TextDocumentItem::new(
                        uri.clone(),
                        adapter.language_id(&language.name()),
                        0,
                        initial_snapshot.text(),
                    ),
                })
                .log_err();

            let snapshot = LspBufferSnapshot {
                version: 0,
                snapshot: initial_snapshot.clone(),
            };
            self.buffer_snapshots
                .entry(buffer_id)
                .or_default()
                .insert(server.server_id(), vec![snapshot]);
        }
    }
    pub(crate) fn unregister_old_buffer_from_language_servers(
        &mut self,
        buffer: &Model<Buffer>,
        old_file: &File,

        cx: &mut AppContext,
    ) {
        let old_path = match old_file.as_local() {
            Some(local) => local.abs_path(cx),
            None => return,
        };
        let file_url = lsp::Url::from_file_path(old_path).unwrap();
        self.unregister_buffer_from_language_servers(buffer, file_url, cx);
    }

    pub(crate) fn unregister_buffer_from_language_servers(
        &mut self,
        buffer: &Model<Buffer>,
        file_url: lsp::Url,
        cx: &mut AppContext,
    ) {
        buffer.update(cx, |buffer, cx| {
            self.buffer_snapshots.remove(&buffer.remote_id());
            for (_, language_server) in self.language_servers_for_buffer(buffer, cx) {
                language_server
                    .notify::<lsp::notification::DidCloseTextDocument>(
                        &lsp::DidCloseTextDocumentParams {
                            text_document: lsp::TextDocumentIdentifier::new(file_url.clone()),
                        },
                    )
                    .log_err();
            }
        });
    }

    fn buffer_snapshot_for_lsp_version(
        &mut self,
        buffer: &Model<Buffer>,
        server_id: LanguageServerId,
        version: Option<i32>,
        cx: &AppContext,
    ) -> Result<TextBufferSnapshot> {
        const OLD_VERSIONS_TO_RETAIN: i32 = 10;

        if let Some(version) = version {
            let buffer_id = buffer.read(cx).remote_id();
            let snapshots = self
                .buffer_snapshots
                .get_mut(&buffer_id)
                .and_then(|m| m.get_mut(&server_id))
                .ok_or_else(|| {
                    anyhow!("no snapshots found for buffer {buffer_id} and server {server_id}")
                })?;

            let found_snapshot = snapshots
                    .binary_search_by_key(&version, |e| e.version)
                    .map(|ix| snapshots[ix].snapshot.clone())
                    .map_err(|_| {
                        anyhow!("snapshot not found for buffer {buffer_id} server {server_id} at version {version}")
                    })?;

            snapshots.retain(|snapshot| snapshot.version + OLD_VERSIONS_TO_RETAIN >= version);
            Ok(found_snapshot)
        } else {
            Ok((buffer.read(cx)).text_snapshot())
        }
    }

    async fn execute_code_actions_on_servers(
        this: &WeakModel<LspStore>,
        adapters_and_servers: &[(Arc<CachedLspAdapter>, Arc<LanguageServer>)],
        code_actions: Vec<lsp::CodeActionKind>,
        buffer: &Model<Buffer>,
        push_to_history: bool,
        project_transaction: &mut ProjectTransaction,
        cx: &mut AsyncAppContext,
    ) -> Result<(), anyhow::Error> {
        for (lsp_adapter, language_server) in adapters_and_servers.iter() {
            let code_actions = code_actions.clone();

            let actions = this
                .update(cx, move |this, cx| {
                    let request = GetCodeActions {
                        range: text::Anchor::MIN..text::Anchor::MAX,
                        kinds: Some(code_actions),
                    };
                    let server = LanguageServerToQuery::Other(language_server.server_id());
                    this.request_lsp(buffer.clone(), server, request, cx)
                })?
                .await?;

            for mut action in actions {
                Self::try_resolve_code_action(language_server, &mut action)
                    .await
                    .context("resolving a formatting code action")?;

                if let Some(edit) = action.lsp_action.edit {
                    if edit.changes.is_none() && edit.document_changes.is_none() {
                        continue;
                    }

                    let new = Self::deserialize_workspace_edit(
                        this.upgrade().ok_or_else(|| anyhow!("project dropped"))?,
                        edit,
                        push_to_history,
                        lsp_adapter.clone(),
                        language_server.clone(),
                        cx,
                    )
                    .await?;
                    project_transaction.0.extend(new.0);
                }

                if let Some(command) = action.lsp_action.command {
                    this.update(cx, |this, _| {
                        if let LspStoreMode::Local(mode) = &mut this.mode {
                            mode.last_workspace_edits_by_language_server
                                .remove(&language_server.server_id());
                        }
                    })?;

                    language_server
                        .request::<lsp::request::ExecuteCommand>(lsp::ExecuteCommandParams {
                            command: command.command,
                            arguments: command.arguments.unwrap_or_default(),
                            ..Default::default()
                        })
                        .await?;

                    this.update(cx, |this, _| {
                        if let LspStoreMode::Local(mode) = &mut this.mode {
                            project_transaction.0.extend(
                                mode.last_workspace_edits_by_language_server
                                    .remove(&language_server.server_id())
                                    .unwrap_or_default()
                                    .0,
                            )
                        }
                    })?;
                }
            }
        }

        Ok(())
    }

    pub async fn deserialize_text_edits(
        this: Model<LspStore>,
        buffer_to_edit: Model<Buffer>,
        edits: Vec<lsp::TextEdit>,
        push_to_history: bool,
        _: Arc<CachedLspAdapter>,
        language_server: Arc<LanguageServer>,
        cx: &mut AsyncAppContext,
    ) -> Result<Option<Transaction>> {
        let edits = this
            .update(cx, |this, cx| {
                this.as_local_mut().unwrap().edits_from_lsp(
                    &buffer_to_edit,
                    edits,
                    language_server.server_id(),
                    None,
                    cx,
                )
            })?
            .await?;

        let transaction = buffer_to_edit.update(cx, |buffer, cx| {
            buffer.finalize_last_transaction();
            buffer.start_transaction();
            for (range, text) in edits {
                buffer.edit([(range, text)], None, cx);
            }

            if buffer.end_transaction(cx).is_some() {
                let transaction = buffer.finalize_last_transaction().unwrap().clone();
                if !push_to_history {
                    buffer.forget_transaction(transaction.id);
                }
                Some(transaction)
            } else {
                None
            }
        })?;

        Ok(transaction)
    }

    #[allow(clippy::type_complexity)]
    pub(crate) fn edits_from_lsp(
        &mut self,
        buffer: &Model<Buffer>,
        lsp_edits: impl 'static + Send + IntoIterator<Item = lsp::TextEdit>,
        server_id: LanguageServerId,
        version: Option<i32>,
        cx: &mut ModelContext<LspStore>,
    ) -> Task<Result<Vec<(Range<Anchor>, String)>>> {
        let snapshot = self.buffer_snapshot_for_lsp_version(buffer, server_id, version, cx);
        cx.background_executor().spawn(async move {
            let snapshot = snapshot?;
            let mut lsp_edits = lsp_edits
                .into_iter()
                .map(|edit| (range_from_lsp(edit.range), edit.new_text))
                .collect::<Vec<_>>();
            lsp_edits.sort_by_key(|(range, _)| range.start);

            let mut lsp_edits = lsp_edits.into_iter().peekable();
            let mut edits = Vec::new();
            while let Some((range, mut new_text)) = lsp_edits.next() {
                // Clip invalid ranges provided by the language server.
                let mut range = snapshot.clip_point_utf16(range.start, Bias::Left)
                    ..snapshot.clip_point_utf16(range.end, Bias::Left);

                // Combine any LSP edits that are adjacent.
                //
                // Also, combine LSP edits that are separated from each other by only
                // a newline. This is important because for some code actions,
                // Rust-analyzer rewrites the entire buffer via a series of edits that
                // are separated by unchanged newline characters.
                //
                // In order for the diffing logic below to work properly, any edits that
                // cancel each other out must be combined into one.
                while let Some((next_range, next_text)) = lsp_edits.peek() {
                    if next_range.start.0 > range.end {
                        if next_range.start.0.row > range.end.row + 1
                            || next_range.start.0.column > 0
                            || snapshot.clip_point_utf16(
                                Unclipped(PointUtf16::new(range.end.row, u32::MAX)),
                                Bias::Left,
                            ) > range.end
                        {
                            break;
                        }
                        new_text.push('\n');
                    }
                    range.end = snapshot.clip_point_utf16(next_range.end, Bias::Left);
                    new_text.push_str(next_text);
                    lsp_edits.next();
                }

                // For multiline edits, perform a diff of the old and new text so that
                // we can identify the changes more precisely, preserving the locations
                // of any anchors positioned in the unchanged regions.
                if range.end.row > range.start.row {
                    let mut offset = range.start.to_offset(&snapshot);
                    let old_text = snapshot.text_for_range(range).collect::<String>();

                    let diff = TextDiff::from_lines(old_text.as_str(), &new_text);
                    let mut moved_since_edit = true;
                    for change in diff.iter_all_changes() {
                        let tag = change.tag();
                        let value = change.value();
                        match tag {
                            ChangeTag::Equal => {
                                offset += value.len();
                                moved_since_edit = true;
                            }
                            ChangeTag::Delete => {
                                let start = snapshot.anchor_after(offset);
                                let end = snapshot.anchor_before(offset + value.len());
                                if moved_since_edit {
                                    edits.push((start..end, String::new()));
                                } else {
                                    edits.last_mut().unwrap().0.end = end;
                                }
                                offset += value.len();
                                moved_since_edit = false;
                            }
                            ChangeTag::Insert => {
                                if moved_since_edit {
                                    let anchor = snapshot.anchor_after(offset);
                                    edits.push((anchor..anchor, value.to_string()));
                                } else {
                                    edits.last_mut().unwrap().1.push_str(value);
                                }
                                moved_since_edit = false;
                            }
                        }
                    }
                } else if range.end == range.start {
                    let anchor = snapshot.anchor_after(range.start);
                    edits.push((anchor..anchor, new_text));
                } else {
                    let edit_start = snapshot.anchor_after(range.start);
                    let edit_end = snapshot.anchor_before(range.end);
                    edits.push((edit_start..edit_end, new_text));
                }
            }

            Ok(edits)
        })
    }

    pub(crate) async fn deserialize_workspace_edit(
        this: Model<LspStore>,
        edit: lsp::WorkspaceEdit,
        push_to_history: bool,
        lsp_adapter: Arc<CachedLspAdapter>,
        language_server: Arc<LanguageServer>,
        cx: &mut AsyncAppContext,
    ) -> Result<ProjectTransaction> {
        let fs = this.read_with(cx, |this, _| this.as_local().unwrap().fs.clone())?;

        let mut operations = Vec::new();
        if let Some(document_changes) = edit.document_changes {
            match document_changes {
                lsp::DocumentChanges::Edits(edits) => {
                    operations.extend(edits.into_iter().map(lsp::DocumentChangeOperation::Edit))
                }
                lsp::DocumentChanges::Operations(ops) => operations = ops,
            }
        } else if let Some(changes) = edit.changes {
            operations.extend(changes.into_iter().map(|(uri, edits)| {
                lsp::DocumentChangeOperation::Edit(lsp::TextDocumentEdit {
                    text_document: lsp::OptionalVersionedTextDocumentIdentifier {
                        uri,
                        version: None,
                    },
                    edits: edits.into_iter().map(Edit::Plain).collect(),
                })
            }));
        }

        let mut project_transaction = ProjectTransaction::default();
        for operation in operations {
            match operation {
                lsp::DocumentChangeOperation::Op(lsp::ResourceOp::Create(op)) => {
                    let abs_path = op
                        .uri
                        .to_file_path()
                        .map_err(|_| anyhow!("can't convert URI to path"))?;

                    if let Some(parent_path) = abs_path.parent() {
                        fs.create_dir(parent_path).await?;
                    }
                    if abs_path.ends_with("/") {
                        fs.create_dir(&abs_path).await?;
                    } else {
                        fs.create_file(
                            &abs_path,
                            op.options
                                .map(|options| fs::CreateOptions {
                                    overwrite: options.overwrite.unwrap_or(false),
                                    ignore_if_exists: options.ignore_if_exists.unwrap_or(false),
                                })
                                .unwrap_or_default(),
                        )
                        .await?;
                    }
                }

                lsp::DocumentChangeOperation::Op(lsp::ResourceOp::Rename(op)) => {
                    let source_abs_path = op
                        .old_uri
                        .to_file_path()
                        .map_err(|_| anyhow!("can't convert URI to path"))?;
                    let target_abs_path = op
                        .new_uri
                        .to_file_path()
                        .map_err(|_| anyhow!("can't convert URI to path"))?;
                    fs.rename(
                        &source_abs_path,
                        &target_abs_path,
                        op.options
                            .map(|options| fs::RenameOptions {
                                overwrite: options.overwrite.unwrap_or(false),
                                ignore_if_exists: options.ignore_if_exists.unwrap_or(false),
                            })
                            .unwrap_or_default(),
                    )
                    .await?;
                }

                lsp::DocumentChangeOperation::Op(lsp::ResourceOp::Delete(op)) => {
                    let abs_path = op
                        .uri
                        .to_file_path()
                        .map_err(|_| anyhow!("can't convert URI to path"))?;
                    let options = op
                        .options
                        .map(|options| fs::RemoveOptions {
                            recursive: options.recursive.unwrap_or(false),
                            ignore_if_not_exists: options.ignore_if_not_exists.unwrap_or(false),
                        })
                        .unwrap_or_default();
                    if abs_path.ends_with("/") {
                        fs.remove_dir(&abs_path, options).await?;
                    } else {
                        fs.remove_file(&abs_path, options).await?;
                    }
                }

                lsp::DocumentChangeOperation::Edit(op) => {
                    let buffer_to_edit = this
                        .update(cx, |this, cx| {
                            this.open_local_buffer_via_lsp(
                                op.text_document.uri.clone(),
                                language_server.server_id(),
                                lsp_adapter.name.clone(),
                                cx,
                            )
                        })?
                        .await?;

                    let edits = this
                        .update(cx, |this, cx| {
                            let path = buffer_to_edit.read(cx).project_path(cx);
                            let active_entry = this.active_entry;
                            let is_active_entry = path.clone().map_or(false, |project_path| {
                                this.worktree_store
                                    .read(cx)
                                    .entry_for_path(&project_path, cx)
                                    .map_or(false, |entry| Some(entry.id) == active_entry)
                            });
                            let local = this.as_local_mut().unwrap();

                            let (mut edits, mut snippet_edits) = (vec![], vec![]);
                            for edit in op.edits {
                                match edit {
                                    Edit::Plain(edit) => {
                                        if !edits.contains(&edit) {
                                            edits.push(edit)
                                        }
                                    }
                                    Edit::Annotated(edit) => {
                                        if !edits.contains(&edit.text_edit) {
                                            edits.push(edit.text_edit)
                                        }
                                    }
                                    Edit::Snippet(edit) => {
                                        let Ok(snippet) = Snippet::parse(&edit.snippet.value)
                                        else {
                                            continue;
                                        };

                                        if is_active_entry {
                                            snippet_edits.push((edit.range, snippet));
                                        } else {
                                            // Since this buffer is not focused, apply a normal edit.
                                            let new_edit = TextEdit {
                                                range: edit.range,
                                                new_text: snippet.text,
                                            };
                                            if !edits.contains(&new_edit) {
                                                edits.push(new_edit);
                                            }
                                        }
                                    }
                                }
                            }
                            if !snippet_edits.is_empty() {
                                let buffer_id = buffer_to_edit.read(cx).remote_id();
                                let version = if let Some(buffer_version) = op.text_document.version
                                {
                                    local
                                        .buffer_snapshot_for_lsp_version(
                                            &buffer_to_edit,
                                            language_server.server_id(),
                                            Some(buffer_version),
                                            cx,
                                        )
                                        .ok()
                                        .map(|snapshot| snapshot.version)
                                } else {
                                    Some(buffer_to_edit.read(cx).saved_version().clone())
                                };

                                let most_recent_edit = version.and_then(|version| {
                                    version.iter().max_by_key(|timestamp| timestamp.value)
                                });
                                // Check if the edit that triggered that edit has been made by this participant.

                                if let Some(most_recent_edit) = most_recent_edit {
                                    cx.emit(LspStoreEvent::SnippetEdit {
                                        buffer_id,
                                        edits: snippet_edits,
                                        most_recent_edit,
                                    });
                                }
                            }

                            local.edits_from_lsp(
                                &buffer_to_edit,
                                edits,
                                language_server.server_id(),
                                op.text_document.version,
                                cx,
                            )
                        })?
                        .await?;

                    let transaction = buffer_to_edit.update(cx, |buffer, cx| {
                        buffer.finalize_last_transaction();
                        buffer.start_transaction();
                        for (range, text) in edits {
                            buffer.edit([(range, text)], None, cx);
                        }
                        let transaction = if buffer.end_transaction(cx).is_some() {
                            let transaction = buffer.finalize_last_transaction().unwrap().clone();
                            if !push_to_history {
                                buffer.forget_transaction(transaction.id);
                            }
                            Some(transaction)
                        } else {
                            None
                        };

                        transaction
                    })?;
                    if let Some(transaction) = transaction {
                        project_transaction.0.insert(buffer_to_edit, transaction);
                    }
                }
            }
        }

        Ok(project_transaction)
    }

    async fn on_lsp_workspace_edit(
        this: WeakModel<LspStore>,
        params: lsp::ApplyWorkspaceEditParams,
        server_id: LanguageServerId,
        adapter: Arc<CachedLspAdapter>,
        mut cx: AsyncAppContext,
    ) -> Result<lsp::ApplyWorkspaceEditResponse> {
        let this = this
            .upgrade()
            .ok_or_else(|| anyhow!("project project closed"))?;
        let language_server = this
            .update(&mut cx, |this, _| this.language_server_for_id(server_id))?
            .ok_or_else(|| anyhow!("language server not found"))?;
        let transaction = Self::deserialize_workspace_edit(
            this.clone(),
            params.edit,
            true,
            adapter.clone(),
            language_server.clone(),
            &mut cx,
        )
        .await
        .log_err();
        this.update(&mut cx, |this, _| {
            if let Some(transaction) = transaction {
                this.as_local_mut()
                    .unwrap()
                    .last_workspace_edits_by_language_server
                    .insert(server_id, transaction);
            }
        })?;
        Ok(lsp::ApplyWorkspaceEditResponse {
            applied: true,
            failed_change: None,
            failure_reason: None,
        })
    }
    fn rebuild_watched_paths_inner<'a>(
        &'a self,
        language_server_id: LanguageServerId,
        watchers: impl Iterator<Item = &'a FileSystemWatcher>,
        cx: &mut ModelContext<LspStore>,
    ) -> LanguageServerWatchedPathsBuilder {
        let worktrees = self
            .worktree_store
            .read(cx)
            .worktrees()
            .filter_map(|worktree| {
                self.language_servers_for_worktree(worktree.read(cx).id())
                    .find(|server| server.server_id() == language_server_id)
                    .map(|_| worktree)
            })
            .collect::<Vec<_>>();

        let mut worktree_globs = HashMap::default();
        let mut abs_globs = HashMap::default();
        log::trace!(
            "Processing new watcher paths for language server with id {}",
            language_server_id
        );

        enum PathToWatch {
            Worktree {
                literal_prefix: Arc<Path>,
                pattern: String,
            },
            Absolute {
                path: Arc<Path>,
                pattern: String,
            },
        }
        for watcher in watchers {
            let mut found_host = false;
            for worktree in &worktrees {
                let glob_is_inside_worktree = worktree.update(cx, |tree, _| {
                    let worktree_root_path = tree.abs_path();
                    let path_to_watch = match &watcher.glob_pattern {
                        lsp::GlobPattern::String(s) => {
                            let watcher_path = SanitizedPath::from(s);
                            match watcher_path.as_path().strip_prefix(&worktree_root_path) {
                                Ok(relative) => {
                                    let pattern = relative.to_string_lossy().to_string();
                                    let literal_prefix = glob_literal_prefix(relative).into();

                                    PathToWatch::Worktree {
                                        literal_prefix,
                                        pattern,
                                    }
                                }
                                Err(_) => {
                                    let path = glob_literal_prefix(watcher_path.as_path());
                                    let pattern = watcher_path
                                        .as_path()
                                        .strip_prefix(&path)
                                        .map(|p| p.to_string_lossy().to_string())
                                        .unwrap_or_else(|e| {
                                            debug_panic!(
                                                "Failed to strip prefix for string pattern: {}, with prefix: {}, with error: {}",
                                                s,
                                                path.display(),
                                                e
                                            );
                                            watcher_path.as_path().to_string_lossy().to_string()
                                        });
                                    let path = if path.components().next().is_none() {
                                        worktree_root_path.clone()
                                    } else {
                                        path.into()
                                    };

                                    PathToWatch::Absolute { path, pattern }
                                }
                            }
                        }
                        lsp::GlobPattern::Relative(rp) => {
                            let Ok(mut base_uri) = match &rp.base_uri {
                                lsp::OneOf::Left(workspace_folder) => &workspace_folder.uri,
                                lsp::OneOf::Right(base_uri) => base_uri,
                            }
                            .to_file_path() else {
                                return false;
                            };

                            match base_uri.strip_prefix(&worktree_root_path) {
                                Ok(relative) => {
                                    let mut literal_prefix = relative.to_owned();
                                    literal_prefix
                                        .push(glob_literal_prefix(Path::new(&rp.pattern)));

                                    PathToWatch::Worktree {
                                        literal_prefix: literal_prefix.into(),
                                        pattern: rp.pattern.clone(),
                                    }
                                }
                                Err(_) => {
                                    let path = glob_literal_prefix(Path::new(&rp.pattern));
                                    let pattern = Path::new(&rp.pattern)
                                        .strip_prefix(&path)
                                        .map(|p| p.to_string_lossy().to_string())
                                        .unwrap_or_else(|e| {
                                            debug_panic!(
                                                "Failed to strip prefix for relative pattern: {}, with prefix: {}, with error: {}",
                                                rp.pattern,
                                                path.display(),
                                                e
                                            );
                                            rp.pattern.clone()
                                        });
                                    base_uri.push(path);

                                    let path = if base_uri.components().next().is_none() {
                                        debug_panic!("base_uri is empty, {}", base_uri.display());
                                        worktree_root_path.clone()
                                    } else {
                                        base_uri.into()
                                    };
                                    PathToWatch::Absolute { path, pattern }
                                }
                            }
                        }
                    };
                    match path_to_watch {
                        PathToWatch::Worktree {
                            literal_prefix,
                            pattern,
                        } => {
                            if let Some((tree, glob)) =
                                tree.as_local_mut().zip(Glob::new(&pattern).log_err())
                            {
                                tree.add_path_prefix_to_scan(literal_prefix);
                                worktree_globs
                                    .entry(tree.id())
                                    .or_insert_with(GlobSetBuilder::new)
                                    .add(glob);
                            } else {
                                return false;
                            }
                        }
                        PathToWatch::Absolute { path, pattern } => {
                            if let Some(glob) = Glob::new(&pattern).log_err() {
                                abs_globs
                                    .entry(path)
                                    .or_insert_with(GlobSetBuilder::new)
                                    .add(glob);
                            }
                        }
                    }
                    true
                });
                if glob_is_inside_worktree {
                    log::trace!(
                        "Watcher pattern `{}` has been attached to the worktree at `{}`",
                        serde_json::to_string(&watcher.glob_pattern).unwrap(),
                        worktree.read(cx).abs_path().display()
                    );
                    found_host = true;
                }
            }
            if !found_host {
                log::error!(
                    "Watcher pattern `{}` has not been attached to any worktree or absolute path",
                    serde_json::to_string(&watcher.glob_pattern).unwrap()
                )
            }
        }

        let mut watch_builder = LanguageServerWatchedPathsBuilder::default();
        for (worktree_id, builder) in worktree_globs {
            if let Ok(globset) = builder.build() {
                watch_builder.watch_worktree(worktree_id, globset);
            }
        }
        for (abs_path, builder) in abs_globs {
            if let Ok(globset) = builder.build() {
                watch_builder.watch_abs_path(abs_path, globset);
            }
        }
        watch_builder
    }

    fn rebuild_watched_paths(
        &mut self,
        language_server_id: LanguageServerId,
        cx: &mut ModelContext<LspStore>,
    ) {
        let Some(watchers) = self
            .language_server_watcher_registrations
            .get(&language_server_id)
        else {
            return;
        };

        let watch_builder =
            self.rebuild_watched_paths_inner(language_server_id, watchers.values().flatten(), cx);
        let watcher = watch_builder.build(self.fs.clone(), language_server_id, cx);
        self.language_server_watched_paths
            .insert(language_server_id, watcher);

        cx.notify();
    }

    fn on_lsp_did_change_watched_files(
        &mut self,
        language_server_id: LanguageServerId,
        registration_id: &str,
        params: DidChangeWatchedFilesRegistrationOptions,
        cx: &mut ModelContext<LspStore>,
    ) {
        let registrations = self
            .language_server_watcher_registrations
            .entry(language_server_id)
            .or_default();

        registrations.insert(registration_id.to_string(), params.watchers);

        self.rebuild_watched_paths(language_server_id, cx);
    }

    fn on_lsp_unregister_did_change_watched_files(
        &mut self,
        language_server_id: LanguageServerId,
        registration_id: &str,
        cx: &mut ModelContext<LspStore>,
    ) {
        let registrations = self
            .language_server_watcher_registrations
            .entry(language_server_id)
            .or_default();

        if registrations.remove(registration_id).is_some() {
            log::info!(
                    "language server {}: unregistered workspace/DidChangeWatchedFiles capability with id {}",
                    language_server_id,
                    registration_id
                );
        } else {
            log::warn!(
                    "language server {}: failed to unregister workspace/DidChangeWatchedFiles capability with id {}. not registered.",
                    language_server_id,
                    registration_id
                );
        }

        self.rebuild_watched_paths(language_server_id, cx);
    }
}

#[derive(Debug)]
pub struct FormattableBuffer {
    id: BufferId,
    handle: Model<Buffer>,
    abs_path: Option<PathBuf>,
    env: Option<HashMap<String, String>>,
}

pub struct RemoteLspStore {
    upstream_client: Option<AnyProtoClient>,
    upstream_project_id: u64,
}

#[allow(clippy::large_enum_variant)]
pub(crate) enum LspStoreMode {
    Local(LocalLspStore),   // ssh host and collab host
    Remote(RemoteLspStore), // collab guest
}

impl LspStoreMode {
    fn is_local(&self) -> bool {
        matches!(self, LspStoreMode::Local(_))
    }
}

pub struct LspStore {
    mode: LspStoreMode,
    last_formatting_failure: Option<String>,
    downstream_client: Option<(AnyProtoClient, u64)>,
    nonce: u128,
    buffer_store: Model<BufferStore>,
    worktree_store: Model<WorktreeStore>,
    toolchain_store: Option<Model<ToolchainStore>>,
    pub languages: Arc<LanguageRegistry>,
    pub language_server_statuses: BTreeMap<LanguageServerId, LanguageServerStatus>,
    active_entry: Option<ProjectEntryId>,
    _maintain_workspace_config: (Task<Result<()>>, watch::Sender<()>),
    _maintain_buffer_languages: Task<()>,
    diagnostic_summaries:
        HashMap<WorktreeId, HashMap<Arc<Path>, HashMap<LanguageServerId, DiagnosticSummary>>>,
}

pub enum LspStoreEvent {
    LanguageServerAdded(LanguageServerId, LanguageServerName, Option<WorktreeId>),
    LanguageServerRemoved(LanguageServerId),
    LanguageServerUpdate {
        language_server_id: LanguageServerId,
        message: proto::update_language_server::Variant,
    },
    LanguageServerLog(LanguageServerId, LanguageServerLogType, String),
    LanguageServerPrompt(LanguageServerPromptRequest),
    LanguageDetected {
        buffer: Model<Buffer>,
        new_language: Option<Arc<Language>>,
    },
    Notification(String),
    RefreshInlayHints,
    DiagnosticsUpdated {
        language_server_id: LanguageServerId,
        path: ProjectPath,
    },
    DiskBasedDiagnosticsStarted {
        language_server_id: LanguageServerId,
    },
    DiskBasedDiagnosticsFinished {
        language_server_id: LanguageServerId,
    },
    SnippetEdit {
        buffer_id: BufferId,
        edits: Vec<(lsp::Range, Snippet)>,
        most_recent_edit: clock::Lamport,
    },
}

#[derive(Clone, Debug, Serialize)]
pub struct LanguageServerStatus {
    pub name: String,
    pub pending_work: BTreeMap<String, LanguageServerProgress>,
    pub has_pending_diagnostic_updates: bool,
    progress_tokens: HashSet<String>,
}

#[derive(Clone, Debug)]
struct CoreSymbol {
    pub language_server_name: LanguageServerName,
    pub source_worktree_id: WorktreeId,
    pub path: ProjectPath,
    pub name: String,
    pub kind: lsp::SymbolKind,
    pub range: Range<Unclipped<PointUtf16>>,
    pub signature: [u8; 32],
}

impl LspStore {
    pub fn init(client: &AnyProtoClient) {
        client.add_model_request_handler(Self::handle_multi_lsp_query);
        client.add_model_request_handler(Self::handle_restart_language_servers);
        client.add_model_request_handler(Self::handle_cancel_language_server_work);
        client.add_model_message_handler(Self::handle_start_language_server);
        client.add_model_message_handler(Self::handle_update_language_server);
        client.add_model_message_handler(Self::handle_language_server_log);
        client.add_model_message_handler(Self::handle_update_diagnostic_summary);
        client.add_model_request_handler(Self::handle_format_buffers);
        client.add_model_request_handler(Self::handle_resolve_completion_documentation);
        client.add_model_request_handler(Self::handle_apply_code_action);
        client.add_model_request_handler(Self::handle_inlay_hints);
        client.add_model_request_handler(Self::handle_get_project_symbols);
        client.add_model_request_handler(Self::handle_resolve_inlay_hint);
        client.add_model_request_handler(Self::handle_open_buffer_for_symbol);
        client.add_model_request_handler(Self::handle_refresh_inlay_hints);
        client.add_model_request_handler(Self::handle_on_type_formatting);
        client.add_model_request_handler(Self::handle_apply_additional_edits_for_completion);
        client.add_model_request_handler(Self::handle_register_buffer_with_language_servers);
        client.add_model_request_handler(Self::handle_lsp_command::<GetCodeActions>);
        client.add_model_request_handler(Self::handle_lsp_command::<GetCompletions>);
        client.add_model_request_handler(Self::handle_lsp_command::<GetHover>);
        client.add_model_request_handler(Self::handle_lsp_command::<GetDefinition>);
        client.add_model_request_handler(Self::handle_lsp_command::<GetDeclaration>);
        client.add_model_request_handler(Self::handle_lsp_command::<GetTypeDefinition>);
        client.add_model_request_handler(Self::handle_lsp_command::<GetDocumentHighlights>);
        client.add_model_request_handler(Self::handle_lsp_command::<GetReferences>);
        client.add_model_request_handler(Self::handle_lsp_command::<PrepareRename>);
        client.add_model_request_handler(Self::handle_lsp_command::<PerformRename>);
        client.add_model_request_handler(Self::handle_lsp_command::<lsp_ext_command::ExpandMacro>);
        client.add_model_request_handler(Self::handle_lsp_command::<LinkedEditingRange>);
    }

    pub fn as_remote(&self) -> Option<&RemoteLspStore> {
        match &self.mode {
            LspStoreMode::Remote(remote_lsp_store) => Some(remote_lsp_store),
            _ => None,
        }
    }

    pub fn as_local(&self) -> Option<&LocalLspStore> {
        match &self.mode {
            LspStoreMode::Local(local_lsp_store) => Some(local_lsp_store),
            _ => None,
        }
    }

    pub fn as_local_mut(&mut self) -> Option<&mut LocalLspStore> {
        match &mut self.mode {
            LspStoreMode::Local(local_lsp_store) => Some(local_lsp_store),
            _ => None,
        }
    }

    pub fn upstream_client(&self) -> Option<(AnyProtoClient, u64)> {
        match &self.mode {
            LspStoreMode::Remote(RemoteLspStore {
                upstream_client: Some(upstream_client),
                upstream_project_id,
                ..
            }) => Some((upstream_client.clone(), *upstream_project_id)),

            LspStoreMode::Remote(RemoteLspStore {
                upstream_client: None,
                ..
            }) => None,
            LspStoreMode::Local(_) => None,
        }
    }

    pub fn swap_current_lsp_settings(
        &mut self,
        new_settings: HashMap<LanguageServerName, LspSettings>,
    ) -> Option<HashMap<LanguageServerName, LspSettings>> {
        match &mut self.mode {
            LspStoreMode::Local(LocalLspStore {
                current_lsp_settings,
                ..
            }) => {
                let ret = mem::take(current_lsp_settings);
                *current_lsp_settings = new_settings;
                Some(ret)
            }
            LspStoreMode::Remote(_) => None,
        }
    }

    #[allow(clippy::too_many_arguments)]
    pub fn new_local(
        buffer_store: Model<BufferStore>,
        worktree_store: Model<WorktreeStore>,
        prettier_store: Model<PrettierStore>,
        toolchain_store: Model<ToolchainStore>,
        environment: Model<ProjectEnvironment>,
        languages: Arc<LanguageRegistry>,
        http_client: Arc<dyn HttpClient>,
        fs: Arc<dyn Fs>,
        cx: &mut ModelContext<Self>,
    ) -> Self {
        let yarn = YarnPathStore::new(fs.clone(), cx);
        cx.subscribe(&buffer_store, Self::on_buffer_store_event)
            .detach();
        cx.subscribe(&worktree_store, Self::on_worktree_store_event)
            .detach();
        cx.subscribe(&prettier_store, Self::on_prettier_store_event)
            .detach();
        cx.subscribe(&toolchain_store, Self::on_toolchain_store_event)
            .detach();
        cx.observe_global::<SettingsStore>(Self::on_settings_changed)
            .detach();

        let _maintain_workspace_config = {
            let (sender, receiver) = watch::channel();
            (Self::maintain_workspace_config(receiver, cx), sender)
        };
        Self {
            mode: LspStoreMode::Local(LocalLspStore {
                worktree_store: worktree_store.clone(),
                toolchain_store: toolchain_store.clone(),
                supplementary_language_servers: Default::default(),
                languages: languages.clone(),
                language_server_ids: Default::default(),
                language_servers: Default::default(),
                last_workspace_edits_by_language_server: Default::default(),
                language_server_watched_paths: Default::default(),
                language_server_paths_watched_for_rename: Default::default(),
                language_server_watcher_registrations: Default::default(),
                current_lsp_settings: ProjectSettings::get_global(cx).lsp.clone(),
                buffers_being_formatted: Default::default(),
                buffer_snapshots: Default::default(),
                prettier_store,
                environment,
                http_client,
                fs,
                yarn,
                next_diagnostic_group_id: Default::default(),
                diagnostics: Default::default(),
                _subscription: cx.on_app_quit(|this, cx| {
                    this.as_local_mut().unwrap().shutdown_language_servers(cx)
                }),
                registered_buffers: HashMap::default(),
            }),
            last_formatting_failure: None,
            downstream_client: None,
            buffer_store,
            worktree_store,
            toolchain_store: Some(toolchain_store),
            languages: languages.clone(),
            language_server_statuses: Default::default(),
            nonce: StdRng::from_entropy().gen(),
            diagnostic_summaries: Default::default(),
            active_entry: None,

            _maintain_workspace_config,
            _maintain_buffer_languages: Self::maintain_buffer_languages(languages.clone(), cx),
        }
    }

    fn send_lsp_proto_request<R: LspCommand>(
        &self,
        buffer: Model<Buffer>,
        client: AnyProtoClient,
        upstream_project_id: u64,
        request: R,
        cx: &mut ModelContext<'_, LspStore>,
    ) -> Task<anyhow::Result<<R as LspCommand>::Response>> {
        let message = request.to_proto(upstream_project_id, buffer.read(cx));
        cx.spawn(move |this, cx| async move {
            let response = client.request(message).await?;
            let this = this.upgrade().context("project dropped")?;
            request
                .response_from_proto(response, this, buffer, cx)
                .await
        })
    }

    pub(super) fn new_remote(
        buffer_store: Model<BufferStore>,
        worktree_store: Model<WorktreeStore>,
        toolchain_store: Option<Model<ToolchainStore>>,
        languages: Arc<LanguageRegistry>,
        upstream_client: AnyProtoClient,
        project_id: u64,
        cx: &mut ModelContext<Self>,
    ) -> Self {
        cx.subscribe(&buffer_store, Self::on_buffer_store_event)
            .detach();
        cx.subscribe(&worktree_store, Self::on_worktree_store_event)
            .detach();
        let _maintain_workspace_config = {
            let (sender, receiver) = watch::channel();
            (Self::maintain_workspace_config(receiver, cx), sender)
        };
        Self {
            mode: LspStoreMode::Remote(RemoteLspStore {
                upstream_client: Some(upstream_client),
                upstream_project_id: project_id,
            }),
            downstream_client: None,
            last_formatting_failure: None,
            buffer_store,
            worktree_store,
            languages: languages.clone(),
            language_server_statuses: Default::default(),
            nonce: StdRng::from_entropy().gen(),
            diagnostic_summaries: Default::default(),
            active_entry: None,
            toolchain_store,
            _maintain_workspace_config,
            _maintain_buffer_languages: Self::maintain_buffer_languages(languages.clone(), cx),
        }
    }

    fn worktree_for_id(
        &self,
        worktree_id: WorktreeId,
        cx: &ModelContext<Self>,
    ) -> Result<Model<Worktree>> {
        self.worktree_store
            .read(cx)
            .worktree_for_id(worktree_id, cx)
            .ok_or_else(|| anyhow!("worktree not found"))
    }

    fn on_buffer_store_event(
        &mut self,
        _: Model<BufferStore>,
        event: &BufferStoreEvent,
        cx: &mut ModelContext<Self>,
    ) {
        match event {
            BufferStoreEvent::BufferAdded(buffer) => {
                self.on_buffer_added(buffer, cx).log_err();
            }
            BufferStoreEvent::BufferChangedFilePath { buffer, old_file } => {
                let buffer_id = buffer.read(cx).remote_id();
                if let Some(old_file) = File::from_dyn(old_file.as_ref()) {
                    if let Some(local) = self.as_local_mut() {
                        local.reset_buffer(buffer, old_file, cx);
                        if local.registered_buffers.contains_key(&buffer_id) {
                            local.unregister_old_buffer_from_language_servers(buffer, old_file, cx);
                        }
                    }
                }

                self.detect_language_for_buffer(buffer, cx);
                if let Some(local) = self.as_local_mut() {
                    local.initialize_buffer(buffer, cx);
                    if local.registered_buffers.contains_key(&buffer_id) {
                        local.register_buffer_with_language_servers(buffer, cx);
                    }
                }
            }
            BufferStoreEvent::BufferDropped(_) => {}
        }
    }

    fn on_worktree_store_event(
        &mut self,
        _: Model<WorktreeStore>,
        event: &WorktreeStoreEvent,
        cx: &mut ModelContext<Self>,
    ) {
        match event {
            WorktreeStoreEvent::WorktreeAdded(worktree) => {
                if !worktree.read(cx).is_local() {
                    return;
                }
                cx.subscribe(worktree, |this, worktree, event, cx| match event {
                    worktree::Event::UpdatedEntries(changes) => {
                        this.update_local_worktree_language_servers(&worktree, changes, cx);
                    }
                    worktree::Event::UpdatedGitRepositories(_)
                    | worktree::Event::DeletedEntry(_) => {}
                })
                .detach()
            }
            WorktreeStoreEvent::WorktreeReleased(..) => {}
            WorktreeStoreEvent::WorktreeRemoved(_, id) => self.remove_worktree(*id, cx),
            WorktreeStoreEvent::WorktreeOrderChanged => {}
            WorktreeStoreEvent::WorktreeUpdateSent(worktree) => {
                worktree.update(cx, |worktree, _cx| self.send_diagnostic_summaries(worktree));
            }
        }
    }

    fn on_prettier_store_event(
        &mut self,
        _: Model<PrettierStore>,
        event: &PrettierStoreEvent,
        cx: &mut ModelContext<Self>,
    ) {
        match event {
            PrettierStoreEvent::LanguageServerRemoved(prettier_server_id) => {
                self.unregister_supplementary_language_server(*prettier_server_id, cx);
            }
            PrettierStoreEvent::LanguageServerAdded {
                new_server_id,
                name,
                prettier_server,
            } => {
                self.register_supplementary_language_server(
                    *new_server_id,
                    name.clone(),
                    prettier_server.clone(),
                    cx,
                );
            }
        }
    }

    fn on_toolchain_store_event(
        &mut self,
        _: Model<ToolchainStore>,
        event: &ToolchainStoreEvent,
        _: &mut ModelContext<Self>,
    ) {
        match event {
            ToolchainStoreEvent::ToolchainActivated { .. } => {
                self.request_workspace_config_refresh()
            }
        }
    }

    fn request_workspace_config_refresh(&mut self) {
        *self._maintain_workspace_config.1.borrow_mut() = ();
    }

    pub fn prettier_store(&self) -> Option<Model<PrettierStore>> {
        self.as_local().map(|local| local.prettier_store.clone())
    }

    fn on_buffer_event(
        &mut self,
        buffer: Model<Buffer>,
        event: &language::BufferEvent,
        cx: &mut ModelContext<Self>,
    ) {
        match event {
            language::BufferEvent::Edited { .. } => {
                self.on_buffer_edited(buffer, cx);
            }

            language::BufferEvent::Saved => {
                self.on_buffer_saved(buffer, cx);
            }

            _ => {}
        }
    }

    fn on_buffer_added(
        &mut self,
        buffer: &Model<Buffer>,
        cx: &mut ModelContext<Self>,
    ) -> Result<()> {
        buffer.update(cx, |buffer, _| {
            buffer.set_language_registry(self.languages.clone())
        });

        cx.subscribe(buffer, |this, buffer, event, cx| {
            this.on_buffer_event(buffer, event, cx);
        })
        .detach();

        self.detect_language_for_buffer(buffer, cx);
        if let Some(local) = self.as_local_mut() {
            local.initialize_buffer(buffer, cx);
        }

        Ok(())
    }

    pub fn register_buffer_with_language_servers(
        &mut self,
        buffer: &Model<Buffer>,
        cx: &mut ModelContext<Self>,
    ) -> OpenLspBufferHandle {
        let buffer_id = buffer.read(cx).remote_id();

        let handle = cx.new_model(|_| buffer.clone());

        if let Some(local) = self.as_local_mut() {
            let Some(file) = File::from_dyn(buffer.read(cx).file()) else {
                return handle;
            };
            if !file.is_local() {
                return handle;
            }
            let refcount = local.registered_buffers.entry(buffer_id).or_insert(0);
            *refcount += 1;
            if *refcount == 1 {
                local.register_buffer_with_language_servers(buffer, cx);
            }

            cx.observe_release(&handle, move |this, buffer, cx| {
                let local = this.as_local_mut().unwrap();
                let Some(refcount) = local.registered_buffers.get_mut(&buffer_id) else {
                    debug_panic!("bad refcounting");
                    return;
                };
                *refcount -= 1;
                if *refcount == 0 {
                    local.registered_buffers.remove(&buffer_id);
                    if let Some(file) = File::from_dyn(buffer.read(cx).file()).cloned() {
                        local.unregister_old_buffer_from_language_servers(&buffer, &file, cx);
                    }
                }
            })
            .detach();
        } else if let Some((upstream_client, upstream_project_id)) = self.upstream_client() {
            let buffer_id = buffer.read(cx).remote_id().to_proto();
            cx.background_executor()
                .spawn(async move {
                    upstream_client
                        .request(proto::RegisterBufferWithLanguageServers {
                            project_id: upstream_project_id,
                            buffer_id,
                        })
                        .await
                })
                .detach();
        } else {
            panic!("oops!");
        }
        handle
    }

    fn maintain_buffer_languages(
        languages: Arc<LanguageRegistry>,
        cx: &mut ModelContext<Self>,
    ) -> Task<()> {
        let mut subscription = languages.subscribe();
        let mut prev_reload_count = languages.reload_count();
        cx.spawn(move |this, mut cx| async move {
            while let Some(()) = subscription.next().await {
                if let Some(this) = this.upgrade() {
                    // If the language registry has been reloaded, then remove and
                    // re-assign the languages on all open buffers.
                    let reload_count = languages.reload_count();
                    if reload_count > prev_reload_count {
                        prev_reload_count = reload_count;
                        this.update(&mut cx, |this, cx| {
                            this.buffer_store.clone().update(cx, |buffer_store, cx| {
                                for buffer in buffer_store.buffers() {
                                    if let Some(f) = File::from_dyn(buffer.read(cx).file()).cloned()
                                    {
                                        buffer
                                            .update(cx, |buffer, cx| buffer.set_language(None, cx));
                                        if let Some(local) = this.as_local_mut() {
                                            local.reset_buffer(&buffer, &f, cx);
                                            if local
                                                .registered_buffers
                                                .contains_key(&buffer.read(cx).remote_id())
                                            {
                                                local.unregister_old_buffer_from_language_servers(
                                                    &buffer, &f, cx,
                                                );
                                            }
                                        }
                                    }
                                }
                            });
                        })
                        .ok();
                    }

                    this.update(&mut cx, |this, cx| {
                        let mut plain_text_buffers = Vec::new();
                        let mut buffers_with_unknown_injections = Vec::new();
                        for handle in this.buffer_store.read(cx).buffers() {
                            let buffer = handle.read(cx);
                            if buffer.language().is_none()
                                || buffer.language() == Some(&*language::PLAIN_TEXT)
                            {
                                plain_text_buffers.push(handle);
                            } else if buffer.contains_unknown_injections() {
                                buffers_with_unknown_injections.push(handle);
                            }
                        }
                        for buffer in plain_text_buffers {
                            this.detect_language_for_buffer(&buffer, cx);
                            if let Some(local) = this.as_local_mut() {
                                local.initialize_buffer(&buffer, cx);
                                if local
                                    .registered_buffers
                                    .contains_key(&buffer.read(cx).remote_id())
                                {
                                    local.register_buffer_with_language_servers(&buffer, cx);
                                }
                            }
                        }

                        for buffer in buffers_with_unknown_injections {
                            buffer.update(cx, |buffer, cx| buffer.reparse(cx));
                        }
                    })
                    .ok();
                }
            }
        })
    }

    fn detect_language_for_buffer(
        &mut self,
        buffer_handle: &Model<Buffer>,
        cx: &mut ModelContext<Self>,
    ) -> Option<language::AvailableLanguage> {
        // If the buffer has a language, set it and start the language server if we haven't already.
        let buffer = buffer_handle.read(cx);
        let file = buffer.file()?;

        let content = buffer.as_rope();
        let available_language = self.languages.language_for_file(file, Some(content), cx);
        if let Some(available_language) = &available_language {
            if let Some(Ok(Ok(new_language))) = self
                .languages
                .load_language(available_language)
                .now_or_never()
            {
                self.set_language_for_buffer(buffer_handle, new_language, cx);
            }
        } else {
            cx.emit(LspStoreEvent::LanguageDetected {
                buffer: buffer_handle.clone(),
                new_language: None,
            });
        }

        available_language
    }

    pub(crate) fn set_language_for_buffer(
        &mut self,
        buffer: &Model<Buffer>,
        new_language: Arc<Language>,
        cx: &mut ModelContext<Self>,
    ) {
        let buffer_file = buffer.read(cx).file().cloned();
        let buffer_id = buffer.read(cx).remote_id();
        if let Some(local_store) = self.as_local_mut() {
            if local_store.registered_buffers.contains_key(&buffer_id) {
                if let Some(abs_path) =
                    File::from_dyn(buffer_file.as_ref()).map(|file| file.abs_path(cx))
                {
                    if let Some(file_url) = lsp::Url::from_file_path(&abs_path).log_err() {
                        local_store.unregister_buffer_from_language_servers(buffer, file_url, cx);
                    }
                }
            }
        }
        buffer.update(cx, |buffer, cx| {
            if buffer.language().map_or(true, |old_language| {
                !Arc::ptr_eq(old_language, &new_language)
            }) {
                buffer.set_language(Some(new_language.clone()), cx);
            }
        });

        let settings =
            language_settings(Some(new_language.name()), buffer_file.as_ref(), cx).into_owned();
        let buffer_file = File::from_dyn(buffer_file.as_ref());

        let worktree_id = if let Some(file) = buffer_file {
            let worktree = file.worktree.clone();

            if let Some(local) = self.as_local_mut() {
                if local.registered_buffers.contains_key(&buffer_id) {
                    local.register_buffer_with_language_servers(buffer, cx);
                }
            }
            Some(worktree.read(cx).id())
        } else {
            None
        };

        if settings.prettier.allowed {
            if let Some(prettier_plugins) = prettier_store::prettier_plugins_for_language(&settings)
            {
                let prettier_store = self.as_local().map(|s| s.prettier_store.clone());
                if let Some(prettier_store) = prettier_store {
                    prettier_store.update(cx, |prettier_store, cx| {
                        prettier_store.install_default_prettier(
                            worktree_id,
                            prettier_plugins.iter().map(|s| Arc::from(s.as_str())),
                            cx,
                        )
                    })
                }
            }
        }

        cx.emit(LspStoreEvent::LanguageDetected {
            buffer: buffer.clone(),
            new_language: Some(new_language),
        })
    }

    pub fn buffer_store(&self) -> Model<BufferStore> {
        self.buffer_store.clone()
    }

    pub fn set_active_entry(&mut self, active_entry: Option<ProjectEntryId>) {
        self.active_entry = active_entry;
    }

    pub(crate) fn send_diagnostic_summaries(&self, worktree: &mut Worktree) {
        if let Some((client, downstream_project_id)) = self.downstream_client.clone() {
            if let Some(summaries) = self.diagnostic_summaries.get(&worktree.id()) {
                for (path, summaries) in summaries {
                    for (&server_id, summary) in summaries {
                        client
                            .send(proto::UpdateDiagnosticSummary {
                                project_id: downstream_project_id,
                                worktree_id: worktree.id().to_proto(),
                                summary: Some(summary.to_proto(server_id, path)),
                            })
                            .log_err();
                    }
                }
            }
        }
    }

    pub fn request_lsp<R: LspCommand>(
        &mut self,
        buffer_handle: Model<Buffer>,
        server: LanguageServerToQuery,
        request: R,
        cx: &mut ModelContext<Self>,
    ) -> Task<Result<R::Response>>
    where
        <R::LspRequest as lsp::request::Request>::Result: Send,
        <R::LspRequest as lsp::request::Request>::Params: Send,
    {
        if let Some((upstream_client, upstream_project_id)) = self.upstream_client() {
            return self.send_lsp_proto_request(
                buffer_handle,
                upstream_client,
                upstream_project_id,
                request,
                cx,
            );
        }
        let buffer = buffer_handle.read(cx);
        let language_server = match server {
            LanguageServerToQuery::Primary => {
                match self
                    .as_local()
                    .and_then(|local| local.primary_language_server_for_buffer(buffer, cx))
                {
                    Some((_, server)) => Some(Arc::clone(server)),
                    None => return Task::ready(Ok(Default::default())),
                }
            }
            LanguageServerToQuery::Other(id) => self
                .language_server_for_local_buffer(buffer, id, cx)
                .map(|(_, server)| Arc::clone(server)),
        };
        let file = File::from_dyn(buffer.file()).and_then(File::as_local);
        if let (Some(file), Some(language_server)) = (file, language_server) {
            let lsp_params = match request.to_lsp_params_or_response(
                &file.abs_path(cx),
                buffer,
                &language_server,
                cx,
            ) {
                Ok(LspParamsOrResponse::Params(lsp_params)) => lsp_params,
                Ok(LspParamsOrResponse::Response(response)) => return Task::ready(Ok(response)),
                Err(err) => {
                    let message = format!(
                        "{} via {} failed: {}",
                        request.display_name(),
                        language_server.name(),
                        err
                    );
                    log::warn!("{}", message);
                    return Task::ready(Err(anyhow!(message)));
                }
            };
            let status = request.status();
            if !request.check_capabilities(language_server.adapter_server_capabilities()) {
                return Task::ready(Ok(Default::default()));
            }
            return cx.spawn(move |this, cx| async move {
                let lsp_request = language_server.request::<R::LspRequest>(lsp_params);

                let id = lsp_request.id();
                let _cleanup = if status.is_some() {
                    cx.update(|cx| {
                        this.update(cx, |this, cx| {
                            this.on_lsp_work_start(
                                language_server.server_id(),
                                id.to_string(),
                                LanguageServerProgress {
                                    is_disk_based_diagnostics_progress: false,
                                    is_cancellable: false,
                                    title: None,
                                    message: status.clone(),
                                    percentage: None,
                                    last_update_at: cx.background_executor().now(),
                                },
                                cx,
                            );
                        })
                    })
                    .log_err();

                    Some(defer(|| {
                        cx.update(|cx| {
                            this.update(cx, |this, cx| {
                                this.on_lsp_work_end(
                                    language_server.server_id(),
                                    id.to_string(),
                                    cx,
                                );
                            })
                        })
                        .log_err();
                    }))
                } else {
                    None
                };

                let result = lsp_request.await;

                let response = result.map_err(|err| {
                    let message = format!(
                        "{} via {} failed: {}",
                        request.display_name(),
                        language_server.name(),
                        err
                    );
                    log::warn!("{}", message);
                    anyhow!(message)
                })?;

                let response = request
                    .response_from_lsp(
                        response,
                        this.upgrade().ok_or_else(|| anyhow!("no app context"))?,
                        buffer_handle,
                        language_server.server_id(),
                        cx.clone(),
                    )
                    .await;
                response
            });
        }

        Task::ready(Ok(Default::default()))
    }

    fn on_settings_changed(&mut self, cx: &mut ModelContext<Self>) {
        let mut language_servers_to_start = Vec::new();
        let mut language_formatters_to_check = Vec::new();
        for buffer in self.buffer_store.read(cx).buffers() {
            let buffer = buffer.read(cx);
            let buffer_file = File::from_dyn(buffer.file());
            let buffer_language = buffer.language();
            let settings = language_settings(buffer_language.map(|l| l.name()), buffer.file(), cx);
            if let Some(language) = buffer_language {
                if settings.enable_language_server
                    && self
                        .as_local()
                        .unwrap()
                        .registered_buffers
                        .contains_key(&buffer.remote_id())
                {
                    if let Some(file) = buffer_file {
                        language_servers_to_start.push((file.worktree.clone(), language.name()));
                    }
                }
                language_formatters_to_check.push((
                    buffer_file.map(|f| f.worktree_id(cx)),
                    settings.into_owned(),
                ));
            }
        }

        let mut language_servers_to_stop = Vec::new();
        let mut language_servers_to_restart = Vec::new();
        let languages = self.languages.to_vec();

        let new_lsp_settings = ProjectSettings::get_global(cx).lsp.clone();
        let Some(current_lsp_settings) = self.swap_current_lsp_settings(new_lsp_settings.clone())
        else {
            return;
        };
        for (worktree_id, started_lsp_name) in
            self.as_local().unwrap().language_server_ids.keys().cloned()
        {
            let language = languages.iter().find_map(|l| {
                let adapter = self
                    .languages
                    .lsp_adapters(&l.name())
                    .iter()
                    .find(|adapter| adapter.name == started_lsp_name)?
                    .clone();
                Some((l, adapter))
            });
            if let Some((language, adapter)) = language {
                let worktree = self.worktree_for_id(worktree_id, cx).ok();
                let root_file = worktree.as_ref().and_then(|worktree| {
                    worktree
                        .update(cx, |tree, cx| tree.root_file(cx))
                        .map(|f| f as _)
                });
                let settings = language_settings(Some(language.name()), root_file.as_ref(), cx);
                if !settings.enable_language_server {
                    language_servers_to_stop.push((worktree_id, started_lsp_name.clone()));
                } else if let Some(worktree) = worktree {
                    let server_name = &adapter.name;
                    match (
                        current_lsp_settings.get(server_name),
                        new_lsp_settings.get(server_name),
                    ) {
                        (None, None) => {}
                        (Some(_), None) | (None, Some(_)) => {
                            language_servers_to_restart.push((worktree, language.name()));
                        }
                        (Some(current_lsp_settings), Some(new_lsp_settings)) => {
                            if current_lsp_settings != new_lsp_settings {
                                language_servers_to_restart.push((worktree, language.name()));
                            }
                        }
                    }
                }
            }
        }

        for (worktree_id, adapter_name) in language_servers_to_stop {
            self.stop_local_language_server(worktree_id, adapter_name, cx)
                .detach();
        }

        if let Some(prettier_store) = self.as_local().map(|s| s.prettier_store.clone()) {
            prettier_store.update(cx, |prettier_store, cx| {
                prettier_store.on_settings_changed(language_formatters_to_check, cx)
            })
        }

        // Start all the newly-enabled language servers.
        for (worktree, language) in language_servers_to_start {
            self.as_local_mut()
                .unwrap()
                .start_language_servers(&worktree, language, cx);
        }

        // Restart all language servers with changed initialization options.
        for (worktree, language) in language_servers_to_restart {
            self.restart_local_language_servers(worktree, language, cx);
        }

        cx.notify();
    }

    pub fn apply_code_action(
        &self,
        buffer_handle: Model<Buffer>,
        mut action: CodeAction,
        push_to_history: bool,
        cx: &mut ModelContext<Self>,
    ) -> Task<Result<ProjectTransaction>> {
        if let Some((upstream_client, project_id)) = self.upstream_client() {
            let request = proto::ApplyCodeAction {
                project_id,
                buffer_id: buffer_handle.read(cx).remote_id().into(),
                action: Some(Self::serialize_code_action(&action)),
            };
            let buffer_store = self.buffer_store();
            cx.spawn(move |_, mut cx| async move {
                let response = upstream_client
                    .request(request)
                    .await?
                    .transaction
                    .ok_or_else(|| anyhow!("missing transaction"))?;

                buffer_store
                    .update(&mut cx, |buffer_store, cx| {
                        buffer_store.deserialize_project_transaction(response, push_to_history, cx)
                    })?
                    .await
            })
        } else if self.mode.is_local() {
            let buffer = buffer_handle.read(cx);
            let (lsp_adapter, lang_server) = if let Some((adapter, server)) =
                self.language_server_for_local_buffer(buffer, action.server_id, cx)
            {
                (adapter.clone(), server.clone())
            } else {
                return Task::ready(Ok(Default::default()));
            };
            cx.spawn(move |this, mut cx| async move {
                LocalLspStore::try_resolve_code_action(&lang_server, &mut action)
                    .await
                    .context("resolving a code action")?;
                if let Some(edit) = action.lsp_action.edit {
                    if edit.changes.is_some() || edit.document_changes.is_some() {
                        return LocalLspStore::deserialize_workspace_edit(
                            this.upgrade().ok_or_else(|| anyhow!("no app present"))?,
                            edit,
                            push_to_history,
                            lsp_adapter.clone(),
                            lang_server.clone(),
                            &mut cx,
                        )
                        .await;
                    }
                }

                if let Some(command) = action.lsp_action.command {
                    this.update(&mut cx, |this, _| {
                        this.as_local_mut()
                            .unwrap()
                            .last_workspace_edits_by_language_server
                            .remove(&lang_server.server_id());
                    })?;

                    let result = lang_server
                        .request::<lsp::request::ExecuteCommand>(lsp::ExecuteCommandParams {
                            command: command.command,
                            arguments: command.arguments.unwrap_or_default(),
                            ..Default::default()
                        })
                        .await;

                    result?;

                    return this.update(&mut cx, |this, _| {
                        this.as_local_mut()
                            .unwrap()
                            .last_workspace_edits_by_language_server
                            .remove(&lang_server.server_id())
                            .unwrap_or_default()
                    });
                }

                Ok(ProjectTransaction::default())
            })
        } else {
            Task::ready(Err(anyhow!("no upstream client and not local")))
        }
    }

    pub fn resolve_inlay_hint(
        &self,
        hint: InlayHint,
        buffer_handle: Model<Buffer>,
        server_id: LanguageServerId,
        cx: &mut ModelContext<Self>,
    ) -> Task<anyhow::Result<InlayHint>> {
        if let Some((upstream_client, project_id)) = self.upstream_client() {
            let request = proto::ResolveInlayHint {
                project_id,
                buffer_id: buffer_handle.read(cx).remote_id().into(),
                language_server_id: server_id.0 as u64,
                hint: Some(InlayHints::project_to_proto_hint(hint.clone())),
            };
            cx.spawn(move |_, _| async move {
                let response = upstream_client
                    .request(request)
                    .await
                    .context("inlay hints proto request")?;
                match response.hint {
                    Some(resolved_hint) => InlayHints::proto_to_project_hint(resolved_hint)
                        .context("inlay hints proto resolve response conversion"),
                    None => Ok(hint),
                }
            })
        } else {
            let buffer = buffer_handle.read(cx);
            let (_, lang_server) = if let Some((adapter, server)) =
                self.language_server_for_local_buffer(buffer, server_id, cx)
            {
                (adapter.clone(), server.clone())
            } else {
                return Task::ready(Ok(hint));
            };
            if !InlayHints::can_resolve_inlays(&lang_server.capabilities()) {
                return Task::ready(Ok(hint));
            }

            let buffer_snapshot = buffer.snapshot();
            cx.spawn(move |_, mut cx| async move {
                let resolve_task = lang_server.request::<lsp::request::InlayHintResolveRequest>(
                    InlayHints::project_to_lsp_hint(hint, &buffer_snapshot),
                );
                let resolved_hint = resolve_task
                    .await
                    .context("inlay hint resolve LSP request")?;
                let resolved_hint = InlayHints::lsp_to_project_hint(
                    resolved_hint,
                    &buffer_handle,
                    server_id,
                    ResolveState::Resolved,
                    false,
                    &mut cx,
                )
                .await?;
                Ok(resolved_hint)
            })
        }
    }

    pub(crate) fn linked_edit(
        &mut self,
        buffer: &Model<Buffer>,
        position: Anchor,
        cx: &mut ModelContext<Self>,
    ) -> Task<Result<Vec<Range<Anchor>>>> {
        let snapshot = buffer.read(cx).snapshot();
        let scope = snapshot.language_scope_at(position);
        let Some(server_id) = self
            .as_local()
            .and_then(|local| {
                local
                    .language_servers_for_buffer(buffer.read(cx), cx)
                    .filter(|(_, server)| {
                        server
                            .capabilities()
                            .linked_editing_range_provider
                            .is_some()
                    })
                    .filter(|(adapter, _)| {
                        scope
                            .as_ref()
                            .map(|scope| scope.language_allowed(&adapter.name))
                            .unwrap_or(true)
                    })
                    .map(|(_, server)| LanguageServerToQuery::Other(server.server_id()))
                    .next()
            })
            .or_else(|| {
                self.upstream_client()
                    .is_some()
                    .then_some(LanguageServerToQuery::Primary)
            })
            .filter(|_| {
                maybe!({
                    let language = buffer.read(cx).language_at(position)?;
                    Some(
                        language_settings(Some(language.name()), buffer.read(cx).file(), cx)
                            .linked_edits,
                    )
                }) == Some(true)
            })
        else {
            return Task::ready(Ok(vec![]));
        };

        self.request_lsp(
            buffer.clone(),
            server_id,
            LinkedEditingRange { position },
            cx,
        )
    }

    fn apply_on_type_formatting(
        &mut self,
        buffer: Model<Buffer>,
        position: Anchor,
        trigger: String,
        cx: &mut ModelContext<Self>,
    ) -> Task<Result<Option<Transaction>>> {
        if let Some((client, project_id)) = self.upstream_client() {
            let request = proto::OnTypeFormatting {
                project_id,
                buffer_id: buffer.read(cx).remote_id().into(),
                position: Some(serialize_anchor(&position)),
                trigger,
                version: serialize_version(&buffer.read(cx).version()),
            };
            cx.spawn(move |_, _| async move {
                client
                    .request(request)
                    .await?
                    .transaction
                    .map(language::proto::deserialize_transaction)
                    .transpose()
            })
        } else if let Some(local) = self.as_local_mut() {
            let buffer_id = buffer.read(cx).remote_id();
            local.buffers_being_formatted.insert(buffer_id);
            cx.spawn(move |this, mut cx| async move {
                let _cleanup = defer({
                    let this = this.clone();
                    let mut cx = cx.clone();
                    move || {
                        this.update(&mut cx, |this, _| {
                            if let Some(local) = this.as_local_mut() {
                                local.buffers_being_formatted.remove(&buffer_id);
                            }
                        })
                        .ok();
                    }
                });

                buffer
                    .update(&mut cx, |buffer, _| {
                        buffer.wait_for_edits(Some(position.timestamp))
                    })?
                    .await?;
                this.update(&mut cx, |this, cx| {
                    let position = position.to_point_utf16(buffer.read(cx));
                    this.on_type_format(buffer, position, trigger, false, cx)
                })?
                .await
            })
        } else {
            Task::ready(Err(anyhow!("No upstream client or local language server")))
        }
    }

    pub fn on_type_format<T: ToPointUtf16>(
        &mut self,
        buffer: Model<Buffer>,
        position: T,
        trigger: String,
        push_to_history: bool,
        cx: &mut ModelContext<Self>,
    ) -> Task<Result<Option<Transaction>>> {
        let position = position.to_point_utf16(buffer.read(cx));
        self.on_type_format_impl(buffer, position, trigger, push_to_history, cx)
    }

    fn on_type_format_impl(
        &mut self,
        buffer: Model<Buffer>,
        position: PointUtf16,
        trigger: String,
        push_to_history: bool,
        cx: &mut ModelContext<Self>,
    ) -> Task<Result<Option<Transaction>>> {
        let options = buffer.update(cx, |buffer, cx| {
            lsp_command::lsp_formatting_options(
                language_settings(
                    buffer.language_at(position).map(|l| l.name()),
                    buffer.file(),
                    cx,
                )
                .as_ref(),
            )
        });
        self.request_lsp(
            buffer.clone(),
            LanguageServerToQuery::Primary,
            OnTypeFormatting {
                position,
                trigger,
                options,
                push_to_history,
            },
            cx,
        )
    }
    pub fn code_actions(
        &mut self,
        buffer_handle: &Model<Buffer>,
        range: Range<Anchor>,
        kinds: Option<Vec<CodeActionKind>>,
        cx: &mut ModelContext<Self>,
    ) -> Task<Result<Vec<CodeAction>>> {
        if let Some((upstream_client, project_id)) = self.upstream_client() {
            let request_task = upstream_client.request(proto::MultiLspQuery {
                buffer_id: buffer_handle.read(cx).remote_id().into(),
                version: serialize_version(&buffer_handle.read(cx).version()),
                project_id,
                strategy: Some(proto::multi_lsp_query::Strategy::All(
                    proto::AllLanguageServers {},
                )),
                request: Some(proto::multi_lsp_query::Request::GetCodeActions(
                    GetCodeActions {
                        range: range.clone(),
                        kinds: kinds.clone(),
                    }
                    .to_proto(project_id, buffer_handle.read(cx)),
                )),
            });
            let buffer = buffer_handle.clone();
            cx.spawn(|weak_project, cx| async move {
                let Some(project) = weak_project.upgrade() else {
                    return Ok(Vec::new());
                };
                let responses = request_task.await?.responses;
                let actions = join_all(
                    responses
                        .into_iter()
                        .filter_map(|lsp_response| match lsp_response.response? {
                            proto::lsp_response::Response::GetCodeActionsResponse(response) => {
                                Some(response)
                            }
                            unexpected => {
                                debug_panic!("Unexpected response: {unexpected:?}");
                                None
                            }
                        })
                        .map(|code_actions_response| {
                            GetCodeActions {
                                range: range.clone(),
                                kinds: kinds.clone(),
                            }
                            .response_from_proto(
                                code_actions_response,
                                project.clone(),
                                buffer.clone(),
                                cx.clone(),
                            )
                        }),
                )
                .await;

                Ok(actions
                    .into_iter()
                    .collect::<Result<Vec<Vec<_>>>>()?
                    .into_iter()
                    .flatten()
                    .collect())
            })
        } else {
            let all_actions_task = self.request_multiple_lsp_locally(
                buffer_handle,
                Some(range.start),
                GetCodeActions {
                    range: range.clone(),
                    kinds: kinds.clone(),
                },
                cx,
            );
            cx.spawn(
                |_, _| async move { Ok(all_actions_task.await.into_iter().flatten().collect()) },
            )
        }
    }

    #[inline(never)]
    pub fn completions(
        &self,
        buffer: &Model<Buffer>,
        position: PointUtf16,
        context: CompletionContext,
        cx: &mut ModelContext<Self>,
    ) -> Task<Result<Vec<Completion>>> {
        let language_registry = self.languages.clone();

        if let Some((upstream_client, project_id)) = self.upstream_client() {
            let task = self.send_lsp_proto_request(
                buffer.clone(),
                upstream_client,
                project_id,
                GetCompletions { position, context },
                cx,
            );
            let language = buffer.read(cx).language().cloned();

            // In the future, we should provide project guests with the names of LSP adapters,
            // so that they can use the correct LSP adapter when computing labels. For now,
            // guests just use the first LSP adapter associated with the buffer's language.
            let lsp_adapter = language.as_ref().and_then(|language| {
                language_registry
                    .lsp_adapters(&language.name())
                    .first()
                    .cloned()
            });

            cx.foreground_executor().spawn(async move {
                let completions = task.await?;
                let mut result = Vec::new();
                populate_labels_for_completions(
                    completions,
                    &language_registry,
                    language,
                    lsp_adapter,
                    &mut result,
                )
                .await;
                Ok(result)
            })
        } else if let Some(local) = self.as_local() {
            let snapshot = buffer.read(cx).snapshot();
            let offset = position.to_offset(&snapshot);
            let scope = snapshot.language_scope_at(offset);
            let language = snapshot.language().cloned();

            let server_ids: Vec<_> = local
                .language_servers_for_buffer(buffer.read(cx), cx)
                .filter(|(_, server)| server.capabilities().completion_provider.is_some())
                .filter(|(adapter, _)| {
                    scope
                        .as_ref()
                        .map(|scope| scope.language_allowed(&adapter.name))
                        .unwrap_or(true)
                })
                .map(|(_, server)| server.server_id())
                .collect();

            let buffer = buffer.clone();
            cx.spawn(move |this, mut cx| async move {
                let mut tasks = Vec::with_capacity(server_ids.len());
                this.update(&mut cx, |this, cx| {
                    for server_id in server_ids {
                        let lsp_adapter = this.language_server_adapter_for_id(server_id);
                        tasks.push((
                            lsp_adapter,
                            this.request_lsp(
                                buffer.clone(),
                                LanguageServerToQuery::Other(server_id),
                                GetCompletions {
                                    position,
                                    context: context.clone(),
                                },
                                cx,
                            ),
                        ));
                    }
                })?;

                let mut completions = Vec::new();
                for (lsp_adapter, task) in tasks {
                    if let Ok(new_completions) = task.await {
                        populate_labels_for_completions(
                            new_completions,
                            &language_registry,
                            language.clone(),
                            lsp_adapter,
                            &mut completions,
                        )
                        .await;
                    }
                }

                Ok(completions)
            })
        } else {
            Task::ready(Err(anyhow!("No upstream client or local language server")))
        }
    }

    pub fn resolve_completions(
        &self,
        buffer: Model<Buffer>,
        completion_indices: Vec<usize>,
        completions: Rc<RefCell<Box<[Completion]>>>,
        cx: &mut ModelContext<Self>,
    ) -> Task<Result<bool>> {
        let client = self.upstream_client();
        let language_registry = self.languages.clone();

        let buffer_id = buffer.read(cx).remote_id();
        let buffer_snapshot = buffer.read(cx).snapshot();

        cx.spawn(move |this, cx| async move {
            let mut did_resolve = false;
            if let Some((client, project_id)) = client {
                for completion_index in completion_indices {
                    let server_id = completions.borrow()[completion_index].server_id;

                    if Self::resolve_completion_remote(
                        project_id,
                        server_id,
                        buffer_id,
                        completions.clone(),
                        completion_index,
                        client.clone(),
                        language_registry.clone(),
                    )
                    .await
                    .log_err()
                    .is_some()
                    {
                        did_resolve = true;
                    }
                }
            } else {
                for completion_index in completion_indices {
                    let server_id = completions.borrow()[completion_index].server_id;

                    let server_and_adapter = this
                        .read_with(&cx, |lsp_store, _| {
                            let server = lsp_store.language_server_for_id(server_id)?;
                            let adapter =
                                lsp_store.language_server_adapter_for_id(server.server_id())?;
                            Some((server, adapter))
                        })
                        .ok()
                        .flatten();
                    let Some((server, adapter)) = server_and_adapter else {
                        continue;
                    };

                    let resolved = Self::resolve_completion_local(
                        server,
                        &buffer_snapshot,
                        completions.clone(),
                        completion_index,
                    )
                    .await
                    .log_err()
                    .is_some();
                    if resolved {
                        Self::regenerate_completion_labels(
                            adapter,
                            &buffer_snapshot,
                            completions.clone(),
                            completion_index,
                            language_registry.clone(),
                        )
                        .await
                        .log_err();
                        did_resolve = true;
                    }
                }
            }

            Ok(did_resolve)
        })
    }

    async fn resolve_completion_local(
        server: Arc<lsp::LanguageServer>,
        snapshot: &BufferSnapshot,
        completions: Rc<RefCell<Box<[Completion]>>>,
        completion_index: usize,
    ) -> Result<()> {
        let can_resolve = server
            .capabilities()
            .completion_provider
            .as_ref()
            .and_then(|options| options.resolve_provider)
            .unwrap_or(false);
        if !can_resolve {
            return Ok(());
        }

        let request = {
            let completion = &completions.borrow()[completion_index];
            if completion.resolved {
                return Ok(());
            }
            server.request::<lsp::request::ResolveCompletionItem>(completion.lsp_completion.clone())
        };
        let completion_item = request.await?;

        if let Some(text_edit) = completion_item.text_edit.as_ref() {
            // Technically we don't have to parse the whole `text_edit`, since the only
            // language server we currently use that does update `text_edit` in `completionItem/resolve`
            // is `typescript-language-server` and they only update `text_edit.new_text`.
            // But we should not rely on that.
            let edit = parse_completion_text_edit(text_edit, snapshot);

            if let Some((old_range, mut new_text)) = edit {
                LineEnding::normalize(&mut new_text);

                let mut completions = completions.borrow_mut();
                let completion = &mut completions[completion_index];

                completion.new_text = new_text;
                completion.old_range = old_range;
            }
        }
        if completion_item.insert_text_format == Some(InsertTextFormat::SNIPPET) {
            // vtsls might change the type of completion after resolution.
            let mut completions = completions.borrow_mut();
            let completion = &mut completions[completion_index];
            if completion_item.insert_text_format != completion.lsp_completion.insert_text_format {
                completion.lsp_completion.insert_text_format = completion_item.insert_text_format;
            }
        }

        let mut completions = completions.borrow_mut();
        let completion = &mut completions[completion_index];
        completion.lsp_completion = completion_item;
        completion.resolved = true;
        Ok(())
    }

    async fn regenerate_completion_labels(
        adapter: Arc<CachedLspAdapter>,
        snapshot: &BufferSnapshot,
        completions: Rc<RefCell<Box<[Completion]>>>,
        completion_index: usize,
        language_registry: Arc<LanguageRegistry>,
    ) -> Result<()> {
        let completion_item = completions.borrow()[completion_index]
            .lsp_completion
            .clone();
        if let Some(lsp_documentation) = completion_item.documentation.as_ref() {
            let documentation = language::prepare_completion_documentation(
                lsp_documentation,
                &language_registry,
                snapshot.language().cloned(),
            )
            .await;

            let mut completions = completions.borrow_mut();
            let completion = &mut completions[completion_index];
            completion.documentation = Some(documentation);
        } else {
            let mut completions = completions.borrow_mut();
            let completion = &mut completions[completion_index];
            completion.documentation = Some(Documentation::Undocumented);
        }

        // NB: Zed does not have `details` inside the completion resolve capabilities, but certain language servers violate the spec and do not return `details` immediately, e.g. https://github.com/yioneko/vtsls/issues/213
        // So we have to update the label here anyway...
        let new_label = match snapshot.language() {
            Some(language) => {
                adapter
                    .labels_for_completions(&[completion_item.clone()], language)
                    .await?
            }
            None => Vec::new(),
        }
        .pop()
        .flatten()
        .unwrap_or_else(|| {
            CodeLabel::plain(
                completion_item.label,
                completion_item.filter_text.as_deref(),
            )
        });

        let mut completions = completions.borrow_mut();
        let completion = &mut completions[completion_index];
        if completion.label.filter_text() == new_label.filter_text() {
            completion.label = new_label;
        } else {
            log::error!(
                "Resolved completion changed display label from {} to {}. \
                 Refusing to apply this because it changes the fuzzy match text from {} to {}",
                completion.label.text(),
                new_label.text(),
                completion.label.filter_text(),
                new_label.filter_text()
            );
        }

        Ok(())
    }

    #[allow(clippy::too_many_arguments)]
    async fn resolve_completion_remote(
        project_id: u64,
        server_id: LanguageServerId,
        buffer_id: BufferId,
        completions: Rc<RefCell<Box<[Completion]>>>,
        completion_index: usize,
        client: AnyProtoClient,
        language_registry: Arc<LanguageRegistry>,
    ) -> Result<()> {
        let lsp_completion = {
            let completion = &completions.borrow()[completion_index];
            if completion.resolved {
                return Ok(());
            }
            serde_json::to_string(&completion.lsp_completion)
                .unwrap()
                .into_bytes()
        };
        let request = proto::ResolveCompletionDocumentation {
            project_id,
            language_server_id: server_id.0 as u64,
            lsp_completion,
            buffer_id: buffer_id.into(),
        };

        let response = client
            .request(request)
            .await
            .context("completion documentation resolve proto request")?;
        let lsp_completion = serde_json::from_slice(&response.lsp_completion)?;

        let documentation = if response.documentation.is_empty() {
            Documentation::Undocumented
        } else if response.documentation_is_markdown {
            Documentation::MultiLineMarkdown(
                markdown::parse_markdown(&response.documentation, Some(&language_registry), None)
                    .await,
            )
        } else if response.documentation.lines().count() <= 1 {
            Documentation::SingleLine(response.documentation)
        } else {
            Documentation::MultiLinePlainText(response.documentation)
        };

        let mut completions = completions.borrow_mut();
        let completion = &mut completions[completion_index];
        completion.documentation = Some(documentation);
        completion.lsp_completion = lsp_completion;
        completion.resolved = true;

        let old_range = response
            .old_start
            .and_then(deserialize_anchor)
            .zip(response.old_end.and_then(deserialize_anchor));
        if let Some((old_start, old_end)) = old_range {
            if !response.new_text.is_empty() {
                completion.new_text = response.new_text;
                completion.old_range = old_start..old_end;
            }
        }

        Ok(())
    }

    pub fn apply_additional_edits_for_completion(
        &self,
        buffer_handle: Model<Buffer>,
        completions: Rc<RefCell<Box<[Completion]>>>,
        completion_index: usize,
        push_to_history: bool,
        cx: &mut ModelContext<Self>,
    ) -> Task<Result<Option<Transaction>>> {
        let buffer = buffer_handle.read(cx);
        let buffer_id = buffer.remote_id();

        if let Some((client, project_id)) = self.upstream_client() {
            cx.spawn(move |_, mut cx| async move {
                let request = {
                    let completion = completions.borrow()[completion_index].clone();
                    proto::ApplyCompletionAdditionalEdits {
                        project_id,
                        buffer_id: buffer_id.into(),
                        completion: Some(Self::serialize_completion(&CoreCompletion {
                            old_range: completion.old_range,
                            new_text: completion.new_text,
                            server_id: completion.server_id,
                            lsp_completion: completion.lsp_completion,
                            resolved: completion.resolved,
                        })),
                    }
                };

                let response = client.request(request).await?;
                completions.borrow_mut()[completion_index].resolved = true;

                if let Some(transaction) = response.transaction {
                    let transaction = language::proto::deserialize_transaction(transaction)?;
                    buffer_handle
                        .update(&mut cx, |buffer, _| {
                            buffer.wait_for_edits(transaction.edit_ids.iter().copied())
                        })?
                        .await?;
                    if push_to_history {
                        buffer_handle.update(&mut cx, |buffer, _| {
                            buffer.push_transaction(transaction.clone(), Instant::now());
                        })?;
                    }
                    Ok(Some(transaction))
                } else {
                    Ok(None)
                }
            })
        } else {
            let server_id = completions.borrow()[completion_index].server_id;
            let server = match self.language_server_for_local_buffer(buffer, server_id, cx) {
                Some((_, server)) => server.clone(),
                _ => return Task::ready(Ok(None)),
            };
            let snapshot = buffer_handle.read(&cx).snapshot();

            cx.spawn(move |this, mut cx| async move {
                Self::resolve_completion_local(
                    server.clone(),
                    &snapshot,
                    completions.clone(),
                    completion_index,
                )
                .await
                .context("resolving completion")?;
                let completion = completions.borrow()[completion_index].clone();
                let additional_text_edits = completion.lsp_completion.additional_text_edits;
                if let Some(edits) = additional_text_edits {
                    let edits = this
                        .update(&mut cx, |this, cx| {
                            this.as_local_mut().unwrap().edits_from_lsp(
                                &buffer_handle,
                                edits,
                                server.server_id(),
                                None,
                                cx,
                            )
                        })?
                        .await?;

                    buffer_handle.update(&mut cx, |buffer, cx| {
                        buffer.finalize_last_transaction();
                        buffer.start_transaction();

                        for (range, text) in edits {
                            let primary = &completion.old_range;
                            let start_within = primary.start.cmp(&range.start, buffer).is_le()
                                && primary.end.cmp(&range.start, buffer).is_ge();
                            let end_within = range.start.cmp(&primary.end, buffer).is_le()
                                && range.end.cmp(&primary.end, buffer).is_ge();

                            //Skip additional edits which overlap with the primary completion edit
                            //https://github.com/zed-industries/zed/pull/1871
                            if !start_within && !end_within {
                                buffer.edit([(range, text)], None, cx);
                            }
                        }

                        let transaction = if buffer.end_transaction(cx).is_some() {
                            let transaction = buffer.finalize_last_transaction().unwrap().clone();
                            if !push_to_history {
                                buffer.forget_transaction(transaction.id);
                            }
                            Some(transaction)
                        } else {
                            None
                        };
                        Ok(transaction)
                    })?
                } else {
                    Ok(None)
                }
            })
        }
    }

    pub fn inlay_hints(
        &mut self,
        buffer_handle: Model<Buffer>,
        range: Range<Anchor>,
        cx: &mut ModelContext<Self>,
    ) -> Task<anyhow::Result<Vec<InlayHint>>> {
        let buffer = buffer_handle.read(cx);
        let range_start = range.start;
        let range_end = range.end;
        let buffer_id = buffer.remote_id().into();
        let lsp_request = InlayHints { range };

        if let Some((client, project_id)) = self.upstream_client() {
            let request = proto::InlayHints {
                project_id,
                buffer_id,
                start: Some(serialize_anchor(&range_start)),
                end: Some(serialize_anchor(&range_end)),
                version: serialize_version(&buffer_handle.read(cx).version()),
            };
            cx.spawn(move |project, cx| async move {
                let response = client
                    .request(request)
                    .await
                    .context("inlay hints proto request")?;
                LspCommand::response_from_proto(
                    lsp_request,
                    response,
                    project.upgrade().ok_or_else(|| anyhow!("No project"))?,
                    buffer_handle.clone(),
                    cx.clone(),
                )
                .await
                .context("inlay hints proto response conversion")
            })
        } else {
            let lsp_request_task = self.request_lsp(
                buffer_handle.clone(),
                LanguageServerToQuery::Primary,
                lsp_request,
                cx,
            );
            cx.spawn(move |_, mut cx| async move {
                buffer_handle
                    .update(&mut cx, |buffer, _| {
                        buffer.wait_for_edits(vec![range_start.timestamp, range_end.timestamp])
                    })?
                    .await
                    .context("waiting for inlay hint request range edits")?;
                lsp_request_task.await.context("inlay hints LSP request")
            })
        }
    }

    pub fn signature_help<T: ToPointUtf16>(
        &mut self,
        buffer: &Model<Buffer>,
        position: T,
        cx: &mut ModelContext<Self>,
    ) -> Task<Vec<SignatureHelp>> {
        let position = position.to_point_utf16(buffer.read(cx));

        if let Some((client, upstream_project_id)) = self.upstream_client() {
            let request_task = client.request(proto::MultiLspQuery {
                buffer_id: buffer.read(cx).remote_id().into(),
                version: serialize_version(&buffer.read(cx).version()),
                project_id: upstream_project_id,
                strategy: Some(proto::multi_lsp_query::Strategy::All(
                    proto::AllLanguageServers {},
                )),
                request: Some(proto::multi_lsp_query::Request::GetSignatureHelp(
                    GetSignatureHelp { position }.to_proto(upstream_project_id, buffer.read(cx)),
                )),
            });
            let buffer = buffer.clone();
            cx.spawn(|weak_project, cx| async move {
                let Some(project) = weak_project.upgrade() else {
                    return Vec::new();
                };
                join_all(
                    request_task
                        .await
                        .log_err()
                        .map(|response| response.responses)
                        .unwrap_or_default()
                        .into_iter()
                        .filter_map(|lsp_response| match lsp_response.response? {
                            proto::lsp_response::Response::GetSignatureHelpResponse(response) => {
                                Some(response)
                            }
                            unexpected => {
                                debug_panic!("Unexpected response: {unexpected:?}");
                                None
                            }
                        })
                        .map(|signature_response| {
                            let response = GetSignatureHelp { position }.response_from_proto(
                                signature_response,
                                project.clone(),
                                buffer.clone(),
                                cx.clone(),
                            );
                            async move { response.await.log_err().flatten() }
                        }),
                )
                .await
                .into_iter()
                .flatten()
                .collect()
            })
        } else {
            let all_actions_task = self.request_multiple_lsp_locally(
                buffer,
                Some(position),
                GetSignatureHelp { position },
                cx,
            );
            cx.spawn(|_, _| async move {
                all_actions_task
                    .await
                    .into_iter()
                    .flatten()
                    .filter(|help| !help.markdown.is_empty())
                    .collect::<Vec<_>>()
            })
        }
    }

    pub fn hover(
        &mut self,
        buffer: &Model<Buffer>,
        position: PointUtf16,
        cx: &mut ModelContext<Self>,
    ) -> Task<Vec<Hover>> {
        if let Some((client, upstream_project_id)) = self.upstream_client() {
            let request_task = client.request(proto::MultiLspQuery {
                buffer_id: buffer.read(cx).remote_id().into(),
                version: serialize_version(&buffer.read(cx).version()),
                project_id: upstream_project_id,
                strategy: Some(proto::multi_lsp_query::Strategy::All(
                    proto::AllLanguageServers {},
                )),
                request: Some(proto::multi_lsp_query::Request::GetHover(
                    GetHover { position }.to_proto(upstream_project_id, buffer.read(cx)),
                )),
            });
            let buffer = buffer.clone();
            cx.spawn(|weak_project, cx| async move {
                let Some(project) = weak_project.upgrade() else {
                    return Vec::new();
                };
                join_all(
                    request_task
                        .await
                        .log_err()
                        .map(|response| response.responses)
                        .unwrap_or_default()
                        .into_iter()
                        .filter_map(|lsp_response| match lsp_response.response? {
                            proto::lsp_response::Response::GetHoverResponse(response) => {
                                Some(response)
                            }
                            unexpected => {
                                debug_panic!("Unexpected response: {unexpected:?}");
                                None
                            }
                        })
                        .map(|hover_response| {
                            let response = GetHover { position }.response_from_proto(
                                hover_response,
                                project.clone(),
                                buffer.clone(),
                                cx.clone(),
                            );
                            async move {
                                response
                                    .await
                                    .log_err()
                                    .flatten()
                                    .and_then(remove_empty_hover_blocks)
                            }
                        }),
                )
                .await
                .into_iter()
                .flatten()
                .collect()
            })
        } else {
            let all_actions_task = self.request_multiple_lsp_locally(
                buffer,
                Some(position),
                GetHover { position },
                cx,
            );
            cx.spawn(|_, _| async move {
                all_actions_task
                    .await
                    .into_iter()
                    .filter_map(|hover| remove_empty_hover_blocks(hover?))
                    .collect::<Vec<Hover>>()
            })
        }
    }

    pub fn symbols(&self, query: &str, cx: &mut ModelContext<Self>) -> Task<Result<Vec<Symbol>>> {
        let language_registry = self.languages.clone();

        if let Some((upstream_client, project_id)) = self.upstream_client().as_ref() {
            let request = upstream_client.request(proto::GetProjectSymbols {
                project_id: *project_id,
                query: query.to_string(),
            });
            cx.foreground_executor().spawn(async move {
                let response = request.await?;
                let mut symbols = Vec::new();
                let core_symbols = response
                    .symbols
                    .into_iter()
                    .filter_map(|symbol| Self::deserialize_symbol(symbol).log_err())
                    .collect::<Vec<_>>();
                populate_labels_for_symbols(
                    core_symbols,
                    &language_registry,
                    None,
                    None,
                    &mut symbols,
                )
                .await;
                Ok(symbols)
            })
        } else if let Some(local) = self.as_local() {
            struct WorkspaceSymbolsResult {
                lsp_adapter: Arc<CachedLspAdapter>,
                language: LanguageName,
                worktree: WeakModel<Worktree>,
                worktree_abs_path: Arc<Path>,
                lsp_symbols: Vec<(String, SymbolKind, lsp::Location)>,
            }

            let mut requests = Vec::new();
            for ((worktree_id, _), server_id) in local.language_server_ids.iter() {
                let Some(worktree_handle) = self
                    .worktree_store
                    .read(cx)
                    .worktree_for_id(*worktree_id, cx)
                else {
                    continue;
                };
                let worktree = worktree_handle.read(cx);
                if !worktree.is_visible() {
                    continue;
                }
                let worktree_abs_path = worktree.abs_path().clone();

                let (lsp_adapter, language, server) = match local.language_servers.get(server_id) {
                    Some(LanguageServerState::Running {
                        adapter,
                        language,
                        server,
                        ..
                    }) => (adapter.clone(), language.clone(), server),

                    _ => continue,
                };

                requests.push(
                        server
                            .request::<lsp::request::WorkspaceSymbolRequest>(
                                lsp::WorkspaceSymbolParams {
                                    query: query.to_string(),
                                    ..Default::default()
                                },
                            )
                            .log_err()
                            .map(move |response| {
                                let lsp_symbols = response.flatten().map(|symbol_response| match symbol_response {
                                    lsp::WorkspaceSymbolResponse::Flat(flat_responses) => {
                                        flat_responses.into_iter().map(|lsp_symbol| {
                                            (lsp_symbol.name, lsp_symbol.kind, lsp_symbol.location)
                                        }).collect::<Vec<_>>()
                                    }
                                    lsp::WorkspaceSymbolResponse::Nested(nested_responses) => {
                                        nested_responses.into_iter().filter_map(|lsp_symbol| {
                                            let location = match lsp_symbol.location {
                                                OneOf::Left(location) => location,
                                                OneOf::Right(_) => {
                                                    log::error!("Unexpected: client capabilities forbid symbol resolutions in workspace.symbol.resolveSupport");
                                                    return None
                                                }
                                            };
                                            Some((lsp_symbol.name, lsp_symbol.kind, location))
                                        }).collect::<Vec<_>>()
                                    }
                                }).unwrap_or_default();

                                WorkspaceSymbolsResult {
                                    lsp_adapter,
                                    language,
                                    worktree: worktree_handle.downgrade(),
                                    worktree_abs_path,
                                    lsp_symbols,
                                }
                            }),
                    );
            }

            cx.spawn(move |this, mut cx| async move {
                let responses = futures::future::join_all(requests).await;
                let this = match this.upgrade() {
                    Some(this) => this,
                    None => return Ok(Vec::new()),
                };

                let mut symbols = Vec::new();
                for result in responses {
                    let core_symbols = this.update(&mut cx, |this, cx| {
                        result
                            .lsp_symbols
                            .into_iter()
                            .filter_map(|(symbol_name, symbol_kind, symbol_location)| {
                                let abs_path = symbol_location.uri.to_file_path().ok()?;
                                let source_worktree = result.worktree.upgrade()?;
                                let source_worktree_id = source_worktree.read(cx).id();

                                let path;
                                let worktree;
                                if let Some((tree, rel_path)) =
                                    this.worktree_store.read(cx).find_worktree(&abs_path, cx)
                                {
                                    worktree = tree;
                                    path = rel_path;
                                } else {
                                    worktree = source_worktree.clone();
                                    path = relativize_path(&result.worktree_abs_path, &abs_path);
                                }

                                let worktree_id = worktree.read(cx).id();
                                let project_path = ProjectPath {
                                    worktree_id,
                                    path: path.into(),
                                };
                                let signature = this.symbol_signature(&project_path);
                                Some(CoreSymbol {
                                    language_server_name: result.lsp_adapter.name.clone(),
                                    source_worktree_id,
                                    path: project_path,
                                    kind: symbol_kind,
                                    name: symbol_name,
                                    range: range_from_lsp(symbol_location.range),
                                    signature,
                                })
                            })
                            .collect()
                    })?;

                    populate_labels_for_symbols(
                        core_symbols,
                        &language_registry,
                        Some(result.language),
                        Some(result.lsp_adapter),
                        &mut symbols,
                    )
                    .await;
                }

                Ok(symbols)
            })
        } else {
            Task::ready(Err(anyhow!("No upstream client or local language server")))
        }
    }

    pub fn diagnostic_summary(&self, include_ignored: bool, cx: &AppContext) -> DiagnosticSummary {
        let mut summary = DiagnosticSummary::default();
        for (_, _, path_summary) in self.diagnostic_summaries(include_ignored, cx) {
            summary.error_count += path_summary.error_count;
            summary.warning_count += path_summary.warning_count;
        }
        summary
    }

    pub fn diagnostic_summaries<'a>(
        &'a self,
        include_ignored: bool,
        cx: &'a AppContext,
    ) -> impl Iterator<Item = (ProjectPath, LanguageServerId, DiagnosticSummary)> + 'a {
        self.worktree_store
            .read(cx)
            .visible_worktrees(cx)
            .filter_map(|worktree| {
                let worktree = worktree.read(cx);
                Some((worktree, self.diagnostic_summaries.get(&worktree.id())?))
            })
            .flat_map(move |(worktree, summaries)| {
                let worktree_id = worktree.id();
                summaries
                    .iter()
                    .filter(move |(path, _)| {
                        include_ignored
                            || worktree
                                .entry_for_path(path.as_ref())
                                .map_or(false, |entry| !entry.is_ignored)
                    })
                    .flat_map(move |(path, summaries)| {
                        summaries.iter().map(move |(server_id, summary)| {
                            (
                                ProjectPath {
                                    worktree_id,
                                    path: path.clone(),
                                },
                                *server_id,
                                *summary,
                            )
                        })
                    })
            })
    }

    pub fn on_buffer_edited(
        &mut self,
        buffer: Model<Buffer>,
        cx: &mut ModelContext<Self>,
    ) -> Option<()> {
        let buffer = buffer.read(cx);
        let file = File::from_dyn(buffer.file())?;
        let abs_path = file.as_local()?.abs_path(cx);
        let uri = lsp::Url::from_file_path(abs_path).unwrap();
        let next_snapshot = buffer.text_snapshot();

        let language_servers: Vec<_> = self
            .as_local()
            .unwrap()
            .language_servers_for_buffer(buffer, cx)
            .map(|i| i.1.clone())
            .collect();

        for language_server in language_servers {
            let language_server = language_server.clone();

            let buffer_snapshots = self
                .as_local_mut()
                .unwrap()
                .buffer_snapshots
                .get_mut(&buffer.remote_id())
                .and_then(|m| m.get_mut(&language_server.server_id()))?;
            let previous_snapshot = buffer_snapshots.last()?;

            let build_incremental_change = || {
                buffer
                    .edits_since::<(PointUtf16, usize)>(previous_snapshot.snapshot.version())
                    .map(|edit| {
                        let edit_start = edit.new.start.0;
                        let edit_end = edit_start + (edit.old.end.0 - edit.old.start.0);
                        let new_text = next_snapshot
                            .text_for_range(edit.new.start.1..edit.new.end.1)
                            .collect();
                        lsp::TextDocumentContentChangeEvent {
                            range: Some(lsp::Range::new(
                                point_to_lsp(edit_start),
                                point_to_lsp(edit_end),
                            )),
                            range_length: None,
                            text: new_text,
                        }
                    })
                    .collect()
            };

            let document_sync_kind = language_server
                .capabilities()
                .text_document_sync
                .as_ref()
                .and_then(|sync| match sync {
                    lsp::TextDocumentSyncCapability::Kind(kind) => Some(*kind),
                    lsp::TextDocumentSyncCapability::Options(options) => options.change,
                });

            let content_changes: Vec<_> = match document_sync_kind {
                Some(lsp::TextDocumentSyncKind::FULL) => {
                    vec![lsp::TextDocumentContentChangeEvent {
                        range: None,
                        range_length: None,
                        text: next_snapshot.text(),
                    }]
                }
                Some(lsp::TextDocumentSyncKind::INCREMENTAL) => build_incremental_change(),
                _ => {
                    #[cfg(any(test, feature = "test-support"))]
                    {
                        build_incremental_change()
                    }

                    #[cfg(not(any(test, feature = "test-support")))]
                    {
                        continue;
                    }
                }
            };

            let next_version = previous_snapshot.version + 1;
            buffer_snapshots.push(LspBufferSnapshot {
                version: next_version,
                snapshot: next_snapshot.clone(),
            });

            language_server
                .notify::<lsp::notification::DidChangeTextDocument>(
                    &lsp::DidChangeTextDocumentParams {
                        text_document: lsp::VersionedTextDocumentIdentifier::new(
                            uri.clone(),
                            next_version,
                        ),
                        content_changes,
                    },
                )
                .log_err();
        }

        None
    }

    pub fn on_buffer_saved(
        &mut self,
        buffer: Model<Buffer>,
        cx: &mut ModelContext<Self>,
    ) -> Option<()> {
        let file = File::from_dyn(buffer.read(cx).file())?;
        let worktree_id = file.worktree_id(cx);
        let abs_path = file.as_local()?.abs_path(cx);
        let text_document = lsp::TextDocumentIdentifier {
            uri: lsp::Url::from_file_path(abs_path).log_err()?,
        };
        let local = self.as_local()?;

        for server in local.language_servers_for_worktree(worktree_id) {
            if let Some(include_text) = include_text(server.as_ref()) {
                let text = if include_text {
                    Some(buffer.read(cx).text())
                } else {
                    None
                };
                server
                    .notify::<lsp::notification::DidSaveTextDocument>(
                        &lsp::DidSaveTextDocumentParams {
                            text_document: text_document.clone(),
                            text,
                        },
                    )
                    .log_err();
            }
        }

        for language_server_id in local.language_server_ids_for_buffer(buffer.read(cx), cx) {
            self.simulate_disk_based_diagnostics_events_if_needed(language_server_id, cx);
        }

        None
    }

    pub(crate) async fn refresh_workspace_configurations(
        this: &WeakModel<Self>,
        mut cx: AsyncAppContext,
    ) {
        maybe!(async move {
            let servers = this
                .update(&mut cx, |this, cx| {
                    let Some(local) = this.as_local() else {
                        return Vec::default();
                    };
                    local
                        .language_server_ids
                        .iter()
                        .filter_map(|((worktree_id, _), server_id)| {
                            let worktree = this
                                .worktree_store
                                .read(cx)
                                .worktree_for_id(*worktree_id, cx)?;
                            let state = local.language_servers.get(server_id)?;
                            let delegate = LocalLspAdapterDelegate::new(
                                local.languages.clone(),
                                &local.environment,
                                cx.weak_model(),
                                &worktree,
                                local.http_client.clone(),
                                local.fs.clone(),
                                cx,
                            );
                            match state {
                                LanguageServerState::Starting(_) => None,
                                LanguageServerState::Running {
                                    adapter, server, ..
                                } => Some((
                                    adapter.adapter.clone(),
                                    server.clone(),
                                    delegate as Arc<dyn LspAdapterDelegate>,
                                )),
                            }
                        })
                        .collect::<Vec<_>>()
                })
                .ok()?;

            let toolchain_store = this
                .update(&mut cx, |this, cx| this.toolchain_store(cx))
                .ok()?;
            for (adapter, server, delegate) in servers {
                let settings = adapter
                    .workspace_configuration(&delegate, toolchain_store.clone(), &mut cx)
                    .await
                    .ok()?;

                server
                    .notify::<lsp::notification::DidChangeConfiguration>(
                        &lsp::DidChangeConfigurationParams { settings },
                    )
                    .ok();
            }
            Some(())
        })
        .await;
    }

    fn toolchain_store(&self, cx: &AppContext) -> Arc<dyn LanguageToolchainStore> {
        if let Some(toolchain_store) = self.toolchain_store.as_ref() {
            toolchain_store.read(cx).as_language_toolchain_store()
        } else {
            Arc::new(EmptyToolchainStore)
        }
    }
    fn maintain_workspace_config(
        external_refresh_requests: watch::Receiver<()>,
        cx: &mut ModelContext<Self>,
    ) -> Task<Result<()>> {
        let (mut settings_changed_tx, mut settings_changed_rx) = watch::channel();
        let _ = postage::stream::Stream::try_recv(&mut settings_changed_rx);

        let settings_observation = cx.observe_global::<SettingsStore>(move |_, _| {
            *settings_changed_tx.borrow_mut() = ();
        });

        let mut joint_future =
            futures::stream::select(settings_changed_rx, external_refresh_requests);
        cx.spawn(move |this, cx| async move {
            while let Some(()) = joint_future.next().await {
                Self::refresh_workspace_configurations(&this, cx.clone()).await;
            }

            drop(settings_observation);
            anyhow::Ok(())
        })
    }

    pub(crate) fn language_servers_for_local_buffer<'a>(
        &'a self,
        buffer: &'a Buffer,
        cx: &'a AppContext,
    ) -> impl Iterator<Item = (&'a Arc<CachedLspAdapter>, &'a Arc<LanguageServer>)> {
        self.as_local().into_iter().flat_map(|local| {
            local
                .language_server_ids_for_buffer(buffer, cx)
                .into_iter()
                .filter_map(|server_id| match local.language_servers.get(&server_id)? {
                    LanguageServerState::Running {
                        adapter, server, ..
                    } => Some((adapter, server)),
                    _ => None,
                })
        })
    }

    pub fn language_server_for_local_buffer<'a>(
        &'a self,
        buffer: &'a Buffer,
        server_id: LanguageServerId,
        cx: &'a AppContext,
    ) -> Option<(&'a Arc<CachedLspAdapter>, &'a Arc<LanguageServer>)> {
        self.as_local()?
            .language_servers_for_buffer(buffer, cx)
            .find(|(_, s)| s.server_id() == server_id)
    }

    fn remove_worktree(&mut self, id_to_remove: WorktreeId, cx: &mut ModelContext<Self>) {
        self.diagnostic_summaries.remove(&id_to_remove);
        let to_remove = Vec::new();
        if let Some(local) = self.as_local_mut() {
            local.diagnostics.remove(&id_to_remove);
            local.prettier_store.update(cx, |prettier_store, cx| {
                prettier_store.remove_worktree(id_to_remove, cx);
            });

            let mut servers_to_remove = HashMap::default();
            let mut servers_to_preserve = HashSet::default();
            for ((worktree_id, server_name), &server_id) in &local.language_server_ids {
                if worktree_id == &id_to_remove {
                    servers_to_remove.insert(server_id, server_name.clone());
                } else {
                    servers_to_preserve.insert(server_id);
                }
            }
            servers_to_remove.retain(|server_id, _| !servers_to_preserve.contains(server_id));
            for (server_id_to_remove, server_name) in servers_to_remove {
                local
                    .language_server_ids
                    .remove(&(id_to_remove, server_name));
                local
                    .language_server_watched_paths
                    .remove(&server_id_to_remove);
                local
                    .last_workspace_edits_by_language_server
                    .remove(&server_id_to_remove);
                local.language_servers.remove(&server_id_to_remove);
                cx.emit(LspStoreEvent::LanguageServerRemoved(server_id_to_remove));
            }
        }
        for server in to_remove {
            self.language_server_statuses.remove(&server);
        }
    }

    pub fn shared(
        &mut self,
        project_id: u64,
        downstream_client: AnyProtoClient,
        _: &mut ModelContext<Self>,
    ) {
        self.downstream_client = Some((downstream_client.clone(), project_id));

        for (server_id, status) in &self.language_server_statuses {
            downstream_client
                .send(proto::StartLanguageServer {
                    project_id,
                    server: Some(proto::LanguageServer {
                        id: server_id.0 as u64,
                        name: status.name.clone(),
                        worktree_id: None,
                    }),
                })
                .log_err();
        }
    }

    pub fn disconnected_from_host(&mut self) {
        self.downstream_client.take();
    }

    pub fn disconnected_from_ssh_remote(&mut self) {
        if let LspStoreMode::Remote(RemoteLspStore {
            upstream_client, ..
        }) = &mut self.mode
        {
            upstream_client.take();
        }
    }

    pub(crate) fn set_language_server_statuses_from_proto(
        &mut self,
        language_servers: Vec<proto::LanguageServer>,
    ) {
        self.language_server_statuses = language_servers
            .into_iter()
            .map(|server| {
                (
                    LanguageServerId(server.id as usize),
                    LanguageServerStatus {
                        name: server.name,
                        pending_work: Default::default(),
                        has_pending_diagnostic_updates: false,
                        progress_tokens: Default::default(),
                    },
                )
            })
            .collect();
    }

    fn register_local_language_server(
        &mut self,
        worktree_id: WorktreeId,
        language_server_name: LanguageServerName,
        language_server_id: LanguageServerId,
    ) {
        self.as_local_mut()
            .unwrap()
            .language_server_ids
            .insert((worktree_id, language_server_name), language_server_id);
    }

    pub fn update_diagnostic_entries(
        &mut self,
        server_id: LanguageServerId,
        abs_path: PathBuf,
        version: Option<i32>,
        diagnostics: Vec<DiagnosticEntry<Unclipped<PointUtf16>>>,
        cx: &mut ModelContext<Self>,
    ) -> Result<(), anyhow::Error> {
        let Some((worktree, relative_path)) =
            self.worktree_store.read(cx).find_worktree(&abs_path, cx)
        else {
            log::warn!("skipping diagnostics update, no worktree found for path {abs_path:?}");
            return Ok(());
        };

        let project_path = ProjectPath {
            worktree_id: worktree.read(cx).id(),
            path: relative_path.into(),
        };

        if let Some(buffer) = self.buffer_store.read(cx).get_by_path(&project_path, cx) {
            self.as_local_mut().unwrap().update_buffer_diagnostics(
                &buffer,
                server_id,
                version,
                diagnostics.clone(),
                cx,
            )?;
        }

        let updated = worktree.update(cx, |worktree, cx| {
            self.update_worktree_diagnostics(
                worktree.id(),
                server_id,
                project_path.path.clone(),
                diagnostics,
                cx,
            )
        })?;
        if updated {
            cx.emit(LspStoreEvent::DiagnosticsUpdated {
                language_server_id: server_id,
                path: project_path,
            })
        }
        Ok(())
    }

    fn update_worktree_diagnostics(
        &mut self,
        worktree_id: WorktreeId,
        server_id: LanguageServerId,
        worktree_path: Arc<Path>,
        diagnostics: Vec<DiagnosticEntry<Unclipped<PointUtf16>>>,
        _: &mut ModelContext<Worktree>,
    ) -> Result<bool> {
        let local = match &mut self.mode {
            LspStoreMode::Local(local_lsp_store) => local_lsp_store,
            _ => anyhow::bail!("update_worktree_diagnostics called on remote"),
        };

        let summaries_for_tree = self.diagnostic_summaries.entry(worktree_id).or_default();
        let diagnostics_for_tree = local.diagnostics.entry(worktree_id).or_default();
        let summaries_by_server_id = summaries_for_tree.entry(worktree_path.clone()).or_default();

        let old_summary = summaries_by_server_id
            .remove(&server_id)
            .unwrap_or_default();

        let new_summary = DiagnosticSummary::new(&diagnostics);
        if new_summary.is_empty() {
            if let Some(diagnostics_by_server_id) = diagnostics_for_tree.get_mut(&worktree_path) {
                if let Ok(ix) = diagnostics_by_server_id.binary_search_by_key(&server_id, |e| e.0) {
                    diagnostics_by_server_id.remove(ix);
                }
                if diagnostics_by_server_id.is_empty() {
                    diagnostics_for_tree.remove(&worktree_path);
                }
            }
        } else {
            summaries_by_server_id.insert(server_id, new_summary);
            let diagnostics_by_server_id = diagnostics_for_tree
                .entry(worktree_path.clone())
                .or_default();
            match diagnostics_by_server_id.binary_search_by_key(&server_id, |e| e.0) {
                Ok(ix) => {
                    diagnostics_by_server_id[ix] = (server_id, diagnostics);
                }
                Err(ix) => {
                    diagnostics_by_server_id.insert(ix, (server_id, diagnostics));
                }
            }
        }

        if !old_summary.is_empty() || !new_summary.is_empty() {
            if let Some((downstream_client, project_id)) = &self.downstream_client {
                downstream_client
                    .send(proto::UpdateDiagnosticSummary {
                        project_id: *project_id,
                        worktree_id: worktree_id.to_proto(),
                        summary: Some(proto::DiagnosticSummary {
                            path: worktree_path.to_string_lossy().to_string(),
                            language_server_id: server_id.0 as u64,
                            error_count: new_summary.error_count as u32,
                            warning_count: new_summary.warning_count as u32,
                        }),
                    })
                    .log_err();
            }
        }

        Ok(!old_summary.is_empty() || !new_summary.is_empty())
    }

    pub fn open_buffer_for_symbol(
        &mut self,
        symbol: &Symbol,
        cx: &mut ModelContext<Self>,
    ) -> Task<Result<Model<Buffer>>> {
        if let Some((client, project_id)) = self.upstream_client() {
            let request = client.request(proto::OpenBufferForSymbol {
                project_id,
                symbol: Some(Self::serialize_symbol(symbol)),
            });
            cx.spawn(move |this, mut cx| async move {
                let response = request.await?;
                let buffer_id = BufferId::new(response.buffer_id)?;
                this.update(&mut cx, |this, cx| {
                    this.wait_for_remote_buffer(buffer_id, cx)
                })?
                .await
            })
        } else if let Some(local) = self.as_local() {
            let Some(&language_server_id) = local.language_server_ids.get(&(
                symbol.source_worktree_id,
                symbol.language_server_name.clone(),
            )) else {
                return Task::ready(Err(anyhow!(
                    "language server for worktree and language not found"
                )));
            };

            let worktree_abs_path = if let Some(worktree_abs_path) = self
                .worktree_store
                .read(cx)
                .worktree_for_id(symbol.path.worktree_id, cx)
                .map(|worktree| worktree.read(cx).abs_path())
            {
                worktree_abs_path
            } else {
                return Task::ready(Err(anyhow!("worktree not found for symbol")));
            };

            let symbol_abs_path = resolve_path(&worktree_abs_path, &symbol.path.path);
            let symbol_uri = if let Ok(uri) = lsp::Url::from_file_path(symbol_abs_path) {
                uri
            } else {
                return Task::ready(Err(anyhow!("invalid symbol path")));
            };

            self.open_local_buffer_via_lsp(
                symbol_uri,
                language_server_id,
                symbol.language_server_name.clone(),
                cx,
            )
        } else {
            Task::ready(Err(anyhow!("no upstream client or local store")))
        }
    }

    pub fn open_local_buffer_via_lsp(
        &mut self,
        mut abs_path: lsp::Url,
        language_server_id: LanguageServerId,
        language_server_name: LanguageServerName,
        cx: &mut ModelContext<Self>,
    ) -> Task<Result<Model<Buffer>>> {
        cx.spawn(move |lsp_store, mut cx| async move {
            // Escape percent-encoded string.
            let current_scheme = abs_path.scheme().to_owned();
            let _ = abs_path.set_scheme("file");

            let abs_path = abs_path
                .to_file_path()
                .map_err(|_| anyhow!("can't convert URI to path"))?;
            let p = abs_path.clone();
            let yarn_worktree = lsp_store
                .update(&mut cx, move |lsp_store, cx| match lsp_store.as_local() {
                    Some(local_lsp_store) => local_lsp_store.yarn.update(cx, |_, cx| {
                        cx.spawn(|this, mut cx| async move {
                            let t = this
                                .update(&mut cx, |this, cx| {
                                    this.process_path(&p, &current_scheme, cx)
                                })
                                .ok()?;
                            t.await
                        })
                    }),
                    None => Task::ready(None),
                })?
                .await;
            let (worktree_root_target, known_relative_path) =
                if let Some((zip_root, relative_path)) = yarn_worktree {
                    (zip_root, Some(relative_path))
                } else {
                    (Arc::<Path>::from(abs_path.as_path()), None)
                };
            let (worktree, relative_path) = if let Some(result) =
                lsp_store.update(&mut cx, |lsp_store, cx| {
                    lsp_store.worktree_store.update(cx, |worktree_store, cx| {
                        worktree_store.find_worktree(&worktree_root_target, cx)
                    })
                })? {
                let relative_path =
                    known_relative_path.unwrap_or_else(|| Arc::<Path>::from(result.1));
                (result.0, relative_path)
            } else {
                let worktree = lsp_store
                    .update(&mut cx, |lsp_store, cx| {
                        lsp_store.worktree_store.update(cx, |worktree_store, cx| {
                            worktree_store.create_worktree(&worktree_root_target, false, cx)
                        })
                    })?
                    .await?;
                if worktree.update(&mut cx, |worktree, _| worktree.is_local())? {
                    lsp_store
                        .update(&mut cx, |lsp_store, cx| {
                            lsp_store.register_local_language_server(
                                worktree.read(cx).id(),
                                language_server_name,
                                language_server_id,
                            )
                        })
                        .ok();
                }
                let worktree_root = worktree.update(&mut cx, |worktree, _| worktree.abs_path())?;
                let relative_path = if let Some(known_path) = known_relative_path {
                    known_path
                } else {
                    abs_path.strip_prefix(worktree_root)?.into()
                };
                (worktree, relative_path)
            };
            let project_path = ProjectPath {
                worktree_id: worktree.update(&mut cx, |worktree, _| worktree.id())?,
                path: relative_path,
            };
            lsp_store
                .update(&mut cx, |lsp_store, cx| {
                    lsp_store.buffer_store().update(cx, |buffer_store, cx| {
                        buffer_store.open_buffer(project_path, cx)
                    })
                })?
                .await
        })
    }

    fn request_multiple_lsp_locally<P, R>(
        &mut self,
        buffer: &Model<Buffer>,
        position: Option<P>,
        request: R,
        cx: &mut ModelContext<'_, Self>,
    ) -> Task<Vec<R::Response>>
    where
        P: ToOffset,
        R: LspCommand + Clone,
        <R::LspRequest as lsp::request::Request>::Result: Send,
        <R::LspRequest as lsp::request::Request>::Params: Send,
    {
        let Some(local) = self.as_local() else {
            return Task::ready(Vec::new());
        };

        let snapshot = buffer.read(cx).snapshot();
        let scope = position.and_then(|position| snapshot.language_scope_at(position));
        let server_ids = local
            .language_servers_for_buffer(buffer.read(cx), cx)
            .filter(|(adapter, _)| {
                scope
                    .as_ref()
                    .map(|scope| scope.language_allowed(&adapter.name))
                    .unwrap_or(true)
            })
            .map(|(_, server)| server.server_id())
            .collect::<Vec<_>>();

        let mut response_results = server_ids
            .into_iter()
            .map(|server_id| {
                self.request_lsp(
                    buffer.clone(),
                    LanguageServerToQuery::Other(server_id),
                    request.clone(),
                    cx,
                )
            })
            .collect::<FuturesUnordered<_>>();

        cx.spawn(|_, _| async move {
            let mut responses = Vec::with_capacity(response_results.len());
            while let Some(response_result) = response_results.next().await {
                if let Some(response) = response_result.log_err() {
                    responses.push(response);
                }
            }
            responses
        })
    }

    async fn handle_lsp_command<T: LspCommand>(
        this: Model<Self>,
        envelope: TypedEnvelope<T::ProtoRequest>,
        mut cx: AsyncAppContext,
    ) -> Result<<T::ProtoRequest as proto::RequestMessage>::Response>
    where
        <T::LspRequest as lsp::request::Request>::Params: Send,
        <T::LspRequest as lsp::request::Request>::Result: Send,
    {
        let sender_id = envelope.original_sender_id().unwrap_or_default();
        let buffer_id = T::buffer_id_from_proto(&envelope.payload)?;
        let buffer_handle = this.update(&mut cx, |this, cx| {
            this.buffer_store.read(cx).get_existing(buffer_id)
        })??;
        let request = T::from_proto(
            envelope.payload,
            this.clone(),
            buffer_handle.clone(),
            cx.clone(),
        )
        .await?;
        let response = this
            .update(&mut cx, |this, cx| {
                this.request_lsp(
                    buffer_handle.clone(),
                    LanguageServerToQuery::Primary,
                    request,
                    cx,
                )
            })?
            .await?;
        this.update(&mut cx, |this, cx| {
            Ok(T::response_to_proto(
                response,
                this,
                sender_id,
                &buffer_handle.read(cx).version(),
                cx,
            ))
        })?
    }

    async fn handle_multi_lsp_query(
        this: Model<Self>,
        envelope: TypedEnvelope<proto::MultiLspQuery>,
        mut cx: AsyncAppContext,
    ) -> Result<proto::MultiLspQueryResponse> {
        let response_from_ssh = this.update(&mut cx, |this, _| {
            let (upstream_client, project_id) = this.upstream_client()?;
            let mut payload = envelope.payload.clone();
            payload.project_id = project_id;

            Some(upstream_client.request(payload))
        })?;
        if let Some(response_from_ssh) = response_from_ssh {
            return response_from_ssh.await;
        }

        let sender_id = envelope.original_sender_id().unwrap_or_default();
        let buffer_id = BufferId::new(envelope.payload.buffer_id)?;
        let version = deserialize_version(&envelope.payload.version);
        let buffer = this.update(&mut cx, |this, cx| {
            this.buffer_store.read(cx).get_existing(buffer_id)
        })??;
        buffer
            .update(&mut cx, |buffer, _| {
                buffer.wait_for_version(version.clone())
            })?
            .await?;
        let buffer_version = buffer.update(&mut cx, |buffer, _| buffer.version())?;
        match envelope
            .payload
            .strategy
            .context("invalid request without the strategy")?
        {
            proto::multi_lsp_query::Strategy::All(_) => {
                // currently, there's only one multiple language servers query strategy,
                // so just ensure it's specified correctly
            }
        }
        match envelope.payload.request {
            Some(proto::multi_lsp_query::Request::GetHover(get_hover)) => {
                let get_hover =
                    GetHover::from_proto(get_hover, this.clone(), buffer.clone(), cx.clone())
                        .await?;
                let all_hovers = this
                    .update(&mut cx, |this, cx| {
                        this.request_multiple_lsp_locally(
                            &buffer,
                            Some(get_hover.position),
                            get_hover,
                            cx,
                        )
                    })?
                    .await
                    .into_iter()
                    .filter_map(|hover| remove_empty_hover_blocks(hover?));
                this.update(&mut cx, |project, cx| proto::MultiLspQueryResponse {
                    responses: all_hovers
                        .map(|hover| proto::LspResponse {
                            response: Some(proto::lsp_response::Response::GetHoverResponse(
                                GetHover::response_to_proto(
                                    Some(hover),
                                    project,
                                    sender_id,
                                    &buffer_version,
                                    cx,
                                ),
                            )),
                        })
                        .collect(),
                })
            }
            Some(proto::multi_lsp_query::Request::GetCodeActions(get_code_actions)) => {
                let get_code_actions = GetCodeActions::from_proto(
                    get_code_actions,
                    this.clone(),
                    buffer.clone(),
                    cx.clone(),
                )
                .await?;

                let all_actions = this
                    .update(&mut cx, |project, cx| {
                        project.request_multiple_lsp_locally(
                            &buffer,
                            Some(get_code_actions.range.start),
                            get_code_actions,
                            cx,
                        )
                    })?
                    .await
                    .into_iter();

                this.update(&mut cx, |project, cx| proto::MultiLspQueryResponse {
                    responses: all_actions
                        .map(|code_actions| proto::LspResponse {
                            response: Some(proto::lsp_response::Response::GetCodeActionsResponse(
                                GetCodeActions::response_to_proto(
                                    code_actions,
                                    project,
                                    sender_id,
                                    &buffer_version,
                                    cx,
                                ),
                            )),
                        })
                        .collect(),
                })
            }
            Some(proto::multi_lsp_query::Request::GetSignatureHelp(get_signature_help)) => {
                let get_signature_help = GetSignatureHelp::from_proto(
                    get_signature_help,
                    this.clone(),
                    buffer.clone(),
                    cx.clone(),
                )
                .await?;

                let all_signatures = this
                    .update(&mut cx, |project, cx| {
                        project.request_multiple_lsp_locally(
                            &buffer,
                            Some(get_signature_help.position),
                            get_signature_help,
                            cx,
                        )
                    })?
                    .await
                    .into_iter();

                this.update(&mut cx, |project, cx| proto::MultiLspQueryResponse {
                    responses: all_signatures
                        .map(|signature_help| proto::LspResponse {
                            response: Some(
                                proto::lsp_response::Response::GetSignatureHelpResponse(
                                    GetSignatureHelp::response_to_proto(
                                        signature_help,
                                        project,
                                        sender_id,
                                        &buffer_version,
                                        cx,
                                    ),
                                ),
                            ),
                        })
                        .collect(),
                })
            }
            None => anyhow::bail!("empty multi lsp query request"),
        }
    }

    async fn handle_apply_code_action(
        this: Model<Self>,
        envelope: TypedEnvelope<proto::ApplyCodeAction>,
        mut cx: AsyncAppContext,
    ) -> Result<proto::ApplyCodeActionResponse> {
        let sender_id = envelope.original_sender_id().unwrap_or_default();
        let action = Self::deserialize_code_action(
            envelope
                .payload
                .action
                .ok_or_else(|| anyhow!("invalid action"))?,
        )?;
        let apply_code_action = this.update(&mut cx, |this, cx| {
            let buffer_id = BufferId::new(envelope.payload.buffer_id)?;
            let buffer = this.buffer_store.read(cx).get_existing(buffer_id)?;
            anyhow::Ok(this.apply_code_action(buffer, action, false, cx))
        })??;

        let project_transaction = apply_code_action.await?;
        let project_transaction = this.update(&mut cx, |this, cx| {
            this.buffer_store.update(cx, |buffer_store, cx| {
                buffer_store.serialize_project_transaction_for_peer(
                    project_transaction,
                    sender_id,
                    cx,
                )
            })
        })?;
        Ok(proto::ApplyCodeActionResponse {
            transaction: Some(project_transaction),
        })
    }

    async fn handle_register_buffer_with_language_servers(
        this: Model<Self>,
        envelope: TypedEnvelope<proto::RegisterBufferWithLanguageServers>,
        mut cx: AsyncAppContext,
    ) -> Result<proto::Ack> {
        let buffer_id = BufferId::new(envelope.payload.buffer_id)?;
        let peer_id = envelope.original_sender_id.unwrap_or(envelope.sender_id);
        this.update(&mut cx, |this, cx| {
            if let Some((upstream_client, upstream_project_id)) = this.upstream_client() {
                return upstream_client.send(proto::RegisterBufferWithLanguageServers {
                    project_id: upstream_project_id,
                    buffer_id: buffer_id.to_proto(),
                });
            }

            let Some(buffer) = this.buffer_store().read(cx).get(buffer_id) else {
                anyhow::bail!("buffer is not open");
            };

            let handle = this.register_buffer_with_language_servers(&buffer, cx);
            this.buffer_store().update(cx, |buffer_store, _| {
                buffer_store.register_shared_lsp_handle(peer_id, buffer_id, handle);
            });

            Ok(())
        })??;
        Ok(proto::Ack {})
    }

    async fn handle_update_diagnostic_summary(
        this: Model<Self>,
        envelope: TypedEnvelope<proto::UpdateDiagnosticSummary>,
        mut cx: AsyncAppContext,
    ) -> Result<()> {
        this.update(&mut cx, |this, cx| {
            let worktree_id = WorktreeId::from_proto(envelope.payload.worktree_id);
            if let Some(message) = envelope.payload.summary {
                let project_path = ProjectPath {
                    worktree_id,
                    path: Path::new(&message.path).into(),
                };
                let path = project_path.path.clone();
                let server_id = LanguageServerId(message.language_server_id as usize);
                let summary = DiagnosticSummary {
                    error_count: message.error_count as usize,
                    warning_count: message.warning_count as usize,
                };

                if summary.is_empty() {
                    if let Some(worktree_summaries) =
                        this.diagnostic_summaries.get_mut(&worktree_id)
                    {
                        if let Some(summaries) = worktree_summaries.get_mut(&path) {
                            summaries.remove(&server_id);
                            if summaries.is_empty() {
                                worktree_summaries.remove(&path);
                            }
                        }
                    }
                } else {
                    this.diagnostic_summaries
                        .entry(worktree_id)
                        .or_default()
                        .entry(path)
                        .or_default()
                        .insert(server_id, summary);
                }
                if let Some((downstream_client, project_id)) = &this.downstream_client {
                    downstream_client
                        .send(proto::UpdateDiagnosticSummary {
                            project_id: *project_id,
                            worktree_id: worktree_id.to_proto(),
                            summary: Some(proto::DiagnosticSummary {
                                path: project_path.path.to_string_lossy().to_string(),
                                language_server_id: server_id.0 as u64,
                                error_count: summary.error_count as u32,
                                warning_count: summary.warning_count as u32,
                            }),
                        })
                        .log_err();
                }
                cx.emit(LspStoreEvent::DiagnosticsUpdated {
                    language_server_id: LanguageServerId(message.language_server_id as usize),
                    path: project_path,
                });
            }
            Ok(())
        })?
    }

    async fn handle_start_language_server(
        this: Model<Self>,
        envelope: TypedEnvelope<proto::StartLanguageServer>,
        mut cx: AsyncAppContext,
    ) -> Result<()> {
        let server = envelope
            .payload
            .server
            .ok_or_else(|| anyhow!("invalid server"))?;

        this.update(&mut cx, |this, cx| {
            let server_id = LanguageServerId(server.id as usize);
            this.language_server_statuses.insert(
                server_id,
                LanguageServerStatus {
                    name: server.name.clone(),
                    pending_work: Default::default(),
                    has_pending_diagnostic_updates: false,
                    progress_tokens: Default::default(),
                },
            );
            cx.emit(LspStoreEvent::LanguageServerAdded(
                server_id,
                LanguageServerName(server.name.into()),
                server.worktree_id.map(WorktreeId::from_proto),
            ));
            cx.notify();
        })?;
        Ok(())
    }

    async fn handle_update_language_server(
        this: Model<Self>,
        envelope: TypedEnvelope<proto::UpdateLanguageServer>,
        mut cx: AsyncAppContext,
    ) -> Result<()> {
        this.update(&mut cx, |this, cx| {
            let language_server_id = LanguageServerId(envelope.payload.language_server_id as usize);

            match envelope
                .payload
                .variant
                .ok_or_else(|| anyhow!("invalid variant"))?
            {
                proto::update_language_server::Variant::WorkStart(payload) => {
                    this.on_lsp_work_start(
                        language_server_id,
                        payload.token,
                        LanguageServerProgress {
                            title: payload.title,
                            is_disk_based_diagnostics_progress: false,
                            is_cancellable: payload.is_cancellable.unwrap_or(false),
                            message: payload.message,
                            percentage: payload.percentage.map(|p| p as usize),
                            last_update_at: cx.background_executor().now(),
                        },
                        cx,
                    );
                }

                proto::update_language_server::Variant::WorkProgress(payload) => {
                    this.on_lsp_work_progress(
                        language_server_id,
                        payload.token,
                        LanguageServerProgress {
                            title: None,
                            is_disk_based_diagnostics_progress: false,
                            is_cancellable: payload.is_cancellable.unwrap_or(false),
                            message: payload.message,
                            percentage: payload.percentage.map(|p| p as usize),
                            last_update_at: cx.background_executor().now(),
                        },
                        cx,
                    );
                }

                proto::update_language_server::Variant::WorkEnd(payload) => {
                    this.on_lsp_work_end(language_server_id, payload.token, cx);
                }

                proto::update_language_server::Variant::DiskBasedDiagnosticsUpdating(_) => {
                    this.disk_based_diagnostics_started(language_server_id, cx);
                }

                proto::update_language_server::Variant::DiskBasedDiagnosticsUpdated(_) => {
                    this.disk_based_diagnostics_finished(language_server_id, cx)
                }
            }

            Ok(())
        })?
    }

    async fn handle_language_server_log(
        this: Model<Self>,
        envelope: TypedEnvelope<proto::LanguageServerLog>,
        mut cx: AsyncAppContext,
    ) -> Result<()> {
        let language_server_id = LanguageServerId(envelope.payload.language_server_id as usize);
        let log_type = envelope
            .payload
            .log_type
            .map(LanguageServerLogType::from_proto)
            .context("invalid language server log type")?;

        let message = envelope.payload.message;

        this.update(&mut cx, |_, cx| {
            cx.emit(LspStoreEvent::LanguageServerLog(
                language_server_id,
                log_type,
                message,
            ));
        })
    }

    pub fn disk_based_diagnostics_started(
        &mut self,
        language_server_id: LanguageServerId,
        cx: &mut ModelContext<Self>,
    ) {
        if let Some(language_server_status) =
            self.language_server_statuses.get_mut(&language_server_id)
        {
            language_server_status.has_pending_diagnostic_updates = true;
        }

        cx.emit(LspStoreEvent::DiskBasedDiagnosticsStarted { language_server_id });
        cx.emit(LspStoreEvent::LanguageServerUpdate {
            language_server_id,
            message: proto::update_language_server::Variant::DiskBasedDiagnosticsUpdating(
                Default::default(),
            ),
        })
    }

    pub fn disk_based_diagnostics_finished(
        &mut self,
        language_server_id: LanguageServerId,
        cx: &mut ModelContext<Self>,
    ) {
        if let Some(language_server_status) =
            self.language_server_statuses.get_mut(&language_server_id)
        {
            language_server_status.has_pending_diagnostic_updates = false;
        }

        cx.emit(LspStoreEvent::DiskBasedDiagnosticsFinished { language_server_id });
        cx.emit(LspStoreEvent::LanguageServerUpdate {
            language_server_id,
            message: proto::update_language_server::Variant::DiskBasedDiagnosticsUpdated(
                Default::default(),
            ),
        })
    }

    // After saving a buffer using a language server that doesn't provide a disk-based progress token,
    // kick off a timer that will reset every time the buffer is saved. If the timer eventually fires,
    // simulate disk-based diagnostics being finished so that other pieces of UI (e.g., project
    // diagnostics view, diagnostic status bar) can update. We don't emit an event right away because
    // the language server might take some time to publish diagnostics.
    fn simulate_disk_based_diagnostics_events_if_needed(
        &mut self,
        language_server_id: LanguageServerId,
        cx: &mut ModelContext<Self>,
    ) {
        const DISK_BASED_DIAGNOSTICS_DEBOUNCE: Duration = Duration::from_secs(1);

        let Some(LanguageServerState::Running {
            simulate_disk_based_diagnostics_completion,
            adapter,
            ..
        }) = self
            .as_local_mut()
            .and_then(|local_store| local_store.language_servers.get_mut(&language_server_id))
        else {
            return;
        };

        if adapter.disk_based_diagnostics_progress_token.is_some() {
            return;
        }

        let prev_task = simulate_disk_based_diagnostics_completion.replace(cx.spawn(
            move |this, mut cx| async move {
                cx.background_executor()
                    .timer(DISK_BASED_DIAGNOSTICS_DEBOUNCE)
                    .await;

                this.update(&mut cx, |this, cx| {
                    this.disk_based_diagnostics_finished(language_server_id, cx);

                    if let Some(LanguageServerState::Running {
                        simulate_disk_based_diagnostics_completion,
                        ..
                    }) = this.as_local_mut().and_then(|local_store| {
                        local_store.language_servers.get_mut(&language_server_id)
                    }) {
                        *simulate_disk_based_diagnostics_completion = None;
                    }
                })
                .ok();
            },
        ));

        if prev_task.is_none() {
            self.disk_based_diagnostics_started(language_server_id, cx);
        }
    }

    pub fn language_server_statuses(
        &self,
    ) -> impl DoubleEndedIterator<Item = (LanguageServerId, &LanguageServerStatus)> {
        self.language_server_statuses
            .iter()
            .map(|(key, value)| (*key, value))
    }

    pub(super) fn did_rename_entry(
        &self,
        worktree_id: WorktreeId,
        old_path: &Path,
        new_path: &Path,
        is_dir: bool,
    ) {
        maybe!({
            let local_store = self.as_local()?;

            let old_uri = lsp::Url::from_file_path(old_path).ok().map(String::from)?;
            let new_uri = lsp::Url::from_file_path(new_path).ok().map(String::from)?;

            for language_server in local_store.language_servers_for_worktree(worktree_id) {
                let Some(filter) = local_store
                    .language_server_paths_watched_for_rename
                    .get(&language_server.server_id())
                else {
                    continue;
                };

                if filter.should_send_did_rename(&old_uri, is_dir) {
                    language_server
                        .notify::<DidRenameFiles>(&RenameFilesParams {
                            files: vec![FileRename {
                                old_uri: old_uri.clone(),
                                new_uri: new_uri.clone(),
                            }],
                        })
                        .log_err();
                }
            }
            Some(())
        });
    }

    pub(super) fn will_rename_entry(
        this: WeakModel<Self>,
        worktree_id: WorktreeId,
        old_path: &Path,
        new_path: &Path,
        is_dir: bool,
        cx: AsyncAppContext,
    ) -> Task<()> {
        let old_uri = lsp::Url::from_file_path(old_path).ok().map(String::from);
        let new_uri = lsp::Url::from_file_path(new_path).ok().map(String::from);
        cx.spawn(move |mut cx| async move {
            let mut tasks = vec![];
            this.update(&mut cx, |this, cx| {
                let local_store = this.as_local()?;
                let old_uri = old_uri?;
                let new_uri = new_uri?;
                for language_server in local_store.language_servers_for_worktree(worktree_id) {
                    let Some(filter) = local_store
                        .language_server_paths_watched_for_rename
                        .get(&language_server.server_id())
                    else {
                        continue;
                    };
                    let Some(adapter) =
                        this.language_server_adapter_for_id(language_server.server_id())
                    else {
                        continue;
                    };
                    if filter.should_send_will_rename(&old_uri, is_dir) {
                        let apply_edit = cx.spawn({
                            let old_uri = old_uri.clone();
                            let new_uri = new_uri.clone();
                            let language_server = language_server.clone();
                            |this, mut cx| async move {
                                let edit = language_server
                                    .request::<WillRenameFiles>(RenameFilesParams {
                                        files: vec![FileRename { old_uri, new_uri }],
                                    })
                                    .log_err()
                                    .await
                                    .flatten()?;

                                LocalLspStore::deserialize_workspace_edit(
                                    this.upgrade()?,
                                    edit,
                                    false,
                                    adapter.clone(),
                                    language_server.clone(),
                                    &mut cx,
                                )
                                .await
                                .ok();
                                Some(())
                            }
                        });
                        tasks.push(apply_edit);
                    }
                }
                Some(())
            })
            .ok()
            .flatten();
            for task in tasks {
                // Await on tasks sequentially so that the order of application of edits is deterministic
                // (at least with regards to the order of registration of language servers)
                task.await;
            }
        })
    }

    fn lsp_notify_abs_paths_changed(
        &mut self,
        server_id: LanguageServerId,
        changes: Vec<PathEvent>,
    ) {
        maybe!({
            let server = self.language_server_for_id(server_id)?;
            let changes = changes
                .into_iter()
                .filter_map(|event| {
                    let typ = match event.kind? {
                        PathEventKind::Created => lsp::FileChangeType::CREATED,
                        PathEventKind::Removed => lsp::FileChangeType::DELETED,
                        PathEventKind::Changed => lsp::FileChangeType::CHANGED,
                    };
                    Some(lsp::FileEvent {
                        uri: lsp::Url::from_file_path(&event.path).ok()?,
                        typ,
                    })
                })
                .collect::<Vec<_>>();
            if !changes.is_empty() {
                server
                    .notify::<lsp::notification::DidChangeWatchedFiles>(
                        &lsp::DidChangeWatchedFilesParams { changes },
                    )
                    .log_err();
            }
            Some(())
        });
    }

    pub fn language_server_for_id(&self, id: LanguageServerId) -> Option<Arc<LanguageServer>> {
        if let Some(local_lsp_store) = self.as_local() {
            if let Some(LanguageServerState::Running { server, .. }) =
                local_lsp_store.language_servers.get(&id)
            {
                Some(server.clone())
            } else if let Some((_, server)) =
                local_lsp_store.supplementary_language_servers.get(&id)
            {
                Some(Arc::clone(server))
            } else {
                None
            }
        } else {
            None
        }
    }

    fn on_lsp_progress(
        &mut self,
        progress: lsp::ProgressParams,
        language_server_id: LanguageServerId,
        disk_based_diagnostics_progress_token: Option<String>,
        cx: &mut ModelContext<Self>,
    ) {
        let token = match progress.token {
            lsp::NumberOrString::String(token) => token,
            lsp::NumberOrString::Number(token) => {
                log::info!("skipping numeric progress token {}", token);
                return;
            }
        };

        let lsp::ProgressParamsValue::WorkDone(progress) = progress.value;
        let language_server_status =
            if let Some(status) = self.language_server_statuses.get_mut(&language_server_id) {
                status
            } else {
                return;
            };

        if !language_server_status.progress_tokens.contains(&token) {
            return;
        }

        let is_disk_based_diagnostics_progress = disk_based_diagnostics_progress_token
            .as_ref()
            .map_or(false, |disk_based_token| {
                token.starts_with(disk_based_token)
            });

        match progress {
            lsp::WorkDoneProgress::Begin(report) => {
                if is_disk_based_diagnostics_progress {
                    self.disk_based_diagnostics_started(language_server_id, cx);
                }
                self.on_lsp_work_start(
                    language_server_id,
                    token.clone(),
                    LanguageServerProgress {
                        title: Some(report.title),
                        is_disk_based_diagnostics_progress,
                        is_cancellable: report.cancellable.unwrap_or(false),
                        message: report.message.clone(),
                        percentage: report.percentage.map(|p| p as usize),
                        last_update_at: cx.background_executor().now(),
                    },
                    cx,
                );
            }
            lsp::WorkDoneProgress::Report(report) => {
                if self.on_lsp_work_progress(
                    language_server_id,
                    token.clone(),
                    LanguageServerProgress {
                        title: None,
                        is_disk_based_diagnostics_progress,
                        is_cancellable: report.cancellable.unwrap_or(false),
                        message: report.message.clone(),
                        percentage: report.percentage.map(|p| p as usize),
                        last_update_at: cx.background_executor().now(),
                    },
                    cx,
                ) {
                    cx.emit(LspStoreEvent::LanguageServerUpdate {
                        language_server_id,
                        message: proto::update_language_server::Variant::WorkProgress(
                            proto::LspWorkProgress {
                                token,
                                message: report.message,
                                percentage: report.percentage,
                                is_cancellable: report.cancellable,
                            },
                        ),
                    })
                }
            }
            lsp::WorkDoneProgress::End(_) => {
                language_server_status.progress_tokens.remove(&token);
                self.on_lsp_work_end(language_server_id, token.clone(), cx);
                if is_disk_based_diagnostics_progress {
                    self.disk_based_diagnostics_finished(language_server_id, cx);
                }
            }
        }
    }

    fn on_lsp_work_start(
        &mut self,
        language_server_id: LanguageServerId,
        token: String,
        progress: LanguageServerProgress,
        cx: &mut ModelContext<Self>,
    ) {
        if let Some(status) = self.language_server_statuses.get_mut(&language_server_id) {
            status.pending_work.insert(token.clone(), progress.clone());
            cx.notify();
        }
        cx.emit(LspStoreEvent::LanguageServerUpdate {
            language_server_id,
            message: proto::update_language_server::Variant::WorkStart(proto::LspWorkStart {
                token,
                title: progress.title,
                message: progress.message,
                percentage: progress.percentage.map(|p| p as u32),
                is_cancellable: Some(progress.is_cancellable),
            }),
        })
    }

    fn on_lsp_work_progress(
        &mut self,
        language_server_id: LanguageServerId,
        token: String,
        progress: LanguageServerProgress,
        cx: &mut ModelContext<Self>,
    ) -> bool {
        if let Some(status) = self.language_server_statuses.get_mut(&language_server_id) {
            match status.pending_work.entry(token) {
                btree_map::Entry::Vacant(entry) => {
                    entry.insert(progress);
                    cx.notify();
                    return true;
                }
                btree_map::Entry::Occupied(mut entry) => {
                    let entry = entry.get_mut();
                    if (progress.last_update_at - entry.last_update_at)
                        >= SERVER_PROGRESS_THROTTLE_TIMEOUT
                    {
                        entry.last_update_at = progress.last_update_at;
                        if progress.message.is_some() {
                            entry.message = progress.message;
                        }
                        if progress.percentage.is_some() {
                            entry.percentage = progress.percentage;
                        }
                        if progress.is_cancellable != entry.is_cancellable {
                            entry.is_cancellable = progress.is_cancellable;
                        }
                        cx.notify();
                        return true;
                    }
                }
            }
        }

        false
    }

    fn on_lsp_work_end(
        &mut self,
        language_server_id: LanguageServerId,
        token: String,
        cx: &mut ModelContext<Self>,
    ) {
        if let Some(status) = self.language_server_statuses.get_mut(&language_server_id) {
            if let Some(work) = status.pending_work.remove(&token) {
                if !work.is_disk_based_diagnostics_progress {
                    cx.emit(LspStoreEvent::RefreshInlayHints);
                }
            }
            cx.notify();
        }

        cx.emit(LspStoreEvent::LanguageServerUpdate {
            language_server_id,
            message: proto::update_language_server::Variant::WorkEnd(proto::LspWorkEnd { token }),
        })
    }

    pub async fn handle_resolve_completion_documentation(
        this: Model<Self>,
        envelope: TypedEnvelope<proto::ResolveCompletionDocumentation>,
        mut cx: AsyncAppContext,
    ) -> Result<proto::ResolveCompletionDocumentationResponse> {
        let lsp_completion = serde_json::from_slice(&envelope.payload.lsp_completion)?;

        let completion = this
            .read_with(&cx, |this, cx| {
                let id = LanguageServerId(envelope.payload.language_server_id as usize);
                let Some(server) = this.language_server_for_id(id) else {
                    return Err(anyhow!("No language server {id}"));
                };

                Ok(cx.background_executor().spawn(async move {
                    let can_resolve = server
                        .capabilities()
                        .completion_provider
                        .as_ref()
                        .and_then(|options| options.resolve_provider)
                        .unwrap_or(false);
                    if can_resolve {
                        server
                            .request::<lsp::request::ResolveCompletionItem>(lsp_completion)
                            .await
                    } else {
                        anyhow::Ok(lsp_completion)
                    }
                }))
            })??
            .await?;

        let mut documentation_is_markdown = false;
        let lsp_completion = serde_json::to_string(&completion)?.into_bytes();
        let documentation = match completion.documentation {
            Some(lsp::Documentation::String(text)) => text,

            Some(lsp::Documentation::MarkupContent(lsp::MarkupContent { kind, value })) => {
                documentation_is_markdown = kind == lsp::MarkupKind::Markdown;
                value
            }

            _ => String::new(),
        };

        // If we have a new buffer_id, that means we're talking to a new client
        // and want to check for new text_edits in the completion too.
        let mut old_start = None;
        let mut old_end = None;
        let mut new_text = String::default();
        if let Ok(buffer_id) = BufferId::new(envelope.payload.buffer_id) {
            let buffer_snapshot = this.update(&mut cx, |this, cx| {
                let buffer = this.buffer_store.read(cx).get_existing(buffer_id)?;
                anyhow::Ok(buffer.read(cx).snapshot())
            })??;

            if let Some(text_edit) = completion.text_edit.as_ref() {
                let edit = parse_completion_text_edit(text_edit, &buffer_snapshot);

                if let Some((old_range, mut text_edit_new_text)) = edit {
                    LineEnding::normalize(&mut text_edit_new_text);

                    new_text = text_edit_new_text;
                    old_start = Some(serialize_anchor(&old_range.start));
                    old_end = Some(serialize_anchor(&old_range.end));
                }
            }
        }

        Ok(proto::ResolveCompletionDocumentationResponse {
            documentation,
            documentation_is_markdown,
            old_start,
            old_end,
            new_text,
            lsp_completion,
        })
    }

    async fn handle_on_type_formatting(
        this: Model<Self>,
        envelope: TypedEnvelope<proto::OnTypeFormatting>,
        mut cx: AsyncAppContext,
    ) -> Result<proto::OnTypeFormattingResponse> {
        let on_type_formatting = this.update(&mut cx, |this, cx| {
            let buffer_id = BufferId::new(envelope.payload.buffer_id)?;
            let buffer = this.buffer_store.read(cx).get_existing(buffer_id)?;
            let position = envelope
                .payload
                .position
                .and_then(deserialize_anchor)
                .ok_or_else(|| anyhow!("invalid position"))?;
            Ok::<_, anyhow::Error>(this.apply_on_type_formatting(
                buffer,
                position,
                envelope.payload.trigger.clone(),
                cx,
            ))
        })??;

        let transaction = on_type_formatting
            .await?
            .as_ref()
            .map(language::proto::serialize_transaction);
        Ok(proto::OnTypeFormattingResponse { transaction })
    }

    async fn handle_refresh_inlay_hints(
        this: Model<Self>,
        _: TypedEnvelope<proto::RefreshInlayHints>,
        mut cx: AsyncAppContext,
    ) -> Result<proto::Ack> {
        this.update(&mut cx, |_, cx| {
            cx.emit(LspStoreEvent::RefreshInlayHints);
        })?;
        Ok(proto::Ack {})
    }

    async fn handle_inlay_hints(
        this: Model<Self>,
        envelope: TypedEnvelope<proto::InlayHints>,
        mut cx: AsyncAppContext,
    ) -> Result<proto::InlayHintsResponse> {
        let sender_id = envelope.original_sender_id().unwrap_or_default();
        let buffer_id = BufferId::new(envelope.payload.buffer_id)?;
        let buffer = this.update(&mut cx, |this, cx| {
            this.buffer_store.read(cx).get_existing(buffer_id)
        })??;
        buffer
            .update(&mut cx, |buffer, _| {
                buffer.wait_for_version(deserialize_version(&envelope.payload.version))
            })?
            .await
            .with_context(|| format!("waiting for version for buffer {}", buffer.entity_id()))?;

        let start = envelope
            .payload
            .start
            .and_then(deserialize_anchor)
            .context("missing range start")?;
        let end = envelope
            .payload
            .end
            .and_then(deserialize_anchor)
            .context("missing range end")?;
        let buffer_hints = this
            .update(&mut cx, |lsp_store, cx| {
                lsp_store.inlay_hints(buffer.clone(), start..end, cx)
            })?
            .await
            .context("inlay hints fetch")?;

        this.update(&mut cx, |project, cx| {
            InlayHints::response_to_proto(
                buffer_hints,
                project,
                sender_id,
                &buffer.read(cx).version(),
                cx,
            )
        })
    }

    async fn handle_resolve_inlay_hint(
        this: Model<Self>,
        envelope: TypedEnvelope<proto::ResolveInlayHint>,
        mut cx: AsyncAppContext,
    ) -> Result<proto::ResolveInlayHintResponse> {
        let proto_hint = envelope
            .payload
            .hint
            .expect("incorrect protobuf resolve inlay hint message: missing the inlay hint");
        let hint = InlayHints::proto_to_project_hint(proto_hint)
            .context("resolved proto inlay hint conversion")?;
        let buffer = this.update(&mut cx, |this, cx| {
            let buffer_id = BufferId::new(envelope.payload.buffer_id)?;
            this.buffer_store.read(cx).get_existing(buffer_id)
        })??;
        let response_hint = this
            .update(&mut cx, |this, cx| {
                this.resolve_inlay_hint(
                    hint,
                    buffer,
                    LanguageServerId(envelope.payload.language_server_id as usize),
                    cx,
                )
            })?
            .await
            .context("inlay hints fetch")?;
        Ok(proto::ResolveInlayHintResponse {
            hint: Some(InlayHints::project_to_proto_hint(response_hint)),
        })
    }

    async fn handle_open_buffer_for_symbol(
        this: Model<Self>,
        envelope: TypedEnvelope<proto::OpenBufferForSymbol>,
        mut cx: AsyncAppContext,
    ) -> Result<proto::OpenBufferForSymbolResponse> {
        let peer_id = envelope.original_sender_id().unwrap_or_default();
        let symbol = envelope
            .payload
            .symbol
            .ok_or_else(|| anyhow!("invalid symbol"))?;
        let symbol = Self::deserialize_symbol(symbol)?;
        let symbol = this.update(&mut cx, |this, _| {
            let signature = this.symbol_signature(&symbol.path);
            if signature == symbol.signature {
                Ok(symbol)
            } else {
                Err(anyhow!("invalid symbol signature"))
            }
        })??;
        let buffer = this
            .update(&mut cx, |this, cx| {
                this.open_buffer_for_symbol(
                    &Symbol {
                        language_server_name: symbol.language_server_name,
                        source_worktree_id: symbol.source_worktree_id,
                        path: symbol.path,
                        name: symbol.name,
                        kind: symbol.kind,
                        range: symbol.range,
                        signature: symbol.signature,
                        label: CodeLabel {
                            text: Default::default(),
                            runs: Default::default(),
                            filter_range: Default::default(),
                        },
                    },
                    cx,
                )
            })?
            .await?;

        this.update(&mut cx, |this, cx| {
            let is_private = buffer
                .read(cx)
                .file()
                .map(|f| f.is_private())
                .unwrap_or_default();
            if is_private {
                Err(anyhow!(rpc::ErrorCode::UnsharedItem))
            } else {
                this.buffer_store
                    .update(cx, |buffer_store, cx| {
                        buffer_store.create_buffer_for_peer(&buffer, peer_id, cx)
                    })
                    .detach_and_log_err(cx);
                let buffer_id = buffer.read(cx).remote_id().to_proto();
                Ok(proto::OpenBufferForSymbolResponse { buffer_id })
            }
        })?
    }

    fn symbol_signature(&self, project_path: &ProjectPath) -> [u8; 32] {
        let mut hasher = Sha256::new();
        hasher.update(project_path.worktree_id.to_proto().to_be_bytes());
        hasher.update(project_path.path.to_string_lossy().as_bytes());
        hasher.update(self.nonce.to_be_bytes());
        hasher.finalize().as_slice().try_into().unwrap()
    }

    pub async fn handle_get_project_symbols(
        this: Model<Self>,
        envelope: TypedEnvelope<proto::GetProjectSymbols>,
        mut cx: AsyncAppContext,
    ) -> Result<proto::GetProjectSymbolsResponse> {
        let symbols = this
            .update(&mut cx, |this, cx| {
                this.symbols(&envelope.payload.query, cx)
            })?
            .await?;

        Ok(proto::GetProjectSymbolsResponse {
            symbols: symbols.iter().map(Self::serialize_symbol).collect(),
        })
    }

    pub async fn handle_restart_language_servers(
        this: Model<Self>,
        envelope: TypedEnvelope<proto::RestartLanguageServers>,
        mut cx: AsyncAppContext,
    ) -> Result<proto::Ack> {
        this.update(&mut cx, |this, cx| {
            let buffers = this.buffer_ids_to_buffers(envelope.payload.buffer_ids.into_iter(), cx);
            this.restart_language_servers_for_buffers(buffers, cx);
        })?;

        Ok(proto::Ack {})
    }

    pub async fn handle_cancel_language_server_work(
        this: Model<Self>,
        envelope: TypedEnvelope<proto::CancelLanguageServerWork>,
        mut cx: AsyncAppContext,
    ) -> Result<proto::Ack> {
        this.update(&mut cx, |this, cx| {
            if let Some(work) = envelope.payload.work {
                match work {
                    proto::cancel_language_server_work::Work::Buffers(buffers) => {
                        let buffers =
                            this.buffer_ids_to_buffers(buffers.buffer_ids.into_iter(), cx);
                        this.cancel_language_server_work_for_buffers(buffers, cx);
                    }
                    proto::cancel_language_server_work::Work::LanguageServerWork(work) => {
                        let server_id = LanguageServerId::from_proto(work.language_server_id);
                        this.cancel_language_server_work(server_id, work.token, cx);
                    }
                }
            }
        })?;

        Ok(proto::Ack {})
    }

    fn buffer_ids_to_buffers(
        &mut self,
        buffer_ids: impl Iterator<Item = u64>,
        cx: &mut ModelContext<Self>,
    ) -> Vec<Model<Buffer>> {
        buffer_ids
            .into_iter()
            .flat_map(|buffer_id| {
                self.buffer_store
                    .read(cx)
                    .get(BufferId::new(buffer_id).log_err()?)
            })
            .collect::<Vec<_>>()
    }

    async fn handle_apply_additional_edits_for_completion(
        this: Model<Self>,
        envelope: TypedEnvelope<proto::ApplyCompletionAdditionalEdits>,
        mut cx: AsyncAppContext,
    ) -> Result<proto::ApplyCompletionAdditionalEditsResponse> {
        let (buffer, completion) = this.update(&mut cx, |this, cx| {
            let buffer_id = BufferId::new(envelope.payload.buffer_id)?;
            let buffer = this.buffer_store.read(cx).get_existing(buffer_id)?;
            let completion = Self::deserialize_completion(
                envelope
                    .payload
                    .completion
                    .ok_or_else(|| anyhow!("invalid completion"))?,
            )?;
            anyhow::Ok((buffer, completion))
        })??;

        let apply_additional_edits = this.update(&mut cx, |this, cx| {
            this.apply_additional_edits_for_completion(
                buffer,
                Rc::new(RefCell::new(Box::new([Completion {
                    old_range: completion.old_range,
                    new_text: completion.new_text,
                    lsp_completion: completion.lsp_completion,
                    server_id: completion.server_id,
                    documentation: None,
                    label: CodeLabel {
                        text: Default::default(),
                        runs: Default::default(),
                        filter_range: Default::default(),
                    },
                    confirm: None,
                    resolved: completion.resolved,
                }]))),
                0,
                false,
                cx,
            )
        })?;

        Ok(proto::ApplyCompletionAdditionalEditsResponse {
            transaction: apply_additional_edits
                .await?
                .as_ref()
                .map(language::proto::serialize_transaction),
        })
    }

    pub fn last_formatting_failure(&self) -> Option<&str> {
        self.last_formatting_failure.as_deref()
    }

    pub fn reset_last_formatting_failure(&mut self) {
        self.last_formatting_failure = None;
    }

    pub fn environment_for_buffer(
        &self,
        buffer: &Model<Buffer>,
        cx: &mut ModelContext<Self>,
    ) -> Shared<Task<Option<HashMap<String, String>>>> {
        let worktree_id = buffer.read(cx).file().map(|file| file.worktree_id(cx));
        let worktree_abs_path = worktree_id.and_then(|worktree_id| {
            self.worktree_store
                .read(cx)
                .worktree_for_id(worktree_id, cx)
                .map(|entry| entry.read(cx).abs_path().clone())
        });

        if let Some(environment) = &self.as_local().map(|local| local.environment.clone()) {
            environment.update(cx, |env, cx| {
                env.get_environment(worktree_id, worktree_abs_path, cx)
            })
        } else {
            Task::ready(None).shared()
        }
    }

    pub fn format(
        &mut self,
        buffers: HashSet<Model<Buffer>>,
        target: LspFormatTarget,
        push_to_history: bool,
        trigger: FormatTrigger,
        cx: &mut ModelContext<Self>,
    ) -> Task<anyhow::Result<ProjectTransaction>> {
        if let Some(_) = self.as_local() {
            let buffers = buffers
                .into_iter()
                .map(|buffer_handle| {
                    let buffer = buffer_handle.read(cx);
                    let buffer_abs_path = File::from_dyn(buffer.file())
                        .and_then(|file| file.as_local().map(|f| f.abs_path(cx)));

                    (buffer_handle, buffer_abs_path, buffer.remote_id())
                })
                .collect::<Vec<_>>();

            cx.spawn(move |lsp_store, mut cx| async move {
                let mut formattable_buffers = Vec::with_capacity(buffers.len());

                for (handle, abs_path, id) in buffers {
                    let env = lsp_store
                        .update(&mut cx, |lsp_store, cx| {
                            lsp_store.environment_for_buffer(&handle, cx)
                        })?
                        .await;

                    formattable_buffers.push(FormattableBuffer {
                        id,
                        handle,
                        abs_path,
                        env,
                    });
                }

                let result = LocalLspStore::format_locally(
                    lsp_store.clone(),
                    formattable_buffers,
                    &target,
                    push_to_history,
                    trigger,
                    cx.clone(),
                )
                .await;
                lsp_store.update(&mut cx, |lsp_store, _| {
                    lsp_store.update_last_formatting_failure(&result);
                })?;

                result
            })
        } else if let Some((client, project_id)) = self.upstream_client() {
            // Don't support formatting ranges via remote
            match target {
                LspFormatTarget::Buffers => {}
                LspFormatTarget::Ranges(_) => {
                    return Task::ready(Ok(ProjectTransaction::default()));
                }
            }

            let buffer_store = self.buffer_store();
            cx.spawn(move |lsp_store, mut cx| async move {
                let result = client
                    .request(proto::FormatBuffers {
                        project_id,
                        trigger: trigger as i32,
                        buffer_ids: buffers
                            .iter()
                            .map(|buffer| {
                                buffer.update(&mut cx, |buffer, _| buffer.remote_id().into())
                            })
                            .collect::<Result<_>>()?,
                    })
                    .await
                    .and_then(|result| result.transaction.context("missing transaction"));

                lsp_store.update(&mut cx, |lsp_store, _| {
                    lsp_store.update_last_formatting_failure(&result);
                })?;

                let transaction_response = result?;
                buffer_store
                    .update(&mut cx, |buffer_store, cx| {
                        buffer_store.deserialize_project_transaction(
                            transaction_response,
                            push_to_history,
                            cx,
                        )
                    })?
                    .await
            })
        } else {
            Task::ready(Ok(ProjectTransaction::default()))
        }
    }

    async fn handle_format_buffers(
        this: Model<Self>,
        envelope: TypedEnvelope<proto::FormatBuffers>,
        mut cx: AsyncAppContext,
    ) -> Result<proto::FormatBuffersResponse> {
        let sender_id = envelope.original_sender_id().unwrap_or_default();
        let format = this.update(&mut cx, |this, cx| {
            let mut buffers = HashSet::default();
            for buffer_id in &envelope.payload.buffer_ids {
                let buffer_id = BufferId::new(*buffer_id)?;
                buffers.insert(this.buffer_store.read(cx).get_existing(buffer_id)?);
            }
            let trigger = FormatTrigger::from_proto(envelope.payload.trigger);
            anyhow::Ok(this.format(buffers, LspFormatTarget::Buffers, false, trigger, cx))
        })??;

        let project_transaction = format.await?;
        let project_transaction = this.update(&mut cx, |this, cx| {
            this.buffer_store.update(cx, |buffer_store, cx| {
                buffer_store.serialize_project_transaction_for_peer(
                    project_transaction,
                    sender_id,
                    cx,
                )
            })
        })?;
        Ok(proto::FormatBuffersResponse {
            transaction: Some(project_transaction),
        })
    }

    async fn shutdown_language_server(
        server_state: Option<LanguageServerState>,
        name: LanguageServerName,
        cx: AsyncAppContext,
    ) {
        let server = match server_state {
            Some(LanguageServerState::Starting(task)) => {
                let mut timer = cx
                    .background_executor()
                    .timer(SERVER_LAUNCHING_BEFORE_SHUTDOWN_TIMEOUT)
                    .fuse();

                select! {
                    server = task.fuse() => server,
                    _ = timer => {
                        log::info!(
                            "timeout waiting for language server {} to finish launching before stopping",
                            name
                        );
                        None
                    },
                }
            }

            Some(LanguageServerState::Running { server, .. }) => Some(server),

            None => None,
        };

        if let Some(server) = server {
            if let Some(shutdown) = server.shutdown() {
                shutdown.await;
            }
        }
    }

    // Returns a list of all of the worktrees which no longer have a language server and the root path
    // for the stopped server
    fn stop_local_language_server(
        &mut self,
        worktree_id: WorktreeId,
        adapter_name: LanguageServerName,
        cx: &mut ModelContext<Self>,
    ) -> Task<Vec<WorktreeId>> {
        let key = (worktree_id, adapter_name);
        let local = match &mut self.mode {
            LspStoreMode::Local(local) => local,
            _ => {
                return Task::ready(Vec::new());
            }
        };
        let Some(server_id) = local.language_server_ids.remove(&key) else {
            return Task::ready(Vec::new());
        };
        let name = key.1;
        log::info!("stopping language server {name}");

        // Remove other entries for this language server as well
        let mut orphaned_worktrees = vec![worktree_id];
        let other_keys = local
            .language_server_ids
            .keys()
            .cloned()
            .collect::<Vec<_>>();
        for other_key in other_keys {
            if local.language_server_ids.get(&other_key) == Some(&server_id) {
                local.language_server_ids.remove(&other_key);
                orphaned_worktrees.push(other_key.0);
            }
        }

        self.buffer_store.update(cx, |buffer_store, cx| {
            for buffer in buffer_store.buffers() {
                buffer.update(cx, |buffer, cx| {
                    buffer.update_diagnostics(server_id, DiagnosticSet::new([], buffer), cx);
                    buffer.set_completion_triggers(server_id, Default::default(), cx);
                });
            }
        });

        for (worktree_id, summaries) in self.diagnostic_summaries.iter_mut() {
            summaries.retain(|path, summaries_by_server_id| {
                if summaries_by_server_id.remove(&server_id).is_some() {
                    if let Some((client, project_id)) = self.downstream_client.clone() {
                        client
                            .send(proto::UpdateDiagnosticSummary {
                                project_id,
                                worktree_id: worktree_id.to_proto(),
                                summary: Some(proto::DiagnosticSummary {
                                    path: path.to_string_lossy().to_string(),
                                    language_server_id: server_id.0 as u64,
                                    error_count: 0,
                                    warning_count: 0,
                                }),
                            })
                            .log_err();
                    }
                    !summaries_by_server_id.is_empty()
                } else {
                    true
                }
            });
        }

        self.language_server_statuses.remove(&server_id);
        let local = self.as_local_mut().unwrap();
        for diagnostics in local.diagnostics.values_mut() {
            diagnostics.retain(|_, diagnostics_by_server_id| {
                if let Ok(ix) = diagnostics_by_server_id.binary_search_by_key(&server_id, |e| e.0) {
                    diagnostics_by_server_id.remove(ix);
                    !diagnostics_by_server_id.is_empty()
                } else {
                    true
                }
            });
        }
        local.language_server_watched_paths.remove(&server_id);
        let server_state = local.language_servers.remove(&server_id);
        cx.notify();
        cx.emit(LspStoreEvent::LanguageServerRemoved(server_id));
        cx.spawn(move |_, cx| async move {
            Self::shutdown_language_server(server_state, name, cx).await;
            orphaned_worktrees
        })
    }

    pub fn restart_language_servers_for_buffers(
        &mut self,
        buffers: impl IntoIterator<Item = Model<Buffer>>,
        cx: &mut ModelContext<Self>,
    ) {
        if let Some((client, project_id)) = self.upstream_client() {
            let request = client.request(proto::RestartLanguageServers {
                project_id,
                buffer_ids: buffers
                    .into_iter()
                    .map(|b| b.read(cx).remote_id().to_proto())
                    .collect(),
            });
            cx.background_executor()
                .spawn(request)
                .detach_and_log_err(cx);
        } else {
            let language_server_lookup_info: HashSet<(Model<Worktree>, LanguageName)> = buffers
                .into_iter()
                .filter_map(|buffer| {
                    let buffer = buffer.read(cx);
                    let file = buffer.file()?;
                    let worktree = File::from_dyn(Some(file))?.worktree.clone();
                    let language =
                        self.languages
                            .language_for_file(file, Some(buffer.as_rope()), cx)?;

                    Some((worktree, language.name()))
                })
                .collect();

            for (worktree, language) in language_server_lookup_info {
                self.restart_local_language_servers(worktree, language, cx);
            }
        }
    }

    fn restart_local_language_servers(
        &mut self,
        worktree: Model<Worktree>,
        language: LanguageName,
        cx: &mut ModelContext<Self>,
    ) {
        let worktree_id = worktree.read(cx).id();

        let stop_tasks = self
            .languages
            .clone()
            .lsp_adapters(&language)
            .iter()
            .map(|adapter| {
                let stop_task =
                    self.stop_local_language_server(worktree_id, adapter.name.clone(), cx);
                (stop_task, adapter.name.clone())
            })
            .collect::<Vec<_>>();
        if stop_tasks.is_empty() {
            return;
        }

        cx.spawn(move |this, mut cx| async move {
            // For each stopped language server, record all of the worktrees with which
            // it was associated.
            let mut affected_worktrees = Vec::new();
            for (stop_task, language_server_name) in stop_tasks {
                for affected_worktree_id in stop_task.await {
                    affected_worktrees.push((affected_worktree_id, language_server_name.clone()));
                }
            }

            this.update(&mut cx, |this, cx| {
                let local = this.as_local_mut().unwrap();
                // Restart the language server for the given worktree.
                //
                local.start_language_servers(&worktree, language.clone(), cx);

                // Lookup new server ids and set them for each of the orphaned worktrees
                for (affected_worktree_id, language_server_name) in affected_worktrees {
                    if let Some(new_server_id) = local
                        .language_server_ids
                        .get(&(worktree_id, language_server_name.clone()))
                        .cloned()
                    {
                        local
                            .language_server_ids
                            .insert((affected_worktree_id, language_server_name), new_server_id);
                    }
                }
            })
            .ok();
        })
        .detach();
    }

    pub fn update_diagnostics(
        &mut self,
        language_server_id: LanguageServerId,
        mut params: lsp::PublishDiagnosticsParams,
        disk_based_sources: &[String],
        cx: &mut ModelContext<Self>,
    ) -> Result<()> {
        if !self.mode.is_local() {
            anyhow::bail!("called update_diagnostics on remote");
        }
        let abs_path = params
            .uri
            .to_file_path()
            .map_err(|_| anyhow!("URI is not a file"))?;
        let mut diagnostics = Vec::default();
        let mut primary_diagnostic_group_ids = HashMap::default();
        let mut sources_by_group_id = HashMap::default();
        let mut supporting_diagnostics = HashMap::default();

        // Ensure that primary diagnostics are always the most severe
        params.diagnostics.sort_by_key(|item| item.severity);

        for diagnostic in &params.diagnostics {
            let source = diagnostic.source.as_ref();
            let code = diagnostic.code.as_ref().map(|code| match code {
                lsp::NumberOrString::Number(code) => code.to_string(),
                lsp::NumberOrString::String(code) => code.clone(),
            });
            let range = range_from_lsp(diagnostic.range);
            let is_supporting = diagnostic
                .related_information
                .as_ref()
                .map_or(false, |infos| {
                    infos.iter().any(|info| {
                        primary_diagnostic_group_ids.contains_key(&(
                            source,
                            code.clone(),
                            range_from_lsp(info.location.range),
                        ))
                    })
                });

            let is_unnecessary = diagnostic.tags.as_ref().map_or(false, |tags| {
                tags.iter().any(|tag| *tag == DiagnosticTag::UNNECESSARY)
            });

            if is_supporting {
                supporting_diagnostics.insert(
                    (source, code.clone(), range),
                    (diagnostic.severity, is_unnecessary),
                );
            } else {
                let group_id = post_inc(&mut self.as_local_mut().unwrap().next_diagnostic_group_id);
                let is_disk_based =
                    source.map_or(false, |source| disk_based_sources.contains(source));

                sources_by_group_id.insert(group_id, source);
                primary_diagnostic_group_ids
                    .insert((source, code.clone(), range.clone()), group_id);

                diagnostics.push(DiagnosticEntry {
                    range,
                    diagnostic: Diagnostic {
                        source: diagnostic.source.clone(),
                        code: code.clone(),
                        severity: diagnostic.severity.unwrap_or(DiagnosticSeverity::ERROR),
                        message: diagnostic.message.trim().to_string(),
                        group_id,
                        is_primary: true,
                        is_disk_based,
                        is_unnecessary,
                        data: diagnostic.data.clone(),
                    },
                });
                if let Some(infos) = &diagnostic.related_information {
                    for info in infos {
                        if info.location.uri == params.uri && !info.message.is_empty() {
                            let range = range_from_lsp(info.location.range);
                            diagnostics.push(DiagnosticEntry {
                                range,
                                diagnostic: Diagnostic {
                                    source: diagnostic.source.clone(),
                                    code: code.clone(),
                                    severity: DiagnosticSeverity::INFORMATION,
                                    message: info.message.trim().to_string(),
                                    group_id,
                                    is_primary: false,
                                    is_disk_based,
                                    is_unnecessary: false,
                                    data: diagnostic.data.clone(),
                                },
                            });
                        }
                    }
                }
            }
        }

        for entry in &mut diagnostics {
            let diagnostic = &mut entry.diagnostic;
            if !diagnostic.is_primary {
                let source = *sources_by_group_id.get(&diagnostic.group_id).unwrap();
                if let Some(&(severity, is_unnecessary)) = supporting_diagnostics.get(&(
                    source,
                    diagnostic.code.clone(),
                    entry.range.clone(),
                )) {
                    if let Some(severity) = severity {
                        diagnostic.severity = severity;
                    }
                    diagnostic.is_unnecessary = is_unnecessary;
                }
            }
        }

        self.update_diagnostic_entries(
            language_server_id,
            abs_path,
            params.version,
            diagnostics,
            cx,
        )?;
        Ok(())
    }

    fn insert_newly_running_language_server(
        &mut self,
        language: LanguageName,
        adapter: Arc<CachedLspAdapter>,
        language_server: Arc<LanguageServer>,
        server_id: LanguageServerId,
        key: (WorktreeId, LanguageServerName),
        cx: &mut ModelContext<Self>,
    ) {
        let Some(local) = self.as_local_mut() else {
            return;
        };
        // If the language server for this key doesn't match the server id, don't store the
        // server. Which will cause it to be dropped, killing the process
        if local
            .language_server_ids
            .get(&key)
            .map(|id| id != &server_id)
            .unwrap_or(false)
        {
            return;
        }

        // Update language_servers collection with Running variant of LanguageServerState
        // indicating that the server is up and running and ready
        local.language_servers.insert(
            server_id,
            LanguageServerState::Running {
                adapter: adapter.clone(),
                language: language.clone(),
                server: language_server.clone(),
                simulate_disk_based_diagnostics_completion: None,
            },
        );
        if let Some(file_ops_caps) = language_server
            .capabilities()
            .workspace
            .as_ref()
            .and_then(|ws| ws.file_operations.as_ref())
        {
            let did_rename_caps = file_ops_caps.did_rename.as_ref();
            let will_rename_caps = file_ops_caps.will_rename.as_ref();
            if did_rename_caps.or(will_rename_caps).is_some() {
                let watcher = RenamePathsWatchedForServer::default()
                    .with_did_rename_patterns(did_rename_caps)
                    .with_will_rename_patterns(will_rename_caps);
                local
                    .language_server_paths_watched_for_rename
                    .insert(server_id, watcher);
            }
        }

        self.language_server_statuses.insert(
            server_id,
            LanguageServerStatus {
                name: language_server.name().to_string(),
                pending_work: Default::default(),
                has_pending_diagnostic_updates: false,
                progress_tokens: Default::default(),
            },
        );

        cx.emit(LspStoreEvent::LanguageServerAdded(
            server_id,
            language_server.name(),
            Some(key.0),
        ));
        cx.emit(LspStoreEvent::RefreshInlayHints);

        if let Some((downstream_client, project_id)) = self.downstream_client.as_ref() {
            downstream_client
                .send(proto::StartLanguageServer {
                    project_id: *project_id,
                    server: Some(proto::LanguageServer {
                        id: server_id.0 as u64,
                        name: language_server.name().to_string(),
                        worktree_id: Some(key.0.to_proto()),
                    }),
                })
                .log_err();
        }

        // Tell the language server about every open buffer in the worktree that matches the language.
        self.buffer_store.clone().update(cx, |buffer_store, cx| {
            for buffer_handle in buffer_store.buffers() {
                let buffer = buffer_handle.read(cx);
                let file = match File::from_dyn(buffer.file()) {
                    Some(file) => file,
                    None => continue,
                };
                let language = match buffer.language() {
                    Some(language) => language,
                    None => continue,
                };

                if file.worktree.read(cx).id() != key.0
                    || !self
                        .languages
                        .lsp_adapters(&language.name())
                        .iter()
                        .any(|a| a.name == key.1)
                {
                    continue;
                }
                // didOpen
                let file = match file.as_local() {
                    Some(file) => file,
                    None => continue,
                };

                let local = self.as_local_mut().unwrap();

                if local.registered_buffers.contains_key(&buffer.remote_id()) {
                    let versions = local
                        .buffer_snapshots
                        .entry(buffer.remote_id())
                        .or_default()
                        .entry(server_id)
                        .or_insert_with(|| {
                            vec![LspBufferSnapshot {
                                version: 0,
                                snapshot: buffer.text_snapshot(),
                            }]
                        });

                    let snapshot = versions.last().unwrap();
                    let version = snapshot.version;
                    let initial_snapshot = &snapshot.snapshot;
                    let uri = lsp::Url::from_file_path(file.abs_path(cx)).unwrap();
                    language_server
                        .notify::<lsp::notification::DidOpenTextDocument>(
                            &lsp::DidOpenTextDocumentParams {
                                text_document: lsp::TextDocumentItem::new(
                                    uri,
                                    adapter.language_id(&language.name()),
                                    version,
                                    initial_snapshot.text(),
                                ),
                            },
                        )
                        .log_err();
                }

                buffer_handle.update(cx, |buffer, cx| {
                    buffer.set_completion_triggers(
                        server_id,
                        language_server
                            .capabilities()
                            .completion_provider
                            .as_ref()
                            .and_then(|provider| {
                                provider
                                    .trigger_characters
                                    .as_ref()
                                    .map(|characters| characters.iter().cloned().collect())
                            })
                            .unwrap_or_default(),
                        cx,
                    )
                });
            }
        });

        cx.notify();
    }

    pub fn language_servers_running_disk_based_diagnostics(
        &self,
    ) -> impl Iterator<Item = LanguageServerId> + '_ {
        self.language_server_statuses
            .iter()
            .filter_map(|(id, status)| {
                if status.has_pending_diagnostic_updates {
                    Some(*id)
                } else {
                    None
                }
            })
    }

    pub(crate) fn cancel_language_server_work_for_buffers(
        &mut self,
        buffers: impl IntoIterator<Item = Model<Buffer>>,
        cx: &mut ModelContext<Self>,
    ) {
        if let Some((client, project_id)) = self.upstream_client() {
            let request = client.request(proto::CancelLanguageServerWork {
                project_id,
                work: Some(proto::cancel_language_server_work::Work::Buffers(
                    proto::cancel_language_server_work::Buffers {
                        buffer_ids: buffers
                            .into_iter()
                            .map(|b| b.read(cx).remote_id().to_proto())
                            .collect(),
                    },
                )),
            });
            cx.background_executor()
                .spawn(request)
                .detach_and_log_err(cx);
        } else if let Some(local) = self.as_local() {
            let servers = buffers
                .into_iter()
                .flat_map(|buffer| {
                    local
                        .language_server_ids_for_buffer(buffer.read(cx), cx)
                        .into_iter()
                })
                .collect::<HashSet<_>>();

            for server_id in servers {
                self.cancel_language_server_work(server_id, None, cx);
            }
        }
    }

    pub(crate) fn cancel_language_server_work(
        &mut self,
        server_id: LanguageServerId,
        token_to_cancel: Option<String>,
        cx: &mut ModelContext<Self>,
    ) {
        if let Some(local) = self.as_local() {
            let status = self.language_server_statuses.get(&server_id);
            let server = local.language_servers.get(&server_id);
            if let Some((LanguageServerState::Running { server, .. }, status)) = server.zip(status)
            {
                for (token, progress) in &status.pending_work {
                    if let Some(token_to_cancel) = token_to_cancel.as_ref() {
                        if token != token_to_cancel {
                            continue;
                        }
                    }
                    if progress.is_cancellable {
                        server
                            .notify::<lsp::notification::WorkDoneProgressCancel>(
                                &WorkDoneProgressCancelParams {
                                    token: lsp::NumberOrString::String(token.clone()),
                                },
                            )
                            .ok();
                    }

                    if progress.is_cancellable {
                        server
                            .notify::<lsp::notification::WorkDoneProgressCancel>(
                                &WorkDoneProgressCancelParams {
                                    token: lsp::NumberOrString::String(token.clone()),
                                },
                            )
                            .ok();
                    }
                }
            }
        } else if let Some((client, project_id)) = self.upstream_client() {
            let request = client.request(proto::CancelLanguageServerWork {
                project_id,
                work: Some(
                    proto::cancel_language_server_work::Work::LanguageServerWork(
                        proto::cancel_language_server_work::LanguageServerWork {
                            language_server_id: server_id.to_proto(),
                            token: token_to_cancel,
                        },
                    ),
                ),
            });
            cx.background_executor()
                .spawn(request)
                .detach_and_log_err(cx);
        }
    }

    fn register_supplementary_language_server(
        &mut self,
        id: LanguageServerId,
        name: LanguageServerName,
        server: Arc<LanguageServer>,
        cx: &mut ModelContext<Self>,
    ) {
        if let Some(local) = self.as_local_mut() {
            local
                .supplementary_language_servers
                .insert(id, (name.clone(), server));
            cx.emit(LspStoreEvent::LanguageServerAdded(id, name, None));
        }
    }

    fn unregister_supplementary_language_server(
        &mut self,
        id: LanguageServerId,
        cx: &mut ModelContext<Self>,
    ) {
        if let Some(local) = self.as_local_mut() {
            local.supplementary_language_servers.remove(&id);
            cx.emit(LspStoreEvent::LanguageServerRemoved(id));
        }
    }

    pub fn supplementary_language_servers(
        &self,
    ) -> impl '_ + Iterator<Item = (LanguageServerId, LanguageServerName)> {
        self.as_local().into_iter().flat_map(|local| {
            local
                .supplementary_language_servers
                .iter()
                .map(|(id, (name, _))| (*id, name.clone()))
        })
    }

    pub fn language_server_adapter_for_id(
        &self,
        id: LanguageServerId,
    ) -> Option<Arc<CachedLspAdapter>> {
        self.as_local()
            .and_then(|local| local.language_servers.get(&id))
            .and_then(|language_server_state| match language_server_state {
                LanguageServerState::Running { adapter, .. } => Some(adapter.clone()),
                _ => None,
            })
    }

    pub(super) fn update_local_worktree_language_servers(
        &mut self,
        worktree_handle: &Model<Worktree>,
        changes: &[(Arc<Path>, ProjectEntryId, PathChange)],
        cx: &mut ModelContext<Self>,
    ) {
        if changes.is_empty() {
            return;
        }

        let Some(local) = self.as_local() else { return };

        local.prettier_store.update(cx, |prettier_store, cx| {
            prettier_store.update_prettier_settings(&worktree_handle, changes, cx)
        });

        let worktree_id = worktree_handle.read(cx).id();
        let mut language_server_ids = local
            .language_server_ids
            .iter()
            .filter_map(|((server_worktree_id, _), server_id)| {
                (*server_worktree_id == worktree_id).then_some(*server_id)
            })
            .collect::<Vec<_>>();
        language_server_ids.sort();
        language_server_ids.dedup();

        let abs_path = worktree_handle.read(cx).abs_path();
        for server_id in &language_server_ids {
            if let Some(LanguageServerState::Running { server, .. }) =
                local.language_servers.get(server_id)
            {
                if let Some(watched_paths) = local
                    .language_server_watched_paths
                    .get(server_id)
                    .and_then(|paths| paths.worktree_paths.get(&worktree_id))
                {
                    let params = lsp::DidChangeWatchedFilesParams {
                        changes: changes
                            .iter()
                            .filter_map(|(path, _, change)| {
                                if !watched_paths.is_match(path) {
                                    return None;
                                }
                                let typ = match change {
                                    PathChange::Loaded => return None,
                                    PathChange::Added => lsp::FileChangeType::CREATED,
                                    PathChange::Removed => lsp::FileChangeType::DELETED,
                                    PathChange::Updated => lsp::FileChangeType::CHANGED,
                                    PathChange::AddedOrUpdated => lsp::FileChangeType::CHANGED,
                                };
                                Some(lsp::FileEvent {
                                    uri: lsp::Url::from_file_path(abs_path.join(path)).unwrap(),
                                    typ,
                                })
                            })
                            .collect(),
                    };
                    if !params.changes.is_empty() {
                        server
                            .notify::<lsp::notification::DidChangeWatchedFiles>(&params)
                            .log_err();
                    }
                }
            }
        }
    }

    pub fn wait_for_remote_buffer(
        &mut self,
        id: BufferId,
        cx: &mut ModelContext<Self>,
    ) -> Task<Result<Model<Buffer>>> {
        self.buffer_store.update(cx, |buffer_store, cx| {
            buffer_store.wait_for_remote_buffer(id, cx)
        })
    }

    fn serialize_symbol(symbol: &Symbol) -> proto::Symbol {
        proto::Symbol {
            language_server_name: symbol.language_server_name.0.to_string(),
            source_worktree_id: symbol.source_worktree_id.to_proto(),
            worktree_id: symbol.path.worktree_id.to_proto(),
            path: symbol.path.path.to_string_lossy().to_string(),
            name: symbol.name.clone(),
            kind: unsafe { mem::transmute::<lsp::SymbolKind, i32>(symbol.kind) },
            start: Some(proto::PointUtf16 {
                row: symbol.range.start.0.row,
                column: symbol.range.start.0.column,
            }),
            end: Some(proto::PointUtf16 {
                row: symbol.range.end.0.row,
                column: symbol.range.end.0.column,
            }),
            signature: symbol.signature.to_vec(),
        }
    }

    fn deserialize_symbol(serialized_symbol: proto::Symbol) -> Result<CoreSymbol> {
        let source_worktree_id = WorktreeId::from_proto(serialized_symbol.source_worktree_id);
        let worktree_id = WorktreeId::from_proto(serialized_symbol.worktree_id);
        let kind = unsafe { mem::transmute::<i32, lsp::SymbolKind>(serialized_symbol.kind) };
        let path = ProjectPath {
            worktree_id,
            path: PathBuf::from(serialized_symbol.path).into(),
        };

        let start = serialized_symbol
            .start
            .ok_or_else(|| anyhow!("invalid start"))?;
        let end = serialized_symbol
            .end
            .ok_or_else(|| anyhow!("invalid end"))?;
        Ok(CoreSymbol {
            language_server_name: LanguageServerName(serialized_symbol.language_server_name.into()),
            source_worktree_id,
            path,
            name: serialized_symbol.name,
            range: Unclipped(PointUtf16::new(start.row, start.column))
                ..Unclipped(PointUtf16::new(end.row, end.column)),
            kind,
            signature: serialized_symbol
                .signature
                .try_into()
                .map_err(|_| anyhow!("invalid signature"))?,
        })
    }

    pub(crate) fn serialize_completion(completion: &CoreCompletion) -> proto::Completion {
        proto::Completion {
            old_start: Some(serialize_anchor(&completion.old_range.start)),
            old_end: Some(serialize_anchor(&completion.old_range.end)),
            new_text: completion.new_text.clone(),
            server_id: completion.server_id.0 as u64,
            lsp_completion: serde_json::to_vec(&completion.lsp_completion).unwrap(),
            resolved: completion.resolved,
        }
    }

    pub(crate) fn deserialize_completion(completion: proto::Completion) -> Result<CoreCompletion> {
        let old_start = completion
            .old_start
            .and_then(deserialize_anchor)
            .ok_or_else(|| anyhow!("invalid old start"))?;
        let old_end = completion
            .old_end
            .and_then(deserialize_anchor)
            .ok_or_else(|| anyhow!("invalid old end"))?;
        let lsp_completion = serde_json::from_slice(&completion.lsp_completion)?;

        Ok(CoreCompletion {
            old_range: old_start..old_end,
            new_text: completion.new_text,
            server_id: LanguageServerId(completion.server_id as usize),
            lsp_completion,
            resolved: completion.resolved,
        })
    }

    pub(crate) fn serialize_code_action(action: &CodeAction) -> proto::CodeAction {
        proto::CodeAction {
            server_id: action.server_id.0 as u64,
            start: Some(serialize_anchor(&action.range.start)),
            end: Some(serialize_anchor(&action.range.end)),
            lsp_action: serde_json::to_vec(&action.lsp_action).unwrap(),
        }
    }

    pub(crate) fn deserialize_code_action(action: proto::CodeAction) -> Result<CodeAction> {
        let start = action
            .start
            .and_then(deserialize_anchor)
            .ok_or_else(|| anyhow!("invalid start"))?;
        let end = action
            .end
            .and_then(deserialize_anchor)
            .ok_or_else(|| anyhow!("invalid end"))?;
        let lsp_action = serde_json::from_slice(&action.lsp_action)?;
        Ok(CodeAction {
            server_id: LanguageServerId(action.server_id as usize),
            range: start..end,
            lsp_action,
        })
    }

    fn update_last_formatting_failure<T>(&mut self, formatting_result: &anyhow::Result<T>) {
        match &formatting_result {
            Ok(_) => self.last_formatting_failure = None,
            Err(error) => {
                let error_string = format!("{error:#}");
                log::error!("Formatting failed: {error_string}");
                self.last_formatting_failure
                    .replace(error_string.lines().join(" "));
            }
        }
    }
}

impl EventEmitter<LspStoreEvent> for LspStore {}

fn remove_empty_hover_blocks(mut hover: Hover) -> Option<Hover> {
    hover
        .contents
        .retain(|hover_block| !hover_block.text.trim().is_empty());
    if hover.contents.is_empty() {
        None
    } else {
        Some(hover)
    }
}

async fn populate_labels_for_completions(
    mut new_completions: Vec<CoreCompletion>,
    language_registry: &Arc<LanguageRegistry>,
    language: Option<Arc<Language>>,
    lsp_adapter: Option<Arc<CachedLspAdapter>>,
    completions: &mut Vec<Completion>,
) {
    let lsp_completions = new_completions
        .iter_mut()
        .map(|completion| mem::take(&mut completion.lsp_completion))
        .collect::<Vec<_>>();

    let labels = if let Some((language, lsp_adapter)) = language.as_ref().zip(lsp_adapter) {
        lsp_adapter
            .labels_for_completions(&lsp_completions, language)
            .await
            .log_err()
            .unwrap_or_default()
    } else {
        Vec::new()
    };

    for ((completion, lsp_completion), label) in new_completions
        .into_iter()
        .zip(lsp_completions)
        .zip(labels.into_iter().chain(iter::repeat(None)))
    {
        let documentation = if let Some(docs) = &lsp_completion.documentation {
            Some(prepare_completion_documentation(docs, language_registry, language.clone()).await)
        } else {
            None
        };

        completions.push(Completion {
            old_range: completion.old_range,
            new_text: completion.new_text,
            label: label.unwrap_or_else(|| {
                CodeLabel::plain(
                    lsp_completion.label.clone(),
                    lsp_completion.filter_text.as_deref(),
                )
            }),
            server_id: completion.server_id,
            documentation,
            lsp_completion,
            confirm: None,
            resolved: false,
        })
    }
}

#[derive(Debug)]
pub enum LanguageServerToQuery {
    Primary,
    Other(LanguageServerId),
}

#[derive(Default)]
struct RenamePathsWatchedForServer {
    did_rename: Vec<RenameActionPredicate>,
    will_rename: Vec<RenameActionPredicate>,
}

impl RenamePathsWatchedForServer {
    fn with_did_rename_patterns(
        mut self,
        did_rename: Option<&FileOperationRegistrationOptions>,
    ) -> Self {
        if let Some(did_rename) = did_rename {
            self.did_rename = did_rename
                .filters
                .iter()
                .filter_map(|filter| filter.try_into().log_err())
                .collect();
        }
        self
    }
    fn with_will_rename_patterns(
        mut self,
        will_rename: Option<&FileOperationRegistrationOptions>,
    ) -> Self {
        if let Some(will_rename) = will_rename {
            self.will_rename = will_rename
                .filters
                .iter()
                .filter_map(|filter| filter.try_into().log_err())
                .collect();
        }
        self
    }

    fn should_send_did_rename(&self, path: &str, is_dir: bool) -> bool {
        self.did_rename.iter().any(|pred| pred.eval(path, is_dir))
    }
    fn should_send_will_rename(&self, path: &str, is_dir: bool) -> bool {
        self.will_rename.iter().any(|pred| pred.eval(path, is_dir))
    }
}

impl TryFrom<&FileOperationFilter> for RenameActionPredicate {
    type Error = globset::Error;
    fn try_from(ops: &FileOperationFilter) -> Result<Self, globset::Error> {
        Ok(Self {
            kind: ops.pattern.matches.clone(),
            glob: GlobBuilder::new(&ops.pattern.glob)
                .case_insensitive(
                    ops.pattern
                        .options
                        .as_ref()
                        .map_or(false, |ops| ops.ignore_case.unwrap_or(false)),
                )
                .build()?
                .compile_matcher(),
        })
    }
}
struct RenameActionPredicate {
    glob: GlobMatcher,
    kind: Option<FileOperationPatternKind>,
}

impl RenameActionPredicate {
    // Returns true if language server should be notified
    fn eval(&self, path: &str, is_dir: bool) -> bool {
        self.kind.as_ref().map_or(true, |kind| {
            let expected_kind = if is_dir {
                FileOperationPatternKind::Folder
            } else {
                FileOperationPatternKind::File
            };
            kind == &expected_kind
        }) && self.glob.is_match(path)
    }
}

#[derive(Default)]
struct LanguageServerWatchedPaths {
    worktree_paths: HashMap<WorktreeId, GlobSet>,
    abs_paths: HashMap<Arc<Path>, (GlobSet, Task<()>)>,
}

#[derive(Default)]
struct LanguageServerWatchedPathsBuilder {
    worktree_paths: HashMap<WorktreeId, GlobSet>,
    abs_paths: HashMap<Arc<Path>, GlobSet>,
}

impl LanguageServerWatchedPathsBuilder {
    fn watch_worktree(&mut self, worktree_id: WorktreeId, glob_set: GlobSet) {
        self.worktree_paths.insert(worktree_id, glob_set);
    }
    fn watch_abs_path(&mut self, path: Arc<Path>, glob_set: GlobSet) {
        self.abs_paths.insert(path, glob_set);
    }
    fn build(
        self,
        fs: Arc<dyn Fs>,
        language_server_id: LanguageServerId,
        cx: &mut ModelContext<LspStore>,
    ) -> LanguageServerWatchedPaths {
        let project = cx.weak_model();

        const LSP_ABS_PATH_OBSERVE: Duration = Duration::from_millis(100);
        let abs_paths = self
            .abs_paths
            .into_iter()
            .map(|(abs_path, globset)| {
                let task = cx.spawn({
                    let abs_path = abs_path.clone();
                    let fs = fs.clone();

                    let lsp_store = project.clone();
                    |_, mut cx| async move {
                        maybe!(async move {
                            let mut push_updates = fs.watch(&abs_path, LSP_ABS_PATH_OBSERVE).await;
                            while let Some(update) = push_updates.0.next().await {
                                let action = lsp_store
                                    .update(&mut cx, |this, _| {
                                        let Some(local) = this.as_local() else {
                                            return ControlFlow::Break(());
                                        };
                                        let Some(watcher) = local
                                            .language_server_watched_paths
                                            .get(&language_server_id)
                                        else {
                                            return ControlFlow::Break(());
                                        };
                                        let (globs, _) = watcher.abs_paths.get(&abs_path).expect(
                                            "Watched abs path is not registered with a watcher",
                                        );
                                        let matching_entries = update
                                            .into_iter()
                                            .filter(|event| globs.is_match(&event.path))
                                            .collect::<Vec<_>>();
                                        this.lsp_notify_abs_paths_changed(
                                            language_server_id,
                                            matching_entries,
                                        );
                                        ControlFlow::Continue(())
                                    })
                                    .ok()?;

                                if action.is_break() {
                                    break;
                                }
                            }
                            Some(())
                        })
                        .await;
                    }
                });
                (abs_path, (globset, task))
            })
            .collect();
        LanguageServerWatchedPaths {
            worktree_paths: self.worktree_paths,
            abs_paths,
        }
    }
}

struct LspBufferSnapshot {
    version: i32,
    snapshot: TextBufferSnapshot,
}

/// A prompt requested by LSP server.
#[derive(Clone, Debug)]
pub struct LanguageServerPromptRequest {
    pub level: PromptLevel,
    pub message: String,
    pub actions: Vec<MessageActionItem>,
    pub lsp_name: String,
    pub(crate) response_channel: Sender<MessageActionItem>,
}

impl LanguageServerPromptRequest {
    pub async fn respond(self, index: usize) -> Option<()> {
        if let Some(response) = self.actions.into_iter().nth(index) {
            self.response_channel.send(response).await.ok()
        } else {
            None
        }
    }
}
impl PartialEq for LanguageServerPromptRequest {
    fn eq(&self, other: &Self) -> bool {
        self.message == other.message && self.actions == other.actions
    }
}

#[derive(Clone, Debug, PartialEq)]
pub enum LanguageServerLogType {
    Log(MessageType),
    Trace(Option<String>),
}

impl LanguageServerLogType {
    pub fn to_proto(&self) -> proto::language_server_log::LogType {
        match self {
            Self::Log(log_type) => {
                let message_type = match *log_type {
                    MessageType::ERROR => 1,
                    MessageType::WARNING => 2,
                    MessageType::INFO => 3,
                    MessageType::LOG => 4,
                    other => {
                        log::warn!("Unknown lsp log message type: {:?}", other);
                        4
                    }
                };
                proto::language_server_log::LogType::LogMessageType(message_type)
            }
            Self::Trace(message) => {
                proto::language_server_log::LogType::LogTrace(proto::LspLogTrace {
                    message: message.clone(),
                })
            }
        }
    }

    pub fn from_proto(log_type: proto::language_server_log::LogType) -> Self {
        match log_type {
            proto::language_server_log::LogType::LogMessageType(message_type) => {
                Self::Log(match message_type {
                    1 => MessageType::ERROR,
                    2 => MessageType::WARNING,
                    3 => MessageType::INFO,
                    4 => MessageType::LOG,
                    _ => MessageType::LOG,
                })
            }
            proto::language_server_log::LogType::LogTrace(trace) => Self::Trace(trace.message),
        }
    }
}

pub enum LanguageServerState {
    Starting(Task<Option<Arc<LanguageServer>>>),

    Running {
        language: LanguageName,
        adapter: Arc<CachedLspAdapter>,
        server: Arc<LanguageServer>,
        simulate_disk_based_diagnostics_completion: Option<Task<()>>,
    },
}

impl std::fmt::Debug for LanguageServerState {
    fn fmt(&self, f: &mut std::fmt::Formatter<'_>) -> std::fmt::Result {
        match self {
            LanguageServerState::Starting(_) => {
                f.debug_struct("LanguageServerState::Starting").finish()
            }
            LanguageServerState::Running { language, .. } => f
                .debug_struct("LanguageServerState::Running")
                .field("language", &language)
                .finish(),
        }
    }
}

#[derive(Clone, Debug, Serialize)]
pub struct LanguageServerProgress {
    pub is_disk_based_diagnostics_progress: bool,
    pub is_cancellable: bool,
    pub title: Option<String>,
    pub message: Option<String>,
    pub percentage: Option<usize>,
    #[serde(skip_serializing)]
    pub last_update_at: Instant,
}

#[derive(Copy, Clone, Debug, Default, PartialEq, Serialize)]
pub struct DiagnosticSummary {
    pub error_count: usize,
    pub warning_count: usize,
}

impl DiagnosticSummary {
    pub fn new<'a, T: 'a>(diagnostics: impl IntoIterator<Item = &'a DiagnosticEntry<T>>) -> Self {
        let mut this = Self {
            error_count: 0,
            warning_count: 0,
        };

        for entry in diagnostics {
            if entry.diagnostic.is_primary {
                match entry.diagnostic.severity {
                    DiagnosticSeverity::ERROR => this.error_count += 1,
                    DiagnosticSeverity::WARNING => this.warning_count += 1,
                    _ => {}
                }
            }
        }

        this
    }

    pub fn is_empty(&self) -> bool {
        self.error_count == 0 && self.warning_count == 0
    }

    pub fn to_proto(
        &self,
        language_server_id: LanguageServerId,
        path: &Path,
    ) -> proto::DiagnosticSummary {
        proto::DiagnosticSummary {
            path: path.to_string_lossy().to_string(),
            language_server_id: language_server_id.0 as u64,
            error_count: self.error_count as u32,
            warning_count: self.warning_count as u32,
        }
    }
}

fn glob_literal_prefix(glob: &Path) -> PathBuf {
    glob.components()
        .take_while(|component| match component {
            path::Component::Normal(part) => !part.to_string_lossy().contains(['*', '?', '{', '}']),
            _ => true,
        })
        .collect()
}

pub struct SshLspAdapter {
    name: LanguageServerName,
    binary: LanguageServerBinary,
    initialization_options: Option<String>,
    code_action_kinds: Option<Vec<CodeActionKind>>,
}

impl SshLspAdapter {
    pub fn new(
        name: LanguageServerName,
        binary: LanguageServerBinary,
        initialization_options: Option<String>,
        code_action_kinds: Option<String>,
    ) -> Self {
        Self {
            name,
            binary,
            initialization_options,
            code_action_kinds: code_action_kinds
                .as_ref()
                .and_then(|c| serde_json::from_str(c).ok()),
        }
    }
}

#[async_trait(?Send)]
impl LspAdapter for SshLspAdapter {
    fn name(&self) -> LanguageServerName {
        self.name.clone()
    }

    async fn initialization_options(
        self: Arc<Self>,
        _: &Arc<dyn LspAdapterDelegate>,
    ) -> Result<Option<serde_json::Value>> {
        let Some(options) = &self.initialization_options else {
            return Ok(None);
        };
        let result = serde_json::from_str(options)?;
        Ok(result)
    }

    fn code_action_kinds(&self) -> Option<Vec<CodeActionKind>> {
        self.code_action_kinds.clone()
    }

    async fn check_if_user_installed(
        &self,
        _: &dyn LspAdapterDelegate,
        _: Arc<dyn LanguageToolchainStore>,
        _: &AsyncAppContext,
    ) -> Option<LanguageServerBinary> {
        Some(self.binary.clone())
    }

    async fn cached_server_binary(
        &self,
        _: PathBuf,
        _: &dyn LspAdapterDelegate,
    ) -> Option<LanguageServerBinary> {
        None
    }

    async fn fetch_latest_server_version(
        &self,
        _: &dyn LspAdapterDelegate,
    ) -> Result<Box<dyn 'static + Send + Any>> {
        anyhow::bail!("SshLspAdapter does not support fetch_latest_server_version")
    }

    async fn fetch_server_binary(
        &self,
        _: Box<dyn 'static + Send + Any>,
        _: PathBuf,
        _: &dyn LspAdapterDelegate,
    ) -> Result<LanguageServerBinary> {
        anyhow::bail!("SshLspAdapter does not support fetch_server_binary")
    }
}

pub fn language_server_settings<'a, 'b: 'a>(
    delegate: &'a dyn LspAdapterDelegate,
    language: &LanguageServerName,
    cx: &'b AppContext,
) -> Option<&'a LspSettings> {
    ProjectSettings::get(
        Some(SettingsLocation {
            worktree_id: delegate.worktree_id(),
            path: delegate.worktree_root_path(),
        }),
        cx,
    )
    .lsp
    .get(language)
}

pub struct LocalLspAdapterDelegate {
    lsp_store: WeakModel<LspStore>,
    worktree: worktree::Snapshot,
    fs: Arc<dyn Fs>,
    http_client: Arc<dyn HttpClient>,
    language_registry: Arc<LanguageRegistry>,
    load_shell_env_task: Shared<Task<Option<HashMap<String, String>>>>,
}

impl LocalLspAdapterDelegate {
    pub fn new(
        language_registry: Arc<LanguageRegistry>,
        environment: &Model<ProjectEnvironment>,
        lsp_store: WeakModel<LspStore>,
        worktree: &Model<Worktree>,
        http_client: Arc<dyn HttpClient>,
        fs: Arc<dyn Fs>,
        cx: &mut ModelContext<LspStore>,
    ) -> Arc<Self> {
        let worktree_id = worktree.read(cx).id();
        let worktree_abs_path = worktree.read(cx).abs_path();
        let load_shell_env_task = environment.update(cx, |env, cx| {
            env.get_environment(Some(worktree_id), Some(worktree_abs_path), cx)
        });

        Arc::new(Self {
            lsp_store,
            worktree: worktree.read(cx).snapshot(),
            fs,
            http_client,
            language_registry,
            load_shell_env_task,
        })
    }
}

#[async_trait]
impl LspAdapterDelegate for LocalLspAdapterDelegate {
    fn show_notification(&self, message: &str, cx: &mut AppContext) {
        self.lsp_store
            .update(cx, |_, cx| {
                cx.emit(LspStoreEvent::Notification(message.to_owned()))
            })
            .ok();
    }

    fn http_client(&self) -> Arc<dyn HttpClient> {
        self.http_client.clone()
    }

    fn worktree_id(&self) -> WorktreeId {
        self.worktree.id()
    }

    fn worktree_root_path(&self) -> &Path {
        self.worktree.abs_path().as_ref()
    }

    async fn shell_env(&self) -> HashMap<String, String> {
        let task = self.load_shell_env_task.clone();
        task.await.unwrap_or_default()
    }

    async fn npm_package_installed_version(
        &self,
        package_name: &str,
    ) -> Result<Option<(PathBuf, String)>> {
        let local_package_directory = self.worktree_root_path();
        let node_modules_directory = local_package_directory.join("node_modules");

        if let Some(version) =
            read_package_installed_version(node_modules_directory.clone(), package_name).await?
        {
            return Ok(Some((node_modules_directory, version)));
        }
        let Some(npm) = self.which("npm".as_ref()).await else {
            log::warn!(
                "Failed to find npm executable for {:?}",
                local_package_directory
            );
            return Ok(None);
        };

        let env = self.shell_env().await;
        let output = util::command::new_smol_command(&npm)
            .args(["root", "-g"])
            .envs(env)
            .current_dir(local_package_directory)
            .output()
            .await?;
        let global_node_modules =
            PathBuf::from(String::from_utf8_lossy(&output.stdout).to_string());

        if let Some(version) =
            read_package_installed_version(global_node_modules.clone(), package_name).await?
        {
            return Ok(Some((global_node_modules, version)));
        }
        return Ok(None);
    }

    #[cfg(not(target_os = "windows"))]
    async fn which(&self, command: &OsStr) -> Option<PathBuf> {
        let worktree_abs_path = self.worktree.abs_path();
        let shell_path = self.shell_env().await.get("PATH").cloned();
        which::which_in(command, shell_path.as_ref(), worktree_abs_path).ok()
    }

    #[cfg(target_os = "windows")]
    async fn which(&self, command: &OsStr) -> Option<PathBuf> {
        // todo(windows) Getting the shell env variables in a current directory on Windows is more complicated than other platforms
        //               there isn't a 'default shell' necessarily. The closest would be the default profile on the windows terminal
        //               SEE: https://learn.microsoft.com/en-us/windows/terminal/customize-settings/startup
        which::which(command).ok()
    }

    async fn try_exec(&self, command: LanguageServerBinary) -> Result<()> {
        let working_dir = self.worktree_root_path();
        let output = util::command::new_smol_command(&command.path)
            .args(command.arguments)
            .envs(command.env.clone().unwrap_or_default())
            .current_dir(working_dir)
            .output()
            .await?;

        if output.status.success() {
            return Ok(());
        }
        Err(anyhow!(
            "{}, stdout: {:?}, stderr: {:?}",
            output.status,
            String::from_utf8_lossy(&output.stdout),
            String::from_utf8_lossy(&output.stderr)
        ))
    }

    fn update_status(
        &self,
        server_name: LanguageServerName,
        status: language::LanguageServerBinaryStatus,
    ) {
        self.language_registry
            .update_lsp_status(server_name, status);
    }

    async fn language_server_download_dir(&self, name: &LanguageServerName) -> Option<Arc<Path>> {
        let dir = self.language_registry.language_server_download_dir(name)?;

        if !dir.exists() {
            smol::fs::create_dir_all(&dir)
                .await
                .context("failed to create container directory")
                .log_err()?;
        }

        Some(dir)
    }

    async fn read_text_file(&self, path: PathBuf) -> Result<String> {
        let entry = self
            .worktree
            .entry_for_path(&path)
            .with_context(|| format!("no worktree entry for path {path:?}"))?;
        let abs_path = self
            .worktree
            .absolutize(&entry.path)
            .with_context(|| format!("cannot absolutize path {path:?}"))?;

        self.fs.load(&abs_path).await
    }
}

async fn populate_labels_for_symbols(
    symbols: Vec<CoreSymbol>,
    language_registry: &Arc<LanguageRegistry>,
    default_language: Option<LanguageName>,
    lsp_adapter: Option<Arc<CachedLspAdapter>>,
    output: &mut Vec<Symbol>,
) {
    #[allow(clippy::mutable_key_type)]
    let mut symbols_by_language = HashMap::<Option<Arc<Language>>, Vec<CoreSymbol>>::default();

    let mut unknown_path = None;
    for symbol in symbols {
        let language = language_registry
            .language_for_file_path(&symbol.path.path)
            .await
            .ok()
            .or_else(|| {
                unknown_path.get_or_insert(symbol.path.path.clone());
                default_language.as_ref().and_then(|name| {
                    language_registry
                        .language_for_name(&name.0)
                        .now_or_never()?
                        .ok()
                })
            });
        symbols_by_language
            .entry(language)
            .or_default()
            .push(symbol);
    }

    if let Some(unknown_path) = unknown_path {
        log::info!(
            "no language found for symbol path {}",
            unknown_path.display()
        );
    }

    let mut label_params = Vec::new();
    for (language, mut symbols) in symbols_by_language {
        label_params.clear();
        label_params.extend(
            symbols
                .iter_mut()
                .map(|symbol| (mem::take(&mut symbol.name), symbol.kind)),
        );

        let mut labels = Vec::new();
        if let Some(language) = language {
            let lsp_adapter = lsp_adapter.clone().or_else(|| {
                language_registry
                    .lsp_adapters(&language.name())
                    .first()
                    .cloned()
            });
            if let Some(lsp_adapter) = lsp_adapter {
                labels = lsp_adapter
                    .labels_for_symbols(&label_params, &language)
                    .await
                    .log_err()
                    .unwrap_or_default();
            }
        }

        for ((symbol, (name, _)), label) in symbols
            .into_iter()
            .zip(label_params.drain(..))
            .zip(labels.into_iter().chain(iter::repeat(None)))
        {
            output.push(Symbol {
                language_server_name: symbol.language_server_name,
                source_worktree_id: symbol.source_worktree_id,
                path: symbol.path,
                label: label.unwrap_or_else(|| CodeLabel::plain(name.clone(), None)),
                name,
                kind: symbol.kind,
                range: symbol.range,
                signature: symbol.signature,
            });
        }
    }
}

fn include_text(server: &lsp::LanguageServer) -> Option<bool> {
    match server.capabilities().text_document_sync.as_ref()? {
        lsp::TextDocumentSyncCapability::Kind(kind) => match *kind {
            lsp::TextDocumentSyncKind::NONE => None,
            lsp::TextDocumentSyncKind::FULL => Some(true),
            lsp::TextDocumentSyncKind::INCREMENTAL => Some(false),
            _ => None,
        },
        lsp::TextDocumentSyncCapability::Options(options) => match options.save.as_ref()? {
            lsp::TextDocumentSyncSaveOptions::Supported(supported) => {
                if *supported {
                    Some(true)
                } else {
                    None
                }
            }
            lsp::TextDocumentSyncSaveOptions::SaveOptions(save_options) => {
                Some(save_options.include_text.unwrap_or(false))
            }
        },
    }
}

#[cfg(test)]
#[test]
fn test_glob_literal_prefix() {
    assert_eq!(glob_literal_prefix(Path::new("**/*.js")), Path::new(""));
    assert_eq!(
        glob_literal_prefix(Path::new("node_modules/**/*.js")),
        Path::new("node_modules")
    );
    assert_eq!(
        glob_literal_prefix(Path::new("foo/{bar,baz}.js")),
        Path::new("foo")
    );
    assert_eq!(
        glob_literal_prefix(Path::new("foo/bar/baz.js")),
        Path::new("foo/bar/baz.js")
    );

    #[cfg(target_os = "windows")]
    {
        assert_eq!(glob_literal_prefix(Path::new("**\\*.js")), Path::new(""));
        assert_eq!(
            glob_literal_prefix(Path::new("node_modules\\**/*.js")),
            Path::new("node_modules")
        );
        assert_eq!(
            glob_literal_prefix(Path::new("foo/{bar,baz}.js")),
            Path::new("foo")
        );
        assert_eq!(
            glob_literal_prefix(Path::new("foo\\bar\\baz.js")),
            Path::new("foo/bar/baz.js")
        );
    }
}<|MERGE_RESOLUTION|>--- conflicted
+++ resolved
@@ -1838,22 +1838,11 @@
 
         let edits_since_save = std::cell::LazyCell::new(|| {
             let saved_version = buffer.read(cx).saved_version();
-            Patch::new(
-                snapshot
-                    .edits_since::<Unclipped<PointUtf16>>(saved_version)
-                    .collect(),
-            )
+            Patch::new(snapshot.edits_since::<PointUtf16>(saved_version).collect())
         });
 
         let mut sanitized_diagnostics = Vec::new();
-<<<<<<< HEAD
-        let edits_since_save = Patch::new(
-            snapshot
-                .edits_since::<PointUtf16>(buffer.read(cx).saved_version())
-                .collect(),
-        );
-=======
->>>>>>> 32823989
+
         for entry in diagnostics {
             let start;
             let end;
@@ -1861,13 +1850,8 @@
                 // Some diagnostics are based on files on disk instead of buffers'
                 // current contents. Adjust these diagnostics' ranges to reflect
                 // any unsaved edits.
-<<<<<<< HEAD
-                start = Unclipped(edits_since_save.old_to_new(entry.range.start.0));
-                end = Unclipped(edits_since_save.old_to_new(entry.range.end.0));
-=======
-                start = (*edits_since_save).old_to_new(entry.range.start);
-                end = (*edits_since_save).old_to_new(entry.range.end);
->>>>>>> 32823989
+                start = Unclipped((*edits_since_save).old_to_new(entry.range.start.0));
+                end = Unclipped((*edits_since_save).old_to_new(entry.range.end.0));
             } else {
                 start = entry.range.start;
                 end = entry.range.end;
