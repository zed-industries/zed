use crate::{
    buffer_store::{BufferStore, BufferStoreEvent},
    environment::ProjectEnvironment,
    lsp_command::{self, *},
    lsp_ext_command,
    prettier_store::{self, PrettierStore, PrettierStoreEvent},
    project_settings::{LspSettings, ProjectSettings},
    relativize_path, resolve_path,
    worktree_store::{WorktreeStore, WorktreeStoreEvent},
    yarn::YarnPathStore,
    CodeAction, Completion, CoreCompletion, Hover, InlayHint, Item as _, ProjectPath,
    ProjectTransaction, ResolveState, Symbol,
};
use anyhow::{anyhow, Context as _, Result};
use async_trait::async_trait;
use client::{proto, TypedEnvelope};
use collections::{btree_map, BTreeMap, HashMap, HashSet};
use futures::{
    future::{join_all, BoxFuture, Shared},
    select,
    stream::FuturesUnordered,
    Future, FutureExt, StreamExt,
};
use globset::{Glob, GlobSet, GlobSetBuilder};
use gpui::{
    AppContext, AsyncAppContext, Context, Entity, EventEmitter, Model, ModelContext, PromptLevel,
    Task, WeakModel,
};
use http_client::{AsyncBody, HttpClient, Request, Response, Uri};
use language::{
    language_settings::{
        all_language_settings, language_settings, AllLanguageSettings, LanguageSettings,
    },
    markdown, point_to_lsp, prepare_completion_documentation,
    proto::{deserialize_anchor, deserialize_version, serialize_anchor, serialize_version},
    range_from_lsp, Bias, Buffer, BufferSnapshot, CachedLspAdapter, CodeLabel, Diagnostic,
    DiagnosticEntry, DiagnosticSet, Documentation, File as _, Language, LanguageConfig,
    LanguageMatcher, LanguageName, LanguageRegistry, LanguageServerName, LocalFile, LspAdapter,
    LspAdapterDelegate, Patch, PendingLanguageServer, PointUtf16, TextBufferSnapshot, ToOffset,
    ToPointUtf16, Transaction, Unclipped,
};
use lsp::{
    CodeActionKind, CompletionContext, DiagnosticSeverity, DiagnosticTag,
    DidChangeWatchedFilesRegistrationOptions, Edit, FileSystemWatcher, InsertTextFormat,
    LanguageServer, LanguageServerBinary, LanguageServerId, LspRequestFuture, MessageActionItem,
    MessageType, OneOf, ServerHealthStatus, ServerStatus, SymbolKind, TextEdit, Url,
    WorkDoneProgressCancelParams, WorkspaceFolder,
};
use parking_lot::{Mutex, RwLock};
use postage::watch;
use rand::prelude::*;

use rpc::{proto::SSH_PROJECT_ID, AnyProtoClient};
use serde::Serialize;
use settings::{Settings, SettingsLocation, SettingsStore};
use sha2::{Digest, Sha256};
use similar::{ChangeTag, TextDiff};
use smol::channel::Sender;
use snippet::Snippet;
use std::{
    any::Any,
    cmp::Ordering,
    convert::TryInto,
    ffi::OsStr,
    iter, mem,
    ops::{ControlFlow, Range},
    path::{self, Path, PathBuf},
    process::Stdio,
    str,
    sync::{atomic::Ordering::SeqCst, Arc},
    time::{Duration, Instant},
};
use text::{Anchor, BufferId, LineEnding};
use util::{
    debug_panic, defer, maybe, merge_json_value_into, post_inc, ResultExt, TryFutureExt as _,
};

pub use fs::*;
pub use language::Location;
#[cfg(any(test, feature = "test-support"))]
pub use prettier::FORMAT_SUFFIX as TEST_PRETTIER_FORMAT_SUFFIX;
pub use worktree::{
    Entry, EntryKind, File, LocalWorktree, PathChange, ProjectEntryId, RepositoryEntry,
    UpdatedEntriesSet, UpdatedGitRepositoriesSet, Worktree, WorktreeId, WorktreeSettings,
    FS_WATCH_LATENCY,
};

const MAX_SERVER_REINSTALL_ATTEMPT_COUNT: u64 = 4;
const SERVER_REINSTALL_DEBOUNCE_TIMEOUT: Duration = Duration::from_secs(1);
const SERVER_LAUNCHING_BEFORE_SHUTDOWN_TIMEOUT: Duration = Duration::from_secs(5);
pub const SERVER_PROGRESS_THROTTLE_TIMEOUT: Duration = Duration::from_millis(100);

pub struct LocalLspStore {
    http_client: Option<Arc<dyn HttpClient>>,
    environment: Model<ProjectEnvironment>,
    fs: Arc<dyn Fs>,
    yarn: Model<YarnPathStore>,
    pub language_servers: HashMap<LanguageServerId, LanguageServerState>,
    last_workspace_edits_by_language_server: HashMap<LanguageServerId, ProjectTransaction>,
    language_server_watched_paths: HashMap<LanguageServerId, Model<LanguageServerWatchedPaths>>,
    language_server_watcher_registrations:
        HashMap<LanguageServerId, HashMap<String, Vec<FileSystemWatcher>>>,
    supplementary_language_servers:
        HashMap<LanguageServerId, (LanguageServerName, Arc<LanguageServer>)>,
    prettier_store: Model<PrettierStore>,
    current_lsp_settings: HashMap<LanguageServerName, LspSettings>,
    _subscription: gpui::Subscription,
}

impl LocalLspStore {
    fn shutdown_language_servers(
        &mut self,
        _cx: &mut ModelContext<LspStore>,
    ) -> impl Future<Output = ()> {
        let shutdown_futures = self
            .language_servers
            .drain()
            .map(|(_, server_state)| async {
                use LanguageServerState::*;
                match server_state {
                    Running { server, .. } => server.shutdown()?.await,
                    Starting(task) => task.await?.shutdown()?.await,
                }
            })
            .collect::<Vec<_>>();

        async move {
            futures::future::join_all(shutdown_futures).await;
        }
    }
}

pub struct RemoteLspStore {
    upstream_client: AnyProtoClient,
    upstream_project_id: u64,
}

impl RemoteLspStore {}

pub struct SshLspStore {
    upstream_client: AnyProtoClient,
    current_lsp_settings: HashMap<LanguageServerName, LspSettings>,
}

#[allow(clippy::large_enum_variant)]
pub enum LspStoreMode {
    Local(LocalLspStore),   // ssh host and collab host
    Remote(RemoteLspStore), // collab guest
    Ssh(SshLspStore),       // ssh client
}

impl LspStoreMode {
    fn is_local(&self) -> bool {
        matches!(self, LspStoreMode::Local(_))
    }

    fn is_ssh(&self) -> bool {
        matches!(self, LspStoreMode::Ssh(_))
    }

    fn is_remote(&self) -> bool {
        matches!(self, LspStoreMode::Remote(_))
    }
}

pub struct LspStore {
    mode: LspStoreMode,
    downstream_client: Option<(AnyProtoClient, u64)>,
    nonce: u128,
    buffer_store: Model<BufferStore>,
    worktree_store: Model<WorktreeStore>,
    buffer_snapshots: HashMap<BufferId, HashMap<LanguageServerId, Vec<LspBufferSnapshot>>>, // buffer_id -> server_id -> vec of snapshots
    pub languages: Arc<LanguageRegistry>,
    language_server_ids: HashMap<(WorktreeId, LanguageServerName), LanguageServerId>,
    pub language_server_statuses: BTreeMap<LanguageServerId, LanguageServerStatus>,
    active_entry: Option<ProjectEntryId>,
    _maintain_workspace_config: Task<Result<()>>,
    _maintain_buffer_languages: Task<()>,
    next_diagnostic_group_id: usize,
    diagnostic_summaries:
        HashMap<WorktreeId, HashMap<Arc<Path>, HashMap<LanguageServerId, DiagnosticSummary>>>,
    diagnostics: HashMap<
        WorktreeId,
        HashMap<
            Arc<Path>,
            Vec<(
                LanguageServerId,
                Vec<DiagnosticEntry<Unclipped<PointUtf16>>>,
            )>,
        >,
    >,
}

pub enum LspStoreEvent {
    LanguageServerAdded(LanguageServerId),
    LanguageServerRemoved(LanguageServerId),
    LanguageServerUpdate {
        language_server_id: LanguageServerId,
        message: proto::update_language_server::Variant,
    },
    LanguageServerLog(LanguageServerId, LanguageServerLogType, String),
    LanguageServerPrompt(LanguageServerPromptRequest),
    LanguageDetected {
        buffer: Model<Buffer>,
        new_language: Option<Arc<Language>>,
    },
    Notification(String),
    RefreshInlayHints,
    DiagnosticsUpdated {
        language_server_id: LanguageServerId,
        path: ProjectPath,
    },
    DiskBasedDiagnosticsStarted {
        language_server_id: LanguageServerId,
    },
    DiskBasedDiagnosticsFinished {
        language_server_id: LanguageServerId,
    },
    SnippetEdit {
        buffer_id: BufferId,
        edits: Vec<(lsp::Range, Snippet)>,
        most_recent_edit: clock::Lamport,
    },
    StartFormattingLocalBuffer(BufferId),
    FinishFormattingLocalBuffer(BufferId),
}

#[derive(Clone, Debug, Serialize)]
pub struct LanguageServerStatus {
    pub name: String,
    pub pending_work: BTreeMap<String, LanguageServerProgress>,
    pub has_pending_diagnostic_updates: bool,
    progress_tokens: HashSet<String>,
}

#[derive(Clone, Debug)]
struct CoreSymbol {
    pub language_server_name: LanguageServerName,
    pub source_worktree_id: WorktreeId,
    pub path: ProjectPath,
    pub name: String,
    pub kind: lsp::SymbolKind,
    pub range: Range<Unclipped<PointUtf16>>,
    pub signature: [u8; 32],
}

impl LspStore {
    pub fn init(client: &AnyProtoClient) {
        client.add_model_request_handler(Self::handle_multi_lsp_query);
        client.add_model_request_handler(Self::handle_restart_language_servers);
        client.add_model_message_handler(Self::handle_start_language_server);
        client.add_model_message_handler(Self::handle_update_language_server);
        client.add_model_message_handler(Self::handle_update_diagnostic_summary);
        client.add_model_request_handler(Self::handle_resolve_completion_documentation);
        client.add_model_request_handler(Self::handle_apply_code_action);
        client.add_model_request_handler(Self::handle_inlay_hints);
        client.add_model_request_handler(Self::handle_get_project_symbols);
        client.add_model_request_handler(Self::handle_resolve_inlay_hint);
        client.add_model_request_handler(Self::handle_open_buffer_for_symbol);
        client.add_model_request_handler(Self::handle_refresh_inlay_hints);
        client.add_model_request_handler(Self::handle_on_type_formatting);
        client.add_model_request_handler(Self::handle_apply_additional_edits_for_completion);
        client.add_model_request_handler(Self::handle_lsp_command::<GetCodeActions>);
        client.add_model_request_handler(Self::handle_lsp_command::<GetCompletions>);
        client.add_model_request_handler(Self::handle_lsp_command::<GetHover>);
        client.add_model_request_handler(Self::handle_lsp_command::<GetDefinition>);
        client.add_model_request_handler(Self::handle_lsp_command::<GetDeclaration>);
        client.add_model_request_handler(Self::handle_lsp_command::<GetTypeDefinition>);
        client.add_model_request_handler(Self::handle_lsp_command::<GetDocumentHighlights>);
        client.add_model_request_handler(Self::handle_lsp_command::<GetReferences>);
        client.add_model_request_handler(Self::handle_lsp_command::<PrepareRename>);
        client.add_model_request_handler(Self::handle_lsp_command::<PerformRename>);
        client.add_model_request_handler(Self::handle_lsp_command::<lsp_ext_command::ExpandMacro>);
        client.add_model_request_handler(Self::handle_lsp_command::<LinkedEditingRange>);
    }

    pub fn as_remote(&self) -> Option<&RemoteLspStore> {
        match &self.mode {
            LspStoreMode::Remote(remote_lsp_store) => Some(remote_lsp_store),
            _ => None,
        }
    }

    pub fn as_ssh(&self) -> Option<&SshLspStore> {
        match &self.mode {
            LspStoreMode::Ssh(ssh_lsp_store) => Some(ssh_lsp_store),
            _ => None,
        }
    }

    pub fn as_local(&self) -> Option<&LocalLspStore> {
        match &self.mode {
            LspStoreMode::Local(local_lsp_store) => Some(local_lsp_store),
            _ => None,
        }
    }

    pub fn as_local_mut(&mut self) -> Option<&mut LocalLspStore> {
        match &mut self.mode {
            LspStoreMode::Local(local_lsp_store) => Some(local_lsp_store),
            _ => None,
        }
    }

    pub fn upstream_client(&self) -> Option<(AnyProtoClient, u64)> {
        match &self.mode {
            LspStoreMode::Ssh(SshLspStore {
                upstream_client, ..
            }) => Some((upstream_client.clone(), SSH_PROJECT_ID)),
            LspStoreMode::Remote(RemoteLspStore {
                upstream_client,
                upstream_project_id,
                ..
            }) => Some((upstream_client.clone(), *upstream_project_id)),
            LspStoreMode::Local(_) => None,
        }
    }

    pub fn swap_current_lsp_settings(
        &mut self,
        new_settings: HashMap<LanguageServerName, LspSettings>,
    ) -> Option<HashMap<LanguageServerName, LspSettings>> {
        match &mut self.mode {
            LspStoreMode::Ssh(SshLspStore {
                current_lsp_settings,
                ..
            })
            | LspStoreMode::Local(LocalLspStore {
                current_lsp_settings,
                ..
            }) => {
                let ret = mem::take(current_lsp_settings);
                *current_lsp_settings = new_settings;
                Some(ret)
            }
            LspStoreMode::Remote(_) => None,
        }
    }

    #[allow(clippy::too_many_arguments)]
    pub fn new_local(
        buffer_store: Model<BufferStore>,
        worktree_store: Model<WorktreeStore>,
        prettier_store: Model<PrettierStore>,
        environment: Model<ProjectEnvironment>,
        languages: Arc<LanguageRegistry>,
        http_client: Option<Arc<dyn HttpClient>>,
        fs: Arc<dyn Fs>,
        cx: &mut ModelContext<Self>,
    ) -> Self {
        let yarn = YarnPathStore::new(fs.clone(), cx);
        cx.subscribe(&buffer_store, Self::on_buffer_store_event)
            .detach();
        cx.subscribe(&worktree_store, Self::on_worktree_store_event)
            .detach();
        cx.subscribe(&prettier_store, Self::on_prettier_store_event)
            .detach();
        cx.observe_global::<SettingsStore>(Self::on_settings_changed)
            .detach();

        Self {
            mode: LspStoreMode::Local(LocalLspStore {
                supplementary_language_servers: Default::default(),
                language_servers: Default::default(),
                last_workspace_edits_by_language_server: Default::default(),
                language_server_watched_paths: Default::default(),
                language_server_watcher_registrations: Default::default(),
                current_lsp_settings: ProjectSettings::get_global(cx).lsp.clone(),
                prettier_store,
                environment,
                http_client,
                fs,
                yarn,
                _subscription: cx.on_app_quit(|this, cx| {
                    this.as_local_mut().unwrap().shutdown_language_servers(cx)
                }),
            }),
            downstream_client: None,
            buffer_store,
            worktree_store,
            languages: languages.clone(),
            language_server_ids: Default::default(),
            language_server_statuses: Default::default(),
            nonce: StdRng::from_entropy().gen(),
            buffer_snapshots: Default::default(),
            next_diagnostic_group_id: Default::default(),
            diagnostic_summaries: Default::default(),
            diagnostics: Default::default(),
            active_entry: None,
            _maintain_workspace_config: Self::maintain_workspace_config(cx),
            _maintain_buffer_languages: Self::maintain_buffer_languages(languages.clone(), cx),
        }
    }

    fn send_lsp_proto_request<R: LspCommand>(
        &self,
        buffer: Model<Buffer>,
        client: AnyProtoClient,
        upstream_project_id: u64,
        request: R,
        cx: &mut ModelContext<'_, LspStore>,
    ) -> Task<anyhow::Result<<R as LspCommand>::Response>> {
        let message = request.to_proto(upstream_project_id, buffer.read(cx));
        cx.spawn(move |this, cx| async move {
            let response = client.request(message).await?;
            let this = this.upgrade().context("project dropped")?;
            request
                .response_from_proto(response, this, buffer, cx)
                .await
        })
    }

    pub fn new_ssh(
        buffer_store: Model<BufferStore>,
        worktree_store: Model<WorktreeStore>,
        languages: Arc<LanguageRegistry>,
        upstream_client: AnyProtoClient,
        cx: &mut ModelContext<Self>,
    ) -> Self {
        cx.subscribe(&buffer_store, Self::on_buffer_store_event)
            .detach();
        cx.subscribe(&worktree_store, Self::on_worktree_store_event)
            .detach();
        cx.observe_global::<SettingsStore>(Self::on_settings_changed)
            .detach();

        Self {
            mode: LspStoreMode::Ssh(SshLspStore {
                upstream_client,
                current_lsp_settings: Default::default(),
            }),
            downstream_client: None,
            buffer_store,
            worktree_store,
            languages: languages.clone(),
            language_server_ids: Default::default(),
            language_server_statuses: Default::default(),
            nonce: StdRng::from_entropy().gen(),
            buffer_snapshots: Default::default(),
            next_diagnostic_group_id: Default::default(),
            diagnostic_summaries: Default::default(),

            diagnostics: Default::default(),
            active_entry: None,
            _maintain_workspace_config: Self::maintain_workspace_config(cx),
            _maintain_buffer_languages: Self::maintain_buffer_languages(languages.clone(), cx),
        }
    }

    pub fn new_remote(
        buffer_store: Model<BufferStore>,
        worktree_store: Model<WorktreeStore>,
        languages: Arc<LanguageRegistry>,
        upstream_client: AnyProtoClient,
        project_id: u64,
        cx: &mut ModelContext<Self>,
    ) -> Self {
        cx.subscribe(&buffer_store, Self::on_buffer_store_event)
            .detach();
        cx.subscribe(&worktree_store, Self::on_worktree_store_event)
            .detach();

        Self {
            mode: LspStoreMode::Remote(RemoteLspStore {
                upstream_client,
                upstream_project_id: project_id,
            }),
            downstream_client: None,
            buffer_store,
            worktree_store,
            languages: languages.clone(),
            language_server_ids: Default::default(),
            language_server_statuses: Default::default(),
            nonce: StdRng::from_entropy().gen(),
            buffer_snapshots: Default::default(),
            next_diagnostic_group_id: Default::default(),
            diagnostic_summaries: Default::default(),
            diagnostics: Default::default(),
            active_entry: None,
            _maintain_workspace_config: Self::maintain_workspace_config(cx),
            _maintain_buffer_languages: Self::maintain_buffer_languages(languages.clone(), cx),
        }
    }

    fn worktree_for_id(
        &self,
        worktree_id: WorktreeId,
        cx: &ModelContext<Self>,
    ) -> Result<Model<Worktree>> {
        self.worktree_store
            .read(cx)
            .worktree_for_id(worktree_id, cx)
            .ok_or_else(|| anyhow!("worktree not found"))
    }

    fn on_buffer_store_event(
        &mut self,
        _: Model<BufferStore>,
        event: &BufferStoreEvent,
        cx: &mut ModelContext<Self>,
    ) {
        match event {
            BufferStoreEvent::BufferAdded(buffer) => {
                self.register_buffer(buffer, cx).log_err();
            }
            BufferStoreEvent::BufferChangedFilePath { buffer, old_file } => {
                if let Some(old_file) = File::from_dyn(old_file.as_ref()) {
                    self.unregister_buffer_from_language_servers(buffer, old_file, cx);
                }

                self.register_buffer_with_language_servers(buffer, cx);
            }
            BufferStoreEvent::BufferDropped(_) => {}
        }
    }

    fn on_worktree_store_event(
        &mut self,
        _: Model<WorktreeStore>,
        event: &WorktreeStoreEvent,
        cx: &mut ModelContext<Self>,
    ) {
        match event {
            WorktreeStoreEvent::WorktreeAdded(worktree) => {
                if !worktree.read(cx).is_local() {
                    return;
                }
                cx.subscribe(worktree, |this, worktree, event, cx| match event {
                    worktree::Event::UpdatedEntries(changes) => {
                        this.update_local_worktree_language_servers(&worktree, changes, cx);
                    }
                    worktree::Event::UpdatedGitRepositories(_)
                    | worktree::Event::DeletedEntry(_) => {}
                })
                .detach()
            }
            WorktreeStoreEvent::WorktreeRemoved(_, id) => self.remove_worktree(*id, cx),
            WorktreeStoreEvent::WorktreeOrderChanged => {}
            WorktreeStoreEvent::WorktreeUpdateSent(worktree) => {
                worktree.update(cx, |worktree, _cx| self.send_diagnostic_summaries(worktree));
            }
        }
    }

    fn on_prettier_store_event(
        &mut self,
        _: Model<PrettierStore>,
        event: &PrettierStoreEvent,
        cx: &mut ModelContext<Self>,
    ) {
        match event {
            PrettierStoreEvent::LanguageServerRemoved(prettier_server_id) => {
                self.unregister_supplementary_language_server(*prettier_server_id, cx);
            }
            PrettierStoreEvent::LanguageServerAdded {
                new_server_id,
                name,
                prettier_server,
            } => {
                self.register_supplementary_language_server(
                    *new_server_id,
                    name.clone(),
                    prettier_server.clone(),
                    cx,
                );
            }
        }
    }

    // todo!
    pub fn prettier_store(&self) -> Option<Model<PrettierStore>> {
        self.as_local().map(|local| local.prettier_store.clone())
    }

    fn on_buffer_event(
        &mut self,
        buffer: Model<Buffer>,
        event: &language::BufferEvent,
        cx: &mut ModelContext<Self>,
    ) {
        match event {
            language::BufferEvent::Edited { .. } => {
                self.on_buffer_edited(buffer, cx);
            }

            language::BufferEvent::Saved => {
                self.on_buffer_saved(buffer, cx);
            }

            _ => {}
        }
    }

    fn register_buffer(
        &mut self,
        buffer: &Model<Buffer>,
        cx: &mut ModelContext<Self>,
    ) -> Result<()> {
        buffer.update(cx, |buffer, _| {
            buffer.set_language_registry(self.languages.clone())
        });

        cx.subscribe(buffer, |this, buffer, event, cx| {
            this.on_buffer_event(buffer, event, cx);
        })
        .detach();

        self.register_buffer_with_language_servers(buffer, cx);
        cx.observe_release(buffer, |this, buffer, cx| {
            if let Some(file) = File::from_dyn(buffer.file()) {
                if file.is_local() {
                    let uri = lsp::Url::from_file_path(file.abs_path(cx)).unwrap();
                    for server in this.language_servers_for_buffer(buffer, cx) {
                        server
                            .1
                            .notify::<lsp::notification::DidCloseTextDocument>(
                                lsp::DidCloseTextDocumentParams {
                                    text_document: lsp::TextDocumentIdentifier::new(uri.clone()),
                                },
                            )
                            .log_err();
                    }
                }
            }
        })
        .detach();

        Ok(())
    }

    fn maintain_buffer_languages(
        languages: Arc<LanguageRegistry>,
        cx: &mut ModelContext<Self>,
    ) -> Task<()> {
        let mut subscription = languages.subscribe();
        let mut prev_reload_count = languages.reload_count();
        cx.spawn(move |this, mut cx| async move {
            while let Some(()) = subscription.next().await {
                if let Some(this) = this.upgrade() {
                    // If the language registry has been reloaded, then remove and
                    // re-assign the languages on all open buffers.
                    let reload_count = languages.reload_count();
                    if reload_count > prev_reload_count {
                        prev_reload_count = reload_count;
                        this.update(&mut cx, |this, cx| {
                            this.buffer_store.clone().update(cx, |buffer_store, cx| {
                                for buffer in buffer_store.buffers() {
                                    if let Some(f) = File::from_dyn(buffer.read(cx).file()).cloned()
                                    {
                                        this.unregister_buffer_from_language_servers(
                                            &buffer, &f, cx,
                                        );
                                        buffer
                                            .update(cx, |buffer, cx| buffer.set_language(None, cx));
                                    }
                                }
                            });
                        })
                        .ok();
                    }

                    this.update(&mut cx, |this, cx| {
                        let mut plain_text_buffers = Vec::new();
                        let mut buffers_with_unknown_injections = Vec::new();
                        for handle in this.buffer_store.read(cx).buffers() {
                            let buffer = handle.read(cx);
                            if buffer.language().is_none()
                                || buffer.language() == Some(&*language::PLAIN_TEXT)
                            {
                                plain_text_buffers.push(handle);
                            } else if buffer.contains_unknown_injections() {
                                buffers_with_unknown_injections.push(handle);
                            }
                        }
                        for buffer in plain_text_buffers {
                            this.register_buffer_with_language_servers(&buffer, cx);
                        }

                        for buffer in buffers_with_unknown_injections {
                            buffer.update(cx, |buffer, cx| buffer.reparse(cx));
                        }
                    })
                    .ok();
                }
            }
        })
    }

    fn detect_language_for_buffer(
        &mut self,
        buffer_handle: &Model<Buffer>,
        cx: &mut ModelContext<Self>,
    ) -> Option<language::AvailableLanguage> {
        // If the buffer has a language, set it and start the language server if we haven't already.
        let buffer = buffer_handle.read(cx);
        let file = buffer.file()?;

        let content = buffer.as_rope();
        let available_language = self.languages.language_for_file(file, Some(content), cx);
        if let Some(available_language) = &available_language {
            if let Some(Ok(Ok(new_language))) = self
                .languages
                .load_language(available_language)
                .now_or_never()
            {
                self.set_language_for_buffer(buffer_handle, new_language, cx);
            }
        } else {
            cx.emit(LspStoreEvent::LanguageDetected {
                buffer: buffer_handle.clone(),
                new_language: None,
            });
        }

        available_language
    }

    pub fn set_language_for_buffer(
        &mut self,
        buffer: &Model<Buffer>,
        new_language: Arc<Language>,
        cx: &mut ModelContext<Self>,
    ) {
        buffer.update(cx, |buffer, cx| {
            if buffer.language().map_or(true, |old_language| {
                !Arc::ptr_eq(old_language, &new_language)
            }) {
                buffer.set_language(Some(new_language.clone()), cx);
            }
        });

        let buffer_file = buffer.read(cx).file().cloned();
        let settings = language_settings(Some(&new_language), buffer_file.as_ref(), cx).clone();
        let buffer_file = File::from_dyn(buffer_file.as_ref());

        let worktree_id = if let Some(file) = buffer_file {
            let worktree = file.worktree.clone();
            self.start_language_servers(&worktree, new_language.name(), cx);

            Some(worktree.read(cx).id())
        } else {
            None
        };

        if let Some(prettier_plugins) = prettier_store::prettier_plugins_for_language(&settings) {
            let prettier_store = self.as_local().map(|s| s.prettier_store.clone());
            if let Some(prettier_store) = prettier_store {
                prettier_store.update(cx, |prettier_store, cx| {
                    prettier_store.install_default_prettier(
                        worktree_id,
                        prettier_plugins.iter().map(|s| Arc::from(s.as_str())),
                        cx,
                    )
                })
            }
        }

        cx.emit(LspStoreEvent::LanguageDetected {
            buffer: buffer.clone(),
            new_language: Some(new_language),
        })
    }

    pub fn buffer_store(&self) -> Model<BufferStore> {
        self.buffer_store.clone()
    }

    pub fn set_active_entry(&mut self, active_entry: Option<ProjectEntryId>) {
        self.active_entry = active_entry;
    }

    pub(crate) fn send_diagnostic_summaries(&self, worktree: &mut Worktree) {
        if let Some((client, downstream_project_id)) = self.downstream_client.clone() {
            if let Some(summaries) = self.diagnostic_summaries.get(&worktree.id()) {
                for (path, summaries) in summaries {
                    for (&server_id, summary) in summaries {
                        client
                            .send(proto::UpdateDiagnosticSummary {
                                project_id: downstream_project_id,
                                worktree_id: worktree.id().to_proto(),
                                summary: Some(summary.to_proto(server_id, path)),
                            })
                            .log_err();
                    }
                }
            }
        }
    }

    pub fn request_lsp<R: LspCommand>(
        &self,
        buffer_handle: Model<Buffer>,
        server: LanguageServerToQuery,
        request: R,
        cx: &mut ModelContext<Self>,
    ) -> Task<Result<R::Response>>
    where
        <R::LspRequest as lsp::request::Request>::Result: Send,
        <R::LspRequest as lsp::request::Request>::Params: Send,
    {
        let buffer = buffer_handle.read(cx);

        if let Some((upstream_client, upstream_project_id)) = self.upstream_client() {
            return self.send_lsp_proto_request(
                buffer_handle,
                upstream_client,
                upstream_project_id,
                request,
                cx,
            );
        }

        let language_server = match server {
            LanguageServerToQuery::Primary => {
                match self.primary_language_server_for_buffer(buffer, cx) {
                    Some((_, server)) => Some(Arc::clone(server)),
                    None => return Task::ready(Ok(Default::default())),
                }
            }
            LanguageServerToQuery::Other(id) => self
                .language_server_for_buffer(buffer, id, cx)
                .map(|(_, server)| Arc::clone(server)),
        };
        let file = File::from_dyn(buffer.file()).and_then(File::as_local);
        if let (Some(file), Some(language_server)) = (file, language_server) {
            let lsp_params = request.to_lsp(&file.abs_path(cx), buffer, &language_server, cx);
            let status = request.status();
            return cx.spawn(move |this, cx| async move {
                if !request.check_capabilities(language_server.adapter_server_capabilities()) {
                    return Ok(Default::default());
                }

                let lsp_request = language_server.request::<R::LspRequest>(lsp_params);

                let id = lsp_request.id();
                let _cleanup = if status.is_some() {
                    cx.update(|cx| {
                        this.update(cx, |this, cx| {
                            this.on_lsp_work_start(
                                language_server.server_id(),
                                id.to_string(),
                                LanguageServerProgress {
                                    is_disk_based_diagnostics_progress: false,
                                    is_cancellable: false,
                                    title: None,
                                    message: status.clone(),
                                    percentage: None,
                                    last_update_at: cx.background_executor().now(),
                                },
                                cx,
                            );
                        })
                    })
                    .log_err();

                    Some(defer(|| {
                        cx.update(|cx| {
                            this.update(cx, |this, cx| {
                                this.on_lsp_work_end(
                                    language_server.server_id(),
                                    id.to_string(),
                                    cx,
                                );
                            })
                        })
                        .log_err();
                    }))
                } else {
                    None
                };

                let result = lsp_request.await;

                let response = result.map_err(|err| {
                    log::warn!(
                        "Generic lsp request to {} failed: {}",
                        language_server.name(),
                        err
                    );
                    err
                })?;

                request
                    .response_from_lsp(
                        response,
                        this.upgrade().ok_or_else(|| anyhow!("no app context"))?,
                        buffer_handle,
                        language_server.server_id(),
                        cx.clone(),
                    )
                    .await
            });
        }

        Task::ready(Ok(Default::default()))
    }

    fn on_settings_changed(&mut self, cx: &mut ModelContext<Self>) {
        let mut language_servers_to_start = Vec::new();
        let mut language_formatters_to_check = Vec::new();
        for buffer in self.buffer_store.read(cx).buffers() {
            let buffer = buffer.read(cx);
            let buffer_file = File::from_dyn(buffer.file());
            let buffer_language = buffer.language();
            let settings = language_settings(buffer_language, buffer.file(), cx);
            if let Some(language) = buffer_language {
                if settings.enable_language_server {
                    if let Some(file) = buffer_file {
                        language_servers_to_start.push((file.worktree.clone(), language.name()));
                    }
                }
                language_formatters_to_check
                    .push((buffer_file.map(|f| f.worktree_id(cx)), settings.clone()));
            }
        }

        let mut language_servers_to_stop = Vec::new();
        let mut language_servers_to_restart = Vec::new();
        let languages = self.languages.to_vec();

        let new_lsp_settings = ProjectSettings::get_global(cx).lsp.clone();
        let Some(current_lsp_settings) = self.swap_current_lsp_settings(new_lsp_settings.clone())
        else {
            return;
        };
        for (worktree_id, started_lsp_name) in self.started_language_servers() {
            let language = languages.iter().find_map(|l| {
                let adapter = self
                    .languages
                    .lsp_adapters(&l.name())
                    .iter()
                    .find(|adapter| adapter.name == started_lsp_name)?
                    .clone();
                Some((l, adapter))
            });
            if let Some((language, adapter)) = language {
                let worktree = self.worktree_for_id(worktree_id, cx).ok();
                let file = worktree.as_ref().and_then(|tree| {
                    tree.update(cx, |tree, cx| tree.root_file(cx).map(|f| f as _))
                });
                if !language_settings(Some(language), file.as_ref(), cx).enable_language_server {
                    language_servers_to_stop.push((worktree_id, started_lsp_name.clone()));
                } else if let Some(worktree) = worktree {
                    let server_name = &adapter.name;
                    match (
                        current_lsp_settings.get(server_name),
                        new_lsp_settings.get(server_name),
                    ) {
                        (None, None) => {}
                        (Some(_), None) | (None, Some(_)) => {
                            language_servers_to_restart.push((worktree, language.name()));
                        }
                        (Some(current_lsp_settings), Some(new_lsp_settings)) => {
                            if current_lsp_settings != new_lsp_settings {
                                language_servers_to_restart.push((worktree, language.name()));
                            }
                        }
                    }
                }
            }
        }

        for (worktree_id, adapter_name) in language_servers_to_stop {
            self.stop_language_server(worktree_id, adapter_name, cx)
                .detach();
        }

        if let Some(prettier_store) = self.as_local().map(|s| s.prettier_store.clone()) {
            prettier_store.update(cx, |prettier_store, cx| {
                prettier_store.on_settings_changed(language_formatters_to_check, cx)
            })
        }

        // Start all the newly-enabled language servers.
        for (worktree, language) in language_servers_to_start {
            self.start_language_servers(&worktree, language, cx);
        }

        // Restart all language servers with changed initialization options.
        for (worktree, language) in language_servers_to_restart {
            self.restart_language_servers(worktree, language, cx);
        }

        cx.notify();
    }

    pub async fn execute_code_actions_on_servers(
        this: &WeakModel<LspStore>,
        adapters_and_servers: &[(Arc<CachedLspAdapter>, Arc<LanguageServer>)],
        code_actions: Vec<lsp::CodeActionKind>,
        buffer: &Model<Buffer>,
        push_to_history: bool,
        project_transaction: &mut ProjectTransaction,
        cx: &mut AsyncAppContext,
    ) -> Result<(), anyhow::Error> {
        for (lsp_adapter, language_server) in adapters_and_servers.iter() {
            let code_actions = code_actions.clone();

            let actions = this
                .update(cx, move |this, cx| {
                    let request = GetCodeActions {
                        range: text::Anchor::MIN..text::Anchor::MAX,
                        kinds: Some(code_actions),
                    };
                    let server = LanguageServerToQuery::Other(language_server.server_id());
                    this.request_lsp(buffer.clone(), server, request, cx)
                })?
                .await?;

            for mut action in actions {
                Self::try_resolve_code_action(language_server, &mut action)
                    .await
                    .context("resolving a formatting code action")?;

                if let Some(edit) = action.lsp_action.edit {
                    if edit.changes.is_none() && edit.document_changes.is_none() {
                        continue;
                    }

                    let new = Self::deserialize_workspace_edit(
                        this.upgrade().ok_or_else(|| anyhow!("project dropped"))?,
                        edit,
                        push_to_history,
                        lsp_adapter.clone(),
                        language_server.clone(),
                        cx,
                    )
                    .await?;
                    project_transaction.0.extend(new.0);
                }

                if let Some(command) = action.lsp_action.command {
                    this.update(cx, |this, _| {
                        if let LspStoreMode::Local(mode) = &mut this.mode {
                            mode.last_workspace_edits_by_language_server
                                .remove(&language_server.server_id());
                        }
                    })?;

                    language_server
                        .request::<lsp::request::ExecuteCommand>(lsp::ExecuteCommandParams {
                            command: command.command,
                            arguments: command.arguments.unwrap_or_default(),
                            ..Default::default()
                        })
                        .await?;

                    this.update(cx, |this, _| {
                        if let LspStoreMode::Local(mode) = &mut this.mode {
                            project_transaction.0.extend(
                                mode.last_workspace_edits_by_language_server
                                    .remove(&language_server.server_id())
                                    .unwrap_or_default()
                                    .0,
                            )
                        }
                    })?;
                }
            }
        }

        Ok(())
    }

    async fn try_resolve_code_action(
        lang_server: &LanguageServer,
        action: &mut CodeAction,
    ) -> anyhow::Result<()> {
        if GetCodeActions::can_resolve_actions(&lang_server.capabilities())
            && action.lsp_action.data.is_some()
            && (action.lsp_action.command.is_none() || action.lsp_action.edit.is_none())
        {
            action.lsp_action = lang_server
                .request::<lsp::request::CodeActionResolveRequest>(action.lsp_action.clone())
                .await?;
        }

        anyhow::Ok(())
    }

    pub fn apply_code_action(
        &self,
        buffer_handle: Model<Buffer>,
        mut action: CodeAction,
        push_to_history: bool,
        cx: &mut ModelContext<Self>,
    ) -> Task<Result<ProjectTransaction>> {
        if let Some((upstream_client, project_id)) = self.upstream_client() {
            let request = proto::ApplyCodeAction {
                project_id,
                buffer_id: buffer_handle.read(cx).remote_id().into(),
                action: Some(Self::serialize_code_action(&action)),
            };
            cx.spawn(move |this, cx| async move {
                let response = upstream_client
                    .request(request)
                    .await?
                    .transaction
                    .ok_or_else(|| anyhow!("missing transaction"))?;
                BufferStore::deserialize_project_transaction(
                    this.read_with(&cx, |this, _| this.buffer_store.downgrade())?,
                    response,
                    push_to_history,
                    cx,
                )
                .await
            })
        } else {
            let buffer = buffer_handle.read(cx);
            let (lsp_adapter, lang_server) = if let Some((adapter, server)) =
                self.language_server_for_buffer(buffer, action.server_id, cx)
            {
                (adapter.clone(), server.clone())
            } else {
                return Task::ready(Ok(Default::default()));
            };
            cx.spawn(move |this, mut cx| async move {
                Self::try_resolve_code_action(&lang_server, &mut action)
                    .await
                    .context("resolving a code action")?;
                if let Some(edit) = action.lsp_action.edit {
                    if edit.changes.is_some() || edit.document_changes.is_some() {
                        return Self::deserialize_workspace_edit(
                            this.upgrade().ok_or_else(|| anyhow!("no app present"))?,
                            edit,
                            push_to_history,
                            lsp_adapter.clone(),
                            lang_server.clone(),
                            &mut cx,
                        )
                        .await;
                    }
                }

                if let Some(command) = action.lsp_action.command {
                    this.update(&mut cx, |this, _| {
                        this.as_local_mut()
                            .unwrap()
                            .last_workspace_edits_by_language_server
                            .remove(&lang_server.server_id());
                    })?;

                    let result = lang_server
                        .request::<lsp::request::ExecuteCommand>(lsp::ExecuteCommandParams {
                            command: command.command,
                            arguments: command.arguments.unwrap_or_default(),
                            ..Default::default()
                        })
                        .await;

                    result?;

                    return this.update(&mut cx, |this, _| {
                        this.as_local_mut()
                            .unwrap()
                            .last_workspace_edits_by_language_server
                            .remove(&lang_server.server_id())
                            .unwrap_or_default()
                    });
                }

                Ok(ProjectTransaction::default())
            })
        }
    }

    pub fn resolve_inlay_hint(
        &self,
        hint: InlayHint,
        buffer_handle: Model<Buffer>,
        server_id: LanguageServerId,
        cx: &mut ModelContext<Self>,
    ) -> Task<anyhow::Result<InlayHint>> {
        if let Some((upstream_client, project_id)) = self.upstream_client() {
            let request = proto::ResolveInlayHint {
                project_id,
                buffer_id: buffer_handle.read(cx).remote_id().into(),
                language_server_id: server_id.0 as u64,
                hint: Some(InlayHints::project_to_proto_hint(hint.clone())),
            };
            cx.spawn(move |_, _| async move {
                let response = upstream_client
                    .request(request)
                    .await
                    .context("inlay hints proto request")?;
                match response.hint {
                    Some(resolved_hint) => InlayHints::proto_to_project_hint(resolved_hint)
                        .context("inlay hints proto resolve response conversion"),
                    None => Ok(hint),
                }
            })
        } else {
            let buffer = buffer_handle.read(cx);
            let (_, lang_server) = if let Some((adapter, server)) =
                self.language_server_for_buffer(buffer, server_id, cx)
            {
                (adapter.clone(), server.clone())
            } else {
                return Task::ready(Ok(hint));
            };
            if !InlayHints::can_resolve_inlays(&lang_server.capabilities()) {
                return Task::ready(Ok(hint));
            }

            let buffer_snapshot = buffer.snapshot();
            cx.spawn(move |_, mut cx| async move {
                let resolve_task = lang_server.request::<lsp::request::InlayHintResolveRequest>(
                    InlayHints::project_to_lsp_hint(hint, &buffer_snapshot),
                );
                let resolved_hint = resolve_task
                    .await
                    .context("inlay hint resolve LSP request")?;
                let resolved_hint = InlayHints::lsp_to_project_hint(
                    resolved_hint,
                    &buffer_handle,
                    server_id,
                    ResolveState::Resolved,
                    false,
                    &mut cx,
                )
                .await?;
                Ok(resolved_hint)
            })
        }
    }

    pub(crate) fn linked_edit(
        &self,
        buffer: &Model<Buffer>,
        position: Anchor,
        cx: &mut ModelContext<Self>,
    ) -> Task<Result<Vec<Range<Anchor>>>> {
        let snapshot = buffer.read(cx).snapshot();
        let scope = snapshot.language_scope_at(position);
        let Some(server_id) = self
            .language_servers_for_buffer(buffer.read(cx), cx)
            .filter(|(_, server)| {
                server
                    .capabilities()
                    .linked_editing_range_provider
                    .is_some()
            })
            .filter(|(adapter, _)| {
                scope
                    .as_ref()
                    .map(|scope| scope.language_allowed(&adapter.name))
                    .unwrap_or(true)
            })
            .map(|(_, server)| LanguageServerToQuery::Other(server.server_id()))
            .next()
            .or_else(|| {
                self.upstream_client()
                    .is_some()
                    .then_some(LanguageServerToQuery::Primary)
            })
            .filter(|_| {
                maybe!({
                    let language_name = buffer.read(cx).language_at(position)?.name();
                    Some(
                        AllLanguageSettings::get_global(cx)
                            .language(Some(&language_name))
                            .linked_edits,
                    )
                }) == Some(true)
            })
        else {
            return Task::ready(Ok(vec![]));
        };

        self.request_lsp(
            buffer.clone(),
            server_id,
            LinkedEditingRange { position },
            cx,
        )
    }

    fn apply_on_type_formatting(
        &self,
        buffer: Model<Buffer>,
        position: Anchor,
        trigger: String,
        cx: &mut ModelContext<Self>,
    ) -> Task<Result<Option<Transaction>>> {
        if let Some((client, project_id)) = self.upstream_client() {
            let request = proto::OnTypeFormatting {
                project_id,
                buffer_id: buffer.read(cx).remote_id().into(),
                position: Some(serialize_anchor(&position)),
                trigger,
                version: serialize_version(&buffer.read(cx).version()),
            };
            cx.spawn(move |_, _| async move {
                client
                    .request(request)
                    .await?
                    .transaction
                    .map(language::proto::deserialize_transaction)
                    .transpose()
            })
        } else {
            cx.spawn(move |this, mut cx| async move {
                // Do not allow multiple concurrent formatting requests for the
                // same buffer.
                this.update(&mut cx, |_, cx| {
                    cx.emit(LspStoreEvent::StartFormattingLocalBuffer(
                        buffer.read(cx).remote_id(),
                    ));
                })?;

                let _cleanup = defer({
                    let this = this.clone();
                    let mut cx = cx.clone();
                    let closure_buffer = buffer.clone();
                    move || {
                        this.update(&mut cx, |_, cx| {
                            cx.emit(LspStoreEvent::FinishFormattingLocalBuffer(
                                closure_buffer.read(cx).remote_id(),
                            ))
                        })
                        .ok();
                    }
                });

                buffer
                    .update(&mut cx, |buffer, _| {
                        buffer.wait_for_edits(Some(position.timestamp))
                    })?
                    .await?;
                this.update(&mut cx, |this, cx| {
                    let position = position.to_point_utf16(buffer.read(cx));
                    this.on_type_format(buffer, position, trigger, false, cx)
                })?
                .await
            })
        }
    }

    pub fn on_type_format<T: ToPointUtf16>(
        &mut self,
        buffer: Model<Buffer>,
        position: T,
        trigger: String,
        push_to_history: bool,
        cx: &mut ModelContext<Self>,
    ) -> Task<Result<Option<Transaction>>> {
        let position = position.to_point_utf16(buffer.read(cx));
        self.on_type_format_impl(buffer, position, trigger, push_to_history, cx)
    }

    fn on_type_format_impl(
        &mut self,
        buffer: Model<Buffer>,
        position: PointUtf16,
        trigger: String,
        push_to_history: bool,
        cx: &mut ModelContext<Self>,
    ) -> Task<Result<Option<Transaction>>> {
        let options = buffer.update(cx, |buffer, cx| {
            lsp_command::lsp_formatting_options(language_settings(
                buffer.language_at(position).as_ref(),
                buffer.file(),
                cx,
            ))
        });
        self.request_lsp(
            buffer.clone(),
            LanguageServerToQuery::Primary,
            OnTypeFormatting {
                position,
                trigger,
                options,
                push_to_history,
            },
            cx,
        )
    }

    pub async fn format_via_lsp(
        this: &WeakModel<Self>,
        buffer: &Model<Buffer>,
        abs_path: &Path,
        language_server: &Arc<LanguageServer>,
        settings: &LanguageSettings,
        cx: &mut AsyncAppContext,
    ) -> Result<Vec<(Range<Anchor>, String)>> {
        let uri = lsp::Url::from_file_path(abs_path)
            .map_err(|_| anyhow!("failed to convert abs path to uri"))?;
        let text_document = lsp::TextDocumentIdentifier::new(uri);
        let capabilities = &language_server.capabilities();

        let formatting_provider = capabilities.document_formatting_provider.as_ref();
        let range_formatting_provider = capabilities.document_range_formatting_provider.as_ref();

        let lsp_edits = if matches!(formatting_provider, Some(p) if *p != OneOf::Left(false)) {
            language_server
                .request::<lsp::request::Formatting>(lsp::DocumentFormattingParams {
                    text_document,
                    options: lsp_command::lsp_formatting_options(settings),
                    work_done_progress_params: Default::default(),
                })
                .await?
        } else if matches!(range_formatting_provider, Some(p) if *p != OneOf::Left(false)) {
            let buffer_start = lsp::Position::new(0, 0);
            let buffer_end = buffer.update(cx, |b, _| point_to_lsp(b.max_point_utf16()))?;

            language_server
                .request::<lsp::request::RangeFormatting>(lsp::DocumentRangeFormattingParams {
                    text_document,
                    range: lsp::Range::new(buffer_start, buffer_end),
                    options: lsp_command::lsp_formatting_options(settings),
                    work_done_progress_params: Default::default(),
                })
                .await?
        } else {
            None
        };

        if let Some(lsp_edits) = lsp_edits {
            this.update(cx, |this, cx| {
                this.edits_from_lsp(buffer, lsp_edits, language_server.server_id(), None, cx)
            })?
            .await
        } else {
            Ok(Vec::new())
        }
    }

    pub fn code_actions(
        &mut self,
        buffer_handle: &Model<Buffer>,
        range: Range<Anchor>,
        cx: &mut ModelContext<Self>,
    ) -> Task<Vec<CodeAction>> {
        if let Some((upstream_client, project_id)) = self.upstream_client() {
            let request_task = upstream_client.request(proto::MultiLspQuery {
                buffer_id: buffer_handle.read(cx).remote_id().into(),
                version: serialize_version(&buffer_handle.read(cx).version()),
                project_id,
                strategy: Some(proto::multi_lsp_query::Strategy::All(
                    proto::AllLanguageServers {},
                )),
                request: Some(proto::multi_lsp_query::Request::GetCodeActions(
                    GetCodeActions {
                        range: range.clone(),
                        kinds: None,
                    }
                    .to_proto(project_id, buffer_handle.read(cx)),
                )),
            });
            let buffer = buffer_handle.clone();
            cx.spawn(|weak_project, cx| async move {
                let Some(project) = weak_project.upgrade() else {
                    return Vec::new();
                };
                join_all(
                    request_task
                        .await
                        .log_err()
                        .map(|response| response.responses)
                        .unwrap_or_default()
                        .into_iter()
                        .filter_map(|lsp_response| match lsp_response.response? {
                            proto::lsp_response::Response::GetCodeActionsResponse(response) => {
                                Some(response)
                            }
                            unexpected => {
                                debug_panic!("Unexpected response: {unexpected:?}");
                                None
                            }
                        })
                        .map(|code_actions_response| {
                            let response = GetCodeActions {
                                range: range.clone(),
                                kinds: None,
                            }
                            .response_from_proto(
                                code_actions_response,
                                project.clone(),
                                buffer.clone(),
                                cx.clone(),
                            );
                            async move { response.await.log_err().unwrap_or_default() }
                        }),
                )
                .await
                .into_iter()
                .flatten()
                .collect()
            })
        } else {
            let all_actions_task = self.request_multiple_lsp_locally(
                buffer_handle,
                Some(range.start),
                GetCodeActions {
                    range: range.clone(),
                    kinds: None,
                },
                cx,
            );
            cx.spawn(|_, _| async move { all_actions_task.await.into_iter().flatten().collect() })
        }
    }

    #[inline(never)]
    pub fn completions(
        &self,
        buffer: &Model<Buffer>,
        position: PointUtf16,
        context: CompletionContext,
        cx: &mut ModelContext<Self>,
    ) -> Task<Result<Vec<Completion>>> {
        let language_registry = self.languages.clone();

        if let Some((upstream_client, project_id)) = self.upstream_client() {
            let task = self.send_lsp_proto_request(
                buffer.clone(),
                upstream_client,
                project_id,
                GetCompletions { position, context },
                cx,
            );
            let language = buffer.read(cx).language().cloned();

            // In the future, we should provide project guests with the names of LSP adapters,
            // so that they can use the correct LSP adapter when computing labels. For now,
            // guests just use the first LSP adapter associated with the buffer's language.
            let lsp_adapter = language.as_ref().and_then(|language| {
                language_registry
                    .lsp_adapters(&language.name())
                    .first()
                    .cloned()
            });

            cx.foreground_executor().spawn(async move {
                let completions = task.await?;
                let mut result = Vec::new();
                populate_labels_for_completions(
                    completions,
                    &language_registry,
                    language,
                    lsp_adapter,
                    &mut result,
                )
                .await;
                Ok(result)
            })
        } else {
            let snapshot = buffer.read(cx).snapshot();
            let offset = position.to_offset(&snapshot);
            let scope = snapshot.language_scope_at(offset);
            let language = snapshot.language().cloned();

            let server_ids: Vec<_> = self
                .language_servers_for_buffer(buffer.read(cx), cx)
                .filter(|(_, server)| server.capabilities().completion_provider.is_some())
                .filter(|(adapter, _)| {
                    scope
                        .as_ref()
                        .map(|scope| scope.language_allowed(&adapter.name))
                        .unwrap_or(true)
                })
                .map(|(_, server)| server.server_id())
                .collect();

            let buffer = buffer.clone();
            cx.spawn(move |this, mut cx| async move {
                let mut tasks = Vec::with_capacity(server_ids.len());
                this.update(&mut cx, |this, cx| {
                    for server_id in server_ids {
                        let lsp_adapter = this.language_server_adapter_for_id(server_id);
                        tasks.push((
                            lsp_adapter,
                            this.request_lsp(
                                buffer.clone(),
                                LanguageServerToQuery::Other(server_id),
                                GetCompletions {
                                    position,
                                    context: context.clone(),
                                },
                                cx,
                            ),
                        ));
                    }
                })?;

                let mut completions = Vec::new();
                for (lsp_adapter, task) in tasks {
                    if let Ok(new_completions) = task.await {
                        populate_labels_for_completions(
                            new_completions,
                            &language_registry,
                            language.clone(),
                            lsp_adapter,
                            &mut completions,
                        )
                        .await;
                    }
                }

                Ok(completions)
            })
        }
    }

    pub fn resolve_completions(
        &self,
        buffer: Model<Buffer>,
        completion_indices: Vec<usize>,
        completions: Arc<RwLock<Box<[Completion]>>>,
        cx: &mut ModelContext<Self>,
    ) -> Task<Result<bool>> {
        let client = self.upstream_client();
        let language_registry = self.languages.clone();

        let buffer_id = buffer.read(cx).remote_id();
        let buffer_snapshot = buffer.read(cx).snapshot();

        cx.spawn(move |this, cx| async move {
            let mut did_resolve = false;
            if let Some((client, project_id)) = client {
                for completion_index in completion_indices {
                    let (server_id, completion) = {
                        let completions_guard = completions.read();
                        let completion = &completions_guard[completion_index];
                        did_resolve = true;
                        let server_id = completion.server_id;
                        let completion = completion.lsp_completion.clone();

                        (server_id, completion)
                    };

                    Self::resolve_completion_remote(
                        project_id,
                        server_id,
                        buffer_id,
                        completions.clone(),
                        completion_index,
                        completion,
                        client.clone(),
                        language_registry.clone(),
                    )
                    .await;
                }
            } else {
                for completion_index in completion_indices {
                    let (server_id, completion) = {
                        let completions_guard = completions.read();
                        let completion = &completions_guard[completion_index];
                        let server_id = completion.server_id;
                        let completion = completion.lsp_completion.clone();

                        (server_id, completion)
                    };

                    let server = this
                        .read_with(&cx, |this, _| this.language_server_for_id(server_id))
                        .ok()
                        .flatten();
                    let Some(server) = server else {
                        continue;
                    };

                    did_resolve = true;
                    Self::resolve_completion_local(
                        server,
                        &buffer_snapshot,
                        completions.clone(),
                        completion_index,
                        completion,
                        language_registry.clone(),
                    )
                    .await;
                }
            }

            Ok(did_resolve)
        })
    }

    async fn resolve_completion_local(
        server: Arc<lsp::LanguageServer>,
        snapshot: &BufferSnapshot,
        completions: Arc<RwLock<Box<[Completion]>>>,
        completion_index: usize,
        completion: lsp::CompletionItem,
        language_registry: Arc<LanguageRegistry>,
    ) {
        let can_resolve = server
            .capabilities()
            .completion_provider
            .as_ref()
            .and_then(|options| options.resolve_provider)
            .unwrap_or(false);
        if !can_resolve {
            return;
        }

        let request = server.request::<lsp::request::ResolveCompletionItem>(completion);
        let Some(completion_item) = request.await.log_err() else {
            return;
        };

        if let Some(lsp_documentation) = completion_item.documentation.as_ref() {
            let documentation = language::prepare_completion_documentation(
                lsp_documentation,
                &language_registry,
                None, // TODO: Try to reasonably work out which language the completion is for
            )
            .await;

            let mut completions = completions.write();
            let completion = &mut completions[completion_index];
            completion.documentation = Some(documentation);
        } else {
            let mut completions = completions.write();
            let completion = &mut completions[completion_index];
            completion.documentation = Some(Documentation::Undocumented);
        }

        if let Some(text_edit) = completion_item.text_edit.as_ref() {
            // Technically we don't have to parse the whole `text_edit`, since the only
            // language server we currently use that does update `text_edit` in `completionItem/resolve`
            // is `typescript-language-server` and they only update `text_edit.new_text`.
            // But we should not rely on that.
            let edit = parse_completion_text_edit(text_edit, snapshot);

            if let Some((old_range, mut new_text)) = edit {
                LineEnding::normalize(&mut new_text);

                let mut completions = completions.write();
                let completion = &mut completions[completion_index];

                completion.new_text = new_text;
                completion.old_range = old_range;
            }
        }
        if completion_item.insert_text_format == Some(InsertTextFormat::SNIPPET) {
            // vtsls might change the type of completion after resolution.
            let mut completions = completions.write();
            let completion = &mut completions[completion_index];
            if completion_item.insert_text_format != completion.lsp_completion.insert_text_format {
                completion.lsp_completion.insert_text_format = completion_item.insert_text_format;
            }
        }

        let mut completions = completions.write();
        let completion = &mut completions[completion_index];
        completion.lsp_completion = completion_item;
    }

    #[allow(clippy::too_many_arguments)]
    async fn resolve_completion_remote(
        project_id: u64,
        server_id: LanguageServerId,
        buffer_id: BufferId,
        completions: Arc<RwLock<Box<[Completion]>>>,
        completion_index: usize,
        completion: lsp::CompletionItem,
        client: AnyProtoClient,
        language_registry: Arc<LanguageRegistry>,
    ) {
        let request = proto::ResolveCompletionDocumentation {
            project_id,
            language_server_id: server_id.0 as u64,
            lsp_completion: serde_json::to_string(&completion).unwrap().into_bytes(),
            buffer_id: buffer_id.into(),
        };

        let Some(response) = client
            .request(request)
            .await
            .context("completion documentation resolve proto request")
            .log_err()
        else {
            return;
        };
        let Some(lsp_completion) = serde_json::from_slice(&response.lsp_completion).log_err()
        else {
            return;
        };

        let documentation = if response.documentation.is_empty() {
            Documentation::Undocumented
        } else if response.documentation_is_markdown {
            Documentation::MultiLineMarkdown(
                markdown::parse_markdown(&response.documentation, &language_registry, None).await,
            )
        } else if response.documentation.lines().count() <= 1 {
            Documentation::SingleLine(response.documentation)
        } else {
            Documentation::MultiLinePlainText(response.documentation)
        };

        let mut completions = completions.write();
        let completion = &mut completions[completion_index];
        completion.documentation = Some(documentation);
        completion.lsp_completion = lsp_completion;

        let old_range = response
            .old_start
            .and_then(deserialize_anchor)
            .zip(response.old_end.and_then(deserialize_anchor));
        if let Some((old_start, old_end)) = old_range {
            if !response.new_text.is_empty() {
                completion.new_text = response.new_text;
                completion.old_range = old_start..old_end;
            }
        }
    }

    pub fn apply_additional_edits_for_completion(
        &self,
        buffer_handle: Model<Buffer>,
        completion: Completion,
        push_to_history: bool,
        cx: &mut ModelContext<Self>,
    ) -> Task<Result<Option<Transaction>>> {
        let buffer = buffer_handle.read(cx);
        let buffer_id = buffer.remote_id();

        if let Some((client, project_id)) = self.upstream_client() {
            cx.spawn(move |_, mut cx| async move {
                let response = client
                    .request(proto::ApplyCompletionAdditionalEdits {
                        project_id,
                        buffer_id: buffer_id.into(),
                        completion: Some(Self::serialize_completion(&CoreCompletion {
                            old_range: completion.old_range,
                            new_text: completion.new_text,
                            server_id: completion.server_id,
                            lsp_completion: completion.lsp_completion,
                        })),
                    })
                    .await?;

                if let Some(transaction) = response.transaction {
                    let transaction = language::proto::deserialize_transaction(transaction)?;
                    buffer_handle
                        .update(&mut cx, |buffer, _| {
                            buffer.wait_for_edits(transaction.edit_ids.iter().copied())
                        })?
                        .await?;
                    if push_to_history {
                        buffer_handle.update(&mut cx, |buffer, _| {
                            buffer.push_transaction(transaction.clone(), Instant::now());
                        })?;
                    }
                    Ok(Some(transaction))
                } else {
                    Ok(None)
                }
            })
        } else {
            let server_id = completion.server_id;
            let lang_server = match self.language_server_for_buffer(buffer, server_id, cx) {
                Some((_, server)) => server.clone(),
                _ => return Task::ready(Ok(Default::default())),
            };

            cx.spawn(move |this, mut cx| async move {
                let can_resolve = lang_server
                    .capabilities()
                    .completion_provider
                    .as_ref()
                    .and_then(|options| options.resolve_provider)
                    .unwrap_or(false);
                let additional_text_edits = if can_resolve {
                    lang_server
                        .request::<lsp::request::ResolveCompletionItem>(completion.lsp_completion)
                        .await?
                        .additional_text_edits
                } else {
                    completion.lsp_completion.additional_text_edits
                };
                if let Some(edits) = additional_text_edits {
                    let edits = this
                        .update(&mut cx, |this, cx| {
                            this.edits_from_lsp(
                                &buffer_handle,
                                edits,
                                lang_server.server_id(),
                                None,
                                cx,
                            )
                        })?
                        .await?;

                    buffer_handle.update(&mut cx, |buffer, cx| {
                        buffer.finalize_last_transaction();
                        buffer.start_transaction();

                        for (range, text) in edits {
                            let primary = &completion.old_range;
                            let start_within = primary.start.cmp(&range.start, buffer).is_le()
                                && primary.end.cmp(&range.start, buffer).is_ge();
                            let end_within = range.start.cmp(&primary.end, buffer).is_le()
                                && range.end.cmp(&primary.end, buffer).is_ge();

                            //Skip additional edits which overlap with the primary completion edit
                            //https://github.com/zed-industries/zed/pull/1871
                            if !start_within && !end_within {
                                buffer.edit([(range, text)], None, cx);
                            }
                        }

                        let transaction = if buffer.end_transaction(cx).is_some() {
                            let transaction = buffer.finalize_last_transaction().unwrap().clone();
                            if !push_to_history {
                                buffer.forget_transaction(transaction.id);
                            }
                            Some(transaction)
                        } else {
                            None
                        };
                        Ok(transaction)
                    })?
                } else {
                    Ok(None)
                }
            })
        }
    }

    pub fn inlay_hints(
        &mut self,
        buffer_handle: Model<Buffer>,
        range: Range<Anchor>,
        cx: &mut ModelContext<Self>,
    ) -> Task<anyhow::Result<Vec<InlayHint>>> {
        let buffer = buffer_handle.read(cx);
        let range_start = range.start;
        let range_end = range.end;
        let buffer_id = buffer.remote_id().into();
        let lsp_request = InlayHints { range };

        if let Some((client, project_id)) = self.upstream_client() {
            let request = proto::InlayHints {
                project_id,
                buffer_id,
                start: Some(serialize_anchor(&range_start)),
                end: Some(serialize_anchor(&range_end)),
                version: serialize_version(&buffer_handle.read(cx).version()),
            };
            cx.spawn(move |project, cx| async move {
                let response = client
                    .request(request)
                    .await
                    .context("inlay hints proto request")?;
                LspCommand::response_from_proto(
                    lsp_request,
                    response,
                    project.upgrade().ok_or_else(|| anyhow!("No project"))?,
                    buffer_handle.clone(),
                    cx.clone(),
                )
                .await
                .context("inlay hints proto response conversion")
            })
        } else {
            let lsp_request_task = self.request_lsp(
                buffer_handle.clone(),
                LanguageServerToQuery::Primary,
                lsp_request,
                cx,
            );
            cx.spawn(move |_, mut cx| async move {
                buffer_handle
                    .update(&mut cx, |buffer, _| {
                        buffer.wait_for_edits(vec![range_start.timestamp, range_end.timestamp])
                    })?
                    .await
                    .context("waiting for inlay hint request range edits")?;
                lsp_request_task.await.context("inlay hints LSP request")
            })
        }
    }

    pub fn signature_help<T: ToPointUtf16>(
        &self,
        buffer: &Model<Buffer>,
        position: T,
        cx: &mut ModelContext<Self>,
    ) -> Task<Vec<SignatureHelp>> {
        let position = position.to_point_utf16(buffer.read(cx));

        if let Some((client, upstream_project_id)) = self.upstream_client() {
            let request_task = client.request(proto::MultiLspQuery {
                buffer_id: buffer.read(cx).remote_id().into(),
                version: serialize_version(&buffer.read(cx).version()),
                project_id: upstream_project_id,
                strategy: Some(proto::multi_lsp_query::Strategy::All(
                    proto::AllLanguageServers {},
                )),
                request: Some(proto::multi_lsp_query::Request::GetSignatureHelp(
                    GetSignatureHelp { position }.to_proto(upstream_project_id, buffer.read(cx)),
                )),
            });
            let buffer = buffer.clone();
            cx.spawn(|weak_project, cx| async move {
                let Some(project) = weak_project.upgrade() else {
                    return Vec::new();
                };
                join_all(
                    request_task
                        .await
                        .log_err()
                        .map(|response| response.responses)
                        .unwrap_or_default()
                        .into_iter()
                        .filter_map(|lsp_response| match lsp_response.response? {
                            proto::lsp_response::Response::GetSignatureHelpResponse(response) => {
                                Some(response)
                            }
                            unexpected => {
                                debug_panic!("Unexpected response: {unexpected:?}");
                                None
                            }
                        })
                        .map(|signature_response| {
                            let response = GetSignatureHelp { position }.response_from_proto(
                                signature_response,
                                project.clone(),
                                buffer.clone(),
                                cx.clone(),
                            );
                            async move { response.await.log_err().flatten() }
                        }),
                )
                .await
                .into_iter()
                .flatten()
                .collect()
            })
        } else {
            let all_actions_task = self.request_multiple_lsp_locally(
                buffer,
                Some(position),
                GetSignatureHelp { position },
                cx,
            );
            cx.spawn(|_, _| async move {
                all_actions_task
                    .await
                    .into_iter()
                    .flatten()
                    .filter(|help| !help.markdown.is_empty())
                    .collect::<Vec<_>>()
            })
        }
    }

    pub fn hover(
        &self,
        buffer: &Model<Buffer>,
        position: PointUtf16,
        cx: &mut ModelContext<Self>,
    ) -> Task<Vec<Hover>> {
        if let Some((client, upstream_project_id)) = self.upstream_client() {
            let request_task = client.request(proto::MultiLspQuery {
                buffer_id: buffer.read(cx).remote_id().into(),
                version: serialize_version(&buffer.read(cx).version()),
                project_id: upstream_project_id,
                strategy: Some(proto::multi_lsp_query::Strategy::All(
                    proto::AllLanguageServers {},
                )),
                request: Some(proto::multi_lsp_query::Request::GetHover(
                    GetHover { position }.to_proto(upstream_project_id, buffer.read(cx)),
                )),
            });
            let buffer = buffer.clone();
            cx.spawn(|weak_project, cx| async move {
                let Some(project) = weak_project.upgrade() else {
                    return Vec::new();
                };
                join_all(
                    request_task
                        .await
                        .log_err()
                        .map(|response| response.responses)
                        .unwrap_or_default()
                        .into_iter()
                        .filter_map(|lsp_response| match lsp_response.response? {
                            proto::lsp_response::Response::GetHoverResponse(response) => {
                                Some(response)
                            }
                            unexpected => {
                                debug_panic!("Unexpected response: {unexpected:?}");
                                None
                            }
                        })
                        .map(|hover_response| {
                            let response = GetHover { position }.response_from_proto(
                                hover_response,
                                project.clone(),
                                buffer.clone(),
                                cx.clone(),
                            );
                            async move {
                                response
                                    .await
                                    .log_err()
                                    .flatten()
                                    .and_then(remove_empty_hover_blocks)
                            }
                        }),
                )
                .await
                .into_iter()
                .flatten()
                .collect()
            })
        } else {
            let all_actions_task = self.request_multiple_lsp_locally(
                buffer,
                Some(position),
                GetHover { position },
                cx,
            );
            cx.spawn(|_, _| async move {
                all_actions_task
                    .await
                    .into_iter()
                    .filter_map(|hover| remove_empty_hover_blocks(hover?))
                    .collect::<Vec<Hover>>()
            })
        }
    }

    pub fn symbols(&self, query: &str, cx: &mut ModelContext<Self>) -> Task<Result<Vec<Symbol>>> {
        let language_registry = self.languages.clone();

        if let Some((upstream_client, project_id)) = self.upstream_client().as_ref() {
            let request = upstream_client.request(proto::GetProjectSymbols {
                project_id: *project_id,
                query: query.to_string(),
            });
            cx.foreground_executor().spawn(async move {
                let response = request.await?;
                let mut symbols = Vec::new();
                let core_symbols = response
                    .symbols
                    .into_iter()
                    .filter_map(|symbol| Self::deserialize_symbol(symbol).log_err())
                    .collect::<Vec<_>>();
                populate_labels_for_symbols(
                    core_symbols,
                    &language_registry,
                    None,
                    None,
                    &mut symbols,
                )
                .await;
                Ok(symbols)
            })
        } else {
            struct WorkspaceSymbolsResult {
                lsp_adapter: Arc<CachedLspAdapter>,
                language: LanguageName,
                worktree: WeakModel<Worktree>,
                worktree_abs_path: Arc<Path>,
                lsp_symbols: Vec<(String, SymbolKind, lsp::Location)>,
            }

            let mut requests = Vec::new();
            for ((worktree_id, _), server_id) in self.language_server_ids.iter() {
                let Some(worktree_handle) = self
                    .worktree_store
                    .read(cx)
                    .worktree_for_id(*worktree_id, cx)
                else {
                    continue;
                };
                let worktree = worktree_handle.read(cx);
                if !worktree.is_visible() {
                    continue;
                }
                let worktree_abs_path = worktree.abs_path().clone();

                let (lsp_adapter, language, server) =
                    match self.as_local().unwrap().language_servers.get(server_id) {
                        Some(LanguageServerState::Running {
                            adapter,
                            language,
                            server,
                            ..
                        }) => (adapter.clone(), language.clone(), server),

                        _ => continue,
                    };

                requests.push(
                    server
                        .request::<lsp::request::WorkspaceSymbolRequest>(
                            lsp::WorkspaceSymbolParams {
                                query: query.to_string(),
                                ..Default::default()
                            },
                        )
                        .log_err()
                        .map(move |response| {
                            let lsp_symbols = response.flatten().map(|symbol_response| match symbol_response {
                                lsp::WorkspaceSymbolResponse::Flat(flat_responses) => {
                                    flat_responses.into_iter().map(|lsp_symbol| {
                                        (lsp_symbol.name, lsp_symbol.kind, lsp_symbol.location)
                                    }).collect::<Vec<_>>()
                                }
                                lsp::WorkspaceSymbolResponse::Nested(nested_responses) => {
                                    nested_responses.into_iter().filter_map(|lsp_symbol| {
                                        let location = match lsp_symbol.location {
                                            OneOf::Left(location) => location,
                                            OneOf::Right(_) => {
                                                log::error!("Unexpected: client capabilities forbid symbol resolutions in workspace.symbol.resolveSupport");
                                                return None
                                            }
                                        };
                                        Some((lsp_symbol.name, lsp_symbol.kind, location))
                                    }).collect::<Vec<_>>()
                                }
                            }).unwrap_or_default();

                            WorkspaceSymbolsResult {
                                lsp_adapter,
                                language,
                                worktree: worktree_handle.downgrade(),
                                worktree_abs_path,
                                lsp_symbols,
                            }
                        }),
                );
            }

            cx.spawn(move |this, mut cx| async move {
                let responses = futures::future::join_all(requests).await;
                let this = match this.upgrade() {
                    Some(this) => this,
                    None => return Ok(Vec::new()),
                };

                let mut symbols = Vec::new();
                for result in responses {
                    let core_symbols = this.update(&mut cx, |this, cx| {
                        result
                            .lsp_symbols
                            .into_iter()
                            .filter_map(|(symbol_name, symbol_kind, symbol_location)| {
                                let abs_path = symbol_location.uri.to_file_path().ok()?;
                                let source_worktree = result.worktree.upgrade()?;
                                let source_worktree_id = source_worktree.read(cx).id();

                                let path;
                                let worktree;
                                if let Some((tree, rel_path)) =
                                    this.worktree_store.read(cx).find_worktree(&abs_path, cx)
                                {
                                    worktree = tree;
                                    path = rel_path;
                                } else {
                                    worktree = source_worktree.clone();
                                    path = relativize_path(&result.worktree_abs_path, &abs_path);
                                }

                                let worktree_id = worktree.read(cx).id();
                                let project_path = ProjectPath {
                                    worktree_id,
                                    path: path.into(),
                                };
                                let signature = this.symbol_signature(&project_path);
                                Some(CoreSymbol {
                                    language_server_name: result.lsp_adapter.name.clone(),
                                    source_worktree_id,
                                    path: project_path,
                                    kind: symbol_kind,
                                    name: symbol_name,
                                    range: range_from_lsp(symbol_location.range),
                                    signature,
                                })
                            })
                            .collect()
                    })?;

                    populate_labels_for_symbols(
                        core_symbols,
                        &language_registry,
                        Some(result.language),
                        Some(result.lsp_adapter),
                        &mut symbols,
                    )
                    .await;
                }

                Ok(symbols)
            })
        }
    }

    pub fn diagnostic_summaries<'a>(
        &'a self,
        include_ignored: bool,
        cx: &'a AppContext,
    ) -> impl Iterator<Item = (ProjectPath, LanguageServerId, DiagnosticSummary)> + 'a {
        self.worktree_store
            .read(cx)
            .visible_worktrees(cx)
            .filter_map(|worktree| {
                let worktree = worktree.read(cx);
                Some((worktree, self.diagnostic_summaries.get(&worktree.id())?))
            })
            .flat_map(move |(worktree, summaries)| {
                let worktree_id = worktree.id();
                summaries
                    .iter()
                    .filter(move |(path, _)| {
                        include_ignored
                            || worktree
                                .entry_for_path(path.as_ref())
                                .map_or(false, |entry| !entry.is_ignored)
                    })
                    .flat_map(move |(path, summaries)| {
                        summaries.iter().map(move |(server_id, summary)| {
                            (
                                ProjectPath {
                                    worktree_id,
                                    path: path.clone(),
                                },
                                *server_id,
                                *summary,
                            )
                        })
                    })
            })
    }

    pub fn started_language_servers(&self) -> Vec<(WorktreeId, LanguageServerName)> {
        self.language_server_ids.keys().cloned().collect()
    }

    pub fn on_buffer_edited(
        &mut self,
        buffer: Model<Buffer>,
        cx: &mut ModelContext<Self>,
    ) -> Option<()> {
        let buffer = buffer.read(cx);
        let file = File::from_dyn(buffer.file())?;
        let abs_path = file.as_local()?.abs_path(cx);
        let uri = lsp::Url::from_file_path(abs_path).unwrap();
        let next_snapshot = buffer.text_snapshot();

        let language_servers: Vec<_> = self
            .language_servers_for_buffer(buffer, cx)
            .map(|i| i.1.clone())
            .collect();

        for language_server in language_servers {
            let language_server = language_server.clone();

            let buffer_snapshots = self
                .buffer_snapshots
                .get_mut(&buffer.remote_id())
                .and_then(|m| m.get_mut(&language_server.server_id()))?;
            let previous_snapshot = buffer_snapshots.last()?;

            let build_incremental_change = || {
                buffer
                    .edits_since::<(PointUtf16, usize)>(previous_snapshot.snapshot.version())
                    .map(|edit| {
                        let edit_start = edit.new.start.0;
                        let edit_end = edit_start + (edit.old.end.0 - edit.old.start.0);
                        let new_text = next_snapshot
                            .text_for_range(edit.new.start.1..edit.new.end.1)
                            .collect();
                        lsp::TextDocumentContentChangeEvent {
                            range: Some(lsp::Range::new(
                                point_to_lsp(edit_start),
                                point_to_lsp(edit_end),
                            )),
                            range_length: None,
                            text: new_text,
                        }
                    })
                    .collect()
            };

            let document_sync_kind = language_server
                .capabilities()
                .text_document_sync
                .as_ref()
                .and_then(|sync| match sync {
                    lsp::TextDocumentSyncCapability::Kind(kind) => Some(*kind),
                    lsp::TextDocumentSyncCapability::Options(options) => options.change,
                });

            let content_changes: Vec<_> = match document_sync_kind {
                Some(lsp::TextDocumentSyncKind::FULL) => {
                    vec![lsp::TextDocumentContentChangeEvent {
                        range: None,
                        range_length: None,
                        text: next_snapshot.text(),
                    }]
                }
                Some(lsp::TextDocumentSyncKind::INCREMENTAL) => build_incremental_change(),
                _ => {
                    #[cfg(any(test, feature = "test-support"))]
                    {
                        build_incremental_change()
                    }

                    #[cfg(not(any(test, feature = "test-support")))]
                    {
                        continue;
                    }
                }
            };

            let next_version = previous_snapshot.version + 1;
            buffer_snapshots.push(LspBufferSnapshot {
                version: next_version,
                snapshot: next_snapshot.clone(),
            });

            language_server
                .notify::<lsp::notification::DidChangeTextDocument>(
                    lsp::DidChangeTextDocumentParams {
                        text_document: lsp::VersionedTextDocumentIdentifier::new(
                            uri.clone(),
                            next_version,
                        ),
                        content_changes,
                    },
                )
                .log_err();
        }

        None
    }

    pub fn on_buffer_saved(
        &mut self,
        buffer: Model<Buffer>,
        cx: &mut ModelContext<Self>,
    ) -> Option<()> {
        let file = File::from_dyn(buffer.read(cx).file())?;
        let worktree_id = file.worktree_id(cx);
        let abs_path = file.as_local()?.abs_path(cx);
        let text_document = lsp::TextDocumentIdentifier {
            uri: lsp::Url::from_file_path(abs_path).log_err()?,
        };

        for server in self.language_servers_for_worktree(worktree_id) {
            if let Some(include_text) = include_text(server.as_ref()) {
                let text = if include_text {
                    Some(buffer.read(cx).text())
                } else {
                    None
                };
                server
                    .notify::<lsp::notification::DidSaveTextDocument>(
                        lsp::DidSaveTextDocumentParams {
                            text_document: text_document.clone(),
                            text,
                        },
                    )
                    .log_err();
            }
        }

        for language_server_id in self.language_server_ids_for_buffer(buffer.read(cx), cx) {
            self.simulate_disk_based_diagnostics_events_if_needed(language_server_id, cx);
        }

        None
    }

    fn maintain_workspace_config(cx: &mut ModelContext<Self>) -> Task<Result<()>> {
        let (mut settings_changed_tx, mut settings_changed_rx) = watch::channel();
        let _ = postage::stream::Stream::try_recv(&mut settings_changed_rx);

        let settings_observation = cx.observe_global::<SettingsStore>(move |_, _| {
            *settings_changed_tx.borrow_mut() = ();
        });

        cx.spawn(move |this, mut cx| async move {
            while let Some(()) = settings_changed_rx.next().await {
                let servers = this.update(&mut cx, |this, cx| {
                    this.language_server_ids
                        .iter()
                        .filter_map(|((worktree_id, _), server_id)| {
                            let worktree = this
                                .worktree_store
                                .read(cx)
                                .worktree_for_id(*worktree_id, cx)?;
                            let state = this.as_local()?.language_servers.get(server_id)?;
                            let delegate = LocalLspAdapterDelegate::for_local(this, &worktree, cx);
                            match state {
                                LanguageServerState::Starting(_) => None,
                                LanguageServerState::Running {
                                    adapter, server, ..
                                } => Some((
                                    adapter.adapter.clone(),
                                    server.clone(),
                                    delegate as Arc<dyn LspAdapterDelegate>,
                                )),
                            }
                        })
                        .collect::<Vec<_>>()
                })?;

                for (adapter, server, delegate) in servers {
                    let settings = adapter.workspace_configuration(&delegate, &mut cx).await?;

                    server
                        .notify::<lsp::notification::DidChangeConfiguration>(
                            lsp::DidChangeConfigurationParams { settings },
                        )
                        .ok();
                }
            }

            drop(settings_observation);
            anyhow::Ok(())
        })
    }

    pub fn primary_language_server_for_buffer<'a>(
        &'a self,
        buffer: &'a Buffer,
        cx: &'a AppContext,
    ) -> Option<(&'a Arc<CachedLspAdapter>, &'a Arc<LanguageServer>)> {
        // The list of language servers is ordered based on the `language_servers` setting
        // for each language, thus we can consider the first one in the list to be the
        // primary one.
        self.language_servers_for_buffer(buffer, cx).next()
    }

    pub fn language_server_for_buffer<'a>(
        &'a self,
        buffer: &'a Buffer,
        server_id: LanguageServerId,
        cx: &'a AppContext,
    ) -> Option<(&'a Arc<CachedLspAdapter>, &'a Arc<LanguageServer>)> {
        self.language_servers_for_buffer(buffer, cx)
            .find(|(_, s)| s.server_id() == server_id)
    }

    fn language_servers_for_worktree(
        &self,
        worktree_id: WorktreeId,
    ) -> impl Iterator<Item = &Arc<LanguageServer>> {
        self.language_server_ids
            .iter()
            .filter_map(move |((language_server_worktree_id, _), id)| {
                if *language_server_worktree_id == worktree_id {
                    if let Some(LanguageServerState::Running { server, .. }) =
                        self.as_local()?.language_servers.get(id)
                    {
                        return Some(server);
                    }
                }
                None
            })
    }

    fn remove_worktree(&mut self, id_to_remove: WorktreeId, cx: &mut ModelContext<Self>) {
        self.diagnostics.remove(&id_to_remove);
        self.diagnostic_summaries.remove(&id_to_remove);

        let mut servers_to_remove = HashMap::default();
        let mut servers_to_preserve = HashSet::default();
        for ((worktree_id, server_name), &server_id) in &self.language_server_ids {
            if worktree_id == &id_to_remove {
                servers_to_remove.insert(server_id, server_name.clone());
            } else {
                servers_to_preserve.insert(server_id);
            }
        }
        servers_to_remove.retain(|server_id, _| !servers_to_preserve.contains(server_id));
        for (server_id_to_remove, server_name) in servers_to_remove {
            self.language_server_ids
                .remove(&(id_to_remove, server_name));
            self.language_server_statuses.remove(&server_id_to_remove);
            if let Some(local_lsp_store) = self.as_local_mut() {
                local_lsp_store
                    .language_server_watched_paths
                    .remove(&server_id_to_remove);
                local_lsp_store
                    .last_workspace_edits_by_language_server
                    .remove(&server_id_to_remove);
                local_lsp_store
                    .language_servers
                    .remove(&server_id_to_remove);
            }
            cx.emit(LspStoreEvent::LanguageServerRemoved(server_id_to_remove));
        }

        if let Some(local) = self.as_local() {
            local.prettier_store.update(cx, |prettier_store, cx| {
                prettier_store.remove_worktree(id_to_remove, cx);
            })
        }
    }

    pub fn shared(
        &mut self,
        project_id: u64,
        downstream_client: AnyProtoClient,
        _: &mut ModelContext<Self>,
    ) {
        self.downstream_client = Some((downstream_client.clone(), project_id));

        for (server_id, status) in &self.language_server_statuses {
            downstream_client
                .send(proto::StartLanguageServer {
                    project_id,
                    server: Some(proto::LanguageServer {
                        id: server_id.0 as u64,
                        name: status.name.clone(),
                    }),
                })
                .log_err();
        }
    }

    pub fn disconnected_from_host(&mut self) {
        self.downstream_client.take();
    }

    pub(crate) fn set_language_server_statuses_from_proto(
        &mut self,
        language_servers: Vec<proto::LanguageServer>,
    ) {
        self.language_server_statuses = language_servers
            .into_iter()
            .map(|server| {
                (
                    LanguageServerId(server.id as usize),
                    LanguageServerStatus {
                        name: server.name,
                        pending_work: Default::default(),
                        has_pending_diagnostic_updates: false,
                        progress_tokens: Default::default(),
                    },
                )
            })
            .collect();
    }

    pub(crate) fn register_language_server(
        &mut self,
        worktree_id: WorktreeId,
        language_server_name: LanguageServerName,
        language_server_id: LanguageServerId,
    ) {
        self.language_server_ids
            .insert((worktree_id, language_server_name), language_server_id);
    }

    #[track_caller]
    pub(crate) fn register_buffer_with_language_servers(
        &mut self,
        buffer_handle: &Model<Buffer>,
        cx: &mut ModelContext<Self>,
    ) {
        let available_language = self.detect_language_for_buffer(buffer_handle, cx);

        let buffer = buffer_handle.read(cx);
        let buffer_id = buffer.remote_id();

        if let Some(file) = File::from_dyn(buffer.file()) {
            if !file.is_local() {
                return;
            }

            let abs_path = file.abs_path(cx);
            let Some(uri) = lsp::Url::from_file_path(&abs_path).log_err() else {
                return;
            };
            let initial_snapshot = buffer.text_snapshot();
            let worktree_id = file.worktree_id(cx);

            if let Some(diagnostics) = self.diagnostics.get(&worktree_id) {
                for (server_id, diagnostics) in
                    diagnostics.get(file.path()).cloned().unwrap_or_default()
                {
                    self.update_buffer_diagnostics(buffer_handle, server_id, None, diagnostics, cx)
                        .log_err();
                }
            }

            if let Some(language) = available_language {
                for adapter in self.languages.lsp_adapters(&language.name()) {
                    let server = self
                        .language_server_ids
                        .get(&(worktree_id, adapter.name.clone()))
                        .and_then(|id| self.as_local()?.language_servers.get(id))
                        .and_then(|server_state| {
                            if let LanguageServerState::Running { server, .. } = server_state {
                                Some(server.clone())
                            } else {
                                None
                            }
                        });
                    let server = match server {
                        Some(server) => server,
                        None => continue,
                    };

                    server
                        .notify::<lsp::notification::DidOpenTextDocument>(
                            lsp::DidOpenTextDocumentParams {
                                text_document: lsp::TextDocumentItem::new(
                                    uri.clone(),
                                    adapter.language_id(&language.name()),
                                    0,
                                    initial_snapshot.text(),
                                ),
                            },
                        )
                        .log_err();

                    buffer_handle.update(cx, |buffer, cx| {
                        buffer.set_completion_triggers(
                            server
                                .capabilities()
                                .completion_provider
                                .as_ref()
                                .and_then(|provider| provider.trigger_characters.clone())
                                .unwrap_or_default(),
                            cx,
                        );
                    });

                    let snapshot = LspBufferSnapshot {
                        version: 0,
                        snapshot: initial_snapshot.clone(),
                    };
                    self.buffer_snapshots
                        .entry(buffer_id)
                        .or_default()
                        .insert(server.server_id(), vec![snapshot]);
                }
            }
        }
    }

    pub(crate) fn unregister_buffer_from_language_servers(
        &mut self,
        buffer: &Model<Buffer>,
        old_file: &File,
        cx: &mut AppContext,
    ) {
        let old_path = match old_file.as_local() {
            Some(local) => local.abs_path(cx),
            None => return,
        };

        buffer.update(cx, |buffer, cx| {
            let worktree_id = old_file.worktree_id(cx);

            let ids = &self.language_server_ids;

            if let Some(language) = buffer.language().cloned() {
                for adapter in self.languages.lsp_adapters(&language.name()) {
                    if let Some(server_id) = ids.get(&(worktree_id, adapter.name.clone())) {
                        buffer.update_diagnostics(*server_id, DiagnosticSet::new([], buffer), cx);
                    }
                }
            }

            self.buffer_snapshots.remove(&buffer.remote_id());
            let file_url = lsp::Url::from_file_path(old_path).unwrap();
            for (_, language_server) in self.language_servers_for_buffer(buffer, cx) {
                language_server
                    .notify::<lsp::notification::DidCloseTextDocument>(
                        lsp::DidCloseTextDocumentParams {
                            text_document: lsp::TextDocumentIdentifier::new(file_url.clone()),
                        },
                    )
                    .log_err();
            }
        });
    }

    pub fn update_diagnostic_entries(
        &mut self,
        server_id: LanguageServerId,
        abs_path: PathBuf,
        version: Option<i32>,
        diagnostics: Vec<DiagnosticEntry<Unclipped<PointUtf16>>>,
        cx: &mut ModelContext<Self>,
    ) -> Result<(), anyhow::Error> {
        let (worktree, relative_path) =
            self.worktree_store
                .read(cx)
                .find_worktree(&abs_path, cx)
                .ok_or_else(|| anyhow!("no worktree found for diagnostics path {abs_path:?}"))?;

        let project_path = ProjectPath {
            worktree_id: worktree.read(cx).id(),
            path: relative_path.into(),
        };

        if let Some(buffer) = self.buffer_store.read(cx).get_by_path(&project_path, cx) {
            self.update_buffer_diagnostics(&buffer, server_id, version, diagnostics.clone(), cx)?;
        }

        let updated = worktree.update(cx, |worktree, cx| {
            self.update_worktree_diagnostics(
                worktree.id(),
                server_id,
                project_path.path.clone(),
                diagnostics,
                cx,
            )
        })?;
        if updated {
            cx.emit(LspStoreEvent::DiagnosticsUpdated {
                language_server_id: server_id,
                path: project_path,
            })
        }
        Ok(())
    }

    pub fn update_worktree_diagnostics(
        &mut self,
        worktree_id: WorktreeId,
        server_id: LanguageServerId,
        worktree_path: Arc<Path>,
        diagnostics: Vec<DiagnosticEntry<Unclipped<PointUtf16>>>,
        _: &mut ModelContext<Worktree>,
    ) -> Result<bool> {
        let summaries_for_tree = self.diagnostic_summaries.entry(worktree_id).or_default();
        let diagnostics_for_tree = self.diagnostics.entry(worktree_id).or_default();
        let summaries_by_server_id = summaries_for_tree.entry(worktree_path.clone()).or_default();

        let old_summary = summaries_by_server_id
            .remove(&server_id)
            .unwrap_or_default();

        let new_summary = DiagnosticSummary::new(&diagnostics);
        if new_summary.is_empty() {
            if let Some(diagnostics_by_server_id) = diagnostics_for_tree.get_mut(&worktree_path) {
                if let Ok(ix) = diagnostics_by_server_id.binary_search_by_key(&server_id, |e| e.0) {
                    diagnostics_by_server_id.remove(ix);
                }
                if diagnostics_by_server_id.is_empty() {
                    diagnostics_for_tree.remove(&worktree_path);
                }
            }
        } else {
            summaries_by_server_id.insert(server_id, new_summary);
            let diagnostics_by_server_id = diagnostics_for_tree
                .entry(worktree_path.clone())
                .or_default();
            match diagnostics_by_server_id.binary_search_by_key(&server_id, |e| e.0) {
                Ok(ix) => {
                    diagnostics_by_server_id[ix] = (server_id, diagnostics);
                }
                Err(ix) => {
                    diagnostics_by_server_id.insert(ix, (server_id, diagnostics));
                }
            }
        }

        if !old_summary.is_empty() || !new_summary.is_empty() {
            if let Some((downstream_client, project_id)) = &self.downstream_client {
                downstream_client
                    .send(proto::UpdateDiagnosticSummary {
                        project_id: *project_id,
                        worktree_id: worktree_id.to_proto(),
                        summary: Some(proto::DiagnosticSummary {
                            path: worktree_path.to_string_lossy().to_string(),
                            language_server_id: server_id.0 as u64,
                            error_count: new_summary.error_count as u32,
                            warning_count: new_summary.warning_count as u32,
                        }),
                    })
                    .log_err();
            }
        }

        Ok(!old_summary.is_empty() || !new_summary.is_empty())
    }

    pub fn open_buffer_for_symbol(
        &mut self,
        symbol: &Symbol,
        cx: &mut ModelContext<Self>,
    ) -> Task<Result<Model<Buffer>>> {
        if let Some((client, project_id)) = self.upstream_client() {
            let request = client.request(proto::OpenBufferForSymbol {
                project_id,
                symbol: Some(Self::serialize_symbol(symbol)),
            });
            cx.spawn(move |this, mut cx| async move {
                let response = request.await?;
                let buffer_id = BufferId::new(response.buffer_id)?;
                this.update(&mut cx, |this, cx| {
                    this.wait_for_remote_buffer(buffer_id, cx)
                })?
                .await
            })
        } else {
            let Some(&language_server_id) = self.language_server_ids.get(&(
                symbol.source_worktree_id,
                symbol.language_server_name.clone(),
            )) else {
                return Task::ready(Err(anyhow!(
                    "language server for worktree and language not found"
                )));
            };

            let worktree_abs_path = if let Some(worktree_abs_path) = self
                .worktree_store
                .read(cx)
                .worktree_for_id(symbol.path.worktree_id, cx)
                .map(|worktree| worktree.read(cx).abs_path())
            {
                worktree_abs_path
            } else {
                return Task::ready(Err(anyhow!("worktree not found for symbol")));
            };

            let symbol_abs_path = resolve_path(&worktree_abs_path, &symbol.path.path);
            let symbol_uri = if let Ok(uri) = lsp::Url::from_file_path(symbol_abs_path) {
                uri
            } else {
                return Task::ready(Err(anyhow!("invalid symbol path")));
            };

            self.open_local_buffer_via_lsp(
                symbol_uri,
                language_server_id,
                symbol.language_server_name.clone(),
                cx,
            )
        }
    }

    pub fn open_local_buffer_via_lsp(
        &mut self,
        mut abs_path: lsp::Url,
        language_server_id: LanguageServerId,
        language_server_name: LanguageServerName,
        cx: &mut ModelContext<Self>,
    ) -> Task<Result<Model<Buffer>>> {
        cx.spawn(move |this, mut cx| async move {
            // Escape percent-encoded string.
            let current_scheme = abs_path.scheme().to_owned();
            let _ = abs_path.set_scheme("file");

            let abs_path = abs_path
                .to_file_path()
                .map_err(|_| anyhow!("can't convert URI to path"))?;
            let p = abs_path.clone();
            let yarn_worktree = this
                .update(&mut cx, move |this, cx| {
                    this.as_local().unwrap().yarn.update(cx, |_, cx| {
                        cx.spawn(|this, mut cx| async move {
                            let t = this
                                .update(&mut cx, |this, cx| {
                                    this.process_path(&p, &current_scheme, cx)
                                })
                                .ok()?;
                            t.await
                        })
                    })
                })?
                .await;
            let (worktree_root_target, known_relative_path) =
                if let Some((zip_root, relative_path)) = yarn_worktree {
                    (zip_root, Some(relative_path))
                } else {
                    (Arc::<Path>::from(abs_path.as_path()), None)
                };
            let (worktree, relative_path) = if let Some(result) =
                this.update(&mut cx, |this, cx| {
                    this.worktree_store.update(cx, |worktree_store, cx| {
                        worktree_store.find_worktree(&worktree_root_target, cx)
                    })
                })? {
                let relative_path =
                    known_relative_path.unwrap_or_else(|| Arc::<Path>::from(result.1));
                (result.0, relative_path)
            } else {
                let worktree = this
                    .update(&mut cx, |this, cx| {
                        this.worktree_store.update(cx, |worktree_store, cx| {
                            worktree_store.create_worktree(&worktree_root_target, false, cx)
                        })
                    })?
                    .await?;
                this.update(&mut cx, |this, cx| {
                    this.register_language_server(
                        worktree.read(cx).id(),
                        language_server_name,
                        language_server_id,
                    )
                })
                .ok();
                let worktree_root = worktree.update(&mut cx, |this, _| this.abs_path())?;
                let relative_path = if let Some(known_path) = known_relative_path {
                    known_path
                } else {
                    abs_path.strip_prefix(worktree_root)?.into()
                };
                (worktree, relative_path)
            };
            let project_path = ProjectPath {
                worktree_id: worktree.update(&mut cx, |worktree, _| worktree.id())?,
                path: relative_path,
            };
            this.update(&mut cx, |this, cx| {
                this.buffer_store().update(cx, |buffer_store, cx| {
                    buffer_store.open_buffer(project_path, cx)
                })
            })?
            .await
        })
    }

    pub(crate) fn update_buffer_diagnostics(
        &mut self,
        buffer: &Model<Buffer>,
        server_id: LanguageServerId,
        version: Option<i32>,
        mut diagnostics: Vec<DiagnosticEntry<Unclipped<PointUtf16>>>,
        cx: &mut ModelContext<Self>,
    ) -> Result<()> {
        fn compare_diagnostics(a: &Diagnostic, b: &Diagnostic) -> Ordering {
            Ordering::Equal
                .then_with(|| b.is_primary.cmp(&a.is_primary))
                .then_with(|| a.is_disk_based.cmp(&b.is_disk_based))
                .then_with(|| a.severity.cmp(&b.severity))
                .then_with(|| a.message.cmp(&b.message))
        }

        let snapshot = self.buffer_snapshot_for_lsp_version(buffer, server_id, version, cx)?;

        diagnostics.sort_unstable_by(|a, b| {
            Ordering::Equal
                .then_with(|| a.range.start.cmp(&b.range.start))
                .then_with(|| b.range.end.cmp(&a.range.end))
                .then_with(|| compare_diagnostics(&a.diagnostic, &b.diagnostic))
        });

        let mut sanitized_diagnostics = Vec::new();
        let edits_since_save = Patch::new(
            snapshot
                .edits_since::<Unclipped<PointUtf16>>(buffer.read(cx).saved_version())
                .collect(),
        );
        for entry in diagnostics {
            let start;
            let end;
            if entry.diagnostic.is_disk_based {
                // Some diagnostics are based on files on disk instead of buffers'
                // current contents. Adjust these diagnostics' ranges to reflect
                // any unsaved edits.
                start = edits_since_save.old_to_new(entry.range.start);
                end = edits_since_save.old_to_new(entry.range.end);
            } else {
                start = entry.range.start;
                end = entry.range.end;
            }

            let mut range = snapshot.clip_point_utf16(start, Bias::Left)
                ..snapshot.clip_point_utf16(end, Bias::Right);

            // Expand empty ranges by one codepoint
            if range.start == range.end {
                // This will be go to the next boundary when being clipped
                range.end.column += 1;
                range.end = snapshot.clip_point_utf16(Unclipped(range.end), Bias::Right);
                if range.start == range.end && range.end.column > 0 {
                    range.start.column -= 1;
                    range.start = snapshot.clip_point_utf16(Unclipped(range.start), Bias::Left);
                }
            }

            sanitized_diagnostics.push(DiagnosticEntry {
                range,
                diagnostic: entry.diagnostic,
            });
        }
        drop(edits_since_save);

        let set = DiagnosticSet::new(sanitized_diagnostics, &snapshot);
        buffer.update(cx, |buffer, cx| {
            buffer.update_diagnostics(server_id, set, cx)
        });
        Ok(())
    }

    fn request_multiple_lsp_locally<P, R>(
        &self,
        buffer: &Model<Buffer>,
        position: Option<P>,
        request: R,
        cx: &mut ModelContext<'_, Self>,
    ) -> Task<Vec<R::Response>>
    where
        P: ToOffset,
        R: LspCommand + Clone,
        <R::LspRequest as lsp::request::Request>::Result: Send,
        <R::LspRequest as lsp::request::Request>::Params: Send,
    {
        debug_assert!(self.upstream_client().is_none());

        let snapshot = buffer.read(cx).snapshot();
        let scope = position.and_then(|position| snapshot.language_scope_at(position));
        let server_ids = self
            .language_servers_for_buffer(buffer.read(cx), cx)
            .filter(|(adapter, _)| {
                scope
                    .as_ref()
                    .map(|scope| scope.language_allowed(&adapter.name))
                    .unwrap_or(true)
            })
            .map(|(_, server)| server.server_id())
            .collect::<Vec<_>>();

        let mut response_results = server_ids
            .into_iter()
            .map(|server_id| {
                self.request_lsp(
                    buffer.clone(),
                    LanguageServerToQuery::Other(server_id),
                    request.clone(),
                    cx,
                )
            })
            .collect::<FuturesUnordered<_>>();

        cx.spawn(|_, _| async move {
            let mut responses = Vec::with_capacity(response_results.len());
            while let Some(response_result) = response_results.next().await {
                if let Some(response) = response_result.log_err() {
                    responses.push(response);
                }
            }
            responses
        })
    }

    async fn handle_lsp_command<T: LspCommand>(
        this: Model<Self>,
        envelope: TypedEnvelope<T::ProtoRequest>,
        mut cx: AsyncAppContext,
    ) -> Result<<T::ProtoRequest as proto::RequestMessage>::Response>
    where
        <T::LspRequest as lsp::request::Request>::Params: Send,
        <T::LspRequest as lsp::request::Request>::Result: Send,
    {
        let sender_id = envelope.original_sender_id().unwrap_or_default();
        let buffer_id = T::buffer_id_from_proto(&envelope.payload)?;
        let buffer_handle = this.update(&mut cx, |this, cx| {
            this.buffer_store.read(cx).get_existing(buffer_id)
        })??;
        let request = T::from_proto(
            envelope.payload,
            this.clone(),
            buffer_handle.clone(),
            cx.clone(),
        )
        .await?;
        let response = this
            .update(&mut cx, |this, cx| {
                this.request_lsp(
                    buffer_handle.clone(),
                    LanguageServerToQuery::Primary,
                    request,
                    cx,
                )
            })?
            .await?;
        this.update(&mut cx, |this, cx| {
            Ok(T::response_to_proto(
                response,
                this,
                sender_id,
                &buffer_handle.read(cx).version(),
                cx,
            ))
        })?
    }

    async fn handle_multi_lsp_query(
        this: Model<Self>,
        envelope: TypedEnvelope<proto::MultiLspQuery>,
        mut cx: AsyncAppContext,
    ) -> Result<proto::MultiLspQueryResponse> {
        let response_from_ssh = this.update(&mut cx, |this, _| {
            let ssh = this.as_ssh()?;
            let mut payload = envelope.payload.clone();
            payload.project_id = SSH_PROJECT_ID;

            Some(ssh.upstream_client.request(payload))
        })?;
        if let Some(response_from_ssh) = response_from_ssh {
            return response_from_ssh.await;
        }

        let sender_id = envelope.original_sender_id().unwrap_or_default();
        let buffer_id = BufferId::new(envelope.payload.buffer_id)?;
        let version = deserialize_version(&envelope.payload.version);
        let buffer = this.update(&mut cx, |this, cx| {
            this.buffer_store.read(cx).get_existing(buffer_id)
        })??;
        buffer
            .update(&mut cx, |buffer, _| {
                buffer.wait_for_version(version.clone())
            })?
            .await?;
        let buffer_version = buffer.update(&mut cx, |buffer, _| buffer.version())?;
        match envelope
            .payload
            .strategy
            .context("invalid request without the strategy")?
        {
            proto::multi_lsp_query::Strategy::All(_) => {
                // currently, there's only one multiple language servers query strategy,
                // so just ensure it's specified correctly
            }
        }
        match envelope.payload.request {
            Some(proto::multi_lsp_query::Request::GetHover(get_hover)) => {
                let get_hover =
                    GetHover::from_proto(get_hover, this.clone(), buffer.clone(), cx.clone())
                        .await?;
                let all_hovers = this
                    .update(&mut cx, |this, cx| {
                        this.request_multiple_lsp_locally(
                            &buffer,
                            Some(get_hover.position),
                            get_hover,
                            cx,
                        )
                    })?
                    .await
                    .into_iter()
                    .filter_map(|hover| remove_empty_hover_blocks(hover?));
                this.update(&mut cx, |project, cx| proto::MultiLspQueryResponse {
                    responses: all_hovers
                        .map(|hover| proto::LspResponse {
                            response: Some(proto::lsp_response::Response::GetHoverResponse(
                                GetHover::response_to_proto(
                                    Some(hover),
                                    project,
                                    sender_id,
                                    &buffer_version,
                                    cx,
                                ),
                            )),
                        })
                        .collect(),
                })
            }
            Some(proto::multi_lsp_query::Request::GetCodeActions(get_code_actions)) => {
                let get_code_actions = GetCodeActions::from_proto(
                    get_code_actions,
                    this.clone(),
                    buffer.clone(),
                    cx.clone(),
                )
                .await?;

                let all_actions = this
                    .update(&mut cx, |project, cx| {
                        project.request_multiple_lsp_locally(
                            &buffer,
                            Some(get_code_actions.range.start),
                            get_code_actions,
                            cx,
                        )
                    })?
                    .await
                    .into_iter();

                this.update(&mut cx, |project, cx| proto::MultiLspQueryResponse {
                    responses: all_actions
                        .map(|code_actions| proto::LspResponse {
                            response: Some(proto::lsp_response::Response::GetCodeActionsResponse(
                                GetCodeActions::response_to_proto(
                                    code_actions,
                                    project,
                                    sender_id,
                                    &buffer_version,
                                    cx,
                                ),
                            )),
                        })
                        .collect(),
                })
            }
            Some(proto::multi_lsp_query::Request::GetSignatureHelp(get_signature_help)) => {
                let get_signature_help = GetSignatureHelp::from_proto(
                    get_signature_help,
                    this.clone(),
                    buffer.clone(),
                    cx.clone(),
                )
                .await?;

                let all_signatures = this
                    .update(&mut cx, |project, cx| {
                        project.request_multiple_lsp_locally(
                            &buffer,
                            Some(get_signature_help.position),
                            get_signature_help,
                            cx,
                        )
                    })?
                    .await
                    .into_iter();

                this.update(&mut cx, |project, cx| proto::MultiLspQueryResponse {
                    responses: all_signatures
                        .map(|signature_help| proto::LspResponse {
                            response: Some(
                                proto::lsp_response::Response::GetSignatureHelpResponse(
                                    GetSignatureHelp::response_to_proto(
                                        signature_help,
                                        project,
                                        sender_id,
                                        &buffer_version,
                                        cx,
                                    ),
                                ),
                            ),
                        })
                        .collect(),
                })
            }
            None => anyhow::bail!("empty multi lsp query request"),
        }
    }

    async fn handle_apply_code_action(
        this: Model<Self>,
        envelope: TypedEnvelope<proto::ApplyCodeAction>,
        mut cx: AsyncAppContext,
    ) -> Result<proto::ApplyCodeActionResponse> {
        let sender_id = envelope.original_sender_id().unwrap_or_default();
        let action = Self::deserialize_code_action(
            envelope
                .payload
                .action
                .ok_or_else(|| anyhow!("invalid action"))?,
        )?;
        let apply_code_action = this.update(&mut cx, |this, cx| {
            let buffer_id = BufferId::new(envelope.payload.buffer_id)?;
            let buffer = this.buffer_store.read(cx).get_existing(buffer_id)?;
            anyhow::Ok(this.apply_code_action(buffer, action, false, cx))
        })??;

        let project_transaction = apply_code_action.await?;
        let project_transaction = this.update(&mut cx, |this, cx| {
            this.buffer_store.update(cx, |buffer_store, cx| {
                buffer_store.serialize_project_transaction_for_peer(
                    project_transaction,
                    sender_id,
                    cx,
                )
            })
        })?;
        Ok(proto::ApplyCodeActionResponse {
            transaction: Some(project_transaction),
        })
    }

    async fn handle_update_diagnostic_summary(
        this: Model<Self>,
        envelope: TypedEnvelope<proto::UpdateDiagnosticSummary>,
        mut cx: AsyncAppContext,
    ) -> Result<()> {
        this.update(&mut cx, |this, cx| {
            let worktree_id = WorktreeId::from_proto(envelope.payload.worktree_id);
            if let Some(message) = envelope.payload.summary {
                let project_path = ProjectPath {
                    worktree_id,
                    path: Path::new(&message.path).into(),
                };
                let path = project_path.path.clone();
                let server_id = LanguageServerId(message.language_server_id as usize);
                let summary = DiagnosticSummary {
                    error_count: message.error_count as usize,
                    warning_count: message.warning_count as usize,
                };

                if summary.is_empty() {
                    if let Some(worktree_summaries) =
                        this.diagnostic_summaries.get_mut(&worktree_id)
                    {
                        if let Some(summaries) = worktree_summaries.get_mut(&path) {
                            summaries.remove(&server_id);
                            if summaries.is_empty() {
                                worktree_summaries.remove(&path);
                            }
                        }
                    }
                } else {
                    this.diagnostic_summaries
                        .entry(worktree_id)
                        .or_default()
                        .entry(path)
                        .or_default()
                        .insert(server_id, summary);
                }
                cx.emit(LspStoreEvent::DiagnosticsUpdated {
                    language_server_id: LanguageServerId(message.language_server_id as usize),
                    path: project_path,
                });
            }
            Ok(())
        })?
    }

    async fn handle_start_language_server(
        this: Model<Self>,
        envelope: TypedEnvelope<proto::StartLanguageServer>,
        mut cx: AsyncAppContext,
    ) -> Result<()> {
        let server = envelope
            .payload
            .server
            .ok_or_else(|| anyhow!("invalid server"))?;
        this.update(&mut cx, |this, cx| {
            this.language_server_statuses.insert(
                LanguageServerId(server.id as usize),
                LanguageServerStatus {
                    name: server.name,
                    pending_work: Default::default(),
                    has_pending_diagnostic_updates: false,
                    progress_tokens: Default::default(),
                },
            );
            cx.notify();
        })?;
        Ok(())
    }

    async fn handle_update_language_server(
        this: Model<Self>,
        envelope: TypedEnvelope<proto::UpdateLanguageServer>,
        mut cx: AsyncAppContext,
    ) -> Result<()> {
        this.update(&mut cx, |this, cx| {
            let language_server_id = LanguageServerId(envelope.payload.language_server_id as usize);

            match envelope
                .payload
                .variant
                .ok_or_else(|| anyhow!("invalid variant"))?
            {
                proto::update_language_server::Variant::WorkStart(payload) => {
                    this.on_lsp_work_start(
                        language_server_id,
                        payload.token,
                        LanguageServerProgress {
                            title: payload.title,
                            is_disk_based_diagnostics_progress: false,
                            is_cancellable: false,
                            message: payload.message,
                            percentage: payload.percentage.map(|p| p as usize),
                            last_update_at: cx.background_executor().now(),
                        },
                        cx,
                    );
                }

                proto::update_language_server::Variant::WorkProgress(payload) => {
                    this.on_lsp_work_progress(
                        language_server_id,
                        payload.token,
                        LanguageServerProgress {
                            title: None,
                            is_disk_based_diagnostics_progress: false,
                            is_cancellable: false,
                            message: payload.message,
                            percentage: payload.percentage.map(|p| p as usize),
                            last_update_at: cx.background_executor().now(),
                        },
                        cx,
                    );
                }

                proto::update_language_server::Variant::WorkEnd(payload) => {
                    this.on_lsp_work_end(language_server_id, payload.token, cx);
                }

                proto::update_language_server::Variant::DiskBasedDiagnosticsUpdating(_) => {
                    this.disk_based_diagnostics_started(language_server_id, cx);
                }

                proto::update_language_server::Variant::DiskBasedDiagnosticsUpdated(_) => {
                    this.disk_based_diagnostics_finished(language_server_id, cx)
                }
            }

            Ok(())
        })?
    }

    pub fn disk_based_diagnostics_started(
        &mut self,
        language_server_id: LanguageServerId,
        cx: &mut ModelContext<Self>,
    ) {
        if let Some(language_server_status) =
            self.language_server_statuses.get_mut(&language_server_id)
        {
            language_server_status.has_pending_diagnostic_updates = true;
        }

        cx.emit(LspStoreEvent::DiskBasedDiagnosticsStarted { language_server_id });
        cx.emit(LspStoreEvent::LanguageServerUpdate {
            language_server_id,
            message: proto::update_language_server::Variant::DiskBasedDiagnosticsUpdating(
                Default::default(),
            ),
        })
    }

    pub fn disk_based_diagnostics_finished(
        &mut self,
        language_server_id: LanguageServerId,
        cx: &mut ModelContext<Self>,
    ) {
        if let Some(language_server_status) =
            self.language_server_statuses.get_mut(&language_server_id)
        {
            language_server_status.has_pending_diagnostic_updates = false;
        }

        cx.emit(LspStoreEvent::DiskBasedDiagnosticsFinished { language_server_id });
        cx.emit(LspStoreEvent::LanguageServerUpdate {
            language_server_id,
            message: proto::update_language_server::Variant::DiskBasedDiagnosticsUpdated(
                Default::default(),
            ),
        })
    }

    // After saving a buffer using a language server that doesn't provide a disk-based progress token,
    // kick off a timer that will reset every time the buffer is saved. If the timer eventually fires,
    // simulate disk-based diagnostics being finished so that other pieces of UI (e.g., project
    // diagnostics view, diagnostic status bar) can update. We don't emit an event right away because
    // the language server might take some time to publish diagnostics.
    fn simulate_disk_based_diagnostics_events_if_needed(
        &mut self,
        language_server_id: LanguageServerId,
        cx: &mut ModelContext<Self>,
    ) {
        const DISK_BASED_DIAGNOSTICS_DEBOUNCE: Duration = Duration::from_secs(1);

        let Some(LanguageServerState::Running {
            simulate_disk_based_diagnostics_completion,
            adapter,
            ..
        }) = self
            .as_local_mut()
            .and_then(|local_store| local_store.language_servers.get_mut(&language_server_id))
        else {
            return;
        };

        if adapter.disk_based_diagnostics_progress_token.is_some() {
            return;
        }

        let prev_task = simulate_disk_based_diagnostics_completion.replace(cx.spawn(
            move |this, mut cx| async move {
                cx.background_executor()
                    .timer(DISK_BASED_DIAGNOSTICS_DEBOUNCE)
                    .await;

                this.update(&mut cx, |this, cx| {
                    this.disk_based_diagnostics_finished(language_server_id, cx);

                    if let Some(LanguageServerState::Running {
                        simulate_disk_based_diagnostics_completion,
                        ..
                    }) = this.as_local_mut().and_then(|local_store| {
                        local_store.language_servers.get_mut(&language_server_id)
                    }) {
                        *simulate_disk_based_diagnostics_completion = None;
                    }
                })
                .ok();
            },
        ));

        if prev_task.is_none() {
            self.disk_based_diagnostics_started(language_server_id, cx);
        }
    }

    pub fn language_server_statuses(
        &self,
    ) -> impl DoubleEndedIterator<Item = (LanguageServerId, &LanguageServerStatus)> {
        self.language_server_statuses
            .iter()
            .map(|(key, value)| (*key, value))
    }

    fn lsp_notify_abs_paths_changed(
        &mut self,
        server_id: LanguageServerId,
        changes: Vec<PathEvent>,
    ) {
        maybe!({
            let server = self.language_server_for_id(server_id)?;
            let changes = changes
                .into_iter()
                .filter_map(|event| {
                    let typ = match event.kind? {
                        PathEventKind::Created => lsp::FileChangeType::CREATED,
                        PathEventKind::Removed => lsp::FileChangeType::DELETED,
                        PathEventKind::Changed => lsp::FileChangeType::CHANGED,
                    };
                    Some(lsp::FileEvent {
                        uri: lsp::Url::from_file_path(&event.path).ok()?,
                        typ,
                    })
                })
                .collect::<Vec<_>>();
            if !changes.is_empty() {
                server
                    .notify::<lsp::notification::DidChangeWatchedFiles>(
                        lsp::DidChangeWatchedFilesParams { changes },
                    )
                    .log_err();
            }
            Some(())
        });
    }

    fn rebuild_watched_paths(
        &mut self,
        language_server_id: LanguageServerId,
        cx: &mut ModelContext<Self>,
    ) {
        let worktrees = self
            .worktree_store
            .read(cx)
            .worktrees()
            .filter_map(|worktree| {
                self.language_servers_for_worktree(worktree.read(cx).id())
                    .find(|server| server.server_id() == language_server_id)
                    .map(|_| worktree)
            })
            .collect::<Vec<_>>();

        let local_lsp_store = self.as_local_mut().unwrap();

        let Some(watchers) = local_lsp_store
            .language_server_watcher_registrations
            .get(&language_server_id)
        else {
            return;
        };

        let mut worktree_globs = HashMap::default();
        let mut abs_globs = HashMap::default();
        log::trace!(
            "Processing new watcher paths for language server with id {}",
            language_server_id
        );

        enum PathToWatch {
            Worktree {
                literal_prefix: Arc<Path>,
                pattern: String,
            },
            Absolute {
                path: Arc<Path>,
                pattern: String,
            },
        }
        for watcher in watchers.values().flatten() {
            let mut found_host = false;
            for worktree in &worktrees {
                let glob_is_inside_worktree = worktree.update(cx, |tree, _| {
                    if let Some(worktree_root_path) = tree.abs_path().to_str() {
                        let path_to_watch = match &watcher.glob_pattern {
                            lsp::GlobPattern::String(s) => {
                                match s.strip_prefix(worktree_root_path) {
                                    Some(relative) => {
                                        let pattern = relative
                                            .strip_prefix(std::path::MAIN_SEPARATOR)
                                            .unwrap_or(relative)
                                            .to_owned();
                                        let literal_prefix = glob_literal_prefix(&pattern);

                                        let literal_prefix = Arc::from(PathBuf::from(
                                            literal_prefix
                                                .strip_prefix(std::path::MAIN_SEPARATOR)
                                                .unwrap_or(literal_prefix),
                                        ));
                                        PathToWatch::Worktree {
                                            literal_prefix,
                                            pattern,
                                        }
                                    }
                                    None => {
                                        let path = glob_literal_prefix(s);
                                        let glob = &s[path.len()..];
                                        let pattern = glob
                                            .strip_prefix(std::path::MAIN_SEPARATOR)
                                            .unwrap_or(glob)
                                            .to_owned();
                                        let path = if Path::new(path).components().next().is_none()
                                        {
                                            Arc::from(Path::new(worktree_root_path))
                                        } else {
                                            PathBuf::from(path).into()
                                        };

                                        PathToWatch::Absolute { path, pattern }
                                    }
                                }
                            }
                            lsp::GlobPattern::Relative(rp) => {
                                let Ok(mut base_uri) = match &rp.base_uri {
                                    lsp::OneOf::Left(workspace_folder) => &workspace_folder.uri,
                                    lsp::OneOf::Right(base_uri) => base_uri,
                                }
                                .to_file_path() else {
                                    return false;
                                };

                                match base_uri.strip_prefix(worktree_root_path) {
                                    Ok(relative) => {
                                        let mut literal_prefix = relative.to_owned();
                                        literal_prefix.push(glob_literal_prefix(&rp.pattern));

                                        PathToWatch::Worktree {
                                            literal_prefix: literal_prefix.into(),
                                            pattern: rp.pattern.clone(),
                                        }
                                    }
                                    Err(_) => {
                                        let path = glob_literal_prefix(&rp.pattern);
                                        let glob = &rp.pattern[path.len()..];
                                        let pattern = glob
                                            .strip_prefix(std::path::MAIN_SEPARATOR)
                                            .unwrap_or(glob)
                                            .to_owned();
                                        base_uri.push(path);

                                        let path = if base_uri.components().next().is_none() {
                                            Arc::from(Path::new("/"))
                                        } else {
                                            base_uri.into()
                                        };
                                        PathToWatch::Absolute { path, pattern }
                                    }
                                }
                            }
                        };
                        match path_to_watch {
                            PathToWatch::Worktree {
                                literal_prefix,
                                pattern,
                            } => {
                                if let Some((tree, glob)) =
                                    tree.as_local_mut().zip(Glob::new(&pattern).log_err())
                                {
                                    tree.add_path_prefix_to_scan(literal_prefix);
                                    worktree_globs
                                        .entry(tree.id())
                                        .or_insert_with(GlobSetBuilder::new)
                                        .add(glob);
                                } else {
                                    return false;
                                }
                            }
                            PathToWatch::Absolute { path, pattern } => {
                                if let Some(glob) = Glob::new(&pattern).log_err() {
                                    abs_globs
                                        .entry(path)
                                        .or_insert_with(GlobSetBuilder::new)
                                        .add(glob);
                                }
                            }
                        }
                        return true;
                    }
                    false
                });
                if glob_is_inside_worktree {
                    log::trace!(
                        "Watcher pattern `{}` has been attached to the worktree at `{}`",
                        serde_json::to_string(&watcher.glob_pattern).unwrap(),
                        worktree.read(cx).abs_path().display()
                    );
                    found_host = true;
                }
            }
            if !found_host {
                log::error!(
                    "Watcher pattern `{}` has not been attached to any worktree or absolute path",
                    serde_json::to_string(&watcher.glob_pattern).unwrap()
                )
            }
        }

        let mut watch_builder = LanguageServerWatchedPathsBuilder::default();
        for (worktree_id, builder) in worktree_globs {
            if let Ok(globset) = builder.build() {
                watch_builder.watch_worktree(worktree_id, globset);
            }
        }
        for (abs_path, builder) in abs_globs {
            if let Ok(globset) = builder.build() {
                watch_builder.watch_abs_path(abs_path, globset);
            }
        }
        let watcher = watch_builder.build(local_lsp_store.fs.clone(), language_server_id, cx);
        local_lsp_store
            .language_server_watched_paths
            .insert(language_server_id, watcher);

        cx.notify();
    }

    pub fn language_server_for_id(&self, id: LanguageServerId) -> Option<Arc<LanguageServer>> {
        if let Some(local_lsp_store) = self.as_local() {
            if let Some(LanguageServerState::Running { server, .. }) =
                local_lsp_store.language_servers.get(&id)
            {
                Some(server.clone())
            } else if let Some((_, server)) =
                local_lsp_store.supplementary_language_servers.get(&id)
            {
                Some(Arc::clone(server))
            } else {
                None
            }
        } else {
            None
        }
    }

    async fn on_lsp_workspace_edit(
        this: WeakModel<Self>,
        params: lsp::ApplyWorkspaceEditParams,
        server_id: LanguageServerId,
        adapter: Arc<CachedLspAdapter>,
        mut cx: AsyncAppContext,
    ) -> Result<lsp::ApplyWorkspaceEditResponse> {
        let this = this
            .upgrade()
            .ok_or_else(|| anyhow!("project project closed"))?;
        let language_server = this
            .update(&mut cx, |this, _| this.language_server_for_id(server_id))?
            .ok_or_else(|| anyhow!("language server not found"))?;
        let transaction = Self::deserialize_workspace_edit(
            this.clone(),
            params.edit,
            true,
            adapter.clone(),
            language_server.clone(),
            &mut cx,
        )
        .await
        .log_err();
        this.update(&mut cx, |this, _| {
            if let Some(transaction) = transaction {
                this.as_local_mut()
                    .unwrap()
                    .last_workspace_edits_by_language_server
                    .insert(server_id, transaction);
            }
        })?;
        Ok(lsp::ApplyWorkspaceEditResponse {
            applied: true,
            failed_change: None,
            failure_reason: None,
        })
    }

    fn on_lsp_progress(
        &mut self,
        progress: lsp::ProgressParams,
        language_server_id: LanguageServerId,
        disk_based_diagnostics_progress_token: Option<String>,
        cx: &mut ModelContext<Self>,
    ) {
        let token = match progress.token {
            lsp::NumberOrString::String(token) => token,
            lsp::NumberOrString::Number(token) => {
                log::info!("skipping numeric progress token {}", token);
                return;
            }
        };

        let lsp::ProgressParamsValue::WorkDone(progress) = progress.value;
        let language_server_status =
            if let Some(status) = self.language_server_statuses.get_mut(&language_server_id) {
                status
            } else {
                return;
            };

        if !language_server_status.progress_tokens.contains(&token) {
            return;
        }

        let is_disk_based_diagnostics_progress = disk_based_diagnostics_progress_token
            .as_ref()
            .map_or(false, |disk_based_token| {
                token.starts_with(disk_based_token)
            });

        match progress {
            lsp::WorkDoneProgress::Begin(report) => {
                if is_disk_based_diagnostics_progress {
                    self.disk_based_diagnostics_started(language_server_id, cx);
                }
                self.on_lsp_work_start(
                    language_server_id,
                    token.clone(),
                    LanguageServerProgress {
                        title: Some(report.title),
                        is_disk_based_diagnostics_progress,
                        is_cancellable: report.cancellable.unwrap_or(false),
                        message: report.message.clone(),
                        percentage: report.percentage.map(|p| p as usize),
                        last_update_at: cx.background_executor().now(),
                    },
                    cx,
                );
            }
            lsp::WorkDoneProgress::Report(report) => {
                if self.on_lsp_work_progress(
                    language_server_id,
                    token.clone(),
                    LanguageServerProgress {
                        title: None,
                        is_disk_based_diagnostics_progress,
                        is_cancellable: report.cancellable.unwrap_or(false),
                        message: report.message.clone(),
                        percentage: report.percentage.map(|p| p as usize),
                        last_update_at: cx.background_executor().now(),
                    },
                    cx,
                ) {
                    cx.emit(LspStoreEvent::LanguageServerUpdate {
                        language_server_id,
                        message: proto::update_language_server::Variant::WorkProgress(
                            proto::LspWorkProgress {
                                token,
                                message: report.message,
                                percentage: report.percentage,
                            },
                        ),
                    })
                }
            }
            lsp::WorkDoneProgress::End(_) => {
                language_server_status.progress_tokens.remove(&token);
                self.on_lsp_work_end(language_server_id, token.clone(), cx);
                if is_disk_based_diagnostics_progress {
                    self.disk_based_diagnostics_finished(language_server_id, cx);
                }
            }
        }
    }

    fn on_lsp_work_start(
        &mut self,
        language_server_id: LanguageServerId,
        token: String,
        progress: LanguageServerProgress,
        cx: &mut ModelContext<Self>,
    ) {
        if let Some(status) = self.language_server_statuses.get_mut(&language_server_id) {
            status.pending_work.insert(token.clone(), progress.clone());
            cx.notify();
        }
        cx.emit(LspStoreEvent::LanguageServerUpdate {
            language_server_id,
            message: proto::update_language_server::Variant::WorkStart(proto::LspWorkStart {
                token,
                title: progress.title,
                message: progress.message,
                percentage: progress.percentage.map(|p| p as u32),
            }),
        })
    }

    fn on_lsp_work_progress(
        &mut self,
        language_server_id: LanguageServerId,
        token: String,
        progress: LanguageServerProgress,
        cx: &mut ModelContext<Self>,
    ) -> bool {
        if let Some(status) = self.language_server_statuses.get_mut(&language_server_id) {
            match status.pending_work.entry(token) {
                btree_map::Entry::Vacant(entry) => {
                    entry.insert(progress);
                    cx.notify();
                    return true;
                }
                btree_map::Entry::Occupied(mut entry) => {
                    let entry = entry.get_mut();
                    if (progress.last_update_at - entry.last_update_at)
                        >= SERVER_PROGRESS_THROTTLE_TIMEOUT
                    {
                        entry.last_update_at = progress.last_update_at;
                        if progress.message.is_some() {
                            entry.message = progress.message;
                        }
                        if progress.percentage.is_some() {
                            entry.percentage = progress.percentage;
                        }
                        cx.notify();
                        return true;
                    }
                }
            }
        }

        false
    }

    fn on_lsp_work_end(
        &mut self,
        language_server_id: LanguageServerId,
        token: String,
        cx: &mut ModelContext<Self>,
    ) {
        if let Some(status) = self.language_server_statuses.get_mut(&language_server_id) {
            if let Some(work) = status.pending_work.remove(&token) {
                if !work.is_disk_based_diagnostics_progress {
                    cx.emit(LspStoreEvent::RefreshInlayHints);
                }
            }
            cx.notify();
        }

        cx.emit(LspStoreEvent::LanguageServerUpdate {
            language_server_id,
            message: proto::update_language_server::Variant::WorkEnd(proto::LspWorkEnd { token }),
        })
    }

    fn on_lsp_did_change_watched_files(
        &mut self,
        language_server_id: LanguageServerId,
        registration_id: &str,
        params: DidChangeWatchedFilesRegistrationOptions,
        cx: &mut ModelContext<Self>,
    ) {
        if let Some(local) = self.as_local_mut() {
            let registrations = local
                .language_server_watcher_registrations
                .entry(language_server_id)
                .or_default();

            registrations.insert(registration_id.to_string(), params.watchers);

            self.rebuild_watched_paths(language_server_id, cx);
        }
    }

    fn on_lsp_unregister_did_change_watched_files(
        &mut self,
        language_server_id: LanguageServerId,
        registration_id: &str,
        cx: &mut ModelContext<Self>,
    ) {
        if let Some(local) = self.as_local_mut() {
            let registrations = local
                .language_server_watcher_registrations
                .entry(language_server_id)
                .or_default();

            if registrations.remove(registration_id).is_some() {
                log::info!(
                "language server {}: unregistered workspace/DidChangeWatchedFiles capability with id {}",
                language_server_id,
                registration_id
            );
            } else {
                log::warn!(
                "language server {}: failed to unregister workspace/DidChangeWatchedFiles capability with id {}. not registered.",
                language_server_id,
                registration_id
            );
            }

            self.rebuild_watched_paths(language_server_id, cx);
        }
    }

    #[allow(clippy::type_complexity)]
    pub(crate) fn edits_from_lsp(
        &mut self,
        buffer: &Model<Buffer>,
        lsp_edits: impl 'static + Send + IntoIterator<Item = lsp::TextEdit>,
        server_id: LanguageServerId,
        version: Option<i32>,
        cx: &mut ModelContext<Self>,
    ) -> Task<Result<Vec<(Range<Anchor>, String)>>> {
        let snapshot = self.buffer_snapshot_for_lsp_version(buffer, server_id, version, cx);
        cx.background_executor().spawn(async move {
            let snapshot = snapshot?;
            let mut lsp_edits = lsp_edits
                .into_iter()
                .map(|edit| (range_from_lsp(edit.range), edit.new_text))
                .collect::<Vec<_>>();
            lsp_edits.sort_by_key(|(range, _)| range.start);

            let mut lsp_edits = lsp_edits.into_iter().peekable();
            let mut edits = Vec::new();
            while let Some((range, mut new_text)) = lsp_edits.next() {
                // Clip invalid ranges provided by the language server.
                let mut range = snapshot.clip_point_utf16(range.start, Bias::Left)
                    ..snapshot.clip_point_utf16(range.end, Bias::Left);

                // Combine any LSP edits that are adjacent.
                //
                // Also, combine LSP edits that are separated from each other by only
                // a newline. This is important because for some code actions,
                // Rust-analyzer rewrites the entire buffer via a series of edits that
                // are separated by unchanged newline characters.
                //
                // In order for the diffing logic below to work properly, any edits that
                // cancel each other out must be combined into one.
                while let Some((next_range, next_text)) = lsp_edits.peek() {
                    if next_range.start.0 > range.end {
                        if next_range.start.0.row > range.end.row + 1
                            || next_range.start.0.column > 0
                            || snapshot.clip_point_utf16(
                                Unclipped(PointUtf16::new(range.end.row, u32::MAX)),
                                Bias::Left,
                            ) > range.end
                        {
                            break;
                        }
                        new_text.push('\n');
                    }
                    range.end = snapshot.clip_point_utf16(next_range.end, Bias::Left);
                    new_text.push_str(next_text);
                    lsp_edits.next();
                }

                // For multiline edits, perform a diff of the old and new text so that
                // we can identify the changes more precisely, preserving the locations
                // of any anchors positioned in the unchanged regions.
                if range.end.row > range.start.row {
                    let mut offset = range.start.to_offset(&snapshot);
                    let old_text = snapshot.text_for_range(range).collect::<String>();

                    let diff = TextDiff::from_lines(old_text.as_str(), &new_text);
                    let mut moved_since_edit = true;
                    for change in diff.iter_all_changes() {
                        let tag = change.tag();
                        let value = change.value();
                        match tag {
                            ChangeTag::Equal => {
                                offset += value.len();
                                moved_since_edit = true;
                            }
                            ChangeTag::Delete => {
                                let start = snapshot.anchor_after(offset);
                                let end = snapshot.anchor_before(offset + value.len());
                                if moved_since_edit {
                                    edits.push((start..end, String::new()));
                                } else {
                                    edits.last_mut().unwrap().0.end = end;
                                }
                                offset += value.len();
                                moved_since_edit = false;
                            }
                            ChangeTag::Insert => {
                                if moved_since_edit {
                                    let anchor = snapshot.anchor_after(offset);
                                    edits.push((anchor..anchor, value.to_string()));
                                } else {
                                    edits.last_mut().unwrap().1.push_str(value);
                                }
                                moved_since_edit = false;
                            }
                        }
                    }
                } else if range.end == range.start {
                    let anchor = snapshot.anchor_after(range.start);
                    edits.push((anchor..anchor, new_text));
                } else {
                    let edit_start = snapshot.anchor_after(range.start);
                    let edit_end = snapshot.anchor_before(range.end);
                    edits.push((edit_start..edit_end, new_text));
                }
            }

            Ok(edits)
        })
    }

    pub async fn handle_resolve_completion_documentation(
        this: Model<Self>,
        envelope: TypedEnvelope<proto::ResolveCompletionDocumentation>,
        mut cx: AsyncAppContext,
    ) -> Result<proto::ResolveCompletionDocumentationResponse> {
        let lsp_completion = serde_json::from_slice(&envelope.payload.lsp_completion)?;

        let completion = this
            .read_with(&cx, |this, cx| {
                let id = LanguageServerId(envelope.payload.language_server_id as usize);
                let Some(server) = this.language_server_for_id(id) else {
                    return Err(anyhow!("No language server {id}"));
                };

                Ok(cx.background_executor().spawn(async move {
                    let can_resolve = server
                        .capabilities()
                        .completion_provider
                        .as_ref()
                        .and_then(|options| options.resolve_provider)
                        .unwrap_or(false);
                    if can_resolve {
                        server
                            .request::<lsp::request::ResolveCompletionItem>(lsp_completion)
                            .await
                    } else {
                        anyhow::Ok(lsp_completion)
                    }
                }))
            })??
            .await?;

        let mut documentation_is_markdown = false;
        let lsp_completion = serde_json::to_string(&completion)?.into_bytes();
        let documentation = match completion.documentation {
            Some(lsp::Documentation::String(text)) => text,

            Some(lsp::Documentation::MarkupContent(lsp::MarkupContent { kind, value })) => {
                documentation_is_markdown = kind == lsp::MarkupKind::Markdown;
                value
            }

            _ => String::new(),
        };

        // If we have a new buffer_id, that means we're talking to a new client
        // and want to check for new text_edits in the completion too.
        let mut old_start = None;
        let mut old_end = None;
        let mut new_text = String::default();
        if let Ok(buffer_id) = BufferId::new(envelope.payload.buffer_id) {
            let buffer_snapshot = this.update(&mut cx, |this, cx| {
                let buffer = this.buffer_store.read(cx).get_existing(buffer_id)?;
                anyhow::Ok(buffer.read(cx).snapshot())
            })??;

            if let Some(text_edit) = completion.text_edit.as_ref() {
                let edit = parse_completion_text_edit(text_edit, &buffer_snapshot);

                if let Some((old_range, mut text_edit_new_text)) = edit {
                    LineEnding::normalize(&mut text_edit_new_text);

                    new_text = text_edit_new_text;
                    old_start = Some(serialize_anchor(&old_range.start));
                    old_end = Some(serialize_anchor(&old_range.end));
                }
            }
        }

        Ok(proto::ResolveCompletionDocumentationResponse {
            documentation,
            documentation_is_markdown,
            old_start,
            old_end,
            new_text,
            lsp_completion,
        })
    }

    async fn handle_on_type_formatting(
        this: Model<Self>,
        envelope: TypedEnvelope<proto::OnTypeFormatting>,
        mut cx: AsyncAppContext,
    ) -> Result<proto::OnTypeFormattingResponse> {
        let on_type_formatting = this.update(&mut cx, |this, cx| {
            let buffer_id = BufferId::new(envelope.payload.buffer_id)?;
            let buffer = this.buffer_store.read(cx).get_existing(buffer_id)?;
            let position = envelope
                .payload
                .position
                .and_then(deserialize_anchor)
                .ok_or_else(|| anyhow!("invalid position"))?;
            Ok::<_, anyhow::Error>(this.apply_on_type_formatting(
                buffer,
                position,
                envelope.payload.trigger.clone(),
                cx,
            ))
        })??;

        let transaction = on_type_formatting
            .await?
            .as_ref()
            .map(language::proto::serialize_transaction);
        Ok(proto::OnTypeFormattingResponse { transaction })
    }

    async fn handle_refresh_inlay_hints(
        this: Model<Self>,
        _: TypedEnvelope<proto::RefreshInlayHints>,
        mut cx: AsyncAppContext,
    ) -> Result<proto::Ack> {
        this.update(&mut cx, |_, cx| {
            cx.emit(LspStoreEvent::RefreshInlayHints);
        })?;
        Ok(proto::Ack {})
    }

    async fn handle_inlay_hints(
        this: Model<Self>,
        envelope: TypedEnvelope<proto::InlayHints>,
        mut cx: AsyncAppContext,
    ) -> Result<proto::InlayHintsResponse> {
        let sender_id = envelope.original_sender_id().unwrap_or_default();
        let buffer_id = BufferId::new(envelope.payload.buffer_id)?;
        let buffer = this.update(&mut cx, |this, cx| {
            this.buffer_store.read(cx).get_existing(buffer_id)
        })??;
        buffer
            .update(&mut cx, |buffer, _| {
                buffer.wait_for_version(deserialize_version(&envelope.payload.version))
            })?
            .await
            .with_context(|| format!("waiting for version for buffer {}", buffer.entity_id()))?;

        let start = envelope
            .payload
            .start
            .and_then(deserialize_anchor)
            .context("missing range start")?;
        let end = envelope
            .payload
            .end
            .and_then(deserialize_anchor)
            .context("missing range end")?;
        let buffer_hints = this
            .update(&mut cx, |lsp_store, cx| {
                lsp_store.inlay_hints(buffer.clone(), start..end, cx)
            })?
            .await
            .context("inlay hints fetch")?;

        this.update(&mut cx, |project, cx| {
            InlayHints::response_to_proto(
                buffer_hints,
                project,
                sender_id,
                &buffer.read(cx).version(),
                cx,
            )
        })
    }

    async fn handle_resolve_inlay_hint(
        this: Model<Self>,
        envelope: TypedEnvelope<proto::ResolveInlayHint>,
        mut cx: AsyncAppContext,
    ) -> Result<proto::ResolveInlayHintResponse> {
        let proto_hint = envelope
            .payload
            .hint
            .expect("incorrect protobuf resolve inlay hint message: missing the inlay hint");
        let hint = InlayHints::proto_to_project_hint(proto_hint)
            .context("resolved proto inlay hint conversion")?;
        let buffer = this.update(&mut cx, |this, cx| {
            let buffer_id = BufferId::new(envelope.payload.buffer_id)?;
            this.buffer_store.read(cx).get_existing(buffer_id)
        })??;
        let response_hint = this
            .update(&mut cx, |this, cx| {
                this.resolve_inlay_hint(
                    hint,
                    buffer,
                    LanguageServerId(envelope.payload.language_server_id as usize),
                    cx,
                )
            })?
            .await
            .context("inlay hints fetch")?;
        Ok(proto::ResolveInlayHintResponse {
            hint: Some(InlayHints::project_to_proto_hint(response_hint)),
        })
    }

    async fn handle_open_buffer_for_symbol(
        this: Model<Self>,
        envelope: TypedEnvelope<proto::OpenBufferForSymbol>,
        mut cx: AsyncAppContext,
    ) -> Result<proto::OpenBufferForSymbolResponse> {
        let peer_id = envelope.original_sender_id().unwrap_or_default();
        let symbol = envelope
            .payload
            .symbol
            .ok_or_else(|| anyhow!("invalid symbol"))?;
        let symbol = Self::deserialize_symbol(symbol)?;
        let symbol = this.update(&mut cx, |this, _| {
            let signature = this.symbol_signature(&symbol.path);
            if signature == symbol.signature {
                Ok(symbol)
            } else {
                Err(anyhow!("invalid symbol signature"))
            }
        })??;
        let buffer = this
            .update(&mut cx, |this, cx| {
                this.open_buffer_for_symbol(
                    &Symbol {
                        language_server_name: symbol.language_server_name,
                        source_worktree_id: symbol.source_worktree_id,
                        path: symbol.path,
                        name: symbol.name,
                        kind: symbol.kind,
                        range: symbol.range,
                        signature: symbol.signature,
                        label: CodeLabel {
                            text: Default::default(),
                            runs: Default::default(),
                            filter_range: Default::default(),
                        },
                    },
                    cx,
                )
            })?
            .await?;

        this.update(&mut cx, |this, cx| {
            let is_private = buffer
                .read(cx)
                .file()
                .map(|f| f.is_private())
                .unwrap_or_default();
            if is_private {
                Err(anyhow!(rpc::ErrorCode::UnsharedItem))
            } else {
                this.buffer_store
                    .update(cx, |buffer_store, cx| {
                        buffer_store.create_buffer_for_peer(&buffer, peer_id, cx)
                    })
                    .detach_and_log_err(cx);
                let buffer_id = buffer.read(cx).remote_id().to_proto();
                Ok(proto::OpenBufferForSymbolResponse { buffer_id })
            }
        })?
    }

    fn symbol_signature(&self, project_path: &ProjectPath) -> [u8; 32] {
        let mut hasher = Sha256::new();
        hasher.update(project_path.worktree_id.to_proto().to_be_bytes());
        hasher.update(project_path.path.to_string_lossy().as_bytes());
        hasher.update(self.nonce.to_be_bytes());
        hasher.finalize().as_slice().try_into().unwrap()
    }

    pub async fn handle_get_project_symbols(
        this: Model<Self>,
        envelope: TypedEnvelope<proto::GetProjectSymbols>,
        mut cx: AsyncAppContext,
    ) -> Result<proto::GetProjectSymbolsResponse> {
        let symbols = this
            .update(&mut cx, |this, cx| {
                this.symbols(&envelope.payload.query, cx)
            })?
            .await?;

        Ok(proto::GetProjectSymbolsResponse {
            symbols: symbols.iter().map(Self::serialize_symbol).collect(),
        })
    }

    pub async fn handle_restart_language_servers(
        this: Model<Self>,
        envelope: TypedEnvelope<proto::RestartLanguageServers>,
        mut cx: AsyncAppContext,
    ) -> Result<proto::Ack> {
        this.update(&mut cx, |this, cx| {
            let buffers: Vec<_> = envelope
                .payload
                .buffer_ids
                .into_iter()
                .flat_map(|buffer_id| {
                    this.buffer_store
                        .read(cx)
                        .get(BufferId::new(buffer_id).log_err()?)
                })
                .collect();
            this.restart_language_servers_for_buffers(buffers, cx)
        })?;

        Ok(proto::Ack {})
    }

    pub async fn handle_create_language_server(
        this: Model<Self>,
        envelope: TypedEnvelope<proto::CreateLanguageServer>,
        mut cx: AsyncAppContext,
    ) -> Result<proto::Ack> {
        let worktree_id = WorktreeId::from_proto(envelope.payload.worktree_id);
        let server_name = LanguageServerName::from_proto(envelope.payload.name);

        let binary = envelope
            .payload
            .binary
            .ok_or_else(|| anyhow!("missing binary"))?;
        let binary = LanguageServerBinary {
            path: PathBuf::from(binary.path),
            env: None,
            arguments: binary.arguments.into_iter().map(Into::into).collect(),
        };
        let language = envelope
            .payload
            .language
            .ok_or_else(|| anyhow!("missing language"))?;
        let language_name = LanguageName::from_proto(language.name);
        let matcher: LanguageMatcher = serde_json::from_str(&language.matcher)?;

        this.update(&mut cx, |this, cx| {
            let Some(worktree) = this
                .worktree_store
                .read(cx)
                .worktree_for_id(worktree_id, cx)
            else {
                return Err(anyhow!("worktree not found"));
            };

            this.languages
                .register_language(language_name.clone(), None, matcher.clone(), {
                    let language_name = language_name.clone();
                    move || {
                        Ok((
                            LanguageConfig {
                                name: language_name.clone(),
                                matcher: matcher.clone(),
                                ..Default::default()
                            },
                            Default::default(),
                            Default::default(),
                        ))
                    }
                });
            cx.background_executor()
                .spawn(this.languages.language_for_name(language_name.0.as_ref()))
                .detach();

            let adapter = this.languages.get_or_register_lsp_adapter(
                language_name.clone(),
                server_name.clone(),
                || {
                    Arc::new(SshLspAdapter::new(
                        server_name,
                        binary,
                        envelope.payload.initialization_options,
                        envelope.payload.code_action_kinds,
                    ))
                },
            );

            this.start_language_server(&worktree, adapter, language_name, cx);
            Ok(())
        })??;
        Ok(proto::Ack {})
    }

    pub async fn handle_which_command(
        this: Model<Self>,
        envelope: TypedEnvelope<proto::WhichCommand>,
        mut cx: AsyncAppContext,
    ) -> Result<proto::WhichCommandResponse> {
        let worktree_id = WorktreeId::from_proto(envelope.payload.worktree_id);
        let command = PathBuf::from(envelope.payload.command);
        let response = this
            .update(&mut cx, |this, cx| {
                let worktree = this.worktree_for_id(worktree_id, cx)?;
                let delegate = LocalLspAdapterDelegate::for_local(this, &worktree, cx);
                anyhow::Ok(
                    cx.spawn(|_, _| async move { delegate.which(command.as_os_str()).await }),
                )
            })??
            .await;

        Ok(proto::WhichCommandResponse {
            path: response.map(|path| path.to_string_lossy().to_string()),
        })
    }

    pub async fn handle_shell_env(
        this: Model<Self>,
        envelope: TypedEnvelope<proto::ShellEnv>,
        mut cx: AsyncAppContext,
    ) -> Result<proto::ShellEnvResponse> {
        let worktree_id = WorktreeId::from_proto(envelope.payload.worktree_id);
        let response = this
            .update(&mut cx, |this, cx| {
                let worktree = this.worktree_for_id(worktree_id, cx)?;
                let delegate = LocalLspAdapterDelegate::for_local(this, &worktree, cx);
                anyhow::Ok(cx.spawn(|_, _| async move { delegate.shell_env().await }))
            })??
            .await;

        Ok(proto::ShellEnvResponse {
            env: response.into_iter().collect(),
        })
    }
    pub async fn handle_try_exec(
        this: Model<Self>,
        envelope: TypedEnvelope<proto::TryExec>,
        mut cx: AsyncAppContext,
    ) -> Result<proto::Ack> {
        let worktree_id = WorktreeId::from_proto(envelope.payload.worktree_id);
        let binary = envelope
            .payload
            .binary
            .ok_or_else(|| anyhow!("missing binary"))?;
        let binary = LanguageServerBinary {
            path: PathBuf::from(binary.path),
            env: None,
            arguments: binary.arguments.into_iter().map(Into::into).collect(),
        };
        this.update(&mut cx, |this, cx| {
            let worktree = this.worktree_for_id(worktree_id, cx)?;
            let delegate = LocalLspAdapterDelegate::for_local(this, &worktree, cx);
            anyhow::Ok(cx.spawn(|_, _| async move { delegate.try_exec(binary).await }))
        })??
        .await?;

        Ok(proto::Ack {})
    }

    pub async fn handle_read_text_file(
        this: Model<Self>,
        envelope: TypedEnvelope<proto::ReadTextFile>,
        mut cx: AsyncAppContext,
    ) -> Result<proto::ReadTextFileResponse> {
        let path = envelope
            .payload
            .path
            .ok_or_else(|| anyhow!("missing path"))?;
        let worktree_id = WorktreeId::from_proto(path.worktree_id);
        let path = PathBuf::from(path.path);
        let response = this
            .update(&mut cx, |this, cx| {
                let worktree = this.worktree_for_id(worktree_id, cx)?;
                let delegate = LocalLspAdapterDelegate::for_local(this, &worktree, cx);
                anyhow::Ok(cx.spawn(|_, _| async move { delegate.read_text_file(path).await }))
            })??
            .await?;

        Ok(proto::ReadTextFileResponse { text: response })
    }

    async fn handle_apply_additional_edits_for_completion(
        this: Model<Self>,
        envelope: TypedEnvelope<proto::ApplyCompletionAdditionalEdits>,
        mut cx: AsyncAppContext,
    ) -> Result<proto::ApplyCompletionAdditionalEditsResponse> {
        let (buffer, completion) = this.update(&mut cx, |this, cx| {
            let buffer_id = BufferId::new(envelope.payload.buffer_id)?;
            let buffer = this.buffer_store.read(cx).get_existing(buffer_id)?;
            let completion = Self::deserialize_completion(
                envelope
                    .payload
                    .completion
                    .ok_or_else(|| anyhow!("invalid completion"))?,
            )?;
            anyhow::Ok((buffer, completion))
        })??;

        let apply_additional_edits = this.update(&mut cx, |this, cx| {
            this.apply_additional_edits_for_completion(
                buffer,
                Completion {
                    old_range: completion.old_range,
                    new_text: completion.new_text,
                    lsp_completion: completion.lsp_completion,
                    server_id: completion.server_id,
                    documentation: None,
                    label: CodeLabel {
                        text: Default::default(),
                        runs: Default::default(),
                        filter_range: Default::default(),
                    },
                    confirm: None,
                },
                false,
                cx,
            )
        })?;

        Ok(proto::ApplyCompletionAdditionalEditsResponse {
            transaction: apply_additional_edits
                .await?
                .as_ref()
                .map(language::proto::serialize_transaction),
        })
    }

    fn language_settings<'a>(
        &'a self,
        worktree: &'a Model<Worktree>,
        language: &LanguageName,
        cx: &'a mut ModelContext<Self>,
    ) -> &'a LanguageSettings {
        let root_file = worktree.update(cx, |tree, cx| tree.root_file(cx));
        all_language_settings(root_file.map(|f| f as _).as_ref(), cx).language(Some(language))
    }

    pub fn start_language_servers(
        &mut self,
        worktree: &Model<Worktree>,
        language: LanguageName,
        cx: &mut ModelContext<Self>,
    ) {
        let settings = self.language_settings(worktree, &language, cx);
        if !settings.enable_language_server || self.mode.is_remote() {
            return;
        }

        let available_lsp_adapters = self.languages.clone().lsp_adapters(&language);
        let available_language_servers = available_lsp_adapters
            .iter()
            .map(|lsp_adapter| lsp_adapter.name.clone())
            .collect::<Vec<_>>();

        let desired_language_servers =
            settings.customized_language_servers(&available_language_servers);

        let mut enabled_lsp_adapters: Vec<Arc<CachedLspAdapter>> = Vec::new();
        for desired_language_server in desired_language_servers {
            if let Some(adapter) = available_lsp_adapters
                .iter()
                .find(|adapter| adapter.name == desired_language_server)
            {
                enabled_lsp_adapters.push(adapter.clone());
                continue;
            }

            if let Some(adapter) = self
                .languages
                .load_available_lsp_adapter(&desired_language_server)
            {
                self.languages
                    .register_lsp_adapter(language.clone(), adapter.adapter.clone());
                enabled_lsp_adapters.push(adapter);
                continue;
            }

            log::warn!(
                "no language server found matching '{}'",
                desired_language_server.0
            );
        }

        for adapter in &enabled_lsp_adapters {
            self.start_language_server(worktree, adapter.clone(), language.clone(), cx);
        }

        // After starting all the language servers, reorder them to reflect the desired order
        // based on the settings.
        //
        // This is done, in part, to ensure that language servers loaded at different points
        // (e.g., native vs extension) still end up in the right order at the end, rather than
        // it being based on which language server happened to be loaded in first.
        self.languages
            .reorder_language_servers(&language, enabled_lsp_adapters);
    }

    fn start_language_server_on_ssh_host(
        &mut self,
        worktree: &Model<Worktree>,
        adapter: Arc<CachedLspAdapter>,
        language: LanguageName,
        cx: &mut ModelContext<Self>,
    ) {
        let ssh = self.as_ssh().unwrap();

        let delegate = Arc::new(SshLspAdapterDelegate {
            lsp_store: cx.handle().downgrade(),
            worktree: worktree.read(cx).snapshot(),
            upstream_client: ssh.upstream_client.clone(),
            language_registry: self.languages.clone(),
        }) as Arc<dyn LspAdapterDelegate>;

        // TODO: We should use `adapter` here instead of reaching through the `CachedLspAdapter`.
        let lsp_adapter = adapter.adapter.clone();

        let Some((upstream_client, project_id)) = self.upstream_client() else {
            return;
        };
        let worktree_id = worktree.read(cx).id().to_proto();
<<<<<<< HEAD
        let name = adapter.name().to_string();
=======
        let upstream_client = ssh.upstream_client.clone();
        let name = adapter.name();
>>>>>>> 2ff8dde9

        let Some(available_language) = self.languages.available_language_for_name(&language) else {
            log::error!("failed to find available language {language}");
            return;
        };

        let task = cx.spawn(|_, cx| async move {
            let user_binary_task = lsp_adapter.check_if_user_installed(delegate.as_ref(), &cx);
            let binary = match user_binary_task.await {
                Some(binary) => binary,
                None => {
                    return Err(anyhow!(
                        "Downloading language server for ssh host is not supported yet"
                    ))
                }
            };

            let name = adapter.name();
            let code_action_kinds = adapter
                .adapter
                .code_action_kinds()
                .map(|kinds| serde_json::to_string(&kinds))
                .transpose()?;
            let get_options = adapter.adapter.clone().initialization_options(&delegate);
            let initialization_options = get_options
                .await?
                .map(|options| serde_json::to_string(&options))
                .transpose()?;

            let language_server_command = proto::LanguageServerCommand {
                path: binary.path.to_string_lossy().to_string(),
                arguments: binary
                    .arguments
                    .iter()
                    .map(|args| args.to_string_lossy().to_string())
                    .collect(),
                env: binary.env.unwrap_or_default().into_iter().collect(),
            };

            upstream_client
                .request(proto::CreateLanguageServer {
                    project_id,
                    worktree_id,
                    name: name.0.to_string(),
                    binary: Some(language_server_command),
                    initialization_options,
                    code_action_kinds,
                    language: Some(proto::AvailableLanguage {
                        name: language.to_proto(),
                        matcher: serde_json::to_string(&available_language.matcher())?,
                    }),
                })
                .await
        });
        cx.spawn(|this, mut cx| async move {
            if let Err(e) = task.await {
                this.update(&mut cx, |_this, cx| {
                    cx.emit(LspStoreEvent::Notification(format!(
                        "failed to start {}: {}",
                        name, e
                    )))
                })
                .ok();
            }
        })
        .detach();
    }

    fn start_language_server(
        &mut self,
        worktree_handle: &Model<Worktree>,
        adapter: Arc<CachedLspAdapter>,
        language: LanguageName,
        cx: &mut ModelContext<Self>,
    ) {
        if self.mode.is_remote() {
            return;
        }

        let worktree = worktree_handle.read(cx);
        let worktree_id = worktree.id();
        let worktree_path = worktree.abs_path();
        let key = (worktree_id, adapter.name.clone());
        if self.language_server_ids.contains_key(&key) {
            return;
        }

        if self.mode.is_ssh() {
            self.start_language_server_on_ssh_host(worktree_handle, adapter, language, cx);
            return;
        }

        if adapter.reinstall_attempt_count.load(SeqCst) > MAX_SERVER_REINSTALL_ATTEMPT_COUNT {
            return;
        }

        let local = self.as_local().unwrap();

        let stderr_capture = Arc::new(Mutex::new(Some(String::new())));
        let lsp_adapter_delegate = LocalLspAdapterDelegate::for_local(self, worktree_handle, cx);
        let project_environment = local.environment.update(cx, |environment, cx| {
            environment.get_environment(Some(worktree_id), Some(worktree_path.clone()), cx)
        });

        let pending_server = match self.languages.create_pending_language_server(
            stderr_capture.clone(),
            language.clone(),
            adapter.clone(),
            Arc::clone(&worktree_path),
            lsp_adapter_delegate.clone(),
            project_environment,
            cx,
        ) {
            Some(pending_server) => pending_server,
            None => return,
        };

        let project_settings = ProjectSettings::get(
            Some(SettingsLocation {
                worktree_id,
                path: Path::new(""),
            }),
            cx,
        );

        // We need some on the SSH client, and some on SSH host
        let lsp = project_settings.lsp.get(&adapter.name);
        let override_options = lsp.and_then(|s| s.initialization_options.clone());

        let server_id = pending_server.server_id;
        let container_dir = pending_server.container_dir.clone();
        let state = LanguageServerState::Starting({
            let adapter = adapter.clone();
            let server_name = adapter.name.0.clone();
            let language = language.clone();
            let key = key.clone();

            cx.spawn(move |this, mut cx| async move {
                let result = Self::setup_and_insert_language_server(
                    this.clone(),
                    lsp_adapter_delegate,
                    override_options,
                    pending_server,
                    adapter.clone(),
                    language.clone(),
                    server_id,
                    key,
                    &mut cx,
                )
                .await;

                match result {
                    Ok(server) => {
                        stderr_capture.lock().take();
                        server
                    }

                    Err(err) => {
                        log::error!("failed to start language server {server_name:?}: {err}");
                        log::error!("server stderr: {:?}", stderr_capture.lock().take());

                        let this = this.upgrade()?;
                        let container_dir = container_dir?;

                        let attempt_count = adapter.reinstall_attempt_count.fetch_add(1, SeqCst);
                        if attempt_count >= MAX_SERVER_REINSTALL_ATTEMPT_COUNT {
                            let max = MAX_SERVER_REINSTALL_ATTEMPT_COUNT;
                            log::error!("Hit {max} reinstallation attempts for {server_name:?}");
                            return None;
                        }

                        log::info!(
                            "retrying installation of language server {server_name:?} in {}s",
                            SERVER_REINSTALL_DEBOUNCE_TIMEOUT.as_secs()
                        );
                        cx.background_executor()
                            .timer(SERVER_REINSTALL_DEBOUNCE_TIMEOUT)
                            .await;

                        let installation_test_binary = adapter
                            .installation_test_binary(container_dir.to_path_buf())
                            .await;

                        this.update(&mut cx, |_, cx| {
                            Self::check_errored_server(
                                language,
                                adapter,
                                server_id,
                                installation_test_binary,
                                cx,
                            )
                        })
                        .ok();

                        None
                    }
                }
            })
        });

        self.as_local_mut()
            .unwrap()
            .language_servers
            .insert(server_id, state);
        self.language_server_ids.insert(key, server_id);
    }

    #[allow(clippy::too_many_arguments)]
    async fn setup_and_insert_language_server(
        this: WeakModel<Self>,
        delegate: Arc<dyn LspAdapterDelegate>,
        override_initialization_options: Option<serde_json::Value>,
        pending_server: PendingLanguageServer,
        adapter: Arc<CachedLspAdapter>,
        language: LanguageName,
        server_id: LanguageServerId,
        key: (WorktreeId, LanguageServerName),
        cx: &mut AsyncAppContext,
    ) -> Result<Option<Arc<LanguageServer>>> {
        let language_server = Self::setup_pending_language_server(
            this.clone(),
            override_initialization_options,
            pending_server,
            delegate,
            adapter.clone(),
            server_id,
            cx,
        )
        .await?;

        let this = match this.upgrade() {
            Some(this) => this,
            None => return Err(anyhow!("failed to upgrade project handle")),
        };

        this.update(cx, |this, cx| {
            this.insert_newly_running_language_server(
                language,
                adapter,
                language_server.clone(),
                server_id,
                key,
                cx,
            )
        })??;

        Ok(Some(language_server))
    }

    fn reinstall_language_server(
        &mut self,
        language: LanguageName,
        adapter: Arc<CachedLspAdapter>,
        server_id: LanguageServerId,
        cx: &mut ModelContext<Self>,
    ) -> Option<Task<()>> {
        log::info!("beginning to reinstall server");

        if let Some(local) = self.as_local_mut() {
            let existing_server = match local.language_servers.remove(&server_id) {
                Some(LanguageServerState::Running { server, .. }) => Some(server),
                _ => None,
            };

            self.worktree_store.update(cx, |store, cx| {
                for worktree in store.worktrees() {
                    let key = (worktree.read(cx).id(), adapter.name.clone());
                    self.language_server_ids.remove(&key);
                }
            });

            Some(cx.spawn(move |this, mut cx| async move {
                if let Some(task) = existing_server.and_then(|server| server.shutdown()) {
                    log::info!("shutting down existing server");
                    task.await;
                }

                // TODO: This is race-safe with regards to preventing new instances from
                // starting while deleting, but existing instances in other projects are going
                // to be very confused and messed up
                let Some(task) = this
                    .update(&mut cx, |this, cx| {
                        this.languages.delete_server_container(adapter.clone(), cx)
                    })
                    .log_err()
                else {
                    return;
                };
                task.await;

                this.update(&mut cx, |this, cx| {
                    for worktree in this.worktree_store.read(cx).worktrees().collect::<Vec<_>>() {
                        this.start_language_server(
                            &worktree,
                            adapter.clone(),
                            language.clone(),
                            cx,
                        );
                    }
                })
                .ok();
            }))
        } else if let Some(_ssh_store) = self.as_ssh() {
            // TODO
            None
        } else {
            None
        }
    }

    async fn shutdown_language_server(
        server_state: Option<LanguageServerState>,
        name: LanguageServerName,
        cx: AsyncAppContext,
    ) {
        let server = match server_state {
            Some(LanguageServerState::Starting(task)) => {
                let mut timer = cx
                    .background_executor()
                    .timer(SERVER_LAUNCHING_BEFORE_SHUTDOWN_TIMEOUT)
                    .fuse();

                select! {
                    server = task.fuse() => server,
                    _ = timer => {
                        log::info!(
                            "timeout waiting for language server {} to finish launching before stopping",
                            name
                        );
                        None
                    },
                }
            }

            Some(LanguageServerState::Running { server, .. }) => Some(server),

            None => None,
        };

        if let Some(server) = server {
            if let Some(shutdown) = server.shutdown() {
                shutdown.await;
            }
        }
    }

    // Returns a list of all of the worktrees which no longer have a language server and the root path
    // for the stopped server
    pub fn stop_language_server(
        &mut self,
        worktree_id: WorktreeId,
        adapter_name: LanguageServerName,
        cx: &mut ModelContext<Self>,
    ) -> Task<Vec<WorktreeId>> {
        let key = (worktree_id, adapter_name);
        if self.mode.is_local() {
            if let Some(server_id) = self.language_server_ids.remove(&key) {
                let name = key.1;
                log::info!("stopping language server {name}");

                // Remove other entries for this language server as well
                let mut orphaned_worktrees = vec![worktree_id];
                let other_keys = self.language_server_ids.keys().cloned().collect::<Vec<_>>();
                for other_key in other_keys {
                    if self.language_server_ids.get(&other_key) == Some(&server_id) {
                        self.language_server_ids.remove(&other_key);
                        orphaned_worktrees.push(other_key.0);
                    }
                }

                self.buffer_store.update(cx, |buffer_store, cx| {
                    for buffer in buffer_store.buffers() {
                        buffer.update(cx, |buffer, cx| {
                            buffer.update_diagnostics(
                                server_id,
                                DiagnosticSet::new([], buffer),
                                cx,
                            );
                        });
                    }
                });

                for (worktree_id, summaries) in self.diagnostic_summaries.iter_mut() {
                    summaries.retain(|path, summaries_by_server_id| {
                        if summaries_by_server_id.remove(&server_id).is_some() {
                            if let Some((client, project_id)) = self.downstream_client.clone() {
                                client
                                    .send(proto::UpdateDiagnosticSummary {
                                        project_id,
                                        worktree_id: worktree_id.to_proto(),
                                        summary: Some(proto::DiagnosticSummary {
                                            path: path.to_string_lossy().to_string(),
                                            language_server_id: server_id.0 as u64,
                                            error_count: 0,
                                            warning_count: 0,
                                        }),
                                    })
                                    .log_err();
                            }
                            !summaries_by_server_id.is_empty()
                        } else {
                            true
                        }
                    });
                }

                for diagnostics in self.diagnostics.values_mut() {
                    diagnostics.retain(|_, diagnostics_by_server_id| {
                        if let Ok(ix) =
                            diagnostics_by_server_id.binary_search_by_key(&server_id, |e| e.0)
                        {
                            diagnostics_by_server_id.remove(ix);
                            !diagnostics_by_server_id.is_empty()
                        } else {
                            true
                        }
                    });
                }

                self.as_local_mut()
                    .unwrap()
                    .language_server_watched_paths
                    .remove(&server_id);
                self.language_server_statuses.remove(&server_id);
                cx.notify();

                let server_state = self
                    .as_local_mut()
                    .unwrap()
                    .language_servers
                    .remove(&server_id);
                cx.emit(LspStoreEvent::LanguageServerRemoved(server_id));
                cx.spawn(move |_, cx| async move {
                    Self::shutdown_language_server(server_state, name, cx).await;
                    orphaned_worktrees
                })
            } else {
                Task::ready(Vec::new())
            }
        } else if self.mode.is_ssh() {
            // TODO ssh
            Task::ready(Vec::new())
        } else {
            Task::ready(Vec::new())
        }
    }

    pub fn restart_language_servers_for_buffers(
        &mut self,
        buffers: impl IntoIterator<Item = Model<Buffer>>,
        cx: &mut ModelContext<Self>,
    ) {
        if let Some((client, project_id)) = self.upstream_client() {
            let request = client.request(proto::RestartLanguageServers {
                project_id,
                buffer_ids: buffers
                    .into_iter()
                    .map(|b| b.read(cx).remote_id().to_proto())
                    .collect(),
            });
            cx.background_executor()
                .spawn(request)
                .detach_and_log_err(cx);
        } else {
            #[allow(clippy::mutable_key_type)]
            let language_server_lookup_info: HashSet<(Model<Worktree>, LanguageName)> = buffers
                .into_iter()
                .filter_map(|buffer| {
                    let buffer = buffer.read(cx);
                    let file = buffer.file()?;
                    let worktree = File::from_dyn(Some(file))?.worktree.clone();
                    let language =
                        self.languages
                            .language_for_file(file, Some(buffer.as_rope()), cx)?;

                    Some((worktree, language.name()))
                })
                .collect();

            for (worktree, language) in language_server_lookup_info {
                self.restart_language_servers(worktree, language, cx);
            }
        }
    }

    pub fn restart_language_servers(
        &mut self,
        worktree: Model<Worktree>,
        language: LanguageName,
        cx: &mut ModelContext<Self>,
    ) {
        let worktree_id = worktree.read(cx).id();

        let stop_tasks = self
            .languages
            .clone()
            .lsp_adapters(&language)
            .iter()
            .map(|adapter| {
                let stop_task = self.stop_language_server(worktree_id, adapter.name.clone(), cx);
                (stop_task, adapter.name.clone())
            })
            .collect::<Vec<_>>();
        if stop_tasks.is_empty() {
            return;
        }

        cx.spawn(move |this, mut cx| async move {
            // For each stopped language server, record all of the worktrees with which
            // it was associated.
            let mut affected_worktrees = Vec::new();
            for (stop_task, language_server_name) in stop_tasks {
                for affected_worktree_id in stop_task.await {
                    affected_worktrees.push((affected_worktree_id, language_server_name.clone()));
                }
            }

            this.update(&mut cx, |this, cx| {
                // Restart the language server for the given worktree.
                this.start_language_servers(&worktree, language.clone(), cx);

                // Lookup new server ids and set them for each of the orphaned worktrees
                for (affected_worktree_id, language_server_name) in affected_worktrees {
                    if let Some(new_server_id) = this
                        .language_server_ids
                        .get(&(worktree_id, language_server_name.clone()))
                        .cloned()
                    {
                        this.language_server_ids
                            .insert((affected_worktree_id, language_server_name), new_server_id);
                    }
                }
            })
            .ok();
        })
        .detach();
    }

    fn check_errored_server(
        language: LanguageName,
        adapter: Arc<CachedLspAdapter>,
        server_id: LanguageServerId,
        installation_test_binary: Option<LanguageServerBinary>,
        cx: &mut ModelContext<Self>,
    ) {
        if !adapter.can_be_reinstalled() {
            log::info!(
                "Validation check requested for {:?} but it cannot be reinstalled",
                adapter.name.0
            );
            return;
        }

        cx.spawn(move |this, mut cx| async move {
            log::info!("About to spawn test binary");

            // A lack of test binary counts as a failure
            let process = installation_test_binary.and_then(|binary| {
                smol::process::Command::new(&binary.path)
                    .current_dir(&binary.path)
                    .args(binary.arguments)
                    .stdin(Stdio::piped())
                    .stdout(Stdio::piped())
                    .stderr(Stdio::inherit())
                    .kill_on_drop(true)
                    .spawn()
                    .ok()
            });

            const PROCESS_TIMEOUT: Duration = Duration::from_secs(5);
            let mut timeout = cx.background_executor().timer(PROCESS_TIMEOUT).fuse();

            let mut errored = false;
            if let Some(mut process) = process {
                futures::select! {
                    status = process.status().fuse() => match status {
                        Ok(status) => errored = !status.success(),
                        Err(_) => errored = true,
                    },

                    _ = timeout => {
                        log::info!("test binary time-ed out, this counts as a success");
                        _ = process.kill();
                    }
                }
            } else {
                log::warn!("test binary failed to launch");
                errored = true;
            }

            if errored {
                log::warn!("test binary check failed");
                let task = this
                    .update(&mut cx, move |this, cx| {
                        this.reinstall_language_server(language, adapter, server_id, cx)
                    })
                    .ok()
                    .flatten();

                if let Some(task) = task {
                    task.await;
                }
            }
        })
        .detach();
    }

    async fn setup_pending_language_server(
        this: WeakModel<Self>,
        override_options: Option<serde_json::Value>,
        pending_server: PendingLanguageServer,
        delegate: Arc<dyn LspAdapterDelegate>,
        adapter: Arc<CachedLspAdapter>,
        server_id: LanguageServerId,
        cx: &mut AsyncAppContext,
    ) -> Result<Arc<LanguageServer>> {
        let workspace_config = adapter
            .adapter
            .clone()
            .workspace_configuration(&delegate, cx)
            .await?;
        // This has to come from the server
        let (language_server, mut initialization_options) = pending_server.task.await?;

        let name = language_server.name();
        language_server
            .on_notification::<lsp::notification::PublishDiagnostics, _>({
                let adapter = adapter.clone();
                let this = this.clone();
                move |mut params, mut cx| {
                    let adapter = adapter.clone();
                    if let Some(this) = this.upgrade() {
                        adapter.process_diagnostics(&mut params);
                        // Everything else has to be on the server, Can we make it on the client?
                        this.update(&mut cx, |this, cx| {
                            this.update_diagnostics(
                                server_id,
                                params,
                                &adapter.disk_based_diagnostic_sources,
                                cx,
                            )
                            .log_err();
                        })
                        .ok();
                    }
                }
            })
            .detach();

        language_server
            .on_request::<lsp::request::WorkspaceConfiguration, _, _>({
                let adapter = adapter.adapter.clone();
                let delegate = delegate.clone();
                move |params, mut cx| {
                    let adapter = adapter.clone();
                    let delegate = delegate.clone();
                    async move {
                        let workspace_config =
                            adapter.workspace_configuration(&delegate, &mut cx).await?;
                        Ok(params
                            .items
                            .into_iter()
                            .map(|item| {
                                if let Some(section) = &item.section {
                                    workspace_config
                                        .get(section)
                                        .cloned()
                                        .unwrap_or(serde_json::Value::Null)
                                } else {
                                    workspace_config.clone()
                                }
                            })
                            .collect())
                    }
                }
            })
            .detach();

        let id = language_server.server_id();
        language_server
            .on_request::<lsp::request::WorkspaceFoldersRequest, _, _>({
                let this = this.clone();
                move |_, mut cx| {
                    let this = this.clone();
                    async move {
                        let Some(server) =
                            this.update(&mut cx, |this, _| this.language_server_for_id(id))?
                        else {
                            return Ok(None);
                        };
                        let root = server.root_path();
                        let Ok(uri) = Url::from_file_path(&root) else {
                            return Ok(None);
                        };
                        Ok(Some(vec![WorkspaceFolder {
                            uri,
                            name: Default::default(),
                        }]))
                    }
                }
            })
            .detach();
        // Even though we don't have handling for these requests, respond to them to
        // avoid stalling any language server like `gopls` which waits for a response
        // to these requests when initializing.
        language_server
            .on_request::<lsp::request::WorkDoneProgressCreate, _, _>({
                let this = this.clone();
                move |params, mut cx| {
                    let this = this.clone();
                    async move {
                        this.update(&mut cx, |this, _| {
                            if let Some(status) = this.language_server_statuses.get_mut(&server_id)
                            {
                                if let lsp::NumberOrString::String(token) = params.token {
                                    status.progress_tokens.insert(token);
                                }
                            }
                        })?;

                        Ok(())
                    }
                }
            })
            .detach();

        language_server
            .on_request::<lsp::request::RegisterCapability, _, _>({
                let this = this.clone();
                move |params, mut cx| {
                    let this = this.clone();
                    async move {
                        for reg in params.registrations {
                            match reg.method.as_str() {
                                "workspace/didChangeWatchedFiles" => {
                                    if let Some(options) = reg.register_options {
                                        let options = serde_json::from_value(options)?;
                                        this.update(&mut cx, |this, cx| {
                                            this.on_lsp_did_change_watched_files(
                                                server_id, &reg.id, options, cx,
                                            );
                                        })?;
                                    }
                                }
                                "textDocument/rangeFormatting" => {
                                    this.update(&mut cx, |this, _| {
                                        if let Some(server) = this.language_server_for_id(server_id)
                                        {
                                            let options = reg
                                                .register_options
                                                .map(|options| {
                                                    serde_json::from_value::<
                                                        lsp::DocumentRangeFormattingOptions,
                                                    >(
                                                        options
                                                    )
                                                })
                                                .transpose()?;
                                            let provider = match options {
                                                None => OneOf::Left(true),
                                                Some(options) => OneOf::Right(options),
                                            };
                                            server.update_capabilities(|capabilities| {
                                                capabilities.document_range_formatting_provider =
                                                    Some(provider);
                                            })
                                        }
                                        anyhow::Ok(())
                                    })??;
                                }
                                "textDocument/onTypeFormatting" => {
                                    this.update(&mut cx, |this, _| {
                                        if let Some(server) = this.language_server_for_id(server_id)
                                        {
                                            let options = reg
                                                .register_options
                                                .map(|options| {
                                                    serde_json::from_value::<
                                                        lsp::DocumentOnTypeFormattingOptions,
                                                    >(
                                                        options
                                                    )
                                                })
                                                .transpose()?;
                                            if let Some(options) = options {
                                                server.update_capabilities(|capabilities| {
                                                    capabilities
                                                        .document_on_type_formatting_provider =
                                                        Some(options);
                                                })
                                            }
                                        }
                                        anyhow::Ok(())
                                    })??;
                                }
                                "textDocument/formatting" => {
                                    this.update(&mut cx, |this, _| {
                                        if let Some(server) = this.language_server_for_id(server_id)
                                        {
                                            let options = reg
                                                .register_options
                                                .map(|options| {
                                                    serde_json::from_value::<
                                                        lsp::DocumentFormattingOptions,
                                                    >(
                                                        options
                                                    )
                                                })
                                                .transpose()?;
                                            let provider = match options {
                                                None => OneOf::Left(true),
                                                Some(options) => OneOf::Right(options),
                                            };
                                            server.update_capabilities(|capabilities| {
                                                capabilities.document_formatting_provider =
                                                    Some(provider);
                                            })
                                        }
                                        anyhow::Ok(())
                                    })??;
                                }
                                _ => log::warn!("unhandled capability registration: {reg:?}"),
                            }
                        }
                        Ok(())
                    }
                }
            })
            .detach();

        language_server
            .on_request::<lsp::request::UnregisterCapability, _, _>({
                let this = this.clone();
                move |params, mut cx| {
                    let this = this.clone();
                    async move {
                        for unreg in params.unregisterations.iter() {
                            match unreg.method.as_str() {
                                "workspace/didChangeWatchedFiles" => {
                                    this.update(&mut cx, |this, cx| {
                                        this.on_lsp_unregister_did_change_watched_files(
                                            server_id, &unreg.id, cx,
                                        );
                                    })?;
                                }
                                "textDocument/rangeFormatting" => {
                                    this.update(&mut cx, |this, _| {
                                        if let Some(server) = this.language_server_for_id(server_id)
                                        {
                                            server.update_capabilities(|capabilities| {
                                                capabilities.document_range_formatting_provider =
                                                    None
                                            })
                                        }
                                    })?;
                                }
                                "textDocument/onTypeFormatting" => {
                                    this.update(&mut cx, |this, _| {
                                        if let Some(server) = this.language_server_for_id(server_id)
                                        {
                                            server.update_capabilities(|capabilities| {
                                                capabilities.document_on_type_formatting_provider =
                                                    None;
                                            })
                                        }
                                    })?;
                                }
                                "textDocument/formatting" => {
                                    this.update(&mut cx, |this, _| {
                                        if let Some(server) = this.language_server_for_id(server_id)
                                        {
                                            server.update_capabilities(|capabilities| {
                                                capabilities.document_formatting_provider = None;
                                            })
                                        }
                                    })?;
                                }
                                _ => log::warn!("unhandled capability unregistration: {unreg:?}"),
                            }
                        }
                        Ok(())
                    }
                }
            })
            .detach();

        language_server
            .on_request::<lsp::request::ApplyWorkspaceEdit, _, _>({
                let adapter = adapter.clone();
                let this = this.clone();
                move |params, cx| {
                    Self::on_lsp_workspace_edit(
                        this.clone(),
                        params,
                        server_id,
                        adapter.clone(),
                        cx,
                    )
                }
            })
            .detach();

        language_server
            .on_request::<lsp::request::InlayHintRefreshRequest, _, _>({
                let this = this.clone();
                move |(), mut cx| {
                    let this = this.clone();
                    async move {
                        this.update(&mut cx, |this, cx| {
                            cx.emit(LspStoreEvent::RefreshInlayHints);
                            this.downstream_client.as_ref().map(|(client, project_id)| {
                                client.send(proto::RefreshInlayHints {
                                    project_id: *project_id,
                                })
                            })
                        })?
                        .transpose()?;
                        Ok(())
                    }
                }
            })
            .detach();

        language_server
            .on_request::<lsp::request::ShowMessageRequest, _, _>({
                let this = this.clone();
                let name = name.to_string();
                move |params, mut cx| {
                    let this = this.clone();
                    let name = name.to_string();
                    async move {
                        let actions = params.actions.unwrap_or_default();
                        let (tx, mut rx) = smol::channel::bounded(1);
                        let request = LanguageServerPromptRequest {
                            level: match params.typ {
                                lsp::MessageType::ERROR => PromptLevel::Critical,
                                lsp::MessageType::WARNING => PromptLevel::Warning,
                                _ => PromptLevel::Info,
                            },
                            message: params.message,
                            actions,
                            response_channel: tx,
                            lsp_name: name.clone(),
                        };

                        let did_update = this
                            .update(&mut cx, |_, cx| {
                                cx.emit(LspStoreEvent::LanguageServerPrompt(request));
                            })
                            .is_ok();
                        if did_update {
                            let response = rx.next().await;

                            Ok(response)
                        } else {
                            Ok(None)
                        }
                    }
                }
            })
            .detach();

        let disk_based_diagnostics_progress_token =
            adapter.disk_based_diagnostics_progress_token.clone();

        language_server
            .on_notification::<ServerStatus, _>({
                let this = this.clone();
                let name = name.to_string();
                move |params, mut cx| {
                    let this = this.clone();
                    let name = name.to_string();
                    if let Some(ref message) = params.message {
                        let message = message.trim();
                        if !message.is_empty() {
                            let formatted_message = format!(
                                "Language server {name} (id {server_id}) status update: {message}"
                            );
                            match params.health {
                                ServerHealthStatus::Ok => log::info!("{}", formatted_message),
                                ServerHealthStatus::Warning => log::warn!("{}", formatted_message),
                                ServerHealthStatus::Error => {
                                    log::error!("{}", formatted_message);
                                    let (tx, _rx) = smol::channel::bounded(1);
                                    let request = LanguageServerPromptRequest {
                                        level: PromptLevel::Critical,
                                        message: params.message.unwrap_or_default(),
                                        actions: Vec::new(),
                                        response_channel: tx,
                                        lsp_name: name.clone(),
                                    };
                                    let _ = this
                                        .update(&mut cx, |_, cx| {
                                            cx.emit(LspStoreEvent::LanguageServerPrompt(request));
                                        })
                                        .ok();
                                }
                                ServerHealthStatus::Other(status) => {
                                    log::info!(
                                        "Unknown server health: {status}\n{formatted_message}"
                                    )
                                }
                            }
                        }
                    }
                }
            })
            .detach();
        language_server
            .on_notification::<lsp::notification::ShowMessage, _>({
                let this = this.clone();
                let name = name.to_string();
                move |params, mut cx| {
                    let this = this.clone();
                    let name = name.to_string();

                    let (tx, _) = smol::channel::bounded(1);
                    let request = LanguageServerPromptRequest {
                        level: match params.typ {
                            lsp::MessageType::ERROR => PromptLevel::Critical,
                            lsp::MessageType::WARNING => PromptLevel::Warning,
                            _ => PromptLevel::Info,
                        },
                        message: params.message,
                        actions: vec![],
                        response_channel: tx,
                        lsp_name: name.clone(),
                    };

                    let _ = this.update(&mut cx, |_, cx| {
                        cx.emit(LspStoreEvent::LanguageServerPrompt(request));
                    });
                }
            })
            .detach();
        language_server
            .on_notification::<lsp::notification::Progress, _>({
                let this = this.clone();
                move |params, mut cx| {
                    if let Some(this) = this.upgrade() {
                        this.update(&mut cx, |this, cx| {
                            this.on_lsp_progress(
                                params,
                                server_id,
                                disk_based_diagnostics_progress_token.clone(),
                                cx,
                            );
                        })
                        .ok();
                    }
                }
            })
            .detach();

        language_server
            .on_notification::<lsp::notification::LogMessage, _>({
                let this = this.clone();
                move |params, mut cx| {
                    if let Some(this) = this.upgrade() {
                        this.update(&mut cx, |_, cx| {
                            cx.emit(LspStoreEvent::LanguageServerLog(
                                server_id,
                                LanguageServerLogType::Log(params.typ),
                                params.message,
                            ));
                        })
                        .ok();
                    }
                }
            })
            .detach();

        language_server
            .on_notification::<lsp::notification::LogTrace, _>({
                let this = this.clone();
                move |params, mut cx| {
                    if let Some(this) = this.upgrade() {
                        this.update(&mut cx, |_, cx| {
                            cx.emit(LspStoreEvent::LanguageServerLog(
                                server_id,
                                LanguageServerLogType::Trace(params.verbose),
                                params.message,
                            ));
                        })
                        .ok();
                    }
                }
            })
            .detach();

        match (&mut initialization_options, override_options) {
            (Some(initialization_options), Some(override_options)) => {
                merge_json_value_into(override_options, initialization_options);
            }
            (None, override_options) => initialization_options = override_options,
            _ => {}
        }

        let language_server = cx
            .update(|cx| language_server.initialize(initialization_options, cx))?
            .await
            .inspect_err(|_| {
                if let Some(this) = this.upgrade() {
                    this.update(cx, |_, cx| {
                        cx.emit(LspStoreEvent::LanguageServerRemoved(server_id))
                    })
                    .ok();
                }
            })?;

        language_server
            .notify::<lsp::notification::DidChangeConfiguration>(
                lsp::DidChangeConfigurationParams {
                    settings: workspace_config,
                },
            )
            .ok();

        Ok(language_server)
    }

    pub fn update_diagnostics(
        &mut self,
        language_server_id: LanguageServerId,
        mut params: lsp::PublishDiagnosticsParams,
        disk_based_sources: &[String],
        cx: &mut ModelContext<Self>,
    ) -> Result<()> {
        let abs_path = params
            .uri
            .to_file_path()
            .map_err(|_| anyhow!("URI is not a file"))?;
        let mut diagnostics = Vec::default();
        let mut primary_diagnostic_group_ids = HashMap::default();
        let mut sources_by_group_id = HashMap::default();
        let mut supporting_diagnostics = HashMap::default();

        // Ensure that primary diagnostics are always the most severe
        params.diagnostics.sort_by_key(|item| item.severity);

        for diagnostic in &params.diagnostics {
            let source = diagnostic.source.as_ref();
            let code = diagnostic.code.as_ref().map(|code| match code {
                lsp::NumberOrString::Number(code) => code.to_string(),
                lsp::NumberOrString::String(code) => code.clone(),
            });
            let range = range_from_lsp(diagnostic.range);
            let is_supporting = diagnostic
                .related_information
                .as_ref()
                .map_or(false, |infos| {
                    infos.iter().any(|info| {
                        primary_diagnostic_group_ids.contains_key(&(
                            source,
                            code.clone(),
                            range_from_lsp(info.location.range),
                        ))
                    })
                });

            let is_unnecessary = diagnostic.tags.as_ref().map_or(false, |tags| {
                tags.iter().any(|tag| *tag == DiagnosticTag::UNNECESSARY)
            });

            if is_supporting {
                supporting_diagnostics.insert(
                    (source, code.clone(), range),
                    (diagnostic.severity, is_unnecessary),
                );
            } else {
                let group_id = post_inc(&mut self.next_diagnostic_group_id);
                let is_disk_based =
                    source.map_or(false, |source| disk_based_sources.contains(source));

                sources_by_group_id.insert(group_id, source);
                primary_diagnostic_group_ids
                    .insert((source, code.clone(), range.clone()), group_id);

                diagnostics.push(DiagnosticEntry {
                    range,
                    diagnostic: Diagnostic {
                        source: diagnostic.source.clone(),
                        code: code.clone(),
                        severity: diagnostic.severity.unwrap_or(DiagnosticSeverity::ERROR),
                        message: diagnostic.message.trim().to_string(),
                        group_id,
                        is_primary: true,
                        is_disk_based,
                        is_unnecessary,
                        data: diagnostic.data.clone(),
                    },
                });
                if let Some(infos) = &diagnostic.related_information {
                    for info in infos {
                        if info.location.uri == params.uri && !info.message.is_empty() {
                            let range = range_from_lsp(info.location.range);
                            diagnostics.push(DiagnosticEntry {
                                range,
                                diagnostic: Diagnostic {
                                    source: diagnostic.source.clone(),
                                    code: code.clone(),
                                    severity: DiagnosticSeverity::INFORMATION,
                                    message: info.message.trim().to_string(),
                                    group_id,
                                    is_primary: false,
                                    is_disk_based,
                                    is_unnecessary: false,
                                    data: diagnostic.data.clone(),
                                },
                            });
                        }
                    }
                }
            }
        }

        for entry in &mut diagnostics {
            let diagnostic = &mut entry.diagnostic;
            if !diagnostic.is_primary {
                let source = *sources_by_group_id.get(&diagnostic.group_id).unwrap();
                if let Some(&(severity, is_unnecessary)) = supporting_diagnostics.get(&(
                    source,
                    diagnostic.code.clone(),
                    entry.range.clone(),
                )) {
                    if let Some(severity) = severity {
                        diagnostic.severity = severity;
                    }
                    diagnostic.is_unnecessary = is_unnecessary;
                }
            }
        }

        self.update_diagnostic_entries(
            language_server_id,
            abs_path,
            params.version,
            diagnostics,
            cx,
        )?;
        Ok(())
    }

    fn insert_newly_running_language_server(
        &mut self,
        language: LanguageName,
        adapter: Arc<CachedLspAdapter>,
        language_server: Arc<LanguageServer>,
        server_id: LanguageServerId,
        key: (WorktreeId, LanguageServerName),
        cx: &mut ModelContext<Self>,
    ) -> Result<()> {
        // If the language server for this key doesn't match the server id, don't store the
        // server. Which will cause it to be dropped, killing the process
        if self
            .language_server_ids
            .get(&key)
            .map(|id| id != &server_id)
            .unwrap_or(false)
        {
            return Ok(());
        }

        // Update language_servers collection with Running variant of LanguageServerState
        // indicating that the server is up and running and ready
        if let Some(local) = self.as_local_mut() {
            local.language_servers.insert(
                server_id,
                LanguageServerState::Running {
                    adapter: adapter.clone(),
                    language: language.clone(),
                    server: language_server.clone(),
                    simulate_disk_based_diagnostics_completion: None,
                },
            );
        }

        self.language_server_statuses.insert(
            server_id,
            LanguageServerStatus {
                name: language_server.name().to_string(),
                pending_work: Default::default(),
                has_pending_diagnostic_updates: false,
                progress_tokens: Default::default(),
            },
        );

        cx.emit(LspStoreEvent::LanguageServerAdded(server_id));

        if let Some((downstream_client, project_id)) = self.downstream_client.as_ref() {
            downstream_client.send(proto::StartLanguageServer {
                project_id: *project_id,
                server: Some(proto::LanguageServer {
                    id: server_id.0 as u64,
                    name: language_server.name().to_string(),
                }),
            })?;
        }

        // Tell the language server about every open buffer in the worktree that matches the language.
        self.buffer_store.update(cx, |buffer_store, cx| {
            for buffer_handle in buffer_store.buffers() {
                let buffer = buffer_handle.read(cx);
                let file = match File::from_dyn(buffer.file()) {
                    Some(file) => file,
                    None => continue,
                };
                let language = match buffer.language() {
                    Some(language) => language,
                    None => continue,
                };

                if file.worktree.read(cx).id() != key.0
                    || !self
                        .languages
                        .lsp_adapters(&language.name())
                        .iter()
                        .any(|a| a.name == key.1)
                {
                    continue;
                }

                let file = match file.as_local() {
                    Some(file) => file,
                    None => continue,
                };

                let versions = self
                    .buffer_snapshots
                    .entry(buffer.remote_id())
                    .or_default()
                    .entry(server_id)
                    .or_insert_with(|| {
                        vec![LspBufferSnapshot {
                            version: 0,
                            snapshot: buffer.text_snapshot(),
                        }]
                    });

                let snapshot = versions.last().unwrap();
                let version = snapshot.version;
                let initial_snapshot = &snapshot.snapshot;
                let uri = lsp::Url::from_file_path(file.abs_path(cx)).unwrap();
                language_server.notify::<lsp::notification::DidOpenTextDocument>(
                    lsp::DidOpenTextDocumentParams {
                        text_document: lsp::TextDocumentItem::new(
                            uri,
                            adapter.language_id(&language.name()),
                            version,
                            initial_snapshot.text(),
                        ),
                    },
                )?;

                buffer_handle.update(cx, |buffer, cx| {
                    buffer.set_completion_triggers(
                        language_server
                            .capabilities()
                            .completion_provider
                            .as_ref()
                            .and_then(|provider| provider.trigger_characters.clone())
                            .unwrap_or_default(),
                        cx,
                    )
                });
            }
            anyhow::Ok(())
        })?;

        cx.notify();
        Ok(())
    }

    fn buffer_snapshot_for_lsp_version(
        &mut self,
        buffer: &Model<Buffer>,
        server_id: LanguageServerId,
        version: Option<i32>,
        cx: &AppContext,
    ) -> Result<TextBufferSnapshot> {
        const OLD_VERSIONS_TO_RETAIN: i32 = 10;

        if let Some(version) = version {
            let buffer_id = buffer.read(cx).remote_id();
            let snapshots = self
                .buffer_snapshots
                .get_mut(&buffer_id)
                .and_then(|m| m.get_mut(&server_id))
                .ok_or_else(|| {
                    anyhow!("no snapshots found for buffer {buffer_id} and server {server_id}")
                })?;

            let found_snapshot = snapshots
                .binary_search_by_key(&version, |e| e.version)
                .map(|ix| snapshots[ix].snapshot.clone())
                .map_err(|_| {
                    anyhow!("snapshot not found for buffer {buffer_id} server {server_id} at version {version}")
                })?;

            snapshots.retain(|snapshot| snapshot.version + OLD_VERSIONS_TO_RETAIN >= version);
            Ok(found_snapshot)
        } else {
            Ok((buffer.read(cx)).text_snapshot())
        }
    }

    pub fn language_servers_running_disk_based_diagnostics(
        &self,
    ) -> impl Iterator<Item = LanguageServerId> + '_ {
        self.language_server_statuses
            .iter()
            .filter_map(|(id, status)| {
                if status.has_pending_diagnostic_updates {
                    Some(*id)
                } else {
                    None
                }
            })
    }

    pub(crate) fn language_servers_for_buffer<'a>(
        &'a self,
        buffer: &'a Buffer,
        cx: &'a AppContext,
    ) -> impl Iterator<Item = (&'a Arc<CachedLspAdapter>, &'a Arc<LanguageServer>)> {
        self.language_server_ids_for_buffer(buffer, cx)
            .into_iter()
            .filter_map(
                |server_id| match self.as_local()?.language_servers.get(&server_id)? {
                    LanguageServerState::Running {
                        adapter, server, ..
                    } => Some((adapter, server)),
                    _ => None,
                },
            )
    }

    pub(crate) fn cancel_language_server_work_for_buffers(
        &mut self,
        buffers: impl IntoIterator<Item = Model<Buffer>>,
        cx: &mut ModelContext<Self>,
    ) {
        let servers = buffers
            .into_iter()
            .flat_map(|buffer| {
                self.language_server_ids_for_buffer(buffer.read(cx), cx)
                    .into_iter()
            })
            .collect::<HashSet<_>>();

        for server_id in servers {
            self.cancel_language_server_work(server_id, None, cx);
        }
    }

    pub fn language_servers(
        &self,
    ) -> impl '_ + Iterator<Item = (LanguageServerId, LanguageServerName, WorktreeId)> {
        self.language_server_ids
            .iter()
            .map(|((worktree_id, server_name), server_id)| {
                (*server_id, server_name.clone(), *worktree_id)
            })
    }

    pub fn register_supplementary_language_server(
        &mut self,
        id: LanguageServerId,
        name: LanguageServerName,
        server: Arc<LanguageServer>,
        cx: &mut ModelContext<Self>,
    ) {
        if let Some(local) = self.as_local_mut() {
            local
                .supplementary_language_servers
                .insert(id, (name, server));
            cx.emit(LspStoreEvent::LanguageServerAdded(id));
        }
    }

    pub fn unregister_supplementary_language_server(
        &mut self,
        id: LanguageServerId,
        cx: &mut ModelContext<Self>,
    ) {
        if let Some(local) = self.as_local_mut() {
            local.supplementary_language_servers.remove(&id);
            cx.emit(LspStoreEvent::LanguageServerRemoved(id));
        }
    }

    pub fn supplementary_language_servers(
        &self,
    ) -> impl '_ + Iterator<Item = (LanguageServerId, LanguageServerName)> {
        self.as_local().into_iter().flat_map(|local| {
            local
                .supplementary_language_servers
                .iter()
                .map(|(id, (name, _))| (*id, name.clone()))
        })
    }

    pub fn language_server_adapter_for_id(
        &self,
        id: LanguageServerId,
    ) -> Option<Arc<CachedLspAdapter>> {
        self.as_local()
            .and_then(|local| local.language_servers.get(&id))
            .and_then(|language_server_state| match language_server_state {
                LanguageServerState::Running { adapter, .. } => Some(adapter.clone()),
                _ => None,
            })
    }

    pub(super) fn update_local_worktree_language_servers(
        &mut self,
        worktree_handle: &Model<Worktree>,
        changes: &[(Arc<Path>, ProjectEntryId, PathChange)],
        cx: &mut ModelContext<Self>,
    ) {
        if changes.is_empty() {
            return;
        }

        let Some(local) = self.as_local() else { return };

        local.prettier_store.update(cx, |prettier_store, cx| {
            prettier_store.update_prettier_settings(&worktree_handle, changes, cx)
        });

        let worktree_id = worktree_handle.read(cx).id();
        let mut language_server_ids = self
            .language_server_ids
            .iter()
            .filter_map(|((server_worktree_id, _), server_id)| {
                (*server_worktree_id == worktree_id).then_some(*server_id)
            })
            .collect::<Vec<_>>();
        language_server_ids.sort();
        language_server_ids.dedup();

        let abs_path = worktree_handle.read(cx).abs_path();
        for server_id in &language_server_ids {
            if let Some(LanguageServerState::Running { server, .. }) =
                local.language_servers.get(server_id)
            {
                if let Some(watched_paths) = local
                    .language_server_watched_paths
                    .get(server_id)
                    .and_then(|paths| paths.read(cx).worktree_paths.get(&worktree_id))
                {
                    let params = lsp::DidChangeWatchedFilesParams {
                        changes: changes
                            .iter()
                            .filter_map(|(path, _, change)| {
                                if !watched_paths.is_match(path) {
                                    return None;
                                }
                                let typ = match change {
                                    PathChange::Loaded => return None,
                                    PathChange::Added => lsp::FileChangeType::CREATED,
                                    PathChange::Removed => lsp::FileChangeType::DELETED,
                                    PathChange::Updated => lsp::FileChangeType::CHANGED,
                                    PathChange::AddedOrUpdated => lsp::FileChangeType::CHANGED,
                                };
                                Some(lsp::FileEvent {
                                    uri: lsp::Url::from_file_path(abs_path.join(path)).unwrap(),
                                    typ,
                                })
                            })
                            .collect(),
                    };
                    if !params.changes.is_empty() {
                        server
                            .notify::<lsp::notification::DidChangeWatchedFiles>(params)
                            .log_err();
                    }
                }
            }
        }
    }

    pub(crate) fn cancel_language_server_work(
        &mut self,
        server_id: LanguageServerId,
        token_to_cancel: Option<String>,
        _cx: &mut ModelContext<Self>,
    ) {
        let Some(local) = self.as_local() else {
            return;
        };
        let status = self.language_server_statuses.get(&server_id);
        let server = local.language_servers.get(&server_id);
        if let Some((LanguageServerState::Running { server, .. }, status)) = server.zip(status) {
            for (token, progress) in &status.pending_work {
                if let Some(token_to_cancel) = token_to_cancel.as_ref() {
                    if token != token_to_cancel {
                        continue;
                    }
                }
                if progress.is_cancellable {
                    server
                        .notify::<lsp::notification::WorkDoneProgressCancel>(
                            WorkDoneProgressCancelParams {
                                token: lsp::NumberOrString::String(token.clone()),
                            },
                        )
                        .ok();
                }

                if progress.is_cancellable {
                    server
                        .notify::<lsp::notification::WorkDoneProgressCancel>(
                            WorkDoneProgressCancelParams {
                                token: lsp::NumberOrString::String(token.clone()),
                            },
                        )
                        .ok();
                }
            }
        }
    }

    pub fn wait_for_remote_buffer(
        &mut self,
        id: BufferId,
        cx: &mut ModelContext<Self>,
    ) -> Task<Result<Model<Buffer>>> {
        self.buffer_store.update(cx, |buffer_store, cx| {
            buffer_store.wait_for_remote_buffer(id, cx)
        })
    }

    pub(crate) fn language_server_ids_for_buffer(
        &self,
        buffer: &Buffer,
        cx: &AppContext,
    ) -> Vec<LanguageServerId> {
        if let Some((file, language)) = File::from_dyn(buffer.file()).zip(buffer.language()) {
            let worktree_id = file.worktree_id(cx);
            self.languages
                .lsp_adapters(&language.name())
                .iter()
                .flat_map(|adapter| {
                    let key = (worktree_id, adapter.name.clone());
                    self.language_server_ids.get(&key).copied()
                })
                .collect()
        } else {
            Vec::new()
        }
    }

    pub async fn deserialize_text_edits(
        this: Model<Self>,
        buffer_to_edit: Model<Buffer>,
        edits: Vec<lsp::TextEdit>,
        push_to_history: bool,
        _: Arc<CachedLspAdapter>,
        language_server: Arc<LanguageServer>,
        cx: &mut AsyncAppContext,
    ) -> Result<Option<Transaction>> {
        let edits = this
            .update(cx, |this, cx| {
                this.edits_from_lsp(
                    &buffer_to_edit,
                    edits,
                    language_server.server_id(),
                    None,
                    cx,
                )
            })?
            .await?;

        let transaction = buffer_to_edit.update(cx, |buffer, cx| {
            buffer.finalize_last_transaction();
            buffer.start_transaction();
            for (range, text) in edits {
                buffer.edit([(range, text)], None, cx);
            }

            if buffer.end_transaction(cx).is_some() {
                let transaction = buffer.finalize_last_transaction().unwrap().clone();
                if !push_to_history {
                    buffer.forget_transaction(transaction.id);
                }
                Some(transaction)
            } else {
                None
            }
        })?;

        Ok(transaction)
    }

    pub async fn deserialize_workspace_edit(
        this: Model<Self>,
        edit: lsp::WorkspaceEdit,
        push_to_history: bool,
        lsp_adapter: Arc<CachedLspAdapter>,
        language_server: Arc<LanguageServer>,
        cx: &mut AsyncAppContext,
    ) -> Result<ProjectTransaction> {
        let fs = this.read_with(cx, |this, _| this.as_local().unwrap().fs.clone())?;

        let mut operations = Vec::new();
        if let Some(document_changes) = edit.document_changes {
            match document_changes {
                lsp::DocumentChanges::Edits(edits) => {
                    operations.extend(edits.into_iter().map(lsp::DocumentChangeOperation::Edit))
                }
                lsp::DocumentChanges::Operations(ops) => operations = ops,
            }
        } else if let Some(changes) = edit.changes {
            operations.extend(changes.into_iter().map(|(uri, edits)| {
                lsp::DocumentChangeOperation::Edit(lsp::TextDocumentEdit {
                    text_document: lsp::OptionalVersionedTextDocumentIdentifier {
                        uri,
                        version: None,
                    },
                    edits: edits.into_iter().map(Edit::Plain).collect(),
                })
            }));
        }

        let mut project_transaction = ProjectTransaction::default();
        for operation in operations {
            match operation {
                lsp::DocumentChangeOperation::Op(lsp::ResourceOp::Create(op)) => {
                    let abs_path = op
                        .uri
                        .to_file_path()
                        .map_err(|_| anyhow!("can't convert URI to path"))?;

                    if let Some(parent_path) = abs_path.parent() {
                        fs.create_dir(parent_path).await?;
                    }
                    if abs_path.ends_with("/") {
                        fs.create_dir(&abs_path).await?;
                    } else {
                        fs.create_file(
                            &abs_path,
                            op.options
                                .map(|options| fs::CreateOptions {
                                    overwrite: options.overwrite.unwrap_or(false),
                                    ignore_if_exists: options.ignore_if_exists.unwrap_or(false),
                                })
                                .unwrap_or_default(),
                        )
                        .await?;
                    }
                }

                lsp::DocumentChangeOperation::Op(lsp::ResourceOp::Rename(op)) => {
                    let source_abs_path = op
                        .old_uri
                        .to_file_path()
                        .map_err(|_| anyhow!("can't convert URI to path"))?;
                    let target_abs_path = op
                        .new_uri
                        .to_file_path()
                        .map_err(|_| anyhow!("can't convert URI to path"))?;
                    fs.rename(
                        &source_abs_path,
                        &target_abs_path,
                        op.options
                            .map(|options| fs::RenameOptions {
                                overwrite: options.overwrite.unwrap_or(false),
                                ignore_if_exists: options.ignore_if_exists.unwrap_or(false),
                            })
                            .unwrap_or_default(),
                    )
                    .await?;
                }

                lsp::DocumentChangeOperation::Op(lsp::ResourceOp::Delete(op)) => {
                    let abs_path = op
                        .uri
                        .to_file_path()
                        .map_err(|_| anyhow!("can't convert URI to path"))?;
                    let options = op
                        .options
                        .map(|options| fs::RemoveOptions {
                            recursive: options.recursive.unwrap_or(false),
                            ignore_if_not_exists: options.ignore_if_not_exists.unwrap_or(false),
                        })
                        .unwrap_or_default();
                    if abs_path.ends_with("/") {
                        fs.remove_dir(&abs_path, options).await?;
                    } else {
                        fs.remove_file(&abs_path, options).await?;
                    }
                }

                lsp::DocumentChangeOperation::Edit(op) => {
                    let buffer_to_edit = this
                        .update(cx, |this, cx| {
                            this.open_local_buffer_via_lsp(
                                op.text_document.uri.clone(),
                                language_server.server_id(),
                                lsp_adapter.name.clone(),
                                cx,
                            )
                        })?
                        .await?;

                    let edits = this
                        .update(cx, |this, cx| {
                            let path = buffer_to_edit.read(cx).project_path(cx);
                            let active_entry = this.active_entry;
                            let is_active_entry = path.clone().map_or(false, |project_path| {
                                this.worktree_store
                                    .read(cx)
                                    .entry_for_path(&project_path, cx)
                                    .map_or(false, |entry| Some(entry.id) == active_entry)
                            });

                            let (mut edits, mut snippet_edits) = (vec![], vec![]);
                            for edit in op.edits {
                                match edit {
                                    Edit::Plain(edit) => edits.push(edit),
                                    Edit::Annotated(edit) => edits.push(edit.text_edit),
                                    Edit::Snippet(edit) => {
                                        let Ok(snippet) = Snippet::parse(&edit.snippet.value)
                                        else {
                                            continue;
                                        };

                                        if is_active_entry {
                                            snippet_edits.push((edit.range, snippet));
                                        } else {
                                            // Since this buffer is not focused, apply a normal edit.
                                            edits.push(TextEdit {
                                                range: edit.range,
                                                new_text: snippet.text,
                                            });
                                        }
                                    }
                                }
                            }
                            if !snippet_edits.is_empty() {
                                let buffer_id = buffer_to_edit.read(cx).remote_id();
                                let version = if let Some(buffer_version) = op.text_document.version
                                {
                                    this.buffer_snapshot_for_lsp_version(
                                        &buffer_to_edit,
                                        language_server.server_id(),
                                        Some(buffer_version),
                                        cx,
                                    )
                                    .ok()
                                    .map(|snapshot| snapshot.version)
                                } else {
                                    Some(buffer_to_edit.read(cx).saved_version().clone())
                                };

                                let most_recent_edit = version.and_then(|version| {
                                    version.iter().max_by_key(|timestamp| timestamp.value)
                                });
                                // Check if the edit that triggered that edit has been made by this participant.

                                if let Some(most_recent_edit) = most_recent_edit {
                                    cx.emit(LspStoreEvent::SnippetEdit {
                                        buffer_id,
                                        edits: snippet_edits,
                                        most_recent_edit,
                                    });
                                }
                            }

                            this.edits_from_lsp(
                                &buffer_to_edit,
                                edits,
                                language_server.server_id(),
                                op.text_document.version,
                                cx,
                            )
                        })?
                        .await?;

                    let transaction = buffer_to_edit.update(cx, |buffer, cx| {
                        buffer.finalize_last_transaction();
                        buffer.start_transaction();
                        for (range, text) in edits {
                            buffer.edit([(range, text)], None, cx);
                        }
                        let transaction = if buffer.end_transaction(cx).is_some() {
                            let transaction = buffer.finalize_last_transaction().unwrap().clone();
                            if !push_to_history {
                                buffer.forget_transaction(transaction.id);
                            }
                            Some(transaction)
                        } else {
                            None
                        };

                        transaction
                    })?;
                    if let Some(transaction) = transaction {
                        project_transaction.0.insert(buffer_to_edit, transaction);
                    }
                }
            }
        }

        Ok(project_transaction)
    }

    fn serialize_symbol(symbol: &Symbol) -> proto::Symbol {
        proto::Symbol {
            language_server_name: symbol.language_server_name.0.to_string(),
            source_worktree_id: symbol.source_worktree_id.to_proto(),
            worktree_id: symbol.path.worktree_id.to_proto(),
            path: symbol.path.path.to_string_lossy().to_string(),
            name: symbol.name.clone(),
            kind: unsafe { mem::transmute::<lsp::SymbolKind, i32>(symbol.kind) },
            start: Some(proto::PointUtf16 {
                row: symbol.range.start.0.row,
                column: symbol.range.start.0.column,
            }),
            end: Some(proto::PointUtf16 {
                row: symbol.range.end.0.row,
                column: symbol.range.end.0.column,
            }),
            signature: symbol.signature.to_vec(),
        }
    }

    fn deserialize_symbol(serialized_symbol: proto::Symbol) -> Result<CoreSymbol> {
        let source_worktree_id = WorktreeId::from_proto(serialized_symbol.source_worktree_id);
        let worktree_id = WorktreeId::from_proto(serialized_symbol.worktree_id);
        let kind = unsafe { mem::transmute::<i32, lsp::SymbolKind>(serialized_symbol.kind) };
        let path = ProjectPath {
            worktree_id,
            path: PathBuf::from(serialized_symbol.path).into(),
        };

        let start = serialized_symbol
            .start
            .ok_or_else(|| anyhow!("invalid start"))?;
        let end = serialized_symbol
            .end
            .ok_or_else(|| anyhow!("invalid end"))?;
        Ok(CoreSymbol {
            language_server_name: LanguageServerName(serialized_symbol.language_server_name.into()),
            source_worktree_id,
            path,
            name: serialized_symbol.name,
            range: Unclipped(PointUtf16::new(start.row, start.column))
                ..Unclipped(PointUtf16::new(end.row, end.column)),
            kind,
            signature: serialized_symbol
                .signature
                .try_into()
                .map_err(|_| anyhow!("invalid signature"))?,
        })
    }

    pub(crate) fn serialize_completion(completion: &CoreCompletion) -> proto::Completion {
        proto::Completion {
            old_start: Some(serialize_anchor(&completion.old_range.start)),
            old_end: Some(serialize_anchor(&completion.old_range.end)),
            new_text: completion.new_text.clone(),
            server_id: completion.server_id.0 as u64,
            lsp_completion: serde_json::to_vec(&completion.lsp_completion).unwrap(),
        }
    }

    pub(crate) fn deserialize_completion(completion: proto::Completion) -> Result<CoreCompletion> {
        let old_start = completion
            .old_start
            .and_then(deserialize_anchor)
            .ok_or_else(|| anyhow!("invalid old start"))?;
        let old_end = completion
            .old_end
            .and_then(deserialize_anchor)
            .ok_or_else(|| anyhow!("invalid old end"))?;
        let lsp_completion = serde_json::from_slice(&completion.lsp_completion)?;

        Ok(CoreCompletion {
            old_range: old_start..old_end,
            new_text: completion.new_text,
            server_id: LanguageServerId(completion.server_id as usize),
            lsp_completion,
        })
    }

    pub(crate) fn serialize_code_action(action: &CodeAction) -> proto::CodeAction {
        proto::CodeAction {
            server_id: action.server_id.0 as u64,
            start: Some(serialize_anchor(&action.range.start)),
            end: Some(serialize_anchor(&action.range.end)),
            lsp_action: serde_json::to_vec(&action.lsp_action).unwrap(),
        }
    }

    pub(crate) fn deserialize_code_action(action: proto::CodeAction) -> Result<CodeAction> {
        let start = action
            .start
            .and_then(deserialize_anchor)
            .ok_or_else(|| anyhow!("invalid start"))?;
        let end = action
            .end
            .and_then(deserialize_anchor)
            .ok_or_else(|| anyhow!("invalid end"))?;
        let lsp_action = serde_json::from_slice(&action.lsp_action)?;
        Ok(CodeAction {
            server_id: LanguageServerId(action.server_id as usize),
            range: start..end,
            lsp_action,
        })
    }
}

impl EventEmitter<LspStoreEvent> for LspStore {}

fn remove_empty_hover_blocks(mut hover: Hover) -> Option<Hover> {
    hover
        .contents
        .retain(|hover_block| !hover_block.text.trim().is_empty());
    if hover.contents.is_empty() {
        None
    } else {
        Some(hover)
    }
}

async fn populate_labels_for_completions(
    mut new_completions: Vec<CoreCompletion>,
    language_registry: &Arc<LanguageRegistry>,
    language: Option<Arc<Language>>,
    lsp_adapter: Option<Arc<CachedLspAdapter>>,
    completions: &mut Vec<Completion>,
) {
    let lsp_completions = new_completions
        .iter_mut()
        .map(|completion| mem::take(&mut completion.lsp_completion))
        .collect::<Vec<_>>();

    let labels = if let Some((language, lsp_adapter)) = language.as_ref().zip(lsp_adapter) {
        lsp_adapter
            .labels_for_completions(&lsp_completions, language)
            .await
            .log_err()
            .unwrap_or_default()
    } else {
        Vec::new()
    };

    for ((completion, lsp_completion), label) in new_completions
        .into_iter()
        .zip(lsp_completions)
        .zip(labels.into_iter().chain(iter::repeat(None)))
    {
        let documentation = if let Some(docs) = &lsp_completion.documentation {
            Some(prepare_completion_documentation(docs, language_registry, language.clone()).await)
        } else {
            None
        };

        completions.push(Completion {
            old_range: completion.old_range,
            new_text: completion.new_text,
            label: label.unwrap_or_else(|| {
                CodeLabel::plain(
                    lsp_completion.label.clone(),
                    lsp_completion.filter_text.as_deref(),
                )
            }),
            server_id: completion.server_id,
            documentation,
            lsp_completion,
            confirm: None,
        })
    }
}

#[derive(Debug)]
pub enum LanguageServerToQuery {
    Primary,
    Other(LanguageServerId),
}

#[derive(Default)]
struct LanguageServerWatchedPaths {
    worktree_paths: HashMap<WorktreeId, GlobSet>,
    abs_paths: HashMap<Arc<Path>, (GlobSet, Task<()>)>,
}

#[derive(Default)]
struct LanguageServerWatchedPathsBuilder {
    worktree_paths: HashMap<WorktreeId, GlobSet>,
    abs_paths: HashMap<Arc<Path>, GlobSet>,
}

impl LanguageServerWatchedPathsBuilder {
    fn watch_worktree(&mut self, worktree_id: WorktreeId, glob_set: GlobSet) {
        self.worktree_paths.insert(worktree_id, glob_set);
    }
    fn watch_abs_path(&mut self, path: Arc<Path>, glob_set: GlobSet) {
        self.abs_paths.insert(path, glob_set);
    }
    fn build(
        self,
        fs: Arc<dyn Fs>,
        language_server_id: LanguageServerId,
        cx: &mut ModelContext<LspStore>,
    ) -> Model<LanguageServerWatchedPaths> {
        let project = cx.weak_model();

        cx.new_model(|cx| {
            let this_id = cx.entity_id();
            const LSP_ABS_PATH_OBSERVE: Duration = Duration::from_millis(100);
            let abs_paths = self
                .abs_paths
                .into_iter()
                .map(|(abs_path, globset)| {
                    let task = cx.spawn({
                        let abs_path = abs_path.clone();
                        let fs = fs.clone();

                        let lsp_store = project.clone();
                        |_, mut cx| async move {
                            maybe!(async move {
                                let mut push_updates =
                                    fs.watch(&abs_path, LSP_ABS_PATH_OBSERVE).await;
                                while let Some(update) = push_updates.0.next().await {
                                    let action = lsp_store
                                        .update(&mut cx, |this, cx| {
                                            let Some(local) = this.as_local() else {
                                                return ControlFlow::Break(());
                                            };
                                            let Some(watcher) = local
                                                .language_server_watched_paths
                                                .get(&language_server_id)
                                            else {
                                                return ControlFlow::Break(());
                                            };
                                            if watcher.entity_id() != this_id {
                                                // This watcher is no longer registered on the project, which means that we should
                                                // cease operations.
                                                return ControlFlow::Break(());
                                            }
                                            let (globs, _) = watcher
                                                .read(cx)
                                                .abs_paths
                                                .get(&abs_path)
                                                .expect(
                                                "Watched abs path is not registered with a watcher",
                                            );
                                            let matching_entries = update
                                                .into_iter()
                                                .filter(|event| globs.is_match(&event.path))
                                                .collect::<Vec<_>>();
                                            this.lsp_notify_abs_paths_changed(
                                                language_server_id,
                                                matching_entries,
                                            );
                                            ControlFlow::Continue(())
                                        })
                                        .ok()?;

                                    if action.is_break() {
                                        break;
                                    }
                                }
                                Some(())
                            })
                            .await;
                        }
                    });
                    (abs_path, (globset, task))
                })
                .collect();
            LanguageServerWatchedPaths {
                worktree_paths: self.worktree_paths,
                abs_paths,
            }
        })
    }
}

struct LspBufferSnapshot {
    version: i32,
    snapshot: TextBufferSnapshot,
}

/// A prompt requested by LSP server.
#[derive(Clone, Debug)]
pub struct LanguageServerPromptRequest {
    pub level: PromptLevel,
    pub message: String,
    pub actions: Vec<MessageActionItem>,
    pub lsp_name: String,
    pub(crate) response_channel: Sender<MessageActionItem>,
}

impl LanguageServerPromptRequest {
    pub async fn respond(self, index: usize) -> Option<()> {
        if let Some(response) = self.actions.into_iter().nth(index) {
            self.response_channel.send(response).await.ok()
        } else {
            None
        }
    }
}
impl PartialEq for LanguageServerPromptRequest {
    fn eq(&self, other: &Self) -> bool {
        self.message == other.message && self.actions == other.actions
    }
}

#[derive(Clone, Debug, PartialEq)]
pub enum LanguageServerLogType {
    Log(MessageType),
    Trace(Option<String>),
}

pub enum LanguageServerState {
    Starting(Task<Option<Arc<LanguageServer>>>),

    Running {
        language: LanguageName,
        adapter: Arc<CachedLspAdapter>,
        server: Arc<LanguageServer>,
        simulate_disk_based_diagnostics_completion: Option<Task<()>>,
    },
}

impl std::fmt::Debug for LanguageServerState {
    fn fmt(&self, f: &mut std::fmt::Formatter<'_>) -> std::fmt::Result {
        match self {
            LanguageServerState::Starting(_) => {
                f.debug_struct("LanguageServerState::Starting").finish()
            }
            LanguageServerState::Running { language, .. } => f
                .debug_struct("LanguageServerState::Running")
                .field("language", &language)
                .finish(),
        }
    }
}

#[derive(Clone, Debug, Serialize)]
pub struct LanguageServerProgress {
    pub is_disk_based_diagnostics_progress: bool,
    pub is_cancellable: bool,
    pub title: Option<String>,
    pub message: Option<String>,
    pub percentage: Option<usize>,
    #[serde(skip_serializing)]
    pub last_update_at: Instant,
}

#[derive(Copy, Clone, Debug, Default, PartialEq, Serialize)]
pub struct DiagnosticSummary {
    pub error_count: usize,
    pub warning_count: usize,
}

impl DiagnosticSummary {
    pub fn new<'a, T: 'a>(diagnostics: impl IntoIterator<Item = &'a DiagnosticEntry<T>>) -> Self {
        let mut this = Self {
            error_count: 0,
            warning_count: 0,
        };

        for entry in diagnostics {
            if entry.diagnostic.is_primary {
                match entry.diagnostic.severity {
                    DiagnosticSeverity::ERROR => this.error_count += 1,
                    DiagnosticSeverity::WARNING => this.warning_count += 1,
                    _ => {}
                }
            }
        }

        this
    }

    pub fn is_empty(&self) -> bool {
        self.error_count == 0 && self.warning_count == 0
    }

    pub fn to_proto(
        &self,
        language_server_id: LanguageServerId,
        path: &Path,
    ) -> proto::DiagnosticSummary {
        proto::DiagnosticSummary {
            path: path.to_string_lossy().to_string(),
            language_server_id: language_server_id.0 as u64,
            error_count: self.error_count as u32,
            warning_count: self.warning_count as u32,
        }
    }
}

fn glob_literal_prefix(glob: &str) -> &str {
    let is_absolute = glob.starts_with(path::MAIN_SEPARATOR);

    let mut literal_end = is_absolute as usize;
    for (i, part) in glob.split(path::MAIN_SEPARATOR).enumerate() {
        if part.contains(['*', '?', '{', '}']) {
            break;
        } else {
            if i > 0 {
                // Account for separator prior to this part
                literal_end += path::MAIN_SEPARATOR.len_utf8();
            }
            literal_end += part.len();
        }
    }
    let literal_end = literal_end.min(glob.len());
    &glob[..literal_end]
}

pub struct SshLspAdapter {
    name: LanguageServerName,
    binary: LanguageServerBinary,
    initialization_options: Option<String>,
    code_action_kinds: Option<Vec<CodeActionKind>>,
}

impl SshLspAdapter {
    pub fn new(
        name: LanguageServerName,
        binary: LanguageServerBinary,
        initialization_options: Option<String>,
        code_action_kinds: Option<String>,
    ) -> Self {
        Self {
            name,
            binary,
            initialization_options,
            code_action_kinds: code_action_kinds
                .as_ref()
                .and_then(|c| serde_json::from_str(c).ok()),
        }
    }
}

#[async_trait(?Send)]
impl LspAdapter for SshLspAdapter {
    fn name(&self) -> LanguageServerName {
        self.name.clone()
    }

    async fn initialization_options(
        self: Arc<Self>,
        _: &Arc<dyn LspAdapterDelegate>,
    ) -> Result<Option<serde_json::Value>> {
        let Some(options) = &self.initialization_options else {
            return Ok(None);
        };
        let result = serde_json::from_str(options)?;
        Ok(result)
    }

    fn code_action_kinds(&self) -> Option<Vec<CodeActionKind>> {
        self.code_action_kinds.clone()
    }

    async fn check_if_user_installed(
        &self,
        _: &dyn LspAdapterDelegate,
        _: &AsyncAppContext,
    ) -> Option<LanguageServerBinary> {
        Some(self.binary.clone())
    }

    async fn cached_server_binary(
        &self,
        _: PathBuf,
        _: &dyn LspAdapterDelegate,
    ) -> Option<LanguageServerBinary> {
        None
    }

    async fn fetch_latest_server_version(
        &self,
        _: &dyn LspAdapterDelegate,
    ) -> Result<Box<dyn 'static + Send + Any>> {
        anyhow::bail!("SshLspAdapter does not support fetch_latest_server_version")
    }

    async fn fetch_server_binary(
        &self,
        _: Box<dyn 'static + Send + Any>,
        _: PathBuf,
        _: &dyn LspAdapterDelegate,
    ) -> Result<LanguageServerBinary> {
        anyhow::bail!("SshLspAdapter does not support fetch_server_binary")
    }

    async fn installation_test_binary(&self, _: PathBuf) -> Option<LanguageServerBinary> {
        None
    }
}
pub fn language_server_settings<'a, 'b: 'a>(
    delegate: &'a dyn LspAdapterDelegate,
    language: &LanguageServerName,
    cx: &'b AppContext,
) -> Option<&'a LspSettings> {
    ProjectSettings::get(
        Some(SettingsLocation {
            worktree_id: delegate.worktree_id(),
            path: delegate.worktree_root_path(),
        }),
        cx,
    )
    .lsp
    .get(language)
}

pub struct LocalLspAdapterDelegate {
    lsp_store: WeakModel<LspStore>,
    worktree: worktree::Snapshot,
    fs: Arc<dyn Fs>,
    http_client: Arc<dyn HttpClient>,
    language_registry: Arc<LanguageRegistry>,
    load_shell_env_task: Shared<Task<Option<HashMap<String, String>>>>,
}

impl LocalLspAdapterDelegate {
    fn for_local(
        lsp_store: &LspStore,
        worktree: &Model<Worktree>,
        cx: &mut ModelContext<LspStore>,
    ) -> Arc<Self> {
        let local = lsp_store
            .as_local()
            .expect("LocalLspAdapterDelegate cannot be constructed on a remote");

        let http_client = local
            .http_client
            .clone()
            .unwrap_or_else(|| Arc::new(BlockedHttpClient));

        Self::new(lsp_store, worktree, http_client, local.fs.clone(), cx)
    }

    // fn for_ssh(
    //     lsp_store: &LspStore,
    //     worktree: &Model<Worktree>,
    //     upstream_client: AnyProtoClient,
    //     cx: &mut ModelContext<LspStore>,
    // ) -> Arc<Self> {
    //     Self::new(
    //         lsp_store,
    //         worktree,
    //         Arc::new(BlockedHttpClient),
    //         None,
    //         Some(upstream_client),
    //         cx,
    //     )
    // }

    pub fn new(
        lsp_store: &LspStore,
        worktree: &Model<Worktree>,
        http_client: Arc<dyn HttpClient>,
        fs: Arc<dyn Fs>,
        cx: &mut ModelContext<LspStore>,
    ) -> Arc<Self> {
        let worktree_id = worktree.read(cx).id();
        let worktree_abs_path = worktree.read(cx).abs_path();
        let load_shell_env_task = if let Some(environment) =
            &lsp_store.as_local().map(|local| local.environment.clone())
        {
            environment.update(cx, |env, cx| {
                env.get_environment(Some(worktree_id), Some(worktree_abs_path), cx)
            })
        } else {
            Task::ready(None).shared()
        };

        Arc::new(Self {
            lsp_store: cx.weak_model(),
            worktree: worktree.read(cx).snapshot(),
            fs,
            http_client,
            language_registry: lsp_store.languages.clone(),
            load_shell_env_task,
        })
    }
}

#[async_trait]
impl LspAdapterDelegate for LocalLspAdapterDelegate {
    fn show_notification(&self, message: &str, cx: &mut AppContext) {
        self.lsp_store
            .update(cx, |_, cx| {
                cx.emit(LspStoreEvent::Notification(message.to_owned()))
            })
            .ok();
    }

    fn http_client(&self) -> Arc<dyn HttpClient> {
        self.http_client.clone()
    }

    fn worktree_id(&self) -> WorktreeId {
        self.worktree.id()
    }

    fn worktree_root_path(&self) -> &Path {
        self.worktree.abs_path().as_ref()
    }

    async fn shell_env(&self) -> HashMap<String, String> {
        let task = self.load_shell_env_task.clone();
        task.await.unwrap_or_default()
    }

    #[cfg(not(target_os = "windows"))]
    async fn which(&self, command: &OsStr) -> Option<PathBuf> {
        let worktree_abs_path = self.worktree.abs_path();
        let shell_path = self.shell_env().await.get("PATH").cloned();
        which::which_in(command, shell_path.as_ref(), worktree_abs_path).ok()
    }

    #[cfg(target_os = "windows")]
    async fn which(&self, command: &OsStr) -> Option<PathBuf> {
        // todo(windows) Getting the shell env variables in a current directory on Windows is more complicated than other platforms
        //               there isn't a 'default shell' necessarily. The closest would be the default profile on the windows terminal
        //               SEE: https://learn.microsoft.com/en-us/windows/terminal/customize-settings/startup
        which::which(command).ok()
    }

    async fn try_exec(&self, command: LanguageServerBinary) -> Result<()> {
        let working_dir = self.worktree_root_path();
        let output = smol::process::Command::new(&command.path)
            .args(command.arguments)
            .envs(command.env.clone().unwrap_or_default())
            .current_dir(working_dir)
            .output()
            .await?;

        if output.status.success() {
            return Ok(());
        }
        Err(anyhow!(
            "{}, stdout: {:?}, stderr: {:?}",
            output.status,
            String::from_utf8_lossy(&output.stdout),
            String::from_utf8_lossy(&output.stderr)
        ))
    }

    fn update_status(
        &self,
        server_name: LanguageServerName,
        status: language::LanguageServerBinaryStatus,
    ) {
        self.language_registry
            .update_lsp_status(server_name, status);
    }

    async fn read_text_file(&self, path: PathBuf) -> Result<String> {
        if self.worktree.entry_for_path(&path).is_none() {
            return Err(anyhow!("no such path {path:?}"));
        };
        self.fs.load(&path).await
    }
}

struct BlockedHttpClient;

impl HttpClient for BlockedHttpClient {
    fn send(
        &self,
        _req: Request<AsyncBody>,
    ) -> BoxFuture<'static, Result<Response<AsyncBody>, anyhow::Error>> {
        Box::pin(async {
            Err(std::io::Error::new(
                std::io::ErrorKind::PermissionDenied,
                "ssh host blocked http connection",
            )
            .into())
        })
    }

    fn proxy(&self) -> Option<&Uri> {
        None
    }

    fn send_with_redirect_policy(
        &self,
        req: Request<AsyncBody>,
        _: bool,
    ) -> BoxFuture<'static, Result<Response<AsyncBody>, anyhow::Error>> {
        self.send(req)
    }
}

struct SshLspAdapterDelegate {
    lsp_store: WeakModel<LspStore>,
    worktree: worktree::Snapshot,
    upstream_client: AnyProtoClient,
    language_registry: Arc<LanguageRegistry>,
}

#[async_trait]
impl LspAdapterDelegate for SshLspAdapterDelegate {
    fn show_notification(&self, message: &str, cx: &mut AppContext) {
        self.lsp_store
            .update(cx, |_, cx| {
                cx.emit(LspStoreEvent::Notification(message.to_owned()))
            })
            .ok();
    }

    fn http_client(&self) -> Arc<dyn HttpClient> {
        Arc::new(BlockedHttpClient)
    }

    fn worktree_id(&self) -> WorktreeId {
        self.worktree.id()
    }

    fn worktree_root_path(&self) -> &Path {
        self.worktree.abs_path().as_ref()
    }

    async fn shell_env(&self) -> HashMap<String, String> {
        use rpc::proto::SSH_PROJECT_ID;

        self.upstream_client
            .request(proto::ShellEnv {
                project_id: SSH_PROJECT_ID,
                worktree_id: self.worktree_id().to_proto(),
            })
            .await
            .map(|response| response.env.into_iter().collect())
            .unwrap_or_default()
    }

    async fn which(&self, command: &OsStr) -> Option<PathBuf> {
        use rpc::proto::SSH_PROJECT_ID;

        self.upstream_client
            .request(proto::WhichCommand {
                project_id: SSH_PROJECT_ID,
                worktree_id: self.worktree_id().to_proto(),
                command: command.to_string_lossy().to_string(),
            })
            .await
            .log_err()
            .and_then(|response| response.path)
            .map(PathBuf::from)
    }

    async fn try_exec(&self, command: LanguageServerBinary) -> Result<()> {
        self.upstream_client
            .request(proto::TryExec {
                project_id: rpc::proto::SSH_PROJECT_ID,
                worktree_id: self.worktree.id().to_proto(),
                binary: Some(proto::LanguageServerCommand {
                    path: command.path.to_string_lossy().to_string(),
                    arguments: command
                        .arguments
                        .into_iter()
                        .map(|s| s.to_string_lossy().to_string())
                        .collect(),
                    env: command.env.unwrap_or_default().into_iter().collect(),
                }),
            })
            .await?;
        Ok(())
    }

    fn update_status(
        &self,
        server_name: LanguageServerName,
        status: language::LanguageServerBinaryStatus,
    ) {
        self.language_registry
            .update_lsp_status(server_name, status);
    }

    async fn read_text_file(&self, path: PathBuf) -> Result<String> {
        self.upstream_client
            .request(proto::ReadTextFile {
                project_id: rpc::proto::SSH_PROJECT_ID,
                path: Some(proto::ProjectPath {
                    worktree_id: self.worktree.id().to_proto(),
                    path: path.to_string_lossy().to_string(),
                }),
            })
            .await
            .map(|r| r.text)
    }
}

async fn populate_labels_for_symbols(
    symbols: Vec<CoreSymbol>,
    language_registry: &Arc<LanguageRegistry>,
    default_language: Option<LanguageName>,
    lsp_adapter: Option<Arc<CachedLspAdapter>>,
    output: &mut Vec<Symbol>,
) {
    #[allow(clippy::mutable_key_type)]
    let mut symbols_by_language = HashMap::<Option<Arc<Language>>, Vec<CoreSymbol>>::default();

    let mut unknown_path = None;
    for symbol in symbols {
        let language = language_registry
            .language_for_file_path(&symbol.path.path)
            .await
            .ok()
            .or_else(|| {
                unknown_path.get_or_insert(symbol.path.path.clone());
                default_language.as_ref().and_then(|name| {
                    language_registry
                        .language_for_name(&name.0)
                        .now_or_never()?
                        .ok()
                })
            });
        symbols_by_language
            .entry(language)
            .or_default()
            .push(symbol);
    }

    if let Some(unknown_path) = unknown_path {
        log::info!(
            "no language found for symbol path {}",
            unknown_path.display()
        );
    }

    let mut label_params = Vec::new();
    for (language, mut symbols) in symbols_by_language {
        label_params.clear();
        label_params.extend(
            symbols
                .iter_mut()
                .map(|symbol| (mem::take(&mut symbol.name), symbol.kind)),
        );

        let mut labels = Vec::new();
        if let Some(language) = language {
            let lsp_adapter = lsp_adapter.clone().or_else(|| {
                language_registry
                    .lsp_adapters(&language.name())
                    .first()
                    .cloned()
            });
            if let Some(lsp_adapter) = lsp_adapter {
                labels = lsp_adapter
                    .labels_for_symbols(&label_params, &language)
                    .await
                    .log_err()
                    .unwrap_or_default();
            }
        }

        for ((symbol, (name, _)), label) in symbols
            .into_iter()
            .zip(label_params.drain(..))
            .zip(labels.into_iter().chain(iter::repeat(None)))
        {
            output.push(Symbol {
                language_server_name: symbol.language_server_name,
                source_worktree_id: symbol.source_worktree_id,
                path: symbol.path,
                label: label.unwrap_or_else(|| CodeLabel::plain(name.clone(), None)),
                name,
                kind: symbol.kind,
                range: symbol.range,
                signature: symbol.signature,
            });
        }
    }
}

fn include_text(server: &lsp::LanguageServer) -> Option<bool> {
    match server.capabilities().text_document_sync.as_ref()? {
        lsp::TextDocumentSyncCapability::Kind(kind) => match *kind {
            lsp::TextDocumentSyncKind::NONE => None,
            lsp::TextDocumentSyncKind::FULL => Some(true),
            lsp::TextDocumentSyncKind::INCREMENTAL => Some(false),
            _ => None,
        },
        lsp::TextDocumentSyncCapability::Options(options) => match options.save.as_ref()? {
            lsp::TextDocumentSyncSaveOptions::Supported(supported) => {
                if *supported {
                    Some(true)
                } else {
                    None
                }
            }
            lsp::TextDocumentSyncSaveOptions::SaveOptions(save_options) => {
                Some(save_options.include_text.unwrap_or(false))
            }
        },
    }
}

#[cfg(test)]
#[test]
fn test_glob_literal_prefix() {
    assert_eq!(glob_literal_prefix("**/*.js"), "");
    assert_eq!(glob_literal_prefix("node_modules/**/*.js"), "node_modules");
    assert_eq!(glob_literal_prefix("foo/{bar,baz}.js"), "foo");
    assert_eq!(glob_literal_prefix("foo/bar/baz.js"), "foo/bar/baz.js");
}<|MERGE_RESOLUTION|>--- conflicted
+++ resolved
@@ -4800,12 +4800,7 @@
             return;
         };
         let worktree_id = worktree.read(cx).id().to_proto();
-<<<<<<< HEAD
         let name = adapter.name().to_string();
-=======
-        let upstream_client = ssh.upstream_client.clone();
-        let name = adapter.name();
->>>>>>> 2ff8dde9
 
         let Some(available_language) = self.languages.available_language_for_name(&language) else {
             log::error!("failed to find available language {language}");
