use crate::{
    buffer_store::{BufferStore, BufferStoreEvent},
    deserialize_code_actions,
    environment::ProjectEnvironment,
    lsp_command::{self, *},
    lsp_ext_command,
    prettier_store::{self, PrettierStore, PrettierStoreEvent},
    project_settings::{LspSettings, ProjectSettings},
    project_tree::{AdapterQuery, LanguageServerTree, LaunchDisposition, ProjectTree},
    relativize_path, resolve_path,
    toolchain_store::{EmptyToolchainStore, ToolchainStoreEvent},
    worktree_store::{WorktreeStore, WorktreeStoreEvent},
    yarn::YarnPathStore,
    CodeAction, Completion, CoreCompletion, Hover, InlayHint, ProjectItem as _, ProjectPath,
    ProjectTransaction, ResolveState, Symbol, ToolchainStore,
};
use anyhow::{anyhow, Context as _, Result};
use async_trait::async_trait;
use client::{proto, TypedEnvelope};
use collections::{btree_map, BTreeMap, BTreeSet, HashMap, HashSet};
use futures::{
    future::{join_all, Shared},
    select,
    stream::FuturesUnordered,
    AsyncWriteExt, Future, FutureExt, StreamExt,
};
use globset::{Glob, GlobBuilder, GlobMatcher, GlobSet, GlobSetBuilder};
use gpui::{
    App, AppContext as _, AsyncApp, Context, Entity, EventEmitter, PromptLevel, Task, WeakEntity,
};
use http_client::HttpClient;
use itertools::Itertools as _;
use language::{
    language_settings::{
        language_settings, FormatOnSave, Formatter, LanguageSettings, SelectedFormatter,
    },
    markdown, point_to_lsp, prepare_completion_documentation,
    proto::{deserialize_anchor, deserialize_version, serialize_anchor, serialize_version},
    range_from_lsp, range_to_lsp, Bias, Buffer, BufferSnapshot, CachedLspAdapter, CodeLabel,
    CompletionDocumentation, Diagnostic, DiagnosticEntry, DiagnosticSet, Diff, File as _, Language,
    LanguageRegistry, LanguageServerBinaryStatus, LanguageToolchainStore, LocalFile, LspAdapter,
    LspAdapterDelegate, Patch, PointUtf16, TextBufferSnapshot, ToOffset, ToPointUtf16, Transaction,
    Unclipped,
};
use lsp::{
    notification::DidRenameFiles, CodeActionKind, CompletionContext, DiagnosticSeverity,
    DiagnosticTag, DidChangeWatchedFilesRegistrationOptions, Edit, FileOperationFilter,
    FileOperationPatternKind, FileOperationRegistrationOptions, FileRename, FileSystemWatcher,
    InsertTextFormat, LanguageServer, LanguageServerBinary, LanguageServerBinaryOptions,
    LanguageServerId, LanguageServerName, LspRequestFuture, MessageActionItem, MessageType, OneOf,
    RenameFilesParams, ServerHealthStatus, ServerStatus, SymbolKind, TextEdit, WillRenameFiles,
    WorkDoneProgressCancelParams, WorkspaceFolder,
};
use node_runtime::read_package_installed_version;
use parking_lot::Mutex;
use postage::watch;
use rand::prelude::*;

use rpc::AnyProtoClient;
use serde::Serialize;
use settings::{Settings, SettingsLocation, SettingsStore};
use sha2::{Digest, Sha256};
use similar::{ChangeTag, TextDiff};
use smol::channel::Sender;
use snippet::Snippet;
use std::{
    any::Any,
    cell::RefCell,
    cmp::Ordering,
    convert::TryInto,
    ffi::OsStr,
    iter, mem,
    ops::{ControlFlow, Range},
    path::{self, Path, PathBuf},
    rc::Rc,
    str,
    sync::Arc,
    time::{Duration, Instant},
};
use text::{Anchor, BufferId, LineEnding, OffsetRangeExt};
use url::Url;
use util::{
    debug_panic, defer, maybe, merge_json_value_into, paths::SanitizedPath, post_inc, ResultExt,
    TryFutureExt as _,
};

pub use fs::*;
pub use language::Location;
#[cfg(any(test, feature = "test-support"))]
pub use prettier::FORMAT_SUFFIX as TEST_PRETTIER_FORMAT_SUFFIX;
pub use worktree::{
    Entry, EntryKind, File, LocalWorktree, PathChange, ProjectEntryId, UpdatedEntriesSet,
    UpdatedGitRepositoriesSet, Worktree, WorktreeId, WorktreeSettings, FS_WATCH_LATENCY,
};

const SERVER_LAUNCHING_BEFORE_SHUTDOWN_TIMEOUT: Duration = Duration::from_secs(5);
pub const SERVER_PROGRESS_THROTTLE_TIMEOUT: Duration = Duration::from_millis(100);

#[derive(Debug, Clone, Copy, PartialEq, Eq)]
pub enum FormatTrigger {
    Save,
    Manual,
}

pub enum LspFormatTarget {
    Buffers,
    Ranges(BTreeMap<BufferId, Vec<Range<Anchor>>>),
}

// proto::RegisterBufferWithLanguageServer {}

pub type OpenLspBufferHandle = Entity<Entity<Buffer>>;

// Currently, formatting operations are represented differently depending on
// whether they come from a language server or an external command.
#[derive(Debug)]
pub enum FormatOperation {
    Lsp(Vec<(Range<Anchor>, String)>),
    External(Diff),
    Prettier(Diff),
}

impl FormatTrigger {
    fn from_proto(value: i32) -> FormatTrigger {
        match value {
            0 => FormatTrigger::Save,
            1 => FormatTrigger::Manual,
            _ => FormatTrigger::Save,
        }
    }
}

pub struct LocalLspStore {
    weak: WeakEntity<LspStore>,
    worktree_store: Entity<WorktreeStore>,
    toolchain_store: Entity<ToolchainStore>,
    http_client: Arc<dyn HttpClient>,
    environment: Entity<ProjectEnvironment>,
    fs: Arc<dyn Fs>,
    languages: Arc<LanguageRegistry>,
    language_server_ids: HashMap<(WorktreeId, LanguageServerName), BTreeSet<LanguageServerId>>,
    yarn: Entity<YarnPathStore>,
    pub language_servers: HashMap<LanguageServerId, LanguageServerState>,
    buffers_being_formatted: HashSet<BufferId>,
    last_workspace_edits_by_language_server: HashMap<LanguageServerId, ProjectTransaction>,
    language_server_watched_paths: HashMap<LanguageServerId, LanguageServerWatchedPaths>,
    language_server_paths_watched_for_rename:
        HashMap<LanguageServerId, RenamePathsWatchedForServer>,
    language_server_watcher_registrations:
        HashMap<LanguageServerId, HashMap<String, Vec<FileSystemWatcher>>>,
    supplementary_language_servers:
        HashMap<LanguageServerId, (LanguageServerName, Arc<LanguageServer>)>,
    prettier_store: Entity<PrettierStore>,
    next_diagnostic_group_id: usize,
    diagnostics: HashMap<
        WorktreeId,
        HashMap<
            Arc<Path>,
            Vec<(
                LanguageServerId,
                Vec<DiagnosticEntry<Unclipped<PointUtf16>>>,
            )>,
        >,
    >,
    buffer_snapshots: HashMap<BufferId, HashMap<LanguageServerId, Vec<LspBufferSnapshot>>>, // buffer_id -> server_id -> vec of snapshots
    _subscription: gpui::Subscription,
    lsp_tree: Entity<LanguageServerTree>,
}

impl LocalLspStore {
    /// Returns the running language server for the given ID. Note if the language server is starting, it will not be returned.
    pub fn running_language_server_for_id(
        &self,
        id: LanguageServerId,
    ) -> Option<&Arc<LanguageServer>> {
        let language_server_state = self.language_servers.get(&id)?;

        match language_server_state {
            LanguageServerState::Running { server, .. } => Some(server),
            LanguageServerState::Starting(_) => None,
        }
    }

    fn start_language_server(
        &mut self,
        worktree_handle: &Entity<Worktree>,
        delegate: Arc<LocalLspAdapterDelegate>,
        adapter: Arc<CachedLspAdapter>,
        settings: Arc<LspSettings>,
        cx: &mut App,
    ) -> LanguageServerId {
        let worktree = worktree_handle.read(cx);
        let worktree_id = worktree.id();
        let root_path = worktree.abs_path();
        let key = (worktree_id, adapter.name.clone());

        let override_options = settings.initialization_options.clone();

        let stderr_capture = Arc::new(Mutex::new(Some(String::new())));

        let server_id = self.languages.next_language_server_id();
        log::info!(
            "attempting to start language server {:?}, path: {root_path:?}, id: {server_id}",
            adapter.name.0
        );

        let binary = self.get_language_server_binary(adapter.clone(), delegate.clone(), true, cx);

        let pending_server = cx.spawn({
            let adapter = adapter.clone();
            let server_name = adapter.name.clone();
            let stderr_capture = stderr_capture.clone();
            #[cfg(any(test, feature = "test-support"))]
            let lsp_store = self.weak.clone();

            move |cx| async move {
                let binary = binary.await?;
                #[cfg(any(test, feature = "test-support"))]
                if let Some(server) = lsp_store
                    .update(&mut cx.clone(), |this, cx| {
                        this.languages.create_fake_language_server(
                            server_id,
                            &server_name,
                            binary.clone(),
                            cx.to_async(),
                        )
                    })
                    .ok()
                    .flatten()
                {
                    return Ok(server);
                }

                lsp::LanguageServer::new(
                    stderr_capture,
                    server_id,
                    server_name,
                    binary,
                    &root_path,
                    adapter.code_action_kinds(),
                    cx,
                )
            }
        });

        let pending_workspace_folders: Arc<Mutex<BTreeSet<Url>>> = Default::default();
        let startup = {
            let server_name = adapter.name.0.clone();
            let delegate = delegate as Arc<dyn LspAdapterDelegate>;
            let key = key.clone();
            let adapter = adapter.clone();
            let this = self.weak.clone();
            let pending_workspace_folders = pending_workspace_folders.clone();
            let fs = self.fs.clone();
            cx.spawn(move |mut cx| async move {
                let result = {
                    let delegate = delegate.clone();
                    let adapter = adapter.clone();
                    let this = this.clone();
                    let toolchains = this
                        .update(&mut cx, |this, cx| this.toolchain_store(cx))
                        .ok()?;
                    let mut cx = cx.clone();
                    async move {
                        let language_server = pending_server.await?;

                        let workspace_config = adapter
                            .adapter
                            .clone()
                            .workspace_configuration(
                                fs.as_ref(),
                                &delegate,
                                toolchains.clone(),
                                &mut cx,
                            )
                            .await?;

                        let mut initialization_options = adapter
                            .adapter
                            .clone()
                            .initialization_options(fs.as_ref(), &(delegate))
                            .await?;

                        match (&mut initialization_options, override_options) {
                            (Some(initialization_options), Some(override_options)) => {
                                merge_json_value_into(override_options, initialization_options);
                            }
                            (None, override_options) => initialization_options = override_options,
                            _ => {}
                        }

                        let initialization_params = cx.update(|cx| {
                            let mut params = language_server.default_initialize_params(cx);
                            params.initialization_options = initialization_options;
                            adapter.adapter.prepare_initialize_params(params)
                        })??;

                        Self::setup_lsp_messages(
                            this.clone(),
                            fs,
                            &language_server,
                            delegate,
                            adapter,
                        );

                        let did_change_configuration_params =
                            Arc::new(lsp::DidChangeConfigurationParams {
                                settings: workspace_config,
                            });
                        let language_server = cx
                            .update(|cx| {
                                language_server.initialize(
                                    initialization_params,
                                    did_change_configuration_params.clone(),
                                    cx,
                                )
                            })?
                            .await
                            .inspect_err(|_| {
                                if let Some(this) = this.upgrade() {
                                    this.update(&mut cx, |_, cx| {
                                        cx.emit(LspStoreEvent::LanguageServerRemoved(server_id))
                                    })
                                    .ok();
                                }
                            })?;

                        language_server
                            .notify::<lsp::notification::DidChangeConfiguration>(
                                &did_change_configuration_params,
                            )
                            .ok();

                        anyhow::Ok(language_server)
                    }
                }
                .await;

                match result {
                    Ok(server) => {
                        this.update(&mut cx, |this, mut cx| {
                            this.insert_newly_running_language_server(
                                adapter,
                                server.clone(),
                                server_id,
                                key,
                                pending_workspace_folders,
                                &mut cx,
                            );
                        })
                        .ok();
                        stderr_capture.lock().take();
                        Some(server)
                    }

                    Err(err) => {
                        let log = stderr_capture.lock().take().unwrap_or_default();
                        delegate.update_status(
                            adapter.name(),
                            LanguageServerBinaryStatus::Failed {
                                error: format!("{err}\n-- stderr--\n{}", log),
                            },
                        );
                        log::error!("Failed to start language server {server_name:?}: {err}");
                        log::error!("server stderr: {:?}", log);
                        None
                    }
                }
            })
        };
        let state = LanguageServerState::Starting {
            startup,
            pending_workspace_folders,
        };

        self.language_servers.insert(server_id, state);
        self.language_server_ids
            .entry(key)
            .or_default()
            .insert(server_id);
        server_id
    }

    fn get_language_server_binary(
        &self,
        adapter: Arc<CachedLspAdapter>,
        delegate: Arc<dyn LspAdapterDelegate>,
        allow_binary_download: bool,
        cx: &mut App,
    ) -> Task<Result<LanguageServerBinary>> {
        let settings = ProjectSettings::get(
            Some(SettingsLocation {
                worktree_id: delegate.worktree_id(),
                path: Path::new(""),
            }),
            cx,
        )
        .lsp
        .get(&adapter.name)
        .and_then(|s| s.binary.clone());

        if settings.as_ref().is_some_and(|b| b.path.is_some()) {
            let settings = settings.unwrap();
            return cx.spawn(|_| async move {
                Ok(LanguageServerBinary {
                    path: PathBuf::from(&settings.path.unwrap()),
                    env: Some(delegate.shell_env().await),
                    arguments: settings
                        .arguments
                        .unwrap_or_default()
                        .iter()
                        .map(Into::into)
                        .collect(),
                })
            });
        }
        let lsp_binary_options = LanguageServerBinaryOptions {
            allow_path_lookup: !settings
                .as_ref()
                .and_then(|b| b.ignore_system_version)
                .unwrap_or_default(),
            allow_binary_download,
        };
        let toolchains = self.toolchain_store.read(cx).as_language_toolchain_store();
        cx.spawn(|mut cx| async move {
            let binary_result = adapter
                .clone()
                .get_language_server_command(
                    delegate.clone(),
                    toolchains,
                    lsp_binary_options,
                    &mut cx,
                )
                .await;

            delegate.update_status(adapter.name.clone(), LanguageServerBinaryStatus::None);

            let mut binary = binary_result?;
            if let Some(arguments) = settings.and_then(|b| b.arguments) {
                binary.arguments = arguments.into_iter().map(Into::into).collect();
            }

            let mut shell_env = delegate.shell_env().await;
            shell_env.extend(binary.env.unwrap_or_default());
            binary.env = Some(shell_env);
            Ok(binary)
        })
    }

    fn setup_lsp_messages(
        this: WeakEntity<LspStore>,
        fs: Arc<dyn Fs>,
        language_server: &LanguageServer,
        delegate: Arc<dyn LspAdapterDelegate>,
        adapter: Arc<CachedLspAdapter>,
    ) {
        let name = language_server.name();
        let server_id = language_server.server_id();
        language_server
            .on_notification::<lsp::notification::PublishDiagnostics, _>({
                let adapter = adapter.clone();
                let this = this.clone();
                move |mut params, mut cx| {
                    let adapter = adapter.clone();
                    if let Some(this) = this.upgrade() {
                        adapter.process_diagnostics(&mut params);
                        this.update(&mut cx, |this, cx| {
                            this.update_diagnostics(
                                server_id,
                                params,
                                &adapter.disk_based_diagnostic_sources,
                                cx,
                            )
                            .log_err();
                        })
                        .ok();
                    }
                }
            })
            .detach();
        language_server
            .on_request::<lsp::request::WorkspaceConfiguration, _, _>({
                let adapter = adapter.adapter.clone();
                let delegate = delegate.clone();
                let this = this.clone();
                let fs = fs.clone();
                move |params, mut cx| {
                    let adapter = adapter.clone();
                    let delegate = delegate.clone();
                    let this = this.clone();
                    let fs = fs.clone();
                    async move {
                        let toolchains =
                            this.update(&mut cx, |this, cx| this.toolchain_store(cx))?;
                        let workspace_config = adapter
                            .workspace_configuration(fs.as_ref(), &delegate, toolchains, &mut cx)
                            .await?;
                        Ok(params
                            .items
                            .into_iter()
                            .map(|item| {
                                if let Some(section) = &item.section {
                                    workspace_config
                                        .get(section)
                                        .cloned()
                                        .unwrap_or(serde_json::Value::Null)
                                } else {
                                    workspace_config.clone()
                                }
                            })
                            .collect())
                    }
                }
            })
            .detach();

        language_server
            .on_request::<lsp::request::WorkspaceFoldersRequest, _, _>({
                let this = this.clone();
                move |_, mut cx| {
                    let this = this.clone();
                    async move {
                        let Some(server) =
                            this.update(&mut cx, |this, _| this.language_server_for_id(server_id))?
                        else {
                            return Ok(None);
                        };
                        let root = server.workspace_folders();
                        Ok(Some(
                            root.iter()
                                .cloned()
                                .map(|uri| WorkspaceFolder {
                                    uri,
                                    name: Default::default(),
                                })
                                .collect(),
                        ))
                    }
                }
            })
            .detach();
        // Even though we don't have handling for these requests, respond to them to
        // avoid stalling any language server like `gopls` which waits for a response
        // to these requests when initializing.
        language_server
            .on_request::<lsp::request::WorkDoneProgressCreate, _, _>({
                let this = this.clone();
                move |params, mut cx| {
                    let this = this.clone();
                    async move {
                        this.update(&mut cx, |this, _| {
                            if let Some(status) = this.language_server_statuses.get_mut(&server_id)
                            {
                                if let lsp::NumberOrString::String(token) = params.token {
                                    status.progress_tokens.insert(token);
                                }
                            }
                        })?;

                        Ok(())
                    }
                }
            })
            .detach();

        language_server
            .on_request::<lsp::request::RegisterCapability, _, _>({
                let this = this.clone();
                move |params, mut cx| {
                    let this = this.clone();
                    async move {
                        for reg in params.registrations {
                            match reg.method.as_str() {
                                "workspace/didChangeWatchedFiles" => {
                                    if let Some(options) = reg.register_options {
                                        let options = serde_json::from_value(options)?;
                                        this.update(&mut cx, |this, cx| {
                                            this.as_local_mut()?.on_lsp_did_change_watched_files(
                                                server_id, &reg.id, options, cx,
                                            );
                                            Some(())
                                        })?;
                                    }
                                }
                                "textDocument/rangeFormatting" => {
                                    this.update(&mut cx, |this, _| {
                                        if let Some(server) = this.language_server_for_id(server_id)
                                        {
                                            let options = reg
                                                .register_options
                                                .map(|options| {
                                                    serde_json::from_value::<
                                                        lsp::DocumentRangeFormattingOptions,
                                                    >(
                                                        options
                                                    )
                                                })
                                                .transpose()?;
                                            let provider = match options {
                                                None => OneOf::Left(true),
                                                Some(options) => OneOf::Right(options),
                                            };
                                            server.update_capabilities(|capabilities| {
                                                capabilities.document_range_formatting_provider =
                                                    Some(provider);
                                            })
                                        }
                                        anyhow::Ok(())
                                    })??;
                                }
                                "textDocument/onTypeFormatting" => {
                                    this.update(&mut cx, |this, _| {
                                        if let Some(server) = this.language_server_for_id(server_id)
                                        {
                                            let options = reg
                                                .register_options
                                                .map(|options| {
                                                    serde_json::from_value::<
                                                        lsp::DocumentOnTypeFormattingOptions,
                                                    >(
                                                        options
                                                    )
                                                })
                                                .transpose()?;
                                            if let Some(options) = options {
                                                server.update_capabilities(|capabilities| {
                                                    capabilities
                                                        .document_on_type_formatting_provider =
                                                        Some(options);
                                                })
                                            }
                                        }
                                        anyhow::Ok(())
                                    })??;
                                }
                                "textDocument/formatting" => {
                                    this.update(&mut cx, |this, _| {
                                        if let Some(server) = this.language_server_for_id(server_id)
                                        {
                                            let options = reg
                                                .register_options
                                                .map(|options| {
                                                    serde_json::from_value::<
                                                        lsp::DocumentFormattingOptions,
                                                    >(
                                                        options
                                                    )
                                                })
                                                .transpose()?;
                                            let provider = match options {
                                                None => OneOf::Left(true),
                                                Some(options) => OneOf::Right(options),
                                            };
                                            server.update_capabilities(|capabilities| {
                                                capabilities.document_formatting_provider =
                                                    Some(provider);
                                            })
                                        }
                                        anyhow::Ok(())
                                    })??;
                                }
                                "workspace/didChangeConfiguration" => {
                                    // Ignore payload since we notify clients of setting changes unconditionally, relying on them pulling the latest settings.
                                }
                                _ => log::warn!("unhandled capability registration: {reg:?}"),
                            }
                        }
                        Ok(())
                    }
                }
            })
            .detach();

        language_server
            .on_request::<lsp::request::UnregisterCapability, _, _>({
                let this = this.clone();
                move |params, mut cx| {
                    let this = this.clone();
                    async move {
                        for unreg in params.unregisterations.iter() {
                            match unreg.method.as_str() {
                                "workspace/didChangeWatchedFiles" => {
                                    this.update(&mut cx, |this, cx| {
                                        this.as_local_mut()?
                                            .on_lsp_unregister_did_change_watched_files(
                                                server_id, &unreg.id, cx,
                                            );
                                        Some(())
                                    })?;
                                }
                                "textDocument/rename" => {
                                    this.update(&mut cx, |this, _| {
                                        if let Some(server) = this.language_server_for_id(server_id)
                                        {
                                            server.update_capabilities(|capabilities| {
                                                capabilities.rename_provider = None
                                            })
                                        }
                                    })?;
                                }
                                "textDocument/rangeFormatting" => {
                                    this.update(&mut cx, |this, _| {
                                        if let Some(server) = this.language_server_for_id(server_id)
                                        {
                                            server.update_capabilities(|capabilities| {
                                                capabilities.document_range_formatting_provider =
                                                    None
                                            })
                                        }
                                    })?;
                                }
                                "textDocument/onTypeFormatting" => {
                                    this.update(&mut cx, |this, _| {
                                        if let Some(server) = this.language_server_for_id(server_id)
                                        {
                                            server.update_capabilities(|capabilities| {
                                                capabilities.document_on_type_formatting_provider =
                                                    None;
                                            })
                                        }
                                    })?;
                                }
                                "textDocument/formatting" => {
                                    this.update(&mut cx, |this, _| {
                                        if let Some(server) = this.language_server_for_id(server_id)
                                        {
                                            server.update_capabilities(|capabilities| {
                                                capabilities.document_formatting_provider = None;
                                            })
                                        }
                                    })?;
                                }
                                _ => log::warn!("unhandled capability unregistration: {unreg:?}"),
                            }
                        }
                        Ok(())
                    }
                }
            })
            .detach();

        language_server
            .on_request::<lsp::request::ApplyWorkspaceEdit, _, _>({
                let adapter = adapter.clone();
                let this = this.clone();
                move |params, cx| {
                    LocalLspStore::on_lsp_workspace_edit(
                        this.clone(),
                        params,
                        server_id,
                        adapter.clone(),
                        cx,
                    )
                }
            })
            .detach();

        language_server
            .on_request::<lsp::request::InlayHintRefreshRequest, _, _>({
                let this = this.clone();
                move |(), mut cx| {
                    let this = this.clone();
                    async move {
                        this.update(&mut cx, |this, cx| {
                            cx.emit(LspStoreEvent::RefreshInlayHints);
                            this.downstream_client.as_ref().map(|(client, project_id)| {
                                client.send(proto::RefreshInlayHints {
                                    project_id: *project_id,
                                })
                            })
                        })?
                        .transpose()?;
                        Ok(())
                    }
                }
            })
            .detach();

        language_server
            .on_request::<lsp::request::ShowMessageRequest, _, _>({
                let this = this.clone();
                let name = name.to_string();
                move |params, mut cx| {
                    let this = this.clone();
                    let name = name.to_string();
                    async move {
                        let actions = params.actions.unwrap_or_default();
                        let (tx, rx) = smol::channel::bounded(1);
                        let request = LanguageServerPromptRequest {
                            level: match params.typ {
                                lsp::MessageType::ERROR => PromptLevel::Critical,
                                lsp::MessageType::WARNING => PromptLevel::Warning,
                                _ => PromptLevel::Info,
                            },
                            message: params.message,
                            actions,
                            response_channel: tx,
                            lsp_name: name.clone(),
                        };

                        let did_update = this
                            .update(&mut cx, |_, cx| {
                                cx.emit(LspStoreEvent::LanguageServerPrompt(request));
                            })
                            .is_ok();
                        if did_update {
                            let response = rx.recv().await.ok();
                            Ok(response)
                        } else {
                            Ok(None)
                        }
                    }
                }
            })
            .detach();

        language_server
            .on_notification::<ServerStatus, _>({
                let this = this.clone();
                let name = name.to_string();
                move |params, mut cx| {
                    let this = this.clone();
                    let name = name.to_string();
                    if let Some(ref message) = params.message {
                        let message = message.trim();
                        if !message.is_empty() {
                            let formatted_message = format!(
                                "Language server {name} (id {server_id}) status update: {message}"
                            );
                            match params.health {
                                ServerHealthStatus::Ok => log::info!("{}", formatted_message),
                                ServerHealthStatus::Warning => log::warn!("{}", formatted_message),
                                ServerHealthStatus::Error => {
                                    log::error!("{}", formatted_message);
                                    let (tx, _rx) = smol::channel::bounded(1);
                                    let request = LanguageServerPromptRequest {
                                        level: PromptLevel::Critical,
                                        message: params.message.unwrap_or_default(),
                                        actions: Vec::new(),
                                        response_channel: tx,
                                        lsp_name: name.clone(),
                                    };
                                    let _ = this
                                        .update(&mut cx, |_, cx| {
                                            cx.emit(LspStoreEvent::LanguageServerPrompt(request));
                                        })
                                        .ok();
                                }
                                ServerHealthStatus::Other(status) => {
                                    log::info!(
                                        "Unknown server health: {status}\n{formatted_message}"
                                    )
                                }
                            }
                        }
                    }
                }
            })
            .detach();
        language_server
            .on_notification::<lsp::notification::ShowMessage, _>({
                let this = this.clone();
                let name = name.to_string();
                move |params, mut cx| {
                    let this = this.clone();
                    let name = name.to_string();

                    let (tx, _) = smol::channel::bounded(1);
                    let request = LanguageServerPromptRequest {
                        level: match params.typ {
                            lsp::MessageType::ERROR => PromptLevel::Critical,
                            lsp::MessageType::WARNING => PromptLevel::Warning,
                            _ => PromptLevel::Info,
                        },
                        message: params.message,
                        actions: vec![],
                        response_channel: tx,
                        lsp_name: name.clone(),
                    };

                    let _ = this.update(&mut cx, |_, cx| {
                        cx.emit(LspStoreEvent::LanguageServerPrompt(request));
                    });
                }
            })
            .detach();

        let disk_based_diagnostics_progress_token =
            adapter.disk_based_diagnostics_progress_token.clone();

        language_server
            .on_notification::<lsp::notification::Progress, _>({
                let this = this.clone();
                move |params, mut cx| {
                    if let Some(this) = this.upgrade() {
                        this.update(&mut cx, |this, cx| {
                            this.on_lsp_progress(
                                params,
                                server_id,
                                disk_based_diagnostics_progress_token.clone(),
                                cx,
                            );
                        })
                        .ok();
                    }
                }
            })
            .detach();

        language_server
            .on_notification::<lsp::notification::LogMessage, _>({
                let this = this.clone();
                move |params, mut cx| {
                    if let Some(this) = this.upgrade() {
                        this.update(&mut cx, |_, cx| {
                            cx.emit(LspStoreEvent::LanguageServerLog(
                                server_id,
                                LanguageServerLogType::Log(params.typ),
                                params.message,
                            ));
                        })
                        .ok();
                    }
                }
            })
            .detach();

        language_server
            .on_notification::<lsp::notification::LogTrace, _>({
                let this = this.clone();
                move |params, mut cx| {
                    if let Some(this) = this.upgrade() {
                        this.update(&mut cx, |_, cx| {
                            cx.emit(LspStoreEvent::LanguageServerLog(
                                server_id,
                                LanguageServerLogType::Trace(params.verbose),
                                params.message,
                            ));
                        })
                        .ok();
                    }
                }
            })
            .detach();
    }

    fn shutdown_language_servers(
        &mut self,
        _cx: &mut Context<LspStore>,
    ) -> impl Future<Output = ()> {
        let shutdown_futures = self
            .language_servers
            .drain()
            .map(|(_, server_state)| async {
                use LanguageServerState::*;
                match server_state {
                    Running { server, .. } => server.shutdown()?.await,
                    Starting { startup, .. } => startup.await?.shutdown()?.await,
                }
            })
            .collect::<Vec<_>>();

        async move {
            futures::future::join_all(shutdown_futures).await;
        }
    }

    fn language_servers_for_worktree(
        &self,
        worktree_id: WorktreeId,
    ) -> impl Iterator<Item = &Arc<LanguageServer>> {
        self.language_server_ids
            .iter()
            .flat_map(move |((language_server_path, _), ids)| {
                ids.iter().filter_map(move |id| {
                    if *language_server_path != worktree_id {
                        return None;
                    }
                    if let Some(LanguageServerState::Running { server, .. }) =
                        self.language_servers.get(id)
                    {
                        return Some(server);
                    } else {
                        None
                    }
                })
            })
    }

    fn language_server_ids_for_buffer(
        &self,
        buffer: &Buffer,
        cx: &mut App,
    ) -> Vec<LanguageServerId> {
        if let Some((file, language)) = File::from_dyn(buffer.file()).zip(buffer.language()) {
            let worktree_id = file.worktree_id(cx);

            let path: Arc<Path> = file
                .path()
                .parent()
                .map(Arc::from)
                .unwrap_or_else(|| file.path().clone());
            let worktree_path = ProjectPath { worktree_id, path };
            let Some(worktree) = self
                .worktree_store
                .read(cx)
                .worktree_for_id(worktree_id, cx)
            else {
                return vec![];
            };
            let delegate = LocalLspAdapterDelegate::from_local_lsp(self, &worktree, cx);
            let root = self.lsp_tree.update(cx, |this, cx| {
                this.get(
                    worktree_path,
                    AdapterQuery::Language(&language.name()),
                    delegate,
                    cx,
                )
                .filter_map(|node| node.server_id())
                .collect::<Vec<_>>()
            });

            root
        } else {
            Vec::new()
        }
    }

    fn language_servers_for_buffer<'a>(
        &'a self,
        buffer: &'a Buffer,
        cx: &'a mut App,
    ) -> impl Iterator<Item = (&'a Arc<CachedLspAdapter>, &'a Arc<LanguageServer>)> {
        self.language_server_ids_for_buffer(buffer, cx)
            .into_iter()
            .filter_map(|server_id| match self.language_servers.get(&server_id)? {
                LanguageServerState::Running {
                    adapter, server, ..
                } => Some((adapter, server)),
                _ => None,
            })
    }

    fn primary_language_server_for_buffer<'a>(
        &'a self,
        buffer: &'a Buffer,
        cx: &'a mut App,
    ) -> Option<(&'a Arc<CachedLspAdapter>, &'a Arc<LanguageServer>)> {
        // The list of language servers is ordered based on the `language_servers` setting
        // for each language, thus we can consider the first one in the list to be the
        // primary one.
        self.language_servers_for_buffer(buffer, cx).next()
    }

    async fn format_locally(
        lsp_store: WeakEntity<LspStore>,
        mut buffers: Vec<FormattableBuffer>,
        target: &LspFormatTarget,
        push_to_history: bool,
        trigger: FormatTrigger,
        mut cx: AsyncApp,
    ) -> anyhow::Result<ProjectTransaction> {
        // Do not allow multiple concurrent formatting requests for the
        // same buffer.
        lsp_store.update(&mut cx, |this, cx| {
            let this = this.as_local_mut().unwrap();
            buffers.retain(|buffer| {
                this.buffers_being_formatted
                    .insert(buffer.handle.read(cx).remote_id())
            });
        })?;

        let _cleanup = defer({
            let this = lsp_store.clone();
            let mut cx = cx.clone();
            let buffers = &buffers;
            move || {
                this.update(&mut cx, |this, cx| {
                    let this = this.as_local_mut().unwrap();
                    for buffer in buffers {
                        this.buffers_being_formatted
                            .remove(&buffer.handle.read(cx).remote_id());
                    }
                })
                .ok();
            }
        });

        let mut project_transaction = ProjectTransaction::default();
        for buffer in &buffers {
            let (primary_adapter_and_server, adapters_and_servers) =
                lsp_store.update(&mut cx, |lsp_store, cx| {
                    let adapters_and_servers = buffer.handle.update(cx, |buffer, cx| {
                        lsp_store
                            .as_local()
                            .unwrap()
                            .language_servers_for_buffer(buffer, cx)
                            .map(|(adapter, lsp)| (adapter.clone(), lsp.clone()))
                            .collect::<Vec<_>>()
                    });

                    let primary_adapter = buffer.handle.update(cx, |buffer, cx| {
                        lsp_store
                            .as_local()
                            .unwrap()
                            .primary_language_server_for_buffer(buffer, cx)
                            .map(|(adapter, lsp)| (adapter.clone(), lsp.clone()))
                    });

                    (primary_adapter, adapters_and_servers)
                })?;

            let settings = buffer.handle.update(&mut cx, |buffer, cx| {
                language_settings(buffer.language().map(|l| l.name()), buffer.file(), cx)
                    .into_owned()
            })?;

            let remove_trailing_whitespace = settings.remove_trailing_whitespace_on_save;
            let ensure_final_newline = settings.ensure_final_newline_on_save;

            // First, format buffer's whitespace according to the settings.
            let trailing_whitespace_diff = if remove_trailing_whitespace {
                Some(
                    buffer
                        .handle
                        .update(&mut cx, |b, cx| b.remove_trailing_whitespace(cx))?
                        .await,
                )
            } else {
                None
            };
            let whitespace_transaction_id = buffer.handle.update(&mut cx, |buffer, cx| {
                buffer.finalize_last_transaction();
                buffer.start_transaction();
                if let Some(diff) = trailing_whitespace_diff {
                    buffer.apply_diff(diff, cx);
                }
                if ensure_final_newline {
                    buffer.ensure_final_newline(cx);
                }
                buffer.end_transaction(cx)
            })?;

            // Apply the `code_actions_on_format` before we run the formatter.
            let code_actions = deserialize_code_actions(&settings.code_actions_on_format);
            #[allow(clippy::nonminimal_bool)]
            if !code_actions.is_empty()
                && !(trigger == FormatTrigger::Save && settings.format_on_save == FormatOnSave::Off)
            {
                Self::execute_code_actions_on_servers(
                    &lsp_store,
                    &adapters_and_servers,
                    code_actions,
                    &buffer.handle,
                    push_to_history,
                    &mut project_transaction,
                    &mut cx,
                )
                .await?;
            }

            // Apply language-specific formatting using either the primary language server
            // or external command.
            // Except for code actions, which are applied with all connected language servers.
            let primary_language_server =
                primary_adapter_and_server.map(|(_adapter, server)| server.clone());
            let primary_server_and_path = primary_language_server
                .as_ref()
                .zip(buffer.abs_path.as_ref());

            let prettier_settings = buffer.handle.read_with(&cx, |buffer, cx| {
                language_settings(buffer.language().map(|l| l.name()), buffer.file(), cx)
                    .prettier
                    .clone()
            })?;

            let ranges = match target {
                LspFormatTarget::Buffers => None,
                LspFormatTarget::Ranges(ranges) => {
                    let Some(ranges) = ranges.get(&buffer.id) else {
                        return Err(anyhow!("No format ranges provided for buffer"));
                    };
                    Some(ranges)
                }
            };

            let mut format_operations: Vec<FormatOperation> = vec![];
            {
                match trigger {
                    FormatTrigger::Save => {
                        match &settings.format_on_save {
                            FormatOnSave::Off => {
                                // nothing
                            }
                            FormatOnSave::On => {
                                match &settings.formatter {
                                    SelectedFormatter::Auto => {
                                        // do the auto-format: prefer prettier, fallback to primary language server
                                        let diff = {
                                            if prettier_settings.allowed {
                                                Self::perform_format(
                                                    &Formatter::Prettier,
                                                    buffer,
                                                    ranges,
                                                    primary_server_and_path,
                                                    lsp_store.clone(),
                                                    &settings,
                                                    &adapters_and_servers,
                                                    push_to_history,
                                                    &mut project_transaction,
                                                    &mut cx,
                                                )
                                                .await
                                            } else {
                                                Self::perform_format(
                                                    &Formatter::LanguageServer { name: None },
                                                    buffer,
                                                    ranges,
                                                    primary_server_and_path,
                                                    lsp_store.clone(),
                                                    &settings,
                                                    &adapters_and_servers,
                                                    push_to_history,
                                                    &mut project_transaction,
                                                    &mut cx,
                                                )
                                                .await
                                            }
                                        }?;

                                        if let Some(op) = diff {
                                            format_operations.push(op);
                                        }
                                    }
                                    SelectedFormatter::List(formatters) => {
                                        for formatter in formatters.as_ref() {
                                            let diff = Self::perform_format(
                                                formatter,
                                                buffer,
                                                ranges,
                                                primary_server_and_path,
                                                lsp_store.clone(),
                                                &settings,
                                                &adapters_and_servers,
                                                push_to_history,
                                                &mut project_transaction,
                                                &mut cx,
                                            )
                                            .await?;
                                            if let Some(op) = diff {
                                                format_operations.push(op);
                                            }

                                            // format with formatter
                                        }
                                    }
                                }
                            }
                            FormatOnSave::List(formatters) => {
                                for formatter in formatters.as_ref() {
                                    let diff = Self::perform_format(
                                        formatter,
                                        buffer,
                                        ranges,
                                        primary_server_and_path,
                                        lsp_store.clone(),
                                        &settings,
                                        &adapters_and_servers,
                                        push_to_history,
                                        &mut project_transaction,
                                        &mut cx,
                                    )
                                    .await?;
                                    if let Some(op) = diff {
                                        format_operations.push(op);
                                    }
                                }
                            }
                        }
                    }
                    FormatTrigger::Manual => {
                        match &settings.formatter {
                            SelectedFormatter::Auto => {
                                // do the auto-format: prefer prettier, fallback to primary language server
                                let diff = {
                                    if prettier_settings.allowed {
                                        Self::perform_format(
                                            &Formatter::Prettier,
                                            buffer,
                                            ranges,
                                            primary_server_and_path,
                                            lsp_store.clone(),
                                            &settings,
                                            &adapters_and_servers,
                                            push_to_history,
                                            &mut project_transaction,
                                            &mut cx,
                                        )
                                        .await
                                    } else {
                                        let formatter = Formatter::LanguageServer {
                                            name: primary_language_server
                                                .as_ref()
                                                .map(|server| server.name().to_string()),
                                        };
                                        Self::perform_format(
                                            &formatter,
                                            buffer,
                                            ranges,
                                            primary_server_and_path,
                                            lsp_store.clone(),
                                            &settings,
                                            &adapters_and_servers,
                                            push_to_history,
                                            &mut project_transaction,
                                            &mut cx,
                                        )
                                        .await
                                    }
                                }?;

                                if let Some(op) = diff {
                                    format_operations.push(op)
                                }
                            }
                            SelectedFormatter::List(formatters) => {
                                for formatter in formatters.as_ref() {
                                    // format with formatter
                                    let diff = Self::perform_format(
                                        formatter,
                                        buffer,
                                        ranges,
                                        primary_server_and_path,
                                        lsp_store.clone(),
                                        &settings,
                                        &adapters_and_servers,
                                        push_to_history,
                                        &mut project_transaction,
                                        &mut cx,
                                    )
                                    .await?;
                                    if let Some(op) = diff {
                                        format_operations.push(op);
                                    }
                                }
                            }
                        }
                    }
                }
            }

            buffer.handle.update(&mut cx, |b, cx| {
                // If the buffer had its whitespace formatted and was edited while the language-specific
                // formatting was being computed, avoid applying the language-specific formatting, because
                // it can't be grouped with the whitespace formatting in the undo history.
                if let Some(transaction_id) = whitespace_transaction_id {
                    if b.peek_undo_stack()
                        .map_or(true, |e| e.transaction_id() != transaction_id)
                    {
                        format_operations.clear();
                    }
                }

                // Apply any language-specific formatting, and group the two formatting operations
                // in the buffer's undo history.
                for operation in format_operations {
                    match operation {
                        FormatOperation::Lsp(edits) => {
                            b.edit(edits, None, cx);
                        }
                        FormatOperation::External(diff) => {
                            b.apply_diff(diff, cx);
                        }
                        FormatOperation::Prettier(diff) => {
                            b.apply_diff(diff, cx);
                        }
                    }

                    if let Some(transaction_id) = whitespace_transaction_id {
                        b.group_until_transaction(transaction_id);
                    } else if let Some(transaction) = project_transaction.0.get(&buffer.handle) {
                        b.group_until_transaction(transaction.id)
                    }
                }

                if let Some(transaction) = b.finalize_last_transaction().cloned() {
                    if !push_to_history {
                        b.forget_transaction(transaction.id);
                    }
                    project_transaction
                        .0
                        .insert(buffer.handle.clone(), transaction);
                }
            })?;
        }

        Ok(project_transaction)
    }

    #[allow(clippy::too_many_arguments)]
    async fn perform_format(
        formatter: &Formatter,
        buffer: &FormattableBuffer,
        ranges: Option<&Vec<Range<Anchor>>>,
        primary_server_and_path: Option<(&Arc<LanguageServer>, &PathBuf)>,
        lsp_store: WeakEntity<LspStore>,
        settings: &LanguageSettings,
        adapters_and_servers: &[(Arc<CachedLspAdapter>, Arc<LanguageServer>)],
        push_to_history: bool,
        transaction: &mut ProjectTransaction,
        cx: &mut AsyncApp,
    ) -> Result<Option<FormatOperation>, anyhow::Error> {
        let result = match formatter {
            Formatter::LanguageServer { name } => {
                if let Some((language_server, buffer_abs_path)) = primary_server_and_path {
                    let language_server = if let Some(name) = name {
                        adapters_and_servers
                            .iter()
                            .find_map(|(adapter, server)| {
                                adapter.name.0.as_ref().eq(name.as_str()).then_some(server)
                            })
                            .unwrap_or(language_server)
                    } else {
                        language_server
                    };

                    let result = if let Some(ranges) = ranges {
                        Self::format_ranges_via_lsp(
                            &lsp_store,
                            &buffer,
                            ranges,
                            buffer_abs_path,
                            language_server,
                            settings,
                            cx,
                        )
                        .await
                        .context("failed to format ranges via language server")?
                    } else {
                        Self::format_via_lsp(
                            &lsp_store,
                            &buffer.handle,
                            buffer_abs_path,
                            language_server,
                            settings,
                            cx,
                        )
                        .await
                        .context("failed to format via language server")?
                    };

                    Some(FormatOperation::Lsp(result))
                } else {
                    None
                }
            }
            Formatter::Prettier => {
                let prettier = lsp_store.update(cx, |lsp_store, _cx| {
                    lsp_store.prettier_store().unwrap().downgrade()
                })?;
                prettier_store::format_with_prettier(&prettier, &buffer.handle, cx)
                    .await
                    .transpose()?
            }
            Formatter::External { command, arguments } => {
                Self::format_via_external_command(buffer, command, arguments.as_deref(), cx)
                    .await
                    .context(format!(
                        "failed to format via external command {:?}",
                        command
                    ))?
                    .map(FormatOperation::External)
            }
            Formatter::CodeActions(code_actions) => {
                let code_actions = deserialize_code_actions(code_actions);
                if !code_actions.is_empty() {
                    Self::execute_code_actions_on_servers(
                        &lsp_store,
                        adapters_and_servers,
                        code_actions,
                        &buffer.handle,
                        push_to_history,
                        transaction,
                        cx,
                    )
                    .await?;
                }
                None
            }
        };
        anyhow::Ok(result)
    }

    pub async fn format_ranges_via_lsp(
        this: &WeakEntity<LspStore>,
        buffer: &FormattableBuffer,
        ranges: &Vec<Range<Anchor>>,
        abs_path: &Path,
        language_server: &Arc<LanguageServer>,
        settings: &LanguageSettings,
        cx: &mut AsyncApp,
    ) -> Result<Vec<(Range<Anchor>, String)>> {
        let capabilities = &language_server.capabilities();
        let range_formatting_provider = capabilities.document_range_formatting_provider.as_ref();
        if range_formatting_provider.map_or(false, |provider| provider == &OneOf::Left(false)) {
            return Err(anyhow!(
                "{} language server does not support range formatting",
                language_server.name()
            ));
        }

        let uri = lsp::Url::from_file_path(abs_path)
            .map_err(|_| anyhow!("failed to convert abs path to uri"))?;
        let text_document = lsp::TextDocumentIdentifier::new(uri);

        let lsp_edits = {
            let mut lsp_ranges = Vec::new();
            this.update(cx, |_this, cx| {
                // TODO(#22930): In the case of formatting multibuffer selections, this buffer may
                // not have been sent to the language server. This seems like a fairly systemic
                // issue, though, the resolution probably is not specific to formatting.
                //
                // TODO: Instead of using current snapshot, should use the latest snapshot sent to
                // LSP.
                let snapshot = buffer.handle.read(cx).snapshot();
                for range in ranges {
                    lsp_ranges.push(range_to_lsp(range.to_point_utf16(&snapshot))?);
                }
                anyhow::Ok(())
            })??;

            let mut edits = None;
            for range in lsp_ranges {
                if let Some(mut edit) = language_server
                    .request::<lsp::request::RangeFormatting>(lsp::DocumentRangeFormattingParams {
                        text_document: text_document.clone(),
                        range,
                        options: lsp_command::lsp_formatting_options(settings),
                        work_done_progress_params: Default::default(),
                    })
                    .await?
                {
                    edits.get_or_insert_with(Vec::new).append(&mut edit);
                }
            }
            edits
        };

        if let Some(lsp_edits) = lsp_edits {
            this.update(cx, |this, cx| {
                this.as_local_mut().unwrap().edits_from_lsp(
                    &buffer.handle,
                    lsp_edits,
                    language_server.server_id(),
                    None,
                    cx,
                )
            })?
            .await
        } else {
            Ok(Vec::with_capacity(0))
        }
    }

    #[allow(clippy::too_many_arguments)]
    async fn format_via_lsp(
        this: &WeakEntity<LspStore>,
        buffer: &Entity<Buffer>,
        abs_path: &Path,
        language_server: &Arc<LanguageServer>,
        settings: &LanguageSettings,
        cx: &mut AsyncApp,
    ) -> Result<Vec<(Range<Anchor>, String)>> {
        let uri = lsp::Url::from_file_path(abs_path)
            .map_err(|_| anyhow!("failed to convert abs path to uri"))?;
        let text_document = lsp::TextDocumentIdentifier::new(uri);
        let capabilities = &language_server.capabilities();

        let formatting_provider = capabilities.document_formatting_provider.as_ref();
        let range_formatting_provider = capabilities.document_range_formatting_provider.as_ref();

        let lsp_edits = if matches!(formatting_provider, Some(p) if *p != OneOf::Left(false)) {
            language_server
                .request::<lsp::request::Formatting>(lsp::DocumentFormattingParams {
                    text_document,
                    options: lsp_command::lsp_formatting_options(settings),
                    work_done_progress_params: Default::default(),
                })
                .await?
        } else if matches!(range_formatting_provider, Some(p) if *p != OneOf::Left(false)) {
            let buffer_start = lsp::Position::new(0, 0);
            let buffer_end = buffer.update(cx, |b, _| point_to_lsp(b.max_point_utf16()))?;
            language_server
                .request::<lsp::request::RangeFormatting>(lsp::DocumentRangeFormattingParams {
                    text_document: text_document.clone(),
                    range: lsp::Range::new(buffer_start, buffer_end),
                    options: lsp_command::lsp_formatting_options(settings),
                    work_done_progress_params: Default::default(),
                })
                .await?
        } else {
            None
        };

        if let Some(lsp_edits) = lsp_edits {
            this.update(cx, |this, cx| {
                this.as_local_mut().unwrap().edits_from_lsp(
                    buffer,
                    lsp_edits,
                    language_server.server_id(),
                    None,
                    cx,
                )
            })?
            .await
        } else {
            Ok(Vec::with_capacity(0))
        }
    }

    async fn format_via_external_command(
        buffer: &FormattableBuffer,
        command: &str,
        arguments: Option<&[String]>,
        cx: &mut AsyncApp,
    ) -> Result<Option<Diff>> {
        let working_dir_path = buffer.handle.update(cx, |buffer, cx| {
            let file = File::from_dyn(buffer.file())?;
            let worktree = file.worktree.read(cx);
            let mut worktree_path = worktree.abs_path().to_path_buf();
            if worktree.root_entry()?.is_file() {
                worktree_path.pop();
            }
            Some(worktree_path)
        })?;

        let mut child = util::command::new_smol_command(command);

        if let Some(buffer_env) = buffer.env.as_ref() {
            child.envs(buffer_env);
        }

        if let Some(working_dir_path) = working_dir_path {
            child.current_dir(working_dir_path);
        }

        if let Some(arguments) = arguments {
            child.args(arguments.iter().map(|arg| {
                if let Some(buffer_abs_path) = buffer.abs_path.as_ref() {
                    arg.replace("{buffer_path}", &buffer_abs_path.to_string_lossy())
                } else {
                    arg.replace("{buffer_path}", "Untitled")
                }
            }));
        }

        let mut child = child
            .stdin(smol::process::Stdio::piped())
            .stdout(smol::process::Stdio::piped())
            .stderr(smol::process::Stdio::piped())
            .spawn()?;

        let stdin = child
            .stdin
            .as_mut()
            .ok_or_else(|| anyhow!("failed to acquire stdin"))?;
        let text = buffer
            .handle
            .update(cx, |buffer, _| buffer.as_rope().clone())?;
        for chunk in text.chunks() {
            stdin.write_all(chunk.as_bytes()).await?;
        }
        stdin.flush().await?;

        let output = child.output().await?;
        if !output.status.success() {
            return Err(anyhow!(
                "command failed with exit code {:?}:\nstdout: {}\nstderr: {}",
                output.status.code(),
                String::from_utf8_lossy(&output.stdout),
                String::from_utf8_lossy(&output.stderr),
            ));
        }

        let stdout = String::from_utf8(output.stdout)?;
        Ok(Some(
            buffer
                .handle
                .update(cx, |buffer, cx| buffer.diff(stdout, cx))?
                .await,
        ))
    }

    async fn try_resolve_code_action(
        lang_server: &LanguageServer,
        action: &mut CodeAction,
    ) -> anyhow::Result<()> {
        if GetCodeActions::can_resolve_actions(&lang_server.capabilities())
            && action.lsp_action.data.is_some()
            && (action.lsp_action.command.is_none() || action.lsp_action.edit.is_none())
        {
            action.lsp_action = lang_server
                .request::<lsp::request::CodeActionResolveRequest>(action.lsp_action.clone())
                .await?;
        }

        anyhow::Ok(())
    }

    fn initialize_buffer(&mut self, buffer_handle: &Entity<Buffer>, cx: &mut Context<LspStore>) {
        let buffer = buffer_handle.read(cx);

        let file = buffer.file().cloned();
        let Some(file) = File::from_dyn(file.as_ref()) else {
            return;
        };
        if !file.is_local() {
            return;
        }

        let worktree_id = file.worktree_id(cx);

        if let Some(diagnostics) = self.diagnostics.get(&worktree_id) {
            for (server_id, diagnostics) in
                diagnostics.get(file.path()).cloned().unwrap_or_default()
            {
                self.update_buffer_diagnostics(buffer_handle, server_id, None, diagnostics, cx)
                    .log_err();
            }
        }
    }

    pub(crate) fn reset_buffer(&mut self, buffer: &Entity<Buffer>, old_file: &File, cx: &mut App) {
        buffer.update(cx, |buffer, cx| {
            let worktree_id = old_file.worktree_id(cx);

            if let Some(language) = buffer.language().cloned() {
                let Some(worktree) = self
                    .worktree_store
                    .read(cx)
                    .worktree_for_id(worktree_id, cx)
                else {
                    return;
                };
                let Some(path): Option<Arc<Path>> = old_file.path().parent().map(Arc::from) else {
                    return;
                };

                let delegate = LocalLspAdapterDelegate::from_local_lsp(self, &worktree, cx);
                let nodes = self.lsp_tree.update(cx, |this, cx| {
                    this.get(
                        ProjectPath { worktree_id, path },
                        AdapterQuery::Language(&language.name()),
                        delegate,
                        cx,
                    )
                    .collect::<Vec<_>>()
                });
                for node in nodes {
                    let Some(server_id) = node.server_id() else {
                        continue;
                    };

                    buffer.update_diagnostics(server_id, DiagnosticSet::new([], buffer), cx);
                    buffer.set_completion_triggers(server_id, Default::default(), cx);
                }
            }
        });
    }

    fn update_buffer_diagnostics(
        &mut self,
        buffer: &Entity<Buffer>,
        server_id: LanguageServerId,
        version: Option<i32>,
        mut diagnostics: Vec<DiagnosticEntry<Unclipped<PointUtf16>>>,
        cx: &mut Context<LspStore>,
    ) -> Result<()> {
        fn compare_diagnostics(a: &Diagnostic, b: &Diagnostic) -> Ordering {
            Ordering::Equal
                .then_with(|| b.is_primary.cmp(&a.is_primary))
                .then_with(|| a.is_disk_based.cmp(&b.is_disk_based))
                .then_with(|| a.severity.cmp(&b.severity))
                .then_with(|| a.message.cmp(&b.message))
        }

        diagnostics.sort_unstable_by(|a, b| {
            Ordering::Equal
                .then_with(|| a.range.start.cmp(&b.range.start))
                .then_with(|| b.range.end.cmp(&a.range.end))
                .then_with(|| compare_diagnostics(&a.diagnostic, &b.diagnostic))
        });

        let snapshot = self.buffer_snapshot_for_lsp_version(buffer, server_id, version, cx)?;

        let edits_since_save = std::cell::LazyCell::new(|| {
            let saved_version = buffer.read(cx).saved_version();
            Patch::new(snapshot.edits_since::<PointUtf16>(saved_version).collect())
        });

        let mut sanitized_diagnostics = Vec::new();

        for entry in diagnostics {
            let start;
            let end;
            if entry.diagnostic.is_disk_based {
                // Some diagnostics are based on files on disk instead of buffers'
                // current contents. Adjust these diagnostics' ranges to reflect
                // any unsaved edits.
                start = Unclipped((*edits_since_save).old_to_new(entry.range.start.0));
                end = Unclipped((*edits_since_save).old_to_new(entry.range.end.0));
            } else {
                start = entry.range.start;
                end = entry.range.end;
            }

            let mut range = snapshot.clip_point_utf16(start, Bias::Left)
                ..snapshot.clip_point_utf16(end, Bias::Right);

            // Expand empty ranges by one codepoint
            if range.start == range.end {
                // This will be go to the next boundary when being clipped
                range.end.column += 1;
                range.end = snapshot.clip_point_utf16(Unclipped(range.end), Bias::Right);
                if range.start == range.end && range.end.column > 0 {
                    range.start.column -= 1;
                    range.start = snapshot.clip_point_utf16(Unclipped(range.start), Bias::Left);
                }
            }

            sanitized_diagnostics.push(DiagnosticEntry {
                range,
                diagnostic: entry.diagnostic,
            });
        }
        drop(edits_since_save);

        let set = DiagnosticSet::new(sanitized_diagnostics, &snapshot);
        buffer.update(cx, |buffer, cx| {
            buffer.update_diagnostics(server_id, set, cx)
        });
        Ok(())
    }

    fn register_buffer_with_language_servers(
        &mut self,
        buffer_handle: &Entity<Buffer>,
        cx: &mut Context<LspStore>,
    ) {
        let buffer = buffer_handle.read(cx);
        let buffer_id = buffer.remote_id();

        let Some(file) = File::from_dyn(buffer.file()) else {
            return;
        };
        if !file.is_local() {
            return;
        }

        let abs_path = file.abs_path(cx);
        let Some(uri) = lsp::Url::from_file_path(&abs_path).log_err() else {
            return;
        };
        let initial_snapshot = buffer.text_snapshot();
        let worktree_id = file.worktree_id(cx);

        let Some(language) = buffer.language().cloned() else {
            return;
        };
        let path: Arc<Path> = file
            .path()
            .parent()
            .map(Arc::from)
            .unwrap_or_else(|| file.path().clone());
        let Some(worktree) = self
            .worktree_store
            .read(cx)
            .worktree_for_id(worktree_id, cx)
        else {
            return;
        };
        let delegate = LocalLspAdapterDelegate::from_local_lsp(self, &worktree, cx);
        let servers = self.lsp_tree.clone().update(cx, |this, cx| {
            this.get(
                ProjectPath { worktree_id, path },
                AdapterQuery::Language(&language.name()),
                delegate.clone(),
                cx,
            )
            .collect::<Vec<_>>()
        });
        let servers = servers
            .into_iter()
            .filter_map(|server_node| {
                let server_id = server_node.server_id_or_init(
                    |LaunchDisposition {
                         server_name,
                         attach,
                         path,
                         settings,
                     }| match attach {
                        language::Attach::InstancePerRoot => {
                            // todo: handle instance per root proper.
                            if let Some(server_ids) = self
                                .language_server_ids
                                .get(&(worktree_id, server_name.clone()))
                            {
                                server_ids.iter().cloned().next().unwrap()
                            } else {
                                let language_name = language.name();

                                self.start_language_server(
                                    &worktree,
                                    delegate.clone(),
                                    self.languages
                                        .lsp_adapters(&language_name)
                                        .into_iter()
                                        .find(|adapter| &adapter.name() == server_name)
                                        .expect("To find LSP adapter"),
                                    settings,
                                    cx,
                                )
                            }
                        }
                        language::Attach::Shared => {
                            let uri = Url::from_directory_path(
                                worktree.read(cx).abs_path().join(&path.path),
                            );
                            let key = (worktree_id, server_name.clone());
                            if !self.language_server_ids.contains_key(&key) {
                                let language_name = language.name();
                                self.start_language_server(
                                    &worktree,
                                    delegate.clone(),
                                    self.languages
                                        .lsp_adapters(&language_name)
                                        .into_iter()
                                        .find(|adapter| &adapter.name() == server_name)
                                        .expect("To find LSP adapter"),
                                    settings,
                                    cx,
                                );
                            }
                            if let Some(server_ids) = self
                                .language_server_ids
                                .get(&key)
                            {
                                debug_assert_eq!(server_ids.len(), 1);
                                let server_id = server_ids.iter().cloned().next().unwrap();

                                if let Some(state) = self.language_servers.get(&server_id) {
                                    if let Ok(uri) = uri {
                                        state.add_workspace_folder(uri);
                                    };
                                }
                                server_id
                            } else {
                                unreachable!("Language server ID should be available, as it's registered on demand")
                            }
                        }
                    },
                )?;
                let server_state = self.language_servers.get(&server_id)?;
                if let LanguageServerState::Running { server, .. } = server_state {
                    Some(server.clone())
                } else {
                    None
                }
            })
            .collect::<Vec<_>>();
        for server in servers {
            buffer_handle.update(cx, |buffer, cx| {
                buffer.set_completion_triggers(
                    server.server_id(),
                    server
                        .capabilities()
                        .completion_provider
                        .as_ref()
                        .and_then(|provider| {
                            provider
                                .trigger_characters
                                .as_ref()
                                .map(|characters| characters.iter().cloned().collect())
                        })
                        .unwrap_or_default(),
                    cx,
                );
            });
        }
        for adapter in self.languages.lsp_adapters(&language.name()) {
            let servers = self
                .language_server_ids
                .get(&(worktree_id, adapter.name.clone()))
                .map(|ids| {
                    ids.iter().flat_map(|id| {
                        self.language_servers.get(id).and_then(|server_state| {
                            if let LanguageServerState::Running { server, .. } = server_state {
                                Some(server.clone())
                            } else {
                                None
                            }
                        })
                    })
                });
            let servers = match servers {
                Some(server) => server,
                None => continue,
            };

            for server in servers {
                server.register_buffer(
                    uri.clone(),
                    adapter.language_id(&language.name()),
                    0,
                    initial_snapshot.text(),
                );

                let snapshot = LspBufferSnapshot {
                    version: 0,
                    snapshot: initial_snapshot.clone(),
                };
                self.buffer_snapshots
                    .entry(buffer_id)
                    .or_default()
                    .insert(server.server_id(), vec![snapshot]);
            }
        }
    }

    pub(crate) fn unregister_old_buffer_from_language_servers(
        &mut self,
        buffer: &Entity<Buffer>,
        old_file: &File,
        cx: &mut App,
    ) {
        let old_path = match old_file.as_local() {
            Some(local) => local.abs_path(cx),
            None => return,
        };
<<<<<<< HEAD
        let Ok(file_url) = lsp::Url::from_file_path(old_path) else {
            return;
        };

        self.unregister_buffer_from_language_servers(buffer, &file_url, cx);
=======
        let file_url = lsp::Url::from_file_path(old_path.as_path()).unwrap_or_else(|_| {
            panic!(
                "`{}` is not parseable as an URI",
                old_path.to_string_lossy()
            )
        });
        self.unregister_buffer_from_language_servers(buffer, file_url, cx);
>>>>>>> b6b06cf6
    }

    pub(crate) fn unregister_buffer_from_language_servers(
        &mut self,
        buffer: &Entity<Buffer>,
        file_url: &lsp::Url,
        cx: &mut App,
    ) {
        buffer.update(cx, |buffer, cx| {
            self.buffer_snapshots.remove(&buffer.remote_id());
            for (_, language_server) in self.language_servers_for_buffer(buffer, cx) {
                language_server.unregister_buffer(&file_url);
            }
        });
    }

    fn buffer_snapshot_for_lsp_version(
        &mut self,
        buffer: &Entity<Buffer>,
        server_id: LanguageServerId,
        version: Option<i32>,
        cx: &App,
    ) -> Result<TextBufferSnapshot> {
        const OLD_VERSIONS_TO_RETAIN: i32 = 10;

        if let Some(version) = version {
            let buffer_id = buffer.read(cx).remote_id();
            let snapshots = self
                .buffer_snapshots
                .get_mut(&buffer_id)
                .and_then(|m| m.get_mut(&server_id))
                .ok_or_else(|| {
                    anyhow!("no snapshots found for buffer {buffer_id} and server {server_id}")
                })?;

            let found_snapshot = snapshots
                    .binary_search_by_key(&version, |e| e.version)
                    .map(|ix| snapshots[ix].snapshot.clone())
                    .map_err(|_| {
                        anyhow!("snapshot not found for buffer {buffer_id} server {server_id} at version {version}")
                    })?;

            snapshots.retain(|snapshot| snapshot.version + OLD_VERSIONS_TO_RETAIN >= version);
            Ok(found_snapshot)
        } else {
            Ok((buffer.read(cx)).text_snapshot())
        }
    }

    async fn execute_code_actions_on_servers(
        this: &WeakEntity<LspStore>,
        adapters_and_servers: &[(Arc<CachedLspAdapter>, Arc<LanguageServer>)],
        code_actions: Vec<lsp::CodeActionKind>,
        buffer: &Entity<Buffer>,
        push_to_history: bool,
        project_transaction: &mut ProjectTransaction,
        cx: &mut AsyncApp,
    ) -> Result<(), anyhow::Error> {
        for (lsp_adapter, language_server) in adapters_and_servers.iter() {
            let code_actions = code_actions.clone();

            let actions = this
                .update(cx, move |this, cx| {
                    let request = GetCodeActions {
                        range: text::Anchor::MIN..text::Anchor::MAX,
                        kinds: Some(code_actions),
                    };
                    let server = LanguageServerToQuery::Other(language_server.server_id());
                    this.request_lsp(buffer.clone(), server, request, cx)
                })?
                .await?;

            for mut action in actions {
                Self::try_resolve_code_action(language_server, &mut action)
                    .await
                    .context("resolving a formatting code action")?;

                if let Some(edit) = action.lsp_action.edit {
                    if edit.changes.is_none() && edit.document_changes.is_none() {
                        continue;
                    }

                    let new = Self::deserialize_workspace_edit(
                        this.upgrade().ok_or_else(|| anyhow!("project dropped"))?,
                        edit,
                        push_to_history,
                        lsp_adapter.clone(),
                        language_server.clone(),
                        cx,
                    )
                    .await?;
                    project_transaction.0.extend(new.0);
                }

                if let Some(command) = action.lsp_action.command {
                    this.update(cx, |this, _| {
                        if let LspStoreMode::Local(mode) = &mut this.mode {
                            mode.last_workspace_edits_by_language_server
                                .remove(&language_server.server_id());
                        }
                    })?;

                    language_server
                        .request::<lsp::request::ExecuteCommand>(lsp::ExecuteCommandParams {
                            command: command.command,
                            arguments: command.arguments.unwrap_or_default(),
                            ..Default::default()
                        })
                        .await?;

                    this.update(cx, |this, _| {
                        if let LspStoreMode::Local(mode) = &mut this.mode {
                            project_transaction.0.extend(
                                mode.last_workspace_edits_by_language_server
                                    .remove(&language_server.server_id())
                                    .unwrap_or_default()
                                    .0,
                            )
                        }
                    })?;
                }
            }
        }

        Ok(())
    }

    pub async fn deserialize_text_edits(
        this: Entity<LspStore>,
        buffer_to_edit: Entity<Buffer>,
        edits: Vec<lsp::TextEdit>,
        push_to_history: bool,
        _: Arc<CachedLspAdapter>,
        language_server: Arc<LanguageServer>,
        cx: &mut AsyncApp,
    ) -> Result<Option<Transaction>> {
        let edits = this
            .update(cx, |this, cx| {
                this.as_local_mut().unwrap().edits_from_lsp(
                    &buffer_to_edit,
                    edits,
                    language_server.server_id(),
                    None,
                    cx,
                )
            })?
            .await?;

        let transaction = buffer_to_edit.update(cx, |buffer, cx| {
            buffer.finalize_last_transaction();
            buffer.start_transaction();
            for (range, text) in edits {
                buffer.edit([(range, text)], None, cx);
            }

            if buffer.end_transaction(cx).is_some() {
                let transaction = buffer.finalize_last_transaction().unwrap().clone();
                if !push_to_history {
                    buffer.forget_transaction(transaction.id);
                }
                Some(transaction)
            } else {
                None
            }
        })?;

        Ok(transaction)
    }

    #[allow(clippy::type_complexity)]
    pub(crate) fn edits_from_lsp(
        &mut self,
        buffer: &Entity<Buffer>,
        lsp_edits: impl 'static + Send + IntoIterator<Item = lsp::TextEdit>,
        server_id: LanguageServerId,
        version: Option<i32>,
        cx: &mut Context<LspStore>,
    ) -> Task<Result<Vec<(Range<Anchor>, String)>>> {
        let snapshot = self.buffer_snapshot_for_lsp_version(buffer, server_id, version, cx);
        cx.background_executor().spawn(async move {
            let snapshot = snapshot?;
            let mut lsp_edits = lsp_edits
                .into_iter()
                .map(|edit| (range_from_lsp(edit.range), edit.new_text))
                .collect::<Vec<_>>();
            lsp_edits.sort_by_key(|(range, _)| range.start);

            let mut lsp_edits = lsp_edits.into_iter().peekable();
            let mut edits = Vec::new();
            while let Some((range, mut new_text)) = lsp_edits.next() {
                // Clip invalid ranges provided by the language server.
                let mut range = snapshot.clip_point_utf16(range.start, Bias::Left)
                    ..snapshot.clip_point_utf16(range.end, Bias::Left);

                // Combine any LSP edits that are adjacent.
                //
                // Also, combine LSP edits that are separated from each other by only
                // a newline. This is important because for some code actions,
                // Rust-analyzer rewrites the entire buffer via a series of edits that
                // are separated by unchanged newline characters.
                //
                // In order for the diffing logic below to work properly, any edits that
                // cancel each other out must be combined into one.
                while let Some((next_range, next_text)) = lsp_edits.peek() {
                    if next_range.start.0 > range.end {
                        if next_range.start.0.row > range.end.row + 1
                            || next_range.start.0.column > 0
                            || snapshot.clip_point_utf16(
                                Unclipped(PointUtf16::new(range.end.row, u32::MAX)),
                                Bias::Left,
                            ) > range.end
                        {
                            break;
                        }
                        new_text.push('\n');
                    }
                    range.end = snapshot.clip_point_utf16(next_range.end, Bias::Left);
                    new_text.push_str(next_text);
                    lsp_edits.next();
                }

                // For multiline edits, perform a diff of the old and new text so that
                // we can identify the changes more precisely, preserving the locations
                // of any anchors positioned in the unchanged regions.
                if range.end.row > range.start.row {
                    let mut offset = range.start.to_offset(&snapshot);
                    let old_text = snapshot.text_for_range(range).collect::<String>();

                    let diff = TextDiff::from_lines(old_text.as_str(), &new_text);
                    let mut moved_since_edit = true;
                    for change in diff.iter_all_changes() {
                        let tag = change.tag();
                        let value = change.value();
                        match tag {
                            ChangeTag::Equal => {
                                offset += value.len();
                                moved_since_edit = true;
                            }
                            ChangeTag::Delete => {
                                let start = snapshot.anchor_after(offset);
                                let end = snapshot.anchor_before(offset + value.len());
                                if moved_since_edit {
                                    edits.push((start..end, String::new()));
                                } else {
                                    edits.last_mut().unwrap().0.end = end;
                                }
                                offset += value.len();
                                moved_since_edit = false;
                            }
                            ChangeTag::Insert => {
                                if moved_since_edit {
                                    let anchor = snapshot.anchor_after(offset);
                                    edits.push((anchor..anchor, value.to_string()));
                                } else {
                                    edits.last_mut().unwrap().1.push_str(value);
                                }
                                moved_since_edit = false;
                            }
                        }
                    }
                } else if range.end == range.start {
                    let anchor = snapshot.anchor_after(range.start);
                    edits.push((anchor..anchor, new_text));
                } else {
                    let edit_start = snapshot.anchor_after(range.start);
                    let edit_end = snapshot.anchor_before(range.end);
                    edits.push((edit_start..edit_end, new_text));
                }
            }

            Ok(edits)
        })
    }

    pub(crate) async fn deserialize_workspace_edit(
        this: Entity<LspStore>,
        edit: lsp::WorkspaceEdit,
        push_to_history: bool,
        lsp_adapter: Arc<CachedLspAdapter>,
        language_server: Arc<LanguageServer>,
        cx: &mut AsyncApp,
    ) -> Result<ProjectTransaction> {
        let fs = this.read_with(cx, |this, _| this.as_local().unwrap().fs.clone())?;

        let mut operations = Vec::new();
        if let Some(document_changes) = edit.document_changes {
            match document_changes {
                lsp::DocumentChanges::Edits(edits) => {
                    operations.extend(edits.into_iter().map(lsp::DocumentChangeOperation::Edit))
                }
                lsp::DocumentChanges::Operations(ops) => operations = ops,
            }
        } else if let Some(changes) = edit.changes {
            operations.extend(changes.into_iter().map(|(uri, edits)| {
                lsp::DocumentChangeOperation::Edit(lsp::TextDocumentEdit {
                    text_document: lsp::OptionalVersionedTextDocumentIdentifier {
                        uri,
                        version: None,
                    },
                    edits: edits.into_iter().map(Edit::Plain).collect(),
                })
            }));
        }

        let mut project_transaction = ProjectTransaction::default();
        for operation in operations {
            match operation {
                lsp::DocumentChangeOperation::Op(lsp::ResourceOp::Create(op)) => {
                    let abs_path = op
                        .uri
                        .to_file_path()
                        .map_err(|_| anyhow!("can't convert URI to path"))?;

                    if let Some(parent_path) = abs_path.parent() {
                        fs.create_dir(parent_path).await?;
                    }
                    if abs_path.ends_with("/") {
                        fs.create_dir(&abs_path).await?;
                    } else {
                        fs.create_file(
                            &abs_path,
                            op.options
                                .map(|options| fs::CreateOptions {
                                    overwrite: options.overwrite.unwrap_or(false),
                                    ignore_if_exists: options.ignore_if_exists.unwrap_or(false),
                                })
                                .unwrap_or_default(),
                        )
                        .await?;
                    }
                }

                lsp::DocumentChangeOperation::Op(lsp::ResourceOp::Rename(op)) => {
                    let source_abs_path = op
                        .old_uri
                        .to_file_path()
                        .map_err(|_| anyhow!("can't convert URI to path"))?;
                    let target_abs_path = op
                        .new_uri
                        .to_file_path()
                        .map_err(|_| anyhow!("can't convert URI to path"))?;
                    fs.rename(
                        &source_abs_path,
                        &target_abs_path,
                        op.options
                            .map(|options| fs::RenameOptions {
                                overwrite: options.overwrite.unwrap_or(false),
                                ignore_if_exists: options.ignore_if_exists.unwrap_or(false),
                            })
                            .unwrap_or_default(),
                    )
                    .await?;
                }

                lsp::DocumentChangeOperation::Op(lsp::ResourceOp::Delete(op)) => {
                    let abs_path = op
                        .uri
                        .to_file_path()
                        .map_err(|_| anyhow!("can't convert URI to path"))?;
                    let options = op
                        .options
                        .map(|options| fs::RemoveOptions {
                            recursive: options.recursive.unwrap_or(false),
                            ignore_if_not_exists: options.ignore_if_not_exists.unwrap_or(false),
                        })
                        .unwrap_or_default();
                    if abs_path.ends_with("/") {
                        fs.remove_dir(&abs_path, options).await?;
                    } else {
                        fs.remove_file(&abs_path, options).await?;
                    }
                }

                lsp::DocumentChangeOperation::Edit(op) => {
                    let buffer_to_edit = this
                        .update(cx, |this, cx| {
                            this.open_local_buffer_via_lsp(
                                op.text_document.uri.clone(),
                                language_server.server_id(),
                                lsp_adapter.name.clone(),
                                cx,
                            )
                        })?
                        .await?;

                    let edits = this
                        .update(cx, |this, cx| {
                            let path = buffer_to_edit.read(cx).project_path(cx);
                            let active_entry = this.active_entry;
                            let is_active_entry = path.clone().map_or(false, |project_path| {
                                this.worktree_store
                                    .read(cx)
                                    .entry_for_path(&project_path, cx)
                                    .map_or(false, |entry| Some(entry.id) == active_entry)
                            });
                            let local = this.as_local_mut().unwrap();

                            let (mut edits, mut snippet_edits) = (vec![], vec![]);
                            for edit in op.edits {
                                match edit {
                                    Edit::Plain(edit) => {
                                        if !edits.contains(&edit) {
                                            edits.push(edit)
                                        }
                                    }
                                    Edit::Annotated(edit) => {
                                        if !edits.contains(&edit.text_edit) {
                                            edits.push(edit.text_edit)
                                        }
                                    }
                                    Edit::Snippet(edit) => {
                                        let Ok(snippet) = Snippet::parse(&edit.snippet.value)
                                        else {
                                            continue;
                                        };

                                        if is_active_entry {
                                            snippet_edits.push((edit.range, snippet));
                                        } else {
                                            // Since this buffer is not focused, apply a normal edit.
                                            let new_edit = TextEdit {
                                                range: edit.range,
                                                new_text: snippet.text,
                                            };
                                            if !edits.contains(&new_edit) {
                                                edits.push(new_edit);
                                            }
                                        }
                                    }
                                }
                            }
                            if !snippet_edits.is_empty() {
                                let buffer_id = buffer_to_edit.read(cx).remote_id();
                                let version = if let Some(buffer_version) = op.text_document.version
                                {
                                    local
                                        .buffer_snapshot_for_lsp_version(
                                            &buffer_to_edit,
                                            language_server.server_id(),
                                            Some(buffer_version),
                                            cx,
                                        )
                                        .ok()
                                        .map(|snapshot| snapshot.version)
                                } else {
                                    Some(buffer_to_edit.read(cx).saved_version().clone())
                                };

                                let most_recent_edit = version.and_then(|version| {
                                    version.iter().max_by_key(|timestamp| timestamp.value)
                                });
                                // Check if the edit that triggered that edit has been made by this participant.

                                if let Some(most_recent_edit) = most_recent_edit {
                                    cx.emit(LspStoreEvent::SnippetEdit {
                                        buffer_id,
                                        edits: snippet_edits,
                                        most_recent_edit,
                                    });
                                }
                            }

                            local.edits_from_lsp(
                                &buffer_to_edit,
                                edits,
                                language_server.server_id(),
                                op.text_document.version,
                                cx,
                            )
                        })?
                        .await?;

                    let transaction = buffer_to_edit.update(cx, |buffer, cx| {
                        buffer.finalize_last_transaction();
                        buffer.start_transaction();
                        for (range, text) in edits {
                            buffer.edit([(range, text)], None, cx);
                        }
                        let transaction = if buffer.end_transaction(cx).is_some() {
                            let transaction = buffer.finalize_last_transaction().unwrap().clone();
                            if !push_to_history {
                                buffer.forget_transaction(transaction.id);
                            }
                            Some(transaction)
                        } else {
                            None
                        };

                        transaction
                    })?;
                    if let Some(transaction) = transaction {
                        project_transaction.0.insert(buffer_to_edit, transaction);
                    }
                }
            }
        }

        Ok(project_transaction)
    }

    async fn on_lsp_workspace_edit(
        this: WeakEntity<LspStore>,
        params: lsp::ApplyWorkspaceEditParams,
        server_id: LanguageServerId,
        adapter: Arc<CachedLspAdapter>,
        mut cx: AsyncApp,
    ) -> Result<lsp::ApplyWorkspaceEditResponse> {
        let this = this
            .upgrade()
            .ok_or_else(|| anyhow!("project project closed"))?;
        let language_server = this
            .update(&mut cx, |this, _| this.language_server_for_id(server_id))?
            .ok_or_else(|| anyhow!("language server not found"))?;
        let transaction = Self::deserialize_workspace_edit(
            this.clone(),
            params.edit,
            true,
            adapter.clone(),
            language_server.clone(),
            &mut cx,
        )
        .await
        .log_err();
        this.update(&mut cx, |this, _| {
            if let Some(transaction) = transaction {
                this.as_local_mut()
                    .unwrap()
                    .last_workspace_edits_by_language_server
                    .insert(server_id, transaction);
            }
        })?;
        Ok(lsp::ApplyWorkspaceEditResponse {
            applied: true,
            failed_change: None,
            failure_reason: None,
        })
    }

    fn remove_worktree(
        &mut self,
        id_to_remove: WorktreeId,
        cx: &mut Context<'_, LspStore>,
    ) -> Vec<LanguageServerId> {
        self.diagnostics.remove(&id_to_remove);
        self.prettier_store.update(cx, |prettier_store, cx| {
            prettier_store.remove_worktree(id_to_remove, cx);
        });

        let mut servers_to_remove = BTreeMap::default();
        let mut servers_to_preserve = HashSet::default();
        for ((path, server_name), ref server_ids) in &self.language_server_ids {
            if *path == id_to_remove {
                servers_to_remove.extend(server_ids.iter().map(|id| (*id, server_name.clone())));
            } else {
                servers_to_preserve.extend(server_ids.iter().cloned());
            }
        }
        servers_to_remove.retain(|server_id, _| !servers_to_preserve.contains(server_id));

        for (server_id_to_remove, _) in &servers_to_remove {
            self.language_server_ids
                .values_mut()
                .for_each(|server_ids| {
                    server_ids.remove(server_id_to_remove);
                });
            self.language_server_watched_paths
                .remove(&server_id_to_remove);
            self.language_server_paths_watched_for_rename
                .remove(&server_id_to_remove);
            self.last_workspace_edits_by_language_server
                .remove(&server_id_to_remove);
            self.language_servers.remove(&server_id_to_remove);
            cx.emit(LspStoreEvent::LanguageServerRemoved(*server_id_to_remove));
        }
        servers_to_remove.into_keys().collect()
    }

    fn rebuild_watched_paths_inner<'a>(
        &'a self,
        language_server_id: LanguageServerId,
        watchers: impl Iterator<Item = &'a FileSystemWatcher>,
        cx: &mut Context<LspStore>,
    ) -> LanguageServerWatchedPathsBuilder {
        let worktrees = self
            .worktree_store
            .read(cx)
            .worktrees()
            .filter_map(|worktree| {
                self.language_servers_for_worktree(worktree.read(cx).id())
                    .find(|server| server.server_id() == language_server_id)
                    .map(|_| worktree)
            })
            .collect::<Vec<_>>();

        let mut worktree_globs = HashMap::default();
        let mut abs_globs = HashMap::default();
        log::trace!(
            "Processing new watcher paths for language server with id {}",
            language_server_id
        );

        enum PathToWatch {
            Worktree {
                literal_prefix: Arc<Path>,
                pattern: String,
            },
            Absolute {
                path: Arc<Path>,
                pattern: String,
            },
        }
        for watcher in watchers {
            let mut found_host = false;
            for worktree in &worktrees {
                let glob_is_inside_worktree = worktree.update(cx, |tree, _| {
                    let worktree_root_path = tree.abs_path();
                    let path_to_watch = match &watcher.glob_pattern {
                        lsp::GlobPattern::String(s) => {
                            let watcher_path = SanitizedPath::from(s);
                            match watcher_path.as_path().strip_prefix(&worktree_root_path) {
                                Ok(relative) => {
                                    let pattern = relative.to_string_lossy().to_string();
                                    let literal_prefix = glob_literal_prefix(relative).into();

                                    PathToWatch::Worktree {
                                        literal_prefix,
                                        pattern,
                                    }
                                }
                                Err(_) => {
                                    let path = glob_literal_prefix(watcher_path.as_path());
                                    let pattern = watcher_path
                                        .as_path()
                                        .strip_prefix(&path)
                                        .map(|p| p.to_string_lossy().to_string())
                                        .unwrap_or_else(|e| {
                                            debug_panic!(
                                                "Failed to strip prefix for string pattern: {}, with prefix: {}, with error: {}",
                                                s,
                                                path.display(),
                                                e
                                            );
                                            watcher_path.as_path().to_string_lossy().to_string()
                                        });
                                    let path = if path.components().next().is_none() {
                                        worktree_root_path.clone()
                                    } else {
                                        path.into()
                                    };

                                    PathToWatch::Absolute { path, pattern }
                                }
                            }
                        }
                        lsp::GlobPattern::Relative(rp) => {
                            let Ok(mut base_uri) = match &rp.base_uri {
                                lsp::OneOf::Left(workspace_folder) => &workspace_folder.uri,
                                lsp::OneOf::Right(base_uri) => base_uri,
                            }
                            .to_file_path() else {
                                return false;
                            };

                            match base_uri.strip_prefix(&worktree_root_path) {
                                Ok(relative) => {
                                    let mut literal_prefix = relative.to_owned();
                                    literal_prefix
                                        .push(glob_literal_prefix(Path::new(&rp.pattern)));

                                    PathToWatch::Worktree {
                                        literal_prefix: literal_prefix.into(),
                                        pattern: rp.pattern.clone(),
                                    }
                                }
                                Err(_) => {
                                    let path = glob_literal_prefix(Path::new(&rp.pattern));
                                    let pattern = Path::new(&rp.pattern)
                                        .strip_prefix(&path)
                                        .map(|p| p.to_string_lossy().to_string())
                                        .unwrap_or_else(|e| {
                                            debug_panic!(
                                                "Failed to strip prefix for relative pattern: {}, with prefix: {}, with error: {}",
                                                rp.pattern,
                                                path.display(),
                                                e
                                            );
                                            rp.pattern.clone()
                                        });
                                    base_uri.push(path);

                                    let path = if base_uri.components().next().is_none() {
                                        debug_panic!("base_uri is empty, {}", base_uri.display());
                                        worktree_root_path.clone()
                                    } else {
                                        base_uri.into()
                                    };
                                    PathToWatch::Absolute { path, pattern }
                                }
                            }
                        }
                    };
                    match path_to_watch {
                        PathToWatch::Worktree {
                            literal_prefix,
                            pattern,
                        } => {
                            if let Some((tree, glob)) =
                                tree.as_local_mut().zip(Glob::new(&pattern).log_err())
                            {
                                tree.add_path_prefix_to_scan(literal_prefix);
                                worktree_globs
                                    .entry(tree.id())
                                    .or_insert_with(GlobSetBuilder::new)
                                    .add(glob);
                            } else {
                                return false;
                            }
                        }
                        PathToWatch::Absolute { path, pattern } => {
                            if let Some(glob) = Glob::new(&pattern).log_err() {
                                abs_globs
                                    .entry(path)
                                    .or_insert_with(GlobSetBuilder::new)
                                    .add(glob);
                            }
                        }
                    }
                    true
                });
                if glob_is_inside_worktree {
                    log::trace!(
                        "Watcher pattern `{}` has been attached to the worktree at `{}`",
                        serde_json::to_string(&watcher.glob_pattern).unwrap(),
                        worktree.read(cx).abs_path().display()
                    );
                    found_host = true;
                }
            }
            if !found_host {
                log::error!(
                    "Watcher pattern `{}` has not been attached to any worktree or absolute path",
                    serde_json::to_string(&watcher.glob_pattern).unwrap()
                )
            }
        }

        let mut watch_builder = LanguageServerWatchedPathsBuilder::default();
        for (worktree_id, builder) in worktree_globs {
            if let Ok(globset) = builder.build() {
                watch_builder.watch_worktree(worktree_id, globset);
            }
        }
        for (abs_path, builder) in abs_globs {
            if let Ok(globset) = builder.build() {
                watch_builder.watch_abs_path(abs_path, globset);
            }
        }
        watch_builder
    }

    fn rebuild_watched_paths(
        &mut self,
        language_server_id: LanguageServerId,
        cx: &mut Context<LspStore>,
    ) {
        let Some(watchers) = self
            .language_server_watcher_registrations
            .get(&language_server_id)
        else {
            return;
        };

        let watch_builder =
            self.rebuild_watched_paths_inner(language_server_id, watchers.values().flatten(), cx);
        let watcher = watch_builder.build(self.fs.clone(), language_server_id, cx);
        self.language_server_watched_paths
            .insert(language_server_id, watcher);

        cx.notify();
    }

    fn on_lsp_did_change_watched_files(
        &mut self,
        language_server_id: LanguageServerId,
        registration_id: &str,
        params: DidChangeWatchedFilesRegistrationOptions,
        cx: &mut Context<LspStore>,
    ) {
        let registrations = self
            .language_server_watcher_registrations
            .entry(language_server_id)
            .or_default();

        registrations.insert(registration_id.to_string(), params.watchers);

        self.rebuild_watched_paths(language_server_id, cx);
    }

    fn on_lsp_unregister_did_change_watched_files(
        &mut self,
        language_server_id: LanguageServerId,
        registration_id: &str,
        cx: &mut Context<LspStore>,
    ) {
        let registrations = self
            .language_server_watcher_registrations
            .entry(language_server_id)
            .or_default();

        if registrations.remove(registration_id).is_some() {
            log::info!(
                    "language server {}: unregistered workspace/DidChangeWatchedFiles capability with id {}",
                    language_server_id,
                    registration_id
                );
        } else {
            log::warn!(
                    "language server {}: failed to unregister workspace/DidChangeWatchedFiles capability with id {}. not registered.",
                    language_server_id,
                    registration_id
                );
        }

        self.rebuild_watched_paths(language_server_id, cx);
    }
}

#[derive(Debug)]
pub struct FormattableBuffer {
    id: BufferId,
    handle: Entity<Buffer>,
    abs_path: Option<PathBuf>,
    env: Option<HashMap<String, String>>,
}

pub struct RemoteLspStore {
    upstream_client: Option<AnyProtoClient>,
    upstream_project_id: u64,
}

#[allow(clippy::large_enum_variant)]
pub(crate) enum LspStoreMode {
    Local(LocalLspStore),   // ssh host and collab host
    Remote(RemoteLspStore), // collab guest
}

impl LspStoreMode {
    fn is_local(&self) -> bool {
        matches!(self, LspStoreMode::Local(_))
    }
}

pub struct LspStore {
    mode: LspStoreMode,
    last_formatting_failure: Option<String>,
    downstream_client: Option<(AnyProtoClient, u64)>,
    nonce: u128,
    buffer_store: Entity<BufferStore>,
    worktree_store: Entity<WorktreeStore>,
    toolchain_store: Option<Entity<ToolchainStore>>,
    pub languages: Arc<LanguageRegistry>,
    pub language_server_statuses: BTreeMap<LanguageServerId, LanguageServerStatus>,
    active_entry: Option<ProjectEntryId>,
    _maintain_workspace_config: (Task<Result<()>>, watch::Sender<()>),
    _maintain_buffer_languages: Task<()>,
    diagnostic_summaries:
        HashMap<WorktreeId, HashMap<Arc<Path>, HashMap<LanguageServerId, DiagnosticSummary>>>,
}

pub enum LspStoreEvent {
    LanguageServerAdded(LanguageServerId, LanguageServerName, Option<WorktreeId>),
    LanguageServerRemoved(LanguageServerId),
    LanguageServerUpdate {
        language_server_id: LanguageServerId,
        message: proto::update_language_server::Variant,
    },
    LanguageServerLog(LanguageServerId, LanguageServerLogType, String),
    LanguageServerPrompt(LanguageServerPromptRequest),
    LanguageDetected {
        buffer: Entity<Buffer>,
        new_language: Option<Arc<Language>>,
    },
    Notification(String),
    RefreshInlayHints,
    DiagnosticsUpdated {
        language_server_id: LanguageServerId,
        path: ProjectPath,
    },
    DiskBasedDiagnosticsStarted {
        language_server_id: LanguageServerId,
    },
    DiskBasedDiagnosticsFinished {
        language_server_id: LanguageServerId,
    },
    SnippetEdit {
        buffer_id: BufferId,
        edits: Vec<(lsp::Range, Snippet)>,
        most_recent_edit: clock::Lamport,
    },
}

#[derive(Clone, Debug, Serialize)]
pub struct LanguageServerStatus {
    pub name: String,
    pub pending_work: BTreeMap<String, LanguageServerProgress>,
    pub has_pending_diagnostic_updates: bool,
    progress_tokens: HashSet<String>,
}

#[derive(Clone, Debug)]
struct CoreSymbol {
    pub language_server_name: LanguageServerName,
    pub source_worktree_id: WorktreeId,
    pub source_language_server_id: LanguageServerId,
    pub path: ProjectPath,
    pub name: String,
    pub kind: lsp::SymbolKind,
    pub range: Range<Unclipped<PointUtf16>>,
    pub signature: [u8; 32],
}

impl LspStore {
    pub fn init(client: &AnyProtoClient) {
        client.add_entity_request_handler(Self::handle_multi_lsp_query);
        client.add_entity_request_handler(Self::handle_restart_language_servers);
        client.add_entity_request_handler(Self::handle_cancel_language_server_work);
        client.add_entity_message_handler(Self::handle_start_language_server);
        client.add_entity_message_handler(Self::handle_update_language_server);
        client.add_entity_message_handler(Self::handle_language_server_log);
        client.add_entity_message_handler(Self::handle_update_diagnostic_summary);
        client.add_entity_request_handler(Self::handle_format_buffers);
        client.add_entity_request_handler(Self::handle_resolve_completion_documentation);
        client.add_entity_request_handler(Self::handle_apply_code_action);
        client.add_entity_request_handler(Self::handle_inlay_hints);
        client.add_entity_request_handler(Self::handle_get_project_symbols);
        client.add_entity_request_handler(Self::handle_resolve_inlay_hint);
        client.add_entity_request_handler(Self::handle_open_buffer_for_symbol);
        client.add_entity_request_handler(Self::handle_refresh_inlay_hints);
        client.add_entity_request_handler(Self::handle_on_type_formatting);
        client.add_entity_request_handler(Self::handle_apply_additional_edits_for_completion);
        client.add_entity_request_handler(Self::handle_register_buffer_with_language_servers);
        client.add_entity_request_handler(Self::handle_rename_project_entry);
        client.add_entity_request_handler(Self::handle_lsp_command::<GetCodeActions>);
        client.add_entity_request_handler(Self::handle_lsp_command::<GetCompletions>);
        client.add_entity_request_handler(Self::handle_lsp_command::<GetHover>);
        client.add_entity_request_handler(Self::handle_lsp_command::<GetDefinition>);
        client.add_entity_request_handler(Self::handle_lsp_command::<GetDeclaration>);
        client.add_entity_request_handler(Self::handle_lsp_command::<GetTypeDefinition>);
        client.add_entity_request_handler(Self::handle_lsp_command::<GetDocumentHighlights>);
        client.add_entity_request_handler(Self::handle_lsp_command::<GetReferences>);
        client.add_entity_request_handler(Self::handle_lsp_command::<PrepareRename>);
        client.add_entity_request_handler(Self::handle_lsp_command::<PerformRename>);
        client.add_entity_request_handler(Self::handle_lsp_command::<lsp_ext_command::ExpandMacro>);
        client.add_entity_request_handler(Self::handle_lsp_command::<LinkedEditingRange>);
    }

    pub fn as_remote(&self) -> Option<&RemoteLspStore> {
        match &self.mode {
            LspStoreMode::Remote(remote_lsp_store) => Some(remote_lsp_store),
            _ => None,
        }
    }

    pub fn as_local(&self) -> Option<&LocalLspStore> {
        match &self.mode {
            LspStoreMode::Local(local_lsp_store) => Some(local_lsp_store),
            _ => None,
        }
    }

    pub fn as_local_mut(&mut self) -> Option<&mut LocalLspStore> {
        match &mut self.mode {
            LspStoreMode::Local(local_lsp_store) => Some(local_lsp_store),
            _ => None,
        }
    }

    pub fn upstream_client(&self) -> Option<(AnyProtoClient, u64)> {
        match &self.mode {
            LspStoreMode::Remote(RemoteLspStore {
                upstream_client: Some(upstream_client),
                upstream_project_id,
                ..
            }) => Some((upstream_client.clone(), *upstream_project_id)),

            LspStoreMode::Remote(RemoteLspStore {
                upstream_client: None,
                ..
            }) => None,
            LspStoreMode::Local(_) => None,
        }
    }

    #[allow(clippy::too_many_arguments)]
    pub fn new_local(
        buffer_store: Entity<BufferStore>,
        worktree_store: Entity<WorktreeStore>,
        prettier_store: Entity<PrettierStore>,
        toolchain_store: Entity<ToolchainStore>,
        environment: Entity<ProjectEnvironment>,
        languages: Arc<LanguageRegistry>,
        http_client: Arc<dyn HttpClient>,
        fs: Arc<dyn Fs>,
        cx: &mut Context<Self>,
    ) -> Self {
        let yarn = YarnPathStore::new(fs.clone(), cx);
        cx.subscribe(&buffer_store, Self::on_buffer_store_event)
            .detach();
        cx.subscribe(&worktree_store, Self::on_worktree_store_event)
            .detach();
        cx.subscribe(&prettier_store, Self::on_prettier_store_event)
            .detach();
        cx.subscribe(&toolchain_store, Self::on_toolchain_store_event)
            .detach();
        cx.observe_global::<SettingsStore>(Self::on_settings_changed)
            .detach();

        let _maintain_workspace_config = {
            let (sender, receiver) = watch::channel();
            (
                Self::maintain_workspace_config(fs.clone(), receiver, cx),
                sender,
            )
        };
        let project_tree = ProjectTree::new(worktree_store.clone(), cx);
        Self {
            mode: LspStoreMode::Local(LocalLspStore {
                weak: cx.weak_entity(),
                worktree_store: worktree_store.clone(),
                toolchain_store: toolchain_store.clone(),
                supplementary_language_servers: Default::default(),
                languages: languages.clone(),
                language_server_ids: Default::default(),
                language_servers: Default::default(),
                last_workspace_edits_by_language_server: Default::default(),
                language_server_watched_paths: Default::default(),
                language_server_paths_watched_for_rename: Default::default(),
                language_server_watcher_registrations: Default::default(),
                buffers_being_formatted: Default::default(),
                buffer_snapshots: Default::default(),
                prettier_store,
                environment,
                http_client,
                fs,
                yarn,
                next_diagnostic_group_id: Default::default(),
                diagnostics: Default::default(),
                _subscription: cx.on_app_quit(|this, cx| {
                    this.as_local_mut().unwrap().shutdown_language_servers(cx)
                }),
                lsp_tree: LanguageServerTree::new(project_tree, languages.clone(), cx),
            }),
            last_formatting_failure: None,
            downstream_client: None,
            buffer_store,
            worktree_store,
            toolchain_store: Some(toolchain_store),
            languages: languages.clone(),
            language_server_statuses: Default::default(),
            nonce: StdRng::from_entropy().gen(),
            diagnostic_summaries: Default::default(),
            active_entry: None,

            _maintain_workspace_config,
            _maintain_buffer_languages: Self::maintain_buffer_languages(languages, cx),
        }
    }

    fn send_lsp_proto_request<R: LspCommand>(
        &self,
        buffer: Entity<Buffer>,
        client: AnyProtoClient,
        upstream_project_id: u64,
        request: R,
        cx: &mut Context<'_, LspStore>,
    ) -> Task<anyhow::Result<<R as LspCommand>::Response>> {
        let message = request.to_proto(upstream_project_id, buffer.read(cx));
        cx.spawn(move |this, cx| async move {
            let response = client.request(message).await?;
            let this = this.upgrade().context("project dropped")?;
            request
                .response_from_proto(response, this, buffer, cx)
                .await
        })
    }

    #[allow(clippy::too_many_arguments)]
    pub(super) fn new_remote(
        buffer_store: Entity<BufferStore>,
        worktree_store: Entity<WorktreeStore>,
        toolchain_store: Option<Entity<ToolchainStore>>,
        languages: Arc<LanguageRegistry>,
        upstream_client: AnyProtoClient,
        project_id: u64,
        fs: Arc<dyn Fs>,
        cx: &mut Context<Self>,
    ) -> Self {
        cx.subscribe(&buffer_store, Self::on_buffer_store_event)
            .detach();
        cx.subscribe(&worktree_store, Self::on_worktree_store_event)
            .detach();
        let _maintain_workspace_config = {
            let (sender, receiver) = watch::channel();
            (Self::maintain_workspace_config(fs, receiver, cx), sender)
        };
        Self {
            mode: LspStoreMode::Remote(RemoteLspStore {
                upstream_client: Some(upstream_client),
                upstream_project_id: project_id,
            }),
            downstream_client: None,
            last_formatting_failure: None,
            buffer_store,
            worktree_store,
            languages: languages.clone(),
            language_server_statuses: Default::default(),
            nonce: StdRng::from_entropy().gen(),
            diagnostic_summaries: Default::default(),
            active_entry: None,
            toolchain_store,
            _maintain_workspace_config,
            _maintain_buffer_languages: Self::maintain_buffer_languages(languages.clone(), cx),
        }
    }

    fn on_buffer_store_event(
        &mut self,
        _: Entity<BufferStore>,
        event: &BufferStoreEvent,
        cx: &mut Context<Self>,
    ) {
        match event {
            BufferStoreEvent::BufferAdded(buffer) => {
                self.on_buffer_added(buffer, cx).log_err();
            }
            BufferStoreEvent::BufferChangedFilePath { buffer, old_file } => {
                if let Some(local) = self.as_local_mut() {
                    if let Some(old_file) = File::from_dyn(old_file.as_ref()) {
                        local.reset_buffer(buffer, old_file, cx);

                        local.unregister_old_buffer_from_language_servers(buffer, old_file, cx);
                    }
                }

                self.detect_language_for_buffer(buffer, cx);
                if let Some(local) = self.as_local_mut() {
                    local.initialize_buffer(buffer, cx);

                    local.register_buffer_with_language_servers(buffer, cx);
                }
            }
            BufferStoreEvent::BufferDropped(_) => {}
        }
    }

    fn on_worktree_store_event(
        &mut self,
        _: Entity<WorktreeStore>,
        event: &WorktreeStoreEvent,
        cx: &mut Context<Self>,
    ) {
        match event {
            WorktreeStoreEvent::WorktreeAdded(worktree) => {
                if !worktree.read(cx).is_local() {
                    return;
                }
                cx.subscribe(worktree, |this, worktree, event, cx| match event {
                    worktree::Event::UpdatedEntries(changes) => {
                        this.update_local_worktree_language_servers(&worktree, changes, cx);
                    }
                    worktree::Event::UpdatedGitRepositories(_)
                    | worktree::Event::DeletedEntry(_) => {}
                })
                .detach()
            }
            WorktreeStoreEvent::WorktreeRemoved(_, id) => self.remove_worktree(*id, cx),
            WorktreeStoreEvent::WorktreeUpdateSent(worktree) => {
                worktree.update(cx, |worktree, _cx| self.send_diagnostic_summaries(worktree));
            }
            WorktreeStoreEvent::WorktreeReleased(..)
            | WorktreeStoreEvent::WorktreeOrderChanged
            | WorktreeStoreEvent::WorktreeUpdatedEntries(..)
            | WorktreeStoreEvent::WorktreeUpdatedGitRepositories(..)
            | WorktreeStoreEvent::WorktreeDeletedEntry(..) => {}
        }
    }

    fn on_prettier_store_event(
        &mut self,
        _: Entity<PrettierStore>,
        event: &PrettierStoreEvent,
        cx: &mut Context<Self>,
    ) {
        match event {
            PrettierStoreEvent::LanguageServerRemoved(prettier_server_id) => {
                self.unregister_supplementary_language_server(*prettier_server_id, cx);
            }
            PrettierStoreEvent::LanguageServerAdded {
                new_server_id,
                name,
                prettier_server,
            } => {
                self.register_supplementary_language_server(
                    *new_server_id,
                    name.clone(),
                    prettier_server.clone(),
                    cx,
                );
            }
        }
    }

    fn on_toolchain_store_event(
        &mut self,
        _: Entity<ToolchainStore>,
        event: &ToolchainStoreEvent,
        _: &mut Context<Self>,
    ) {
        match event {
            ToolchainStoreEvent::ToolchainActivated { .. } => {
                self.request_workspace_config_refresh()
            }
        }
    }

    fn request_workspace_config_refresh(&mut self) {
        *self._maintain_workspace_config.1.borrow_mut() = ();
    }

    pub fn prettier_store(&self) -> Option<Entity<PrettierStore>> {
        self.as_local().map(|local| local.prettier_store.clone())
    }

    fn on_buffer_event(
        &mut self,
        buffer: Entity<Buffer>,
        event: &language::BufferEvent,
        cx: &mut Context<Self>,
    ) {
        match event {
            language::BufferEvent::Edited { .. } => {
                self.on_buffer_edited(buffer, cx);
            }

            language::BufferEvent::Saved => {
                self.on_buffer_saved(buffer, cx);
            }

            _ => {}
        }
    }

    fn on_buffer_added(&mut self, buffer: &Entity<Buffer>, cx: &mut Context<Self>) -> Result<()> {
        buffer.update(cx, |buffer, _| {
            buffer.set_language_registry(self.languages.clone())
        });

        cx.subscribe(buffer, |this, buffer, event, cx| {
            this.on_buffer_event(buffer, event, cx);
        })
        .detach();

        self.detect_language_for_buffer(buffer, cx);
        if let Some(local) = self.as_local_mut() {
            local.initialize_buffer(buffer, cx);
            local.register_buffer_with_language_servers(buffer, cx);
        }

        Ok(())
    }

    pub fn register_buffer_with_language_servers(
        &mut self,
        buffer: &Entity<Buffer>,
        cx: &mut Context<Self>,
    ) -> OpenLspBufferHandle {
        let handle = cx.new(|_| buffer.clone());

        if let Some(local) = self.as_local_mut() {
            let Some(file) = File::from_dyn(buffer.read(cx).file()) else {
                return handle;
            };
            if !file.is_local() {
                return handle;
            }

            local.register_buffer_with_language_servers(buffer, cx);

            cx.observe_release(&handle, move |this, buffer, cx| {
                let local = this.as_local_mut().unwrap();
                if let Some(file) = File::from_dyn(buffer.read(cx).file()).cloned() {
                    local.unregister_old_buffer_from_language_servers(&buffer, &file, cx);
                }
            })
            .detach();
        } else if let Some((upstream_client, upstream_project_id)) = self.upstream_client() {
            let buffer_id = buffer.read(cx).remote_id().to_proto();
            cx.background_executor()
                .spawn(async move {
                    upstream_client
                        .request(proto::RegisterBufferWithLanguageServers {
                            project_id: upstream_project_id,
                            buffer_id,
                        })
                        .await
                })
                .detach();
        } else {
            panic!("oops!");
        }
        handle
    }

    fn maintain_buffer_languages(
        languages: Arc<LanguageRegistry>,
        cx: &mut Context<Self>,
    ) -> Task<()> {
        let mut subscription = languages.subscribe();
        let mut prev_reload_count = languages.reload_count();
        cx.spawn(move |this, mut cx| async move {
            while let Some(()) = subscription.next().await {
                if let Some(this) = this.upgrade() {
                    // If the language registry has been reloaded, then remove and
                    // re-assign the languages on all open buffers.
                    let reload_count = languages.reload_count();
                    if reload_count > prev_reload_count {
                        prev_reload_count = reload_count;
                        this.update(&mut cx, |this, cx| {
                            this.buffer_store.clone().update(cx, |buffer_store, cx| {
                                for buffer in buffer_store.buffers() {
                                    if let Some(f) = File::from_dyn(buffer.read(cx).file()).cloned()
                                    {
                                        buffer
                                            .update(cx, |buffer, cx| buffer.set_language(None, cx));
                                        if let Some(local) = this.as_local_mut() {
                                            local.reset_buffer(&buffer, &f, cx);

                                            local.unregister_old_buffer_from_language_servers(
                                                &buffer, &f, cx,
                                            );
                                        }
                                    }
                                }
                            });
                            this.refresh_server_tree(cx);
                        })
                        .ok();
                    }

                    this.update(&mut cx, |this, cx| {
                        let mut plain_text_buffers = Vec::new();
                        let mut buffers_with_unknown_injections = Vec::new();
                        for handle in this.buffer_store.read(cx).buffers() {
                            let buffer = handle.read(cx);
                            if buffer.language().is_none()
                                || buffer.language() == Some(&*language::PLAIN_TEXT)
                            {
                                plain_text_buffers.push(handle);
                            } else if buffer.contains_unknown_injections() {
                                buffers_with_unknown_injections.push(handle);
                            }
                        }
                        for buffer in plain_text_buffers {
                            this.detect_language_for_buffer(&buffer, cx);
                            if let Some(local) = this.as_local_mut() {
                                local.initialize_buffer(&buffer, cx);
                                local.register_buffer_with_language_servers(&buffer, cx);
                            }
                        }

                        for buffer in buffers_with_unknown_injections {
                            buffer.update(cx, |buffer, cx| buffer.reparse(cx));
                        }
                    })
                    .ok();
                }
            }
        })
    }

    fn detect_language_for_buffer(
        &mut self,
        buffer_handle: &Entity<Buffer>,
        cx: &mut Context<Self>,
    ) -> Option<language::AvailableLanguage> {
        // If the buffer has a language, set it and start the language server if we haven't already.
        let buffer = buffer_handle.read(cx);
        let file = buffer.file()?;

        let content = buffer.as_rope();
        let available_language = self.languages.language_for_file(file, Some(content), cx);
        if let Some(available_language) = &available_language {
            if let Some(Ok(Ok(new_language))) = self
                .languages
                .load_language(available_language)
                .now_or_never()
            {
                self.set_language_for_buffer(buffer_handle, new_language, cx);
            }
        } else {
            cx.emit(LspStoreEvent::LanguageDetected {
                buffer: buffer_handle.clone(),
                new_language: None,
            });
        }

        available_language
    }

    pub(crate) fn set_language_for_buffer(
        &mut self,
        buffer: &Entity<Buffer>,
        new_language: Arc<Language>,
        cx: &mut Context<Self>,
    ) {
        let buffer_file = buffer.read(cx).file().cloned();
        if let Some(local_store) = self.as_local_mut() {
            if let Some(abs_path) =
                File::from_dyn(buffer_file.as_ref()).map(|file| file.abs_path(cx))
            {
                if let Some(file_url) = lsp::Url::from_file_path(&abs_path).log_err() {
                    local_store.unregister_buffer_from_language_servers(buffer, &file_url, cx);
                }
            }
        }
        buffer.update(cx, |buffer, cx| {
            if buffer.language().map_or(true, |old_language| {
                !Arc::ptr_eq(old_language, &new_language)
            }) {
                buffer.set_language(Some(new_language.clone()), cx);
            }
        });

        let settings =
            language_settings(Some(new_language.name()), buffer_file.as_ref(), cx).into_owned();
        let buffer_file = File::from_dyn(buffer_file.as_ref());

        let worktree_id = if let Some(file) = buffer_file {
            let worktree = file.worktree.clone();

            if let Some(local) = self.as_local_mut() {
                local.register_buffer_with_language_servers(buffer, cx);
            }
            Some(worktree.read(cx).id())
        } else {
            None
        };

        if settings.prettier.allowed {
            if let Some(prettier_plugins) = prettier_store::prettier_plugins_for_language(&settings)
            {
                let prettier_store = self.as_local().map(|s| s.prettier_store.clone());
                if let Some(prettier_store) = prettier_store {
                    prettier_store.update(cx, |prettier_store, cx| {
                        prettier_store.install_default_prettier(
                            worktree_id,
                            prettier_plugins.iter().map(|s| Arc::from(s.as_str())),
                            cx,
                        )
                    })
                }
            }
        }

        cx.emit(LspStoreEvent::LanguageDetected {
            buffer: buffer.clone(),
            new_language: Some(new_language),
        })
    }

    pub fn buffer_store(&self) -> Entity<BufferStore> {
        self.buffer_store.clone()
    }

    pub fn set_active_entry(&mut self, active_entry: Option<ProjectEntryId>) {
        self.active_entry = active_entry;
    }

    pub(crate) fn send_diagnostic_summaries(&self, worktree: &mut Worktree) {
        if let Some((client, downstream_project_id)) = self.downstream_client.clone() {
            if let Some(summaries) = self.diagnostic_summaries.get(&worktree.id()) {
                for (path, summaries) in summaries {
                    for (&server_id, summary) in summaries {
                        client
                            .send(proto::UpdateDiagnosticSummary {
                                project_id: downstream_project_id,
                                worktree_id: worktree.id().to_proto(),
                                summary: Some(summary.to_proto(server_id, path)),
                            })
                            .log_err();
                    }
                }
            }
        }
    }

    pub fn request_lsp<R: LspCommand>(
        &mut self,
        buffer_handle: Entity<Buffer>,
        server: LanguageServerToQuery,
        request: R,
        cx: &mut Context<Self>,
    ) -> Task<Result<R::Response>>
    where
        <R::LspRequest as lsp::request::Request>::Result: Send,
        <R::LspRequest as lsp::request::Request>::Params: Send,
    {
        if let Some((upstream_client, upstream_project_id)) = self.upstream_client() {
            return self.send_lsp_proto_request(
                buffer_handle,
                upstream_client,
                upstream_project_id,
                request,
                cx,
            );
        }

        let Some(language_server) = buffer_handle.update(cx, |buffer, cx| match server {
            LanguageServerToQuery::Primary => self
                .as_local()
                .and_then(|local| local.primary_language_server_for_buffer(buffer, cx))
                .map(|(_, server)| server.clone()),
            LanguageServerToQuery::Other(id) => self
                .language_server_for_local_buffer(buffer, id, cx)
                .map(|(_, server)| Arc::clone(server)),
        }) else {
            return Task::ready(Ok(Default::default()));
        };

        let buffer = buffer_handle.read(cx);
        let file = File::from_dyn(buffer.file()).and_then(File::as_local);

        if let Some(file) = file {
            let lsp_params = match request.to_lsp_params_or_response(
                &file.abs_path(cx),
                buffer,
                &language_server,
                cx,
            ) {
                Ok(LspParamsOrResponse::Params(lsp_params)) => lsp_params,
                Ok(LspParamsOrResponse::Response(response)) => return Task::ready(Ok(response)),

                Err(err) => {
                    let message = format!(
                        "{} via {} failed: {}",
                        request.display_name(),
                        language_server.name(),
                        err
                    );
                    log::warn!("{}", message);
                    return Task::ready(Err(anyhow!(message)));
                }
            };

            let status = request.status();
            if !request.check_capabilities(language_server.adapter_server_capabilities()) {
                return Task::ready(Ok(Default::default()));
            }
            return cx.spawn(move |this, cx| async move {
                let lsp_request = language_server.request::<R::LspRequest>(lsp_params);

                let id = lsp_request.id();
                let _cleanup = if status.is_some() {
                    cx.update(|cx| {
                        this.update(cx, |this, cx| {
                            this.on_lsp_work_start(
                                language_server.server_id(),
                                id.to_string(),
                                LanguageServerProgress {
                                    is_disk_based_diagnostics_progress: false,
                                    is_cancellable: false,
                                    title: None,
                                    message: status.clone(),
                                    percentage: None,
                                    last_update_at: cx.background_executor().now(),
                                },
                                cx,
                            );
                        })
                    })
                    .log_err();

                    Some(defer(|| {
                        cx.update(|cx| {
                            this.update(cx, |this, cx| {
                                this.on_lsp_work_end(
                                    language_server.server_id(),
                                    id.to_string(),
                                    cx,
                                );
                            })
                        })
                        .log_err();
                    }))
                } else {
                    None
                };

                let result = lsp_request.await;

                let response = result.map_err(|err| {
                    let message = format!(
                        "{} via {} failed: {}",
                        request.display_name(),
                        language_server.name(),
                        err
                    );
                    log::warn!("{}", message);
                    anyhow!(message)
                })?;

                let response = request
                    .response_from_lsp(
                        response,
                        this.upgrade().ok_or_else(|| anyhow!("no app context"))?,
                        buffer_handle,
                        language_server.server_id(),
                        cx.clone(),
                    )
                    .await;
                response
            });
        }

        Task::ready(Ok(Default::default()))
    }

    fn on_settings_changed(&mut self, cx: &mut Context<Self>) {
        let mut language_formatters_to_check = Vec::new();
        for buffer in self.buffer_store.read(cx).buffers() {
            let buffer = buffer.read(cx);
            let buffer_file = File::from_dyn(buffer.file());
            let buffer_language = buffer.language();
            let settings = language_settings(buffer_language.map(|l| l.name()), buffer.file(), cx);
            if buffer_language.is_some() {
                language_formatters_to_check.push((
                    buffer_file.map(|f| f.worktree_id(cx)),
                    settings.into_owned(),
                ));
            }
        }

        let to_stop = self.refresh_server_tree(cx);
        for id in to_stop {
            self.stop_local_language_server(id, cx).detach();
        }
        if let Some(prettier_store) = self.as_local().map(|s| s.prettier_store.clone()) {
            prettier_store.update(cx, |prettier_store, cx| {
                prettier_store.on_settings_changed(language_formatters_to_check, cx)
            })
        }

        cx.notify();
    }

    fn refresh_server_tree(&mut self, cx: &mut App) -> Vec<LanguageServerId> {
        let mut to_stop = vec![];
        if let Some(local) = self.as_local_mut() {
            local.lsp_tree.clone().update(cx, |this, cx| {
                let mut get_adapter = {
                    let languages = local.languages.clone();
                    let environment = local.environment.clone();
                    let weak = local.weak.clone();
                    let worktree_store = local.worktree_store.clone();
                    let http_client = local.http_client.clone();
                    let fs = local.fs.clone();
                    move |worktree_id, cx: &mut App| -> Option<Arc<dyn LspAdapterDelegate>> {
                        let worktree = worktree_store.read(cx).worktree_for_id(worktree_id, cx)?;
                        Some(LocalLspAdapterDelegate::new(
                            languages.clone(),
                            &environment,
                            weak.clone(),
                            &worktree,
                            http_client.clone(),
                            fs.clone(),
                            cx,
                        ))
                    }
                };

                this.on_settings_changed(
                    &mut get_adapter,
                    &mut |disposition, cx| {
                        let worktree = local
                            .worktree_store
                            .read(cx)
                            .worktree_for_id(disposition.path.worktree_id, cx)
                            .expect("Worktree ID to be valid");
                        let delegate =
                            LocalLspAdapterDelegate::from_local_lsp(local, &worktree, cx);
                        let adapter = local
                            .languages
                            .adapter_for_name(disposition.server_name)
                            .expect("Adapter to be available");
                        local.start_language_server(
                            &worktree,
                            delegate,
                            adapter,
                            disposition.settings,
                            cx,
                        )
                    },
                    &mut |id| to_stop.push(id),
                    cx,
                );
            });
        }
        to_stop
    }

    pub fn apply_code_action(
        &self,
        buffer_handle: Entity<Buffer>,
        mut action: CodeAction,
        push_to_history: bool,
        cx: &mut Context<Self>,
    ) -> Task<Result<ProjectTransaction>> {
        if let Some((upstream_client, project_id)) = self.upstream_client() {
            let request = proto::ApplyCodeAction {
                project_id,
                buffer_id: buffer_handle.read(cx).remote_id().into(),
                action: Some(Self::serialize_code_action(&action)),
            };
            let buffer_store = self.buffer_store();
            cx.spawn(move |_, mut cx| async move {
                let response = upstream_client
                    .request(request)
                    .await?
                    .transaction
                    .ok_or_else(|| anyhow!("missing transaction"))?;

                buffer_store
                    .update(&mut cx, |buffer_store, cx| {
                        buffer_store.deserialize_project_transaction(response, push_to_history, cx)
                    })?
                    .await
            })
        } else if self.mode.is_local() {
            let Some((lsp_adapter, lang_server)) = buffer_handle.update(cx, |buffer, cx| {
                self.language_server_for_local_buffer(buffer, action.server_id, cx)
                    .map(|(adapter, server)| (adapter.clone(), server.clone()))
            }) else {
                return Task::ready(Ok(Default::default()));
            };
            cx.spawn(move |this, mut cx| async move {
                LocalLspStore::try_resolve_code_action(&lang_server, &mut action)
                    .await
                    .context("resolving a code action")?;
                if let Some(edit) = action.lsp_action.edit {
                    if edit.changes.is_some() || edit.document_changes.is_some() {
                        return LocalLspStore::deserialize_workspace_edit(
                            this.upgrade().ok_or_else(|| anyhow!("no app present"))?,
                            edit,
                            push_to_history,
                            lsp_adapter.clone(),
                            lang_server.clone(),
                            &mut cx,
                        )
                        .await;
                    }
                }

                if let Some(command) = action.lsp_action.command {
                    this.update(&mut cx, |this, _| {
                        this.as_local_mut()
                            .unwrap()
                            .last_workspace_edits_by_language_server
                            .remove(&lang_server.server_id());
                    })?;

                    let result = lang_server
                        .request::<lsp::request::ExecuteCommand>(lsp::ExecuteCommandParams {
                            command: command.command,
                            arguments: command.arguments.unwrap_or_default(),
                            ..Default::default()
                        })
                        .await;

                    result?;

                    return this.update(&mut cx, |this, _| {
                        this.as_local_mut()
                            .unwrap()
                            .last_workspace_edits_by_language_server
                            .remove(&lang_server.server_id())
                            .unwrap_or_default()
                    });
                }

                Ok(ProjectTransaction::default())
            })
        } else {
            Task::ready(Err(anyhow!("no upstream client and not local")))
        }
    }

    pub fn resolve_inlay_hint(
        &self,
        hint: InlayHint,
        buffer_handle: Entity<Buffer>,
        server_id: LanguageServerId,
        cx: &mut Context<Self>,
    ) -> Task<anyhow::Result<InlayHint>> {
        if let Some((upstream_client, project_id)) = self.upstream_client() {
            let request = proto::ResolveInlayHint {
                project_id,
                buffer_id: buffer_handle.read(cx).remote_id().into(),
                language_server_id: server_id.0 as u64,
                hint: Some(InlayHints::project_to_proto_hint(hint.clone())),
            };
            cx.spawn(move |_, _| async move {
                let response = upstream_client
                    .request(request)
                    .await
                    .context("inlay hints proto request")?;
                match response.hint {
                    Some(resolved_hint) => InlayHints::proto_to_project_hint(resolved_hint)
                        .context("inlay hints proto resolve response conversion"),
                    None => Ok(hint),
                }
            })
        } else {
            let Some(lang_server) = buffer_handle.update(cx, |buffer, cx| {
                self.language_server_for_local_buffer(buffer, server_id, cx)
                    .map(|(_, server)| server.clone())
            }) else {
                return Task::ready(Ok(hint));
            };
            if !InlayHints::can_resolve_inlays(&lang_server.capabilities()) {
                return Task::ready(Ok(hint));
            }
            let buffer_snapshot = buffer_handle.read(cx).snapshot();
            cx.spawn(move |_, mut cx| async move {
                let resolve_task = lang_server.request::<lsp::request::InlayHintResolveRequest>(
                    InlayHints::project_to_lsp_hint(hint, &buffer_snapshot),
                );
                let resolved_hint = resolve_task
                    .await
                    .context("inlay hint resolve LSP request")?;
                let resolved_hint = InlayHints::lsp_to_project_hint(
                    resolved_hint,
                    &buffer_handle,
                    server_id,
                    ResolveState::Resolved,
                    false,
                    &mut cx,
                )
                .await?;
                Ok(resolved_hint)
            })
        }
    }

    pub(crate) fn linked_edit(
        &mut self,
        buffer: &Entity<Buffer>,
        position: Anchor,
        cx: &mut Context<Self>,
    ) -> Task<Result<Vec<Range<Anchor>>>> {
        let snapshot = buffer.read(cx).snapshot();
        let scope = snapshot.language_scope_at(position);
        let Some(server_id) = self
            .as_local()
            .and_then(|local| {
                buffer.update(cx, |buffer, cx| {
                    local
                        .language_servers_for_buffer(buffer, cx)
                        .filter(|(_, server)| {
                            server
                                .capabilities()
                                .linked_editing_range_provider
                                .is_some()
                        })
                        .filter(|(adapter, _)| {
                            scope
                                .as_ref()
                                .map(|scope| scope.language_allowed(&adapter.name))
                                .unwrap_or(true)
                        })
                        .map(|(_, server)| LanguageServerToQuery::Other(server.server_id()))
                        .next()
                })
            })
            .or_else(|| {
                self.upstream_client()
                    .is_some()
                    .then_some(LanguageServerToQuery::Primary)
            })
            .filter(|_| {
                maybe!({
                    let language = buffer.read(cx).language_at(position)?;
                    Some(
                        language_settings(Some(language.name()), buffer.read(cx).file(), cx)
                            .linked_edits,
                    )
                }) == Some(true)
            })
        else {
            return Task::ready(Ok(vec![]));
        };

        self.request_lsp(
            buffer.clone(),
            server_id,
            LinkedEditingRange { position },
            cx,
        )
    }

    fn apply_on_type_formatting(
        &mut self,
        buffer: Entity<Buffer>,
        position: Anchor,
        trigger: String,
        cx: &mut Context<Self>,
    ) -> Task<Result<Option<Transaction>>> {
        if let Some((client, project_id)) = self.upstream_client() {
            let request = proto::OnTypeFormatting {
                project_id,
                buffer_id: buffer.read(cx).remote_id().into(),
                position: Some(serialize_anchor(&position)),
                trigger,
                version: serialize_version(&buffer.read(cx).version()),
            };
            cx.spawn(move |_, _| async move {
                client
                    .request(request)
                    .await?
                    .transaction
                    .map(language::proto::deserialize_transaction)
                    .transpose()
            })
        } else if let Some(local) = self.as_local_mut() {
            let buffer_id = buffer.read(cx).remote_id();
            local.buffers_being_formatted.insert(buffer_id);
            cx.spawn(move |this, mut cx| async move {
                let _cleanup = defer({
                    let this = this.clone();
                    let mut cx = cx.clone();
                    move || {
                        this.update(&mut cx, |this, _| {
                            if let Some(local) = this.as_local_mut() {
                                local.buffers_being_formatted.remove(&buffer_id);
                            }
                        })
                        .ok();
                    }
                });

                buffer
                    .update(&mut cx, |buffer, _| {
                        buffer.wait_for_edits(Some(position.timestamp))
                    })?
                    .await?;
                this.update(&mut cx, |this, cx| {
                    let position = position.to_point_utf16(buffer.read(cx));
                    this.on_type_format(buffer, position, trigger, false, cx)
                })?
                .await
            })
        } else {
            Task::ready(Err(anyhow!("No upstream client or local language server")))
        }
    }

    pub fn on_type_format<T: ToPointUtf16>(
        &mut self,
        buffer: Entity<Buffer>,
        position: T,
        trigger: String,
        push_to_history: bool,
        cx: &mut Context<Self>,
    ) -> Task<Result<Option<Transaction>>> {
        let position = position.to_point_utf16(buffer.read(cx));
        self.on_type_format_impl(buffer, position, trigger, push_to_history, cx)
    }

    fn on_type_format_impl(
        &mut self,
        buffer: Entity<Buffer>,
        position: PointUtf16,
        trigger: String,
        push_to_history: bool,
        cx: &mut Context<Self>,
    ) -> Task<Result<Option<Transaction>>> {
        let options = buffer.update(cx, |buffer, cx| {
            lsp_command::lsp_formatting_options(
                language_settings(
                    buffer.language_at(position).map(|l| l.name()),
                    buffer.file(),
                    cx,
                )
                .as_ref(),
            )
        });
        self.request_lsp(
            buffer.clone(),
            LanguageServerToQuery::Primary,
            OnTypeFormatting {
                position,
                trigger,
                options,
                push_to_history,
            },
            cx,
        )
    }
    pub fn code_actions(
        &mut self,
        buffer_handle: &Entity<Buffer>,
        range: Range<Anchor>,
        kinds: Option<Vec<CodeActionKind>>,
        cx: &mut Context<Self>,
    ) -> Task<Result<Vec<CodeAction>>> {
        if let Some((upstream_client, project_id)) = self.upstream_client() {
            let request_task = upstream_client.request(proto::MultiLspQuery {
                buffer_id: buffer_handle.read(cx).remote_id().into(),
                version: serialize_version(&buffer_handle.read(cx).version()),
                project_id,
                strategy: Some(proto::multi_lsp_query::Strategy::All(
                    proto::AllLanguageServers {},
                )),
                request: Some(proto::multi_lsp_query::Request::GetCodeActions(
                    GetCodeActions {
                        range: range.clone(),
                        kinds: kinds.clone(),
                    }
                    .to_proto(project_id, buffer_handle.read(cx)),
                )),
            });
            let buffer = buffer_handle.clone();
            cx.spawn(|weak_project, cx| async move {
                let Some(project) = weak_project.upgrade() else {
                    return Ok(Vec::new());
                };
                let responses = request_task.await?.responses;
                let actions = join_all(
                    responses
                        .into_iter()
                        .filter_map(|lsp_response| match lsp_response.response? {
                            proto::lsp_response::Response::GetCodeActionsResponse(response) => {
                                Some(response)
                            }
                            unexpected => {
                                debug_panic!("Unexpected response: {unexpected:?}");
                                None
                            }
                        })
                        .map(|code_actions_response| {
                            GetCodeActions {
                                range: range.clone(),
                                kinds: kinds.clone(),
                            }
                            .response_from_proto(
                                code_actions_response,
                                project.clone(),
                                buffer.clone(),
                                cx.clone(),
                            )
                        }),
                )
                .await;

                Ok(actions
                    .into_iter()
                    .collect::<Result<Vec<Vec<_>>>>()?
                    .into_iter()
                    .flatten()
                    .collect())
            })
        } else {
            let all_actions_task = self.request_multiple_lsp_locally(
                buffer_handle,
                Some(range.start),
                GetCodeActions {
                    range: range.clone(),
                    kinds: kinds.clone(),
                },
                cx,
            );
            cx.spawn(
                |_, _| async move { Ok(all_actions_task.await.into_iter().flatten().collect()) },
            )
        }
    }

    #[inline(never)]
    pub fn completions(
        &self,
        buffer: &Entity<Buffer>,
        position: PointUtf16,
        context: CompletionContext,
        cx: &mut Context<Self>,
    ) -> Task<Result<Vec<Completion>>> {
        let language_registry = self.languages.clone();

        if let Some((upstream_client, project_id)) = self.upstream_client() {
            let task = self.send_lsp_proto_request(
                buffer.clone(),
                upstream_client,
                project_id,
                GetCompletions { position, context },
                cx,
            );
            let language = buffer.read(cx).language().cloned();

            // In the future, we should provide project guests with the names of LSP adapters,
            // so that they can use the correct LSP adapter when computing labels. For now,
            // guests just use the first LSP adapter associated with the buffer's language.
            let lsp_adapter = language.as_ref().and_then(|language| {
                language_registry
                    .lsp_adapters(&language.name())
                    .first()
                    .cloned()
            });

            cx.foreground_executor().spawn(async move {
                let completions = task.await?;
                let mut result = Vec::new();
                populate_labels_for_completions(
                    completions,
                    &language_registry,
                    language,
                    lsp_adapter,
                    &mut result,
                )
                .await;
                Ok(result)
            })
        } else if let Some(local) = self.as_local() {
            let snapshot = buffer.read(cx).snapshot();
            let offset = position.to_offset(&snapshot);
            let scope = snapshot.language_scope_at(offset);
            let language = snapshot.language().cloned();

            let server_ids: Vec<_> = buffer.update(cx, |buffer, cx| {
                local
                    .language_servers_for_buffer(buffer, cx)
                    .filter(|(_, server)| server.capabilities().completion_provider.is_some())
                    .filter(|(adapter, _)| {
                        scope
                            .as_ref()
                            .map(|scope| scope.language_allowed(&adapter.name))
                            .unwrap_or(true)
                    })
                    .map(|(_, server)| server.server_id())
                    .collect()
            });

            let buffer = buffer.clone();
            cx.spawn(move |this, mut cx| async move {
                let mut tasks = Vec::with_capacity(server_ids.len());
                this.update(&mut cx, |this, cx| {
                    for server_id in server_ids {
                        let lsp_adapter = this.language_server_adapter_for_id(server_id);
                        tasks.push((
                            lsp_adapter,
                            this.request_lsp(
                                buffer.clone(),
                                LanguageServerToQuery::Other(server_id),
                                GetCompletions {
                                    position,
                                    context: context.clone(),
                                },
                                cx,
                            ),
                        ));
                    }
                })?;

                let mut completions = Vec::new();
                for (lsp_adapter, task) in tasks {
                    if let Ok(new_completions) = task.await {
                        populate_labels_for_completions(
                            new_completions,
                            &language_registry,
                            language.clone(),
                            lsp_adapter,
                            &mut completions,
                        )
                        .await;
                    }
                }

                Ok(completions)
            })
        } else {
            Task::ready(Err(anyhow!("No upstream client or local language server")))
        }
    }

    pub fn resolve_completions(
        &self,
        buffer: Entity<Buffer>,
        completion_indices: Vec<usize>,
        completions: Rc<RefCell<Box<[Completion]>>>,
        cx: &mut Context<Self>,
    ) -> Task<Result<bool>> {
        let client = self.upstream_client();
        let language_registry = self.languages.clone();

        let buffer_id = buffer.read(cx).remote_id();
        let buffer_snapshot = buffer.read(cx).snapshot();

        cx.spawn(move |this, cx| async move {
            let mut did_resolve = false;
            if let Some((client, project_id)) = client {
                for completion_index in completion_indices {
                    let server_id = completions.borrow()[completion_index].server_id;

                    if Self::resolve_completion_remote(
                        project_id,
                        server_id,
                        buffer_id,
                        completions.clone(),
                        completion_index,
                        client.clone(),
                        language_registry.clone(),
                    )
                    .await
                    .log_err()
                    .is_some()
                    {
                        did_resolve = true;
                    }
                }
            } else {
                for completion_index in completion_indices {
                    let server_id = completions.borrow()[completion_index].server_id;

                    let server_and_adapter = this
                        .read_with(&cx, |lsp_store, _| {
                            let server = lsp_store.language_server_for_id(server_id)?;
                            let adapter =
                                lsp_store.language_server_adapter_for_id(server.server_id())?;
                            Some((server, adapter))
                        })
                        .ok()
                        .flatten();
                    let Some((server, adapter)) = server_and_adapter else {
                        continue;
                    };

                    let resolved = Self::resolve_completion_local(
                        server,
                        &buffer_snapshot,
                        completions.clone(),
                        completion_index,
                    )
                    .await
                    .log_err()
                    .is_some();
                    if resolved {
                        Self::regenerate_completion_labels(
                            adapter,
                            &buffer_snapshot,
                            completions.clone(),
                            completion_index,
                            language_registry.clone(),
                        )
                        .await
                        .log_err();
                        did_resolve = true;
                    }
                }
            }

            Ok(did_resolve)
        })
    }

    async fn resolve_completion_local(
        server: Arc<lsp::LanguageServer>,
        snapshot: &BufferSnapshot,
        completions: Rc<RefCell<Box<[Completion]>>>,
        completion_index: usize,
    ) -> Result<()> {
        let can_resolve = server
            .capabilities()
            .completion_provider
            .as_ref()
            .and_then(|options| options.resolve_provider)
            .unwrap_or(false);
        if !can_resolve {
            return Ok(());
        }

        let request = {
            let completion = &completions.borrow()[completion_index];
            if completion.resolved {
                return Ok(());
            }
            server.request::<lsp::request::ResolveCompletionItem>(completion.lsp_completion.clone())
        };
        let completion_item = request.await?;

        if let Some(text_edit) = completion_item.text_edit.as_ref() {
            // Technically we don't have to parse the whole `text_edit`, since the only
            // language server we currently use that does update `text_edit` in `completionItem/resolve`
            // is `typescript-language-server` and they only update `text_edit.new_text`.
            // But we should not rely on that.
            let edit = parse_completion_text_edit(text_edit, snapshot);

            if let Some((old_range, mut new_text)) = edit {
                LineEnding::normalize(&mut new_text);

                let mut completions = completions.borrow_mut();
                let completion = &mut completions[completion_index];

                completion.new_text = new_text;
                completion.old_range = old_range;
            }
        }
        if completion_item.insert_text_format == Some(InsertTextFormat::SNIPPET) {
            // vtsls might change the type of completion after resolution.
            let mut completions = completions.borrow_mut();
            let completion = &mut completions[completion_index];
            if completion_item.insert_text_format != completion.lsp_completion.insert_text_format {
                completion.lsp_completion.insert_text_format = completion_item.insert_text_format;
            }
        }

        let mut completions = completions.borrow_mut();
        let completion = &mut completions[completion_index];
        completion.lsp_completion = completion_item;
        completion.resolved = true;
        Ok(())
    }

    async fn regenerate_completion_labels(
        adapter: Arc<CachedLspAdapter>,
        snapshot: &BufferSnapshot,
        completions: Rc<RefCell<Box<[Completion]>>>,
        completion_index: usize,
        language_registry: Arc<LanguageRegistry>,
    ) -> Result<()> {
        let completion_item = completions.borrow()[completion_index]
            .lsp_completion
            .clone();
        if let Some(lsp_documentation) = completion_item.documentation.as_ref() {
            let documentation = language::prepare_completion_documentation(
                lsp_documentation,
                &language_registry,
                snapshot.language().cloned(),
            )
            .await;

            let mut completions = completions.borrow_mut();
            let completion = &mut completions[completion_index];
            completion.documentation = Some(documentation);
        } else {
            let mut completions = completions.borrow_mut();
            let completion = &mut completions[completion_index];
            completion.documentation = Some(CompletionDocumentation::Undocumented);
        }

        // NB: Zed does not have `details` inside the completion resolve capabilities, but certain language servers violate the spec and do not return `details` immediately, e.g. https://github.com/yioneko/vtsls/issues/213
        // So we have to update the label here anyway...
        let language = snapshot.language();
        let mut new_label = match language {
            Some(language) => {
                adapter
                    .labels_for_completions(&[completion_item.clone()], language)
                    .await?
            }
            None => Vec::new(),
        }
        .pop()
        .flatten()
        .unwrap_or_else(|| {
            CodeLabel::fallback_for_completion(
                &completion_item,
                language.map(|language| language.as_ref()),
            )
        });
        ensure_uniform_list_compatible_label(&mut new_label);

        let mut completions = completions.borrow_mut();
        let completion = &mut completions[completion_index];
        if completion.label.filter_text() == new_label.filter_text() {
            completion.label = new_label;
        } else {
            log::error!(
                "Resolved completion changed display label from {} to {}. \
                 Refusing to apply this because it changes the fuzzy match text from {} to {}",
                completion.label.text(),
                new_label.text(),
                completion.label.filter_text(),
                new_label.filter_text()
            );
        }

        Ok(())
    }

    #[allow(clippy::too_many_arguments)]
    async fn resolve_completion_remote(
        project_id: u64,
        server_id: LanguageServerId,
        buffer_id: BufferId,
        completions: Rc<RefCell<Box<[Completion]>>>,
        completion_index: usize,
        client: AnyProtoClient,
        language_registry: Arc<LanguageRegistry>,
    ) -> Result<()> {
        let lsp_completion = {
            let completion = &completions.borrow()[completion_index];
            if completion.resolved {
                return Ok(());
            }
            serde_json::to_string(&completion.lsp_completion)
                .unwrap()
                .into_bytes()
        };
        let request = proto::ResolveCompletionDocumentation {
            project_id,
            language_server_id: server_id.0 as u64,
            lsp_completion,
            buffer_id: buffer_id.into(),
        };

        let response = client
            .request(request)
            .await
            .context("completion documentation resolve proto request")?;
        let lsp_completion = serde_json::from_slice(&response.lsp_completion)?;

        let documentation = if response.documentation.is_empty() {
            CompletionDocumentation::Undocumented
        } else if response.documentation_is_markdown {
            CompletionDocumentation::MultiLineMarkdown(
                markdown::parse_markdown(&response.documentation, Some(&language_registry), None)
                    .await,
            )
        } else if response.documentation.lines().count() <= 1 {
            CompletionDocumentation::SingleLine(response.documentation)
        } else {
            CompletionDocumentation::MultiLinePlainText(response.documentation)
        };

        let mut completions = completions.borrow_mut();
        let completion = &mut completions[completion_index];
        completion.documentation = Some(documentation);
        completion.lsp_completion = lsp_completion;
        completion.resolved = true;

        let old_range = response
            .old_start
            .and_then(deserialize_anchor)
            .zip(response.old_end.and_then(deserialize_anchor));
        if let Some((old_start, old_end)) = old_range {
            if !response.new_text.is_empty() {
                completion.new_text = response.new_text;
                completion.old_range = old_start..old_end;
            }
        }

        Ok(())
    }

    pub fn apply_additional_edits_for_completion(
        &self,
        buffer_handle: Entity<Buffer>,
        completions: Rc<RefCell<Box<[Completion]>>>,
        completion_index: usize,
        push_to_history: bool,
        cx: &mut Context<Self>,
    ) -> Task<Result<Option<Transaction>>> {
        if let Some((client, project_id)) = self.upstream_client() {
            let buffer = buffer_handle.read(cx);
            let buffer_id = buffer.remote_id();
            cx.spawn(move |_, mut cx| async move {
                let request = {
                    let completion = completions.borrow()[completion_index].clone();
                    proto::ApplyCompletionAdditionalEdits {
                        project_id,
                        buffer_id: buffer_id.into(),
                        completion: Some(Self::serialize_completion(&CoreCompletion {
                            old_range: completion.old_range,
                            new_text: completion.new_text,
                            server_id: completion.server_id,
                            lsp_completion: completion.lsp_completion,
                            resolved: completion.resolved,
                        })),
                    }
                };

                let response = client.request(request).await?;
                completions.borrow_mut()[completion_index].resolved = true;

                if let Some(transaction) = response.transaction {
                    let transaction = language::proto::deserialize_transaction(transaction)?;
                    buffer_handle
                        .update(&mut cx, |buffer, _| {
                            buffer.wait_for_edits(transaction.edit_ids.iter().copied())
                        })?
                        .await?;
                    if push_to_history {
                        buffer_handle.update(&mut cx, |buffer, _| {
                            buffer.push_transaction(transaction.clone(), Instant::now());
                        })?;
                    }
                    Ok(Some(transaction))
                } else {
                    Ok(None)
                }
            })
        } else {
            let server_id = completions.borrow()[completion_index].server_id;
            let Some(server) = buffer_handle.update(cx, |buffer, cx| {
                Some(
                    self.language_server_for_local_buffer(buffer, server_id, cx)?
                        .1
                        .clone(),
                )
            }) else {
                return Task::ready(Ok(None));
            };
            let snapshot = buffer_handle.read(&cx).snapshot();

            cx.spawn(move |this, mut cx| async move {
                Self::resolve_completion_local(
                    server.clone(),
                    &snapshot,
                    completions.clone(),
                    completion_index,
                )
                .await
                .context("resolving completion")?;
                let completion = completions.borrow()[completion_index].clone();
                let additional_text_edits = completion.lsp_completion.additional_text_edits;
                if let Some(edits) = additional_text_edits {
                    let edits = this
                        .update(&mut cx, |this, cx| {
                            this.as_local_mut().unwrap().edits_from_lsp(
                                &buffer_handle,
                                edits,
                                server.server_id(),
                                None,
                                cx,
                            )
                        })?
                        .await?;

                    buffer_handle.update(&mut cx, |buffer, cx| {
                        buffer.finalize_last_transaction();
                        buffer.start_transaction();

                        for (range, text) in edits {
                            let primary = &completion.old_range;
                            let start_within = primary.start.cmp(&range.start, buffer).is_le()
                                && primary.end.cmp(&range.start, buffer).is_ge();
                            let end_within = range.start.cmp(&primary.end, buffer).is_le()
                                && range.end.cmp(&primary.end, buffer).is_ge();

                            //Skip additional edits which overlap with the primary completion edit
                            //https://github.com/zed-industries/zed/pull/1871
                            if !start_within && !end_within {
                                buffer.edit([(range, text)], None, cx);
                            }
                        }

                        let transaction = if buffer.end_transaction(cx).is_some() {
                            let transaction = buffer.finalize_last_transaction().unwrap().clone();
                            if !push_to_history {
                                buffer.forget_transaction(transaction.id);
                            }
                            Some(transaction)
                        } else {
                            None
                        };
                        Ok(transaction)
                    })?
                } else {
                    Ok(None)
                }
            })
        }
    }

    pub fn inlay_hints(
        &mut self,
        buffer_handle: Entity<Buffer>,
        range: Range<Anchor>,
        cx: &mut Context<Self>,
    ) -> Task<anyhow::Result<Vec<InlayHint>>> {
        let buffer = buffer_handle.read(cx);
        let range_start = range.start;
        let range_end = range.end;
        let buffer_id = buffer.remote_id().into();
        let lsp_request = InlayHints { range };

        if let Some((client, project_id)) = self.upstream_client() {
            let request = proto::InlayHints {
                project_id,
                buffer_id,
                start: Some(serialize_anchor(&range_start)),
                end: Some(serialize_anchor(&range_end)),
                version: serialize_version(&buffer_handle.read(cx).version()),
            };
            cx.spawn(move |project, cx| async move {
                let response = client
                    .request(request)
                    .await
                    .context("inlay hints proto request")?;
                LspCommand::response_from_proto(
                    lsp_request,
                    response,
                    project.upgrade().ok_or_else(|| anyhow!("No project"))?,
                    buffer_handle.clone(),
                    cx.clone(),
                )
                .await
                .context("inlay hints proto response conversion")
            })
        } else {
            let lsp_request_task = self.request_lsp(
                buffer_handle.clone(),
                LanguageServerToQuery::Primary,
                lsp_request,
                cx,
            );
            cx.spawn(move |_, mut cx| async move {
                buffer_handle
                    .update(&mut cx, |buffer, _| {
                        buffer.wait_for_edits(vec![range_start.timestamp, range_end.timestamp])
                    })?
                    .await
                    .context("waiting for inlay hint request range edits")?;
                lsp_request_task.await.context("inlay hints LSP request")
            })
        }
    }

    pub fn signature_help<T: ToPointUtf16>(
        &mut self,
        buffer: &Entity<Buffer>,
        position: T,
        cx: &mut Context<Self>,
    ) -> Task<Vec<SignatureHelp>> {
        let position = position.to_point_utf16(buffer.read(cx));

        if let Some((client, upstream_project_id)) = self.upstream_client() {
            let request_task = client.request(proto::MultiLspQuery {
                buffer_id: buffer.read(cx).remote_id().into(),
                version: serialize_version(&buffer.read(cx).version()),
                project_id: upstream_project_id,
                strategy: Some(proto::multi_lsp_query::Strategy::All(
                    proto::AllLanguageServers {},
                )),
                request: Some(proto::multi_lsp_query::Request::GetSignatureHelp(
                    GetSignatureHelp { position }.to_proto(upstream_project_id, buffer.read(cx)),
                )),
            });
            let buffer = buffer.clone();
            cx.spawn(|weak_project, cx| async move {
                let Some(project) = weak_project.upgrade() else {
                    return Vec::new();
                };
                join_all(
                    request_task
                        .await
                        .log_err()
                        .map(|response| response.responses)
                        .unwrap_or_default()
                        .into_iter()
                        .filter_map(|lsp_response| match lsp_response.response? {
                            proto::lsp_response::Response::GetSignatureHelpResponse(response) => {
                                Some(response)
                            }
                            unexpected => {
                                debug_panic!("Unexpected response: {unexpected:?}");
                                None
                            }
                        })
                        .map(|signature_response| {
                            let response = GetSignatureHelp { position }.response_from_proto(
                                signature_response,
                                project.clone(),
                                buffer.clone(),
                                cx.clone(),
                            );
                            async move { response.await.log_err().flatten() }
                        }),
                )
                .await
                .into_iter()
                .flatten()
                .collect()
            })
        } else {
            let all_actions_task = self.request_multiple_lsp_locally(
                buffer,
                Some(position),
                GetSignatureHelp { position },
                cx,
            );
            cx.spawn(|_, _| async move {
                all_actions_task
                    .await
                    .into_iter()
                    .flatten()
                    .filter(|help| !help.markdown.is_empty())
                    .collect::<Vec<_>>()
            })
        }
    }

    pub fn hover(
        &mut self,
        buffer: &Entity<Buffer>,
        position: PointUtf16,
        cx: &mut Context<Self>,
    ) -> Task<Vec<Hover>> {
        if let Some((client, upstream_project_id)) = self.upstream_client() {
            let request_task = client.request(proto::MultiLspQuery {
                buffer_id: buffer.read(cx).remote_id().into(),
                version: serialize_version(&buffer.read(cx).version()),
                project_id: upstream_project_id,
                strategy: Some(proto::multi_lsp_query::Strategy::All(
                    proto::AllLanguageServers {},
                )),
                request: Some(proto::multi_lsp_query::Request::GetHover(
                    GetHover { position }.to_proto(upstream_project_id, buffer.read(cx)),
                )),
            });
            let buffer = buffer.clone();
            cx.spawn(|weak_project, cx| async move {
                let Some(project) = weak_project.upgrade() else {
                    return Vec::new();
                };
                join_all(
                    request_task
                        .await
                        .log_err()
                        .map(|response| response.responses)
                        .unwrap_or_default()
                        .into_iter()
                        .filter_map(|lsp_response| match lsp_response.response? {
                            proto::lsp_response::Response::GetHoverResponse(response) => {
                                Some(response)
                            }
                            unexpected => {
                                debug_panic!("Unexpected response: {unexpected:?}");
                                None
                            }
                        })
                        .map(|hover_response| {
                            let response = GetHover { position }.response_from_proto(
                                hover_response,
                                project.clone(),
                                buffer.clone(),
                                cx.clone(),
                            );
                            async move {
                                response
                                    .await
                                    .log_err()
                                    .flatten()
                                    .and_then(remove_empty_hover_blocks)
                            }
                        }),
                )
                .await
                .into_iter()
                .flatten()
                .collect()
            })
        } else {
            let all_actions_task = self.request_multiple_lsp_locally(
                buffer,
                Some(position),
                GetHover { position },
                cx,
            );
            cx.spawn(|_, _| async move {
                all_actions_task
                    .await
                    .into_iter()
                    .filter_map(|hover| remove_empty_hover_blocks(hover?))
                    .collect::<Vec<Hover>>()
            })
        }
    }

    pub fn symbols(&self, query: &str, cx: &mut Context<Self>) -> Task<Result<Vec<Symbol>>> {
        let language_registry = self.languages.clone();

        if let Some((upstream_client, project_id)) = self.upstream_client().as_ref() {
            let request = upstream_client.request(proto::GetProjectSymbols {
                project_id: *project_id,
                query: query.to_string(),
            });
            cx.foreground_executor().spawn(async move {
                let response = request.await?;
                let mut symbols = Vec::new();
                let core_symbols = response
                    .symbols
                    .into_iter()
                    .filter_map(|symbol| Self::deserialize_symbol(symbol).log_err())
                    .collect::<Vec<_>>();
                populate_labels_for_symbols(core_symbols, &language_registry, None, &mut symbols)
                    .await;
                Ok(symbols)
            })
        } else if let Some(local) = self.as_local() {
            struct WorkspaceSymbolsResult {
                server_id: LanguageServerId,
                lsp_adapter: Arc<CachedLspAdapter>,
                worktree: WeakEntity<Worktree>,
                worktree_abs_path: Arc<Path>,
                lsp_symbols: Vec<(String, SymbolKind, lsp::Location)>,
            }

            let mut requests = Vec::new();
            let mut requested_servers = BTreeSet::new();
            'next_server: for ((worktree_id, _), server_ids) in local.language_server_ids.iter() {
                let Some(worktree_handle) = self
                    .worktree_store
                    .read(cx)
                    .worktree_for_id(*worktree_id, cx)
                else {
                    continue;
                };
                let worktree = worktree_handle.read(cx);
                if !worktree.is_visible() {
                    continue;
                }

                let mut servers_to_query = server_ids
                    .difference(&requested_servers)
                    .cloned()
                    .collect::<BTreeSet<_>>();
                for server_id in &servers_to_query {
                    let (lsp_adapter, server) = match local.language_servers.get(server_id) {
                        Some(LanguageServerState::Running {
                            adapter, server, ..
                        }) => (adapter.clone(), server),

                        _ => continue 'next_server,
                    };
                    let worktree_abs_path = worktree.abs_path().clone();
                    let worktree_handle = worktree_handle.clone();
                    let server_id = server.server_id();
                    requests.push(
                            server
                                .request::<lsp::request::WorkspaceSymbolRequest>(
                                    lsp::WorkspaceSymbolParams {
                                        query: query.to_string(),
                                        ..Default::default()
                                    },
                                )
                                .log_err()
                                .map(move |response| {
                                    let lsp_symbols = response.flatten().map(|symbol_response| match symbol_response {
                                        lsp::WorkspaceSymbolResponse::Flat(flat_responses) => {
                                            flat_responses.into_iter().map(|lsp_symbol| {
                                            (lsp_symbol.name, lsp_symbol.kind, lsp_symbol.location)
                                            }).collect::<Vec<_>>()
                                        }
                                        lsp::WorkspaceSymbolResponse::Nested(nested_responses) => {
                                            nested_responses.into_iter().filter_map(|lsp_symbol| {
                                                let location = match lsp_symbol.location {
                                                    OneOf::Left(location) => location,
                                                    OneOf::Right(_) => {
                                                        log::error!("Unexpected: client capabilities forbid symbol resolutions in workspace.symbol.resolveSupport");
                                                        return None
                                                    }
                                                };
                                                Some((lsp_symbol.name, lsp_symbol.kind, location))
                                            }).collect::<Vec<_>>()
                                        }
                                    }).unwrap_or_default();

                                    WorkspaceSymbolsResult {
                                        server_id,
                                        lsp_adapter,
                                        worktree: worktree_handle.downgrade(),
                                        worktree_abs_path,
                                        lsp_symbols,
                                    }
                                }),
                        );
                }
                requested_servers.append(&mut servers_to_query);
            }

            cx.spawn(move |this, mut cx| async move {
                let responses = futures::future::join_all(requests).await;
                let this = match this.upgrade() {
                    Some(this) => this,
                    None => return Ok(Vec::new()),
                };

                let mut symbols = Vec::new();
                for result in responses {
                    let core_symbols = this.update(&mut cx, |this, cx| {
                        result
                            .lsp_symbols
                            .into_iter()
                            .filter_map(|(symbol_name, symbol_kind, symbol_location)| {
                                let abs_path = symbol_location.uri.to_file_path().ok()?;
                                let source_worktree = result.worktree.upgrade()?;
                                let source_worktree_id = source_worktree.read(cx).id();

                                let path;
                                let worktree;
                                if let Some((tree, rel_path)) =
                                    this.worktree_store.read(cx).find_worktree(&abs_path, cx)
                                {
                                    worktree = tree;
                                    path = rel_path;
                                } else {
                                    worktree = source_worktree.clone();
                                    path = relativize_path(&result.worktree_abs_path, &abs_path);
                                }

                                let worktree_id = worktree.read(cx).id();
                                let project_path = ProjectPath {
                                    worktree_id,
                                    path: path.into(),
                                };
                                let signature = this.symbol_signature(&project_path);
                                Some(CoreSymbol {
                                    source_language_server_id: result.server_id,
                                    language_server_name: result.lsp_adapter.name.clone(),
                                    source_worktree_id,
                                    path: project_path,
                                    kind: symbol_kind,
                                    name: symbol_name,
                                    range: range_from_lsp(symbol_location.range),
                                    signature,
                                })
                            })
                            .collect()
                    })?;

                    populate_labels_for_symbols(
                        core_symbols,
                        &language_registry,
                        Some(result.lsp_adapter),
                        &mut symbols,
                    )
                    .await;
                }

                Ok(symbols)
            })
        } else {
            Task::ready(Err(anyhow!("No upstream client or local language server")))
        }
    }

    pub fn diagnostic_summary(&self, include_ignored: bool, cx: &App) -> DiagnosticSummary {
        let mut summary = DiagnosticSummary::default();
        for (_, _, path_summary) in self.diagnostic_summaries(include_ignored, cx) {
            summary.error_count += path_summary.error_count;
            summary.warning_count += path_summary.warning_count;
        }
        summary
    }

    pub fn diagnostic_summaries<'a>(
        &'a self,
        include_ignored: bool,
        cx: &'a App,
    ) -> impl Iterator<Item = (ProjectPath, LanguageServerId, DiagnosticSummary)> + 'a {
        self.worktree_store
            .read(cx)
            .visible_worktrees(cx)
            .filter_map(|worktree| {
                let worktree = worktree.read(cx);
                Some((worktree, self.diagnostic_summaries.get(&worktree.id())?))
            })
            .flat_map(move |(worktree, summaries)| {
                let worktree_id = worktree.id();
                summaries
                    .iter()
                    .filter(move |(path, _)| {
                        include_ignored
                            || worktree
                                .entry_for_path(path.as_ref())
                                .map_or(false, |entry| !entry.is_ignored)
                    })
                    .flat_map(move |(path, summaries)| {
                        summaries.iter().map(move |(server_id, summary)| {
                            (
                                ProjectPath {
                                    worktree_id,
                                    path: path.clone(),
                                },
                                *server_id,
                                *summary,
                            )
                        })
                    })
            })
    }

    pub fn on_buffer_edited(
        &mut self,
        buffer: Entity<Buffer>,
        cx: &mut Context<Self>,
    ) -> Option<()> {
        let language_servers: Vec<_> = buffer.update(cx, |buffer, cx| {
            Some(
                self.as_local()?
                    .language_servers_for_buffer(buffer, cx)
                    .map(|i| i.1.clone())
                    .collect(),
            )
        })?;
        let buffer = buffer.read(cx);
        let file = File::from_dyn(buffer.file())?;
        let abs_path = file.as_local()?.abs_path(cx);
        let uri = lsp::Url::from_file_path(abs_path).unwrap();
        let next_snapshot = buffer.text_snapshot();
        for language_server in language_servers {
            let language_server = language_server.clone();

            let buffer_snapshots = self
                .as_local_mut()
                .unwrap()
                .buffer_snapshots
                .get_mut(&buffer.remote_id())
                .and_then(|m| m.get_mut(&language_server.server_id()))?;
            let previous_snapshot = buffer_snapshots.last()?;

            let build_incremental_change = || {
                buffer
                    .edits_since::<(PointUtf16, usize)>(previous_snapshot.snapshot.version())
                    .map(|edit| {
                        let edit_start = edit.new.start.0;
                        let edit_end = edit_start + (edit.old.end.0 - edit.old.start.0);
                        let new_text = next_snapshot
                            .text_for_range(edit.new.start.1..edit.new.end.1)
                            .collect();
                        lsp::TextDocumentContentChangeEvent {
                            range: Some(lsp::Range::new(
                                point_to_lsp(edit_start),
                                point_to_lsp(edit_end),
                            )),
                            range_length: None,
                            text: new_text,
                        }
                    })
                    .collect()
            };

            let document_sync_kind = language_server
                .capabilities()
                .text_document_sync
                .as_ref()
                .and_then(|sync| match sync {
                    lsp::TextDocumentSyncCapability::Kind(kind) => Some(*kind),
                    lsp::TextDocumentSyncCapability::Options(options) => options.change,
                });

            let content_changes: Vec<_> = match document_sync_kind {
                Some(lsp::TextDocumentSyncKind::FULL) => {
                    vec![lsp::TextDocumentContentChangeEvent {
                        range: None,
                        range_length: None,
                        text: next_snapshot.text(),
                    }]
                }
                Some(lsp::TextDocumentSyncKind::INCREMENTAL) => build_incremental_change(),
                _ => {
                    #[cfg(any(test, feature = "test-support"))]
                    {
                        build_incremental_change()
                    }

                    #[cfg(not(any(test, feature = "test-support")))]
                    {
                        continue;
                    }
                }
            };

            let next_version = previous_snapshot.version + 1;
            buffer_snapshots.push(LspBufferSnapshot {
                version: next_version,
                snapshot: next_snapshot.clone(),
            });

            language_server
                .notify::<lsp::notification::DidChangeTextDocument>(
                    &lsp::DidChangeTextDocumentParams {
                        text_document: lsp::VersionedTextDocumentIdentifier::new(
                            uri.clone(),
                            next_version,
                        ),
                        content_changes,
                    },
                )
                .log_err();
        }

        None
    }

    pub fn on_buffer_saved(
        &mut self,
        buffer: Entity<Buffer>,
        cx: &mut Context<Self>,
    ) -> Option<()> {
        let file = File::from_dyn(buffer.read(cx).file())?;
        let worktree_id = file.worktree_id(cx);
        let abs_path = file.as_local()?.abs_path(cx);
        let text_document = lsp::TextDocumentIdentifier {
            uri: lsp::Url::from_file_path(abs_path).log_err()?,
        };
        let local = self.as_local()?;

        for server in local.language_servers_for_worktree(worktree_id) {
            if let Some(include_text) = include_text(server.as_ref()) {
                let text = if include_text {
                    Some(buffer.read(cx).text())
                } else {
                    None
                };
                server
                    .notify::<lsp::notification::DidSaveTextDocument>(
                        &lsp::DidSaveTextDocumentParams {
                            text_document: text_document.clone(),
                            text,
                        },
                    )
                    .log_err();
            }
        }

        let language_servers = buffer.update(cx, |buffer, cx| {
            local.language_server_ids_for_buffer(buffer, cx)
        });
        for language_server_id in language_servers {
            self.simulate_disk_based_diagnostics_events_if_needed(language_server_id, cx);
        }

        None
    }

    pub(crate) async fn refresh_workspace_configurations(
        this: &WeakEntity<Self>,
        fs: Arc<dyn Fs>,
        mut cx: AsyncApp,
    ) {
        maybe!(async move {
            let servers = this
                .update(&mut cx, |this, cx| {
                    let Some(local) = this.as_local() else {
                        return Vec::default();
                    };
                    local
                        .language_server_ids
                        .iter()
                        .flat_map(|((worktree_id, _), server_ids)| {
                            let worktree = this
                                .worktree_store
                                .read(cx)
                                .worktree_for_id(*worktree_id, cx);
                            let delegate = worktree.map(|worktree| {
                                LocalLspAdapterDelegate::new(
                                    local.languages.clone(),
                                    &local.environment,
                                    cx.weak_entity(),
                                    &worktree,
                                    local.http_client.clone(),
                                    local.fs.clone(),
                                    cx,
                                )
                            });

                            server_ids.iter().filter_map(move |server_id| {
                                let states = local.language_servers.get(server_id)?;

                                match states {
                                    LanguageServerState::Starting { .. } => None,
                                    LanguageServerState::Running {
                                        adapter, server, ..
                                    } => Some((
                                        adapter.adapter.clone(),
                                        server.clone(),
                                        delegate.clone()? as Arc<dyn LspAdapterDelegate>,
                                    )),
                                }
                            })
                        })
                        .collect::<Vec<_>>()
                })
                .ok()?;

            let toolchain_store = this
                .update(&mut cx, |this, cx| this.toolchain_store(cx))
                .ok()?;
            for (adapter, server, delegate) in servers {
                let settings = adapter
                    .workspace_configuration(
                        fs.as_ref(),
                        &delegate,
                        toolchain_store.clone(),
                        &mut cx,
                    )
                    .await
                    .ok()?;

                server
                    .notify::<lsp::notification::DidChangeConfiguration>(
                        &lsp::DidChangeConfigurationParams { settings },
                    )
                    .ok();
            }
            Some(())
        })
        .await;
    }

    fn toolchain_store(&self, cx: &App) -> Arc<dyn LanguageToolchainStore> {
        if let Some(toolchain_store) = self.toolchain_store.as_ref() {
            toolchain_store.read(cx).as_language_toolchain_store()
        } else {
            Arc::new(EmptyToolchainStore)
        }
    }
    fn maintain_workspace_config(
        fs: Arc<dyn Fs>,
        external_refresh_requests: watch::Receiver<()>,
        cx: &mut Context<Self>,
    ) -> Task<Result<()>> {
        let (mut settings_changed_tx, mut settings_changed_rx) = watch::channel();
        let _ = postage::stream::Stream::try_recv(&mut settings_changed_rx);

        let settings_observation = cx.observe_global::<SettingsStore>(move |_, _| {
            *settings_changed_tx.borrow_mut() = ();
        });

        let mut joint_future =
            futures::stream::select(settings_changed_rx, external_refresh_requests);
        cx.spawn(move |this, cx| async move {
            while let Some(()) = joint_future.next().await {
                Self::refresh_workspace_configurations(&this, fs.clone(), cx.clone()).await;
            }

            drop(settings_observation);
            anyhow::Ok(())
        })
    }

    pub(crate) fn language_servers_for_local_buffer<'a>(
        &'a self,
        buffer: &Buffer,
        cx: &mut App,
    ) -> impl Iterator<Item = (&'a Arc<CachedLspAdapter>, &'a Arc<LanguageServer>)> {
        let local = self.as_local();
        let language_server_ids = local
            .map(|local| local.language_server_ids_for_buffer(buffer, cx))
            .unwrap_or_default();

        language_server_ids
            .into_iter()
            .filter_map(
                move |server_id| match local?.language_servers.get(&server_id)? {
                    LanguageServerState::Running {
                        adapter, server, ..
                    } => Some((adapter, server)),
                    _ => None,
                },
            )
    }

    pub fn language_server_for_local_buffer<'a>(
        &'a self,
        buffer: &'a Buffer,
        server_id: LanguageServerId,
        cx: &'a mut App,
    ) -> Option<(&'a Arc<CachedLspAdapter>, &'a Arc<LanguageServer>)> {
        self.as_local()?
            .language_servers_for_buffer(buffer, cx)
            .find(|(_, s)| s.server_id() == server_id)
    }

    fn remove_worktree(&mut self, id_to_remove: WorktreeId, cx: &mut Context<Self>) {
        self.diagnostic_summaries.remove(&id_to_remove);
        if let Some(local) = self.as_local_mut() {
            let to_remove = local.remove_worktree(id_to_remove, cx);
            for server in to_remove {
                self.language_server_statuses.remove(&server);
            }
        }
    }

    pub fn shared(
        &mut self,
        project_id: u64,
        downstream_client: AnyProtoClient,
        _: &mut Context<Self>,
    ) {
        self.downstream_client = Some((downstream_client.clone(), project_id));

        for (server_id, status) in &self.language_server_statuses {
            downstream_client
                .send(proto::StartLanguageServer {
                    project_id,
                    server: Some(proto::LanguageServer {
                        id: server_id.0 as u64,
                        name: status.name.clone(),
                        worktree_id: None,
                    }),
                })
                .log_err();
        }
    }

    pub fn disconnected_from_host(&mut self) {
        self.downstream_client.take();
    }

    pub fn disconnected_from_ssh_remote(&mut self) {
        if let LspStoreMode::Remote(RemoteLspStore {
            upstream_client, ..
        }) = &mut self.mode
        {
            upstream_client.take();
        }
    }

    pub(crate) fn set_language_server_statuses_from_proto(
        &mut self,
        language_servers: Vec<proto::LanguageServer>,
    ) {
        self.language_server_statuses = language_servers
            .into_iter()
            .map(|server| {
                (
                    LanguageServerId(server.id as usize),
                    LanguageServerStatus {
                        name: server.name,
                        pending_work: Default::default(),
                        has_pending_diagnostic_updates: false,
                        progress_tokens: Default::default(),
                    },
                )
            })
            .collect();
    }

    fn register_local_language_server(
        &mut self,
        worktree: Entity<Worktree>,
        language_server_name: LanguageServerName,
        language_server_id: LanguageServerId,
        cx: &mut App,
    ) {
        let Some(local) = self.as_local_mut() else {
            return;
        };
        let worktree_id = worktree.read(cx).id();
        let path = ProjectPath {
            worktree_id,
            path: Arc::from("".as_ref()),
        };
        let delegate = LocalLspAdapterDelegate::from_local_lsp(local, &worktree, cx);
        local.lsp_tree.update(cx, |this, cx| {
            for node in this.get(
                path,
                AdapterQuery::Adapter(&language_server_name),
                delegate,
                cx,
            ) {
                node.server_id_or_init(|disposition| {
                    assert_eq!(disposition.server_name, &language_server_name);

                    language_server_id
                });
            }
        });
        local
            .language_server_ids
            .entry((worktree_id, language_server_name))
            .or_default()
            .insert(language_server_id);
    }

    pub fn update_diagnostic_entries(
        &mut self,
        server_id: LanguageServerId,
        abs_path: PathBuf,
        version: Option<i32>,
        diagnostics: Vec<DiagnosticEntry<Unclipped<PointUtf16>>>,
        cx: &mut Context<Self>,
    ) -> Result<(), anyhow::Error> {
        let Some((worktree, relative_path)) =
            self.worktree_store.read(cx).find_worktree(&abs_path, cx)
        else {
            log::warn!("skipping diagnostics update, no worktree found for path {abs_path:?}");
            return Ok(());
        };

        let project_path = ProjectPath {
            worktree_id: worktree.read(cx).id(),
            path: relative_path.into(),
        };

        if let Some(buffer) = self.buffer_store.read(cx).get_by_path(&project_path, cx) {
            self.as_local_mut().unwrap().update_buffer_diagnostics(
                &buffer,
                server_id,
                version,
                diagnostics.clone(),
                cx,
            )?;
        }

        let updated = worktree.update(cx, |worktree, cx| {
            self.update_worktree_diagnostics(
                worktree.id(),
                server_id,
                project_path.path.clone(),
                diagnostics,
                cx,
            )
        })?;
        if updated {
            cx.emit(LspStoreEvent::DiagnosticsUpdated {
                language_server_id: server_id,
                path: project_path,
            })
        }
        Ok(())
    }

    fn update_worktree_diagnostics(
        &mut self,
        worktree_id: WorktreeId,
        server_id: LanguageServerId,
        worktree_path: Arc<Path>,
        diagnostics: Vec<DiagnosticEntry<Unclipped<PointUtf16>>>,
        _: &mut Context<Worktree>,
    ) -> Result<bool> {
        let local = match &mut self.mode {
            LspStoreMode::Local(local_lsp_store) => local_lsp_store,
            _ => anyhow::bail!("update_worktree_diagnostics called on remote"),
        };

        let summaries_for_tree = self.diagnostic_summaries.entry(worktree_id).or_default();
        let diagnostics_for_tree = local.diagnostics.entry(worktree_id).or_default();
        let summaries_by_server_id = summaries_for_tree.entry(worktree_path.clone()).or_default();

        let old_summary = summaries_by_server_id
            .remove(&server_id)
            .unwrap_or_default();

        let new_summary = DiagnosticSummary::new(&diagnostics);
        if new_summary.is_empty() {
            if let Some(diagnostics_by_server_id) = diagnostics_for_tree.get_mut(&worktree_path) {
                if let Ok(ix) = diagnostics_by_server_id.binary_search_by_key(&server_id, |e| e.0) {
                    diagnostics_by_server_id.remove(ix);
                }
                if diagnostics_by_server_id.is_empty() {
                    diagnostics_for_tree.remove(&worktree_path);
                }
            }
        } else {
            summaries_by_server_id.insert(server_id, new_summary);
            let diagnostics_by_server_id = diagnostics_for_tree
                .entry(worktree_path.clone())
                .or_default();
            match diagnostics_by_server_id.binary_search_by_key(&server_id, |e| e.0) {
                Ok(ix) => {
                    diagnostics_by_server_id[ix] = (server_id, diagnostics);
                }
                Err(ix) => {
                    diagnostics_by_server_id.insert(ix, (server_id, diagnostics));
                }
            }
        }

        if !old_summary.is_empty() || !new_summary.is_empty() {
            if let Some((downstream_client, project_id)) = &self.downstream_client {
                downstream_client
                    .send(proto::UpdateDiagnosticSummary {
                        project_id: *project_id,
                        worktree_id: worktree_id.to_proto(),
                        summary: Some(proto::DiagnosticSummary {
                            path: worktree_path.to_string_lossy().to_string(),
                            language_server_id: server_id.0 as u64,
                            error_count: new_summary.error_count as u32,
                            warning_count: new_summary.warning_count as u32,
                        }),
                    })
                    .log_err();
            }
        }

        Ok(!old_summary.is_empty() || !new_summary.is_empty())
    }

    pub fn open_buffer_for_symbol(
        &mut self,
        symbol: &Symbol,
        cx: &mut Context<Self>,
    ) -> Task<Result<Entity<Buffer>>> {
        if let Some((client, project_id)) = self.upstream_client() {
            let request = client.request(proto::OpenBufferForSymbol {
                project_id,
                symbol: Some(Self::serialize_symbol(symbol)),
            });
            cx.spawn(move |this, mut cx| async move {
                let response = request.await?;
                let buffer_id = BufferId::new(response.buffer_id)?;
                this.update(&mut cx, |this, cx| {
                    this.wait_for_remote_buffer(buffer_id, cx)
                })?
                .await
            })
        } else if let Some(local) = self.as_local() {
            let Some(language_server_id) = local
                .language_server_ids
                .get(&(
                    symbol.source_worktree_id,
                    symbol.language_server_name.clone(),
                ))
                .and_then(|ids| {
                    ids.contains(&symbol.source_language_server_id)
                        .then_some(symbol.source_language_server_id)
                })
            else {
                return Task::ready(Err(anyhow!(
                    "language server for worktree and language not found"
                )));
            };

            let worktree_abs_path = if let Some(worktree_abs_path) = self
                .worktree_store
                .read(cx)
                .worktree_for_id(symbol.path.worktree_id, cx)
                .map(|worktree| worktree.read(cx).abs_path())
            {
                worktree_abs_path
            } else {
                return Task::ready(Err(anyhow!("worktree not found for symbol")));
            };

            let symbol_abs_path = resolve_path(&worktree_abs_path, &symbol.path.path);
            let symbol_uri = if let Ok(uri) = lsp::Url::from_file_path(symbol_abs_path) {
                uri
            } else {
                return Task::ready(Err(anyhow!("invalid symbol path")));
            };

            self.open_local_buffer_via_lsp(
                symbol_uri,
                language_server_id,
                symbol.language_server_name.clone(),
                cx,
            )
        } else {
            Task::ready(Err(anyhow!("no upstream client or local store")))
        }
    }

    pub fn open_local_buffer_via_lsp(
        &mut self,
        mut abs_path: lsp::Url,
        language_server_id: LanguageServerId,
        language_server_name: LanguageServerName,
        cx: &mut Context<Self>,
    ) -> Task<Result<Entity<Buffer>>> {
        cx.spawn(move |lsp_store, mut cx| async move {
            // Escape percent-encoded string.
            let current_scheme = abs_path.scheme().to_owned();
            let _ = abs_path.set_scheme("file");

            let abs_path = abs_path
                .to_file_path()
                .map_err(|_| anyhow!("can't convert URI to path"))?;
            let p = abs_path.clone();
            let yarn_worktree = lsp_store
                .update(&mut cx, move |lsp_store, cx| match lsp_store.as_local() {
                    Some(local_lsp_store) => local_lsp_store.yarn.update(cx, |_, cx| {
                        cx.spawn(|this, mut cx| async move {
                            let t = this
                                .update(&mut cx, |this, cx| {
                                    this.process_path(&p, &current_scheme, cx)
                                })
                                .ok()?;
                            t.await
                        })
                    }),
                    None => Task::ready(None),
                })?
                .await;
            let (worktree_root_target, known_relative_path) =
                if let Some((zip_root, relative_path)) = yarn_worktree {
                    (zip_root, Some(relative_path))
                } else {
                    (Arc::<Path>::from(abs_path.as_path()), None)
                };
            let (worktree, relative_path) = if let Some(result) =
                lsp_store.update(&mut cx, |lsp_store, cx| {
                    lsp_store.worktree_store.update(cx, |worktree_store, cx| {
                        worktree_store.find_worktree(&worktree_root_target, cx)
                    })
                })? {
                let relative_path =
                    known_relative_path.unwrap_or_else(|| Arc::<Path>::from(result.1));
                (result.0, relative_path)
            } else {
                let worktree = lsp_store
                    .update(&mut cx, |lsp_store, cx| {
                        lsp_store.worktree_store.update(cx, |worktree_store, cx| {
                            worktree_store.create_worktree(&worktree_root_target, false, cx)
                        })
                    })?
                    .await?;
                if worktree.update(&mut cx, |worktree, _| worktree.is_local())? {
                    lsp_store
                        .update(&mut cx, |lsp_store, cx| {
                            lsp_store.register_local_language_server(
                                worktree.clone(),
                                language_server_name,
                                language_server_id,
                                cx,
                            )
                        })
                        .ok();
                }
                let worktree_root = worktree.update(&mut cx, |worktree, _| worktree.abs_path())?;
                let relative_path = if let Some(known_path) = known_relative_path {
                    known_path
                } else {
                    abs_path.strip_prefix(worktree_root)?.into()
                };
                (worktree, relative_path)
            };
            let project_path = ProjectPath {
                worktree_id: worktree.update(&mut cx, |worktree, _| worktree.id())?,
                path: relative_path,
            };
            lsp_store
                .update(&mut cx, |lsp_store, cx| {
                    lsp_store.buffer_store().update(cx, |buffer_store, cx| {
                        buffer_store.open_buffer(project_path, cx)
                    })
                })?
                .await
        })
    }

    fn request_multiple_lsp_locally<P, R>(
        &mut self,
        buffer: &Entity<Buffer>,
        position: Option<P>,
        request: R,
        cx: &mut Context<'_, Self>,
    ) -> Task<Vec<R::Response>>
    where
        P: ToOffset,
        R: LspCommand + Clone,
        <R::LspRequest as lsp::request::Request>::Result: Send,
        <R::LspRequest as lsp::request::Request>::Params: Send,
    {
        let Some(local) = self.as_local() else {
            return Task::ready(Vec::new());
        };

        let snapshot = buffer.read(cx).snapshot();
        let scope = position.and_then(|position| snapshot.language_scope_at(position));

        let server_ids = buffer.update(cx, |buffer, cx| {
            local
                .language_servers_for_buffer(buffer, cx)
                .filter(|(adapter, _)| {
                    scope
                        .as_ref()
                        .map(|scope| scope.language_allowed(&adapter.name))
                        .unwrap_or(true)
                })
                .map(|(_, server)| server.server_id())
                .collect::<Vec<_>>()
        });

        let mut response_results = server_ids
            .into_iter()
            .map(|server_id| {
                self.request_lsp(
                    buffer.clone(),
                    LanguageServerToQuery::Other(server_id),
                    request.clone(),
                    cx,
                )
            })
            .collect::<FuturesUnordered<_>>();

        cx.spawn(|_, _| async move {
            let mut responses = Vec::with_capacity(response_results.len());
            while let Some(response_result) = response_results.next().await {
                if let Some(response) = response_result.log_err() {
                    responses.push(response);
                }
            }
            responses
        })
    }

    async fn handle_lsp_command<T: LspCommand>(
        this: Entity<Self>,
        envelope: TypedEnvelope<T::ProtoRequest>,
        mut cx: AsyncApp,
    ) -> Result<<T::ProtoRequest as proto::RequestMessage>::Response>
    where
        <T::LspRequest as lsp::request::Request>::Params: Send,
        <T::LspRequest as lsp::request::Request>::Result: Send,
    {
        let sender_id = envelope.original_sender_id().unwrap_or_default();
        let buffer_id = T::buffer_id_from_proto(&envelope.payload)?;
        let buffer_handle = this.update(&mut cx, |this, cx| {
            this.buffer_store.read(cx).get_existing(buffer_id)
        })??;
        let request = T::from_proto(
            envelope.payload,
            this.clone(),
            buffer_handle.clone(),
            cx.clone(),
        )
        .await?;
        let response = this
            .update(&mut cx, |this, cx| {
                this.request_lsp(
                    buffer_handle.clone(),
                    LanguageServerToQuery::Primary,
                    request,
                    cx,
                )
            })?
            .await?;
        this.update(&mut cx, |this, cx| {
            Ok(T::response_to_proto(
                response,
                this,
                sender_id,
                &buffer_handle.read(cx).version(),
                cx,
            ))
        })?
    }

    async fn handle_multi_lsp_query(
        this: Entity<Self>,
        envelope: TypedEnvelope<proto::MultiLspQuery>,
        mut cx: AsyncApp,
    ) -> Result<proto::MultiLspQueryResponse> {
        let response_from_ssh = this.update(&mut cx, |this, _| {
            let (upstream_client, project_id) = this.upstream_client()?;
            let mut payload = envelope.payload.clone();
            payload.project_id = project_id;

            Some(upstream_client.request(payload))
        })?;
        if let Some(response_from_ssh) = response_from_ssh {
            return response_from_ssh.await;
        }

        let sender_id = envelope.original_sender_id().unwrap_or_default();
        let buffer_id = BufferId::new(envelope.payload.buffer_id)?;
        let version = deserialize_version(&envelope.payload.version);
        let buffer = this.update(&mut cx, |this, cx| {
            this.buffer_store.read(cx).get_existing(buffer_id)
        })??;
        buffer
            .update(&mut cx, |buffer, _| {
                buffer.wait_for_version(version.clone())
            })?
            .await?;
        let buffer_version = buffer.update(&mut cx, |buffer, _| buffer.version())?;
        match envelope
            .payload
            .strategy
            .context("invalid request without the strategy")?
        {
            proto::multi_lsp_query::Strategy::All(_) => {
                // currently, there's only one multiple language servers query strategy,
                // so just ensure it's specified correctly
            }
        }
        match envelope.payload.request {
            Some(proto::multi_lsp_query::Request::GetHover(get_hover)) => {
                let get_hover =
                    GetHover::from_proto(get_hover, this.clone(), buffer.clone(), cx.clone())
                        .await?;
                let all_hovers = this
                    .update(&mut cx, |this, cx| {
                        this.request_multiple_lsp_locally(
                            &buffer,
                            Some(get_hover.position),
                            get_hover,
                            cx,
                        )
                    })?
                    .await
                    .into_iter()
                    .filter_map(|hover| remove_empty_hover_blocks(hover?));
                this.update(&mut cx, |project, cx| proto::MultiLspQueryResponse {
                    responses: all_hovers
                        .map(|hover| proto::LspResponse {
                            response: Some(proto::lsp_response::Response::GetHoverResponse(
                                GetHover::response_to_proto(
                                    Some(hover),
                                    project,
                                    sender_id,
                                    &buffer_version,
                                    cx,
                                ),
                            )),
                        })
                        .collect(),
                })
            }
            Some(proto::multi_lsp_query::Request::GetCodeActions(get_code_actions)) => {
                let get_code_actions = GetCodeActions::from_proto(
                    get_code_actions,
                    this.clone(),
                    buffer.clone(),
                    cx.clone(),
                )
                .await?;

                let all_actions = this
                    .update(&mut cx, |project, cx| {
                        project.request_multiple_lsp_locally(
                            &buffer,
                            Some(get_code_actions.range.start),
                            get_code_actions,
                            cx,
                        )
                    })?
                    .await
                    .into_iter();

                this.update(&mut cx, |project, cx| proto::MultiLspQueryResponse {
                    responses: all_actions
                        .map(|code_actions| proto::LspResponse {
                            response: Some(proto::lsp_response::Response::GetCodeActionsResponse(
                                GetCodeActions::response_to_proto(
                                    code_actions,
                                    project,
                                    sender_id,
                                    &buffer_version,
                                    cx,
                                ),
                            )),
                        })
                        .collect(),
                })
            }
            Some(proto::multi_lsp_query::Request::GetSignatureHelp(get_signature_help)) => {
                let get_signature_help = GetSignatureHelp::from_proto(
                    get_signature_help,
                    this.clone(),
                    buffer.clone(),
                    cx.clone(),
                )
                .await?;

                let all_signatures = this
                    .update(&mut cx, |project, cx| {
                        project.request_multiple_lsp_locally(
                            &buffer,
                            Some(get_signature_help.position),
                            get_signature_help,
                            cx,
                        )
                    })?
                    .await
                    .into_iter();

                this.update(&mut cx, |project, cx| proto::MultiLspQueryResponse {
                    responses: all_signatures
                        .map(|signature_help| proto::LspResponse {
                            response: Some(
                                proto::lsp_response::Response::GetSignatureHelpResponse(
                                    GetSignatureHelp::response_to_proto(
                                        signature_help,
                                        project,
                                        sender_id,
                                        &buffer_version,
                                        cx,
                                    ),
                                ),
                            ),
                        })
                        .collect(),
                })
            }
            None => anyhow::bail!("empty multi lsp query request"),
        }
    }

    async fn handle_apply_code_action(
        this: Entity<Self>,
        envelope: TypedEnvelope<proto::ApplyCodeAction>,
        mut cx: AsyncApp,
    ) -> Result<proto::ApplyCodeActionResponse> {
        let sender_id = envelope.original_sender_id().unwrap_or_default();
        let action = Self::deserialize_code_action(
            envelope
                .payload
                .action
                .ok_or_else(|| anyhow!("invalid action"))?,
        )?;
        let apply_code_action = this.update(&mut cx, |this, cx| {
            let buffer_id = BufferId::new(envelope.payload.buffer_id)?;
            let buffer = this.buffer_store.read(cx).get_existing(buffer_id)?;
            anyhow::Ok(this.apply_code_action(buffer, action, false, cx))
        })??;

        let project_transaction = apply_code_action.await?;
        let project_transaction = this.update(&mut cx, |this, cx| {
            this.buffer_store.update(cx, |buffer_store, cx| {
                buffer_store.serialize_project_transaction_for_peer(
                    project_transaction,
                    sender_id,
                    cx,
                )
            })
        })?;
        Ok(proto::ApplyCodeActionResponse {
            transaction: Some(project_transaction),
        })
    }

    async fn handle_register_buffer_with_language_servers(
        this: Entity<Self>,
        envelope: TypedEnvelope<proto::RegisterBufferWithLanguageServers>,
        mut cx: AsyncApp,
    ) -> Result<proto::Ack> {
        let buffer_id = BufferId::new(envelope.payload.buffer_id)?;
        let peer_id = envelope.original_sender_id.unwrap_or(envelope.sender_id);
        this.update(&mut cx, |this, cx| {
            if let Some((upstream_client, upstream_project_id)) = this.upstream_client() {
                return upstream_client.send(proto::RegisterBufferWithLanguageServers {
                    project_id: upstream_project_id,
                    buffer_id: buffer_id.to_proto(),
                });
            }

            let Some(buffer) = this.buffer_store().read(cx).get(buffer_id) else {
                anyhow::bail!("buffer is not open");
            };

            let handle = this.register_buffer_with_language_servers(&buffer, cx);
            this.buffer_store().update(cx, |buffer_store, _| {
                buffer_store.register_shared_lsp_handle(peer_id, buffer_id, handle);
            });

            Ok(())
        })??;
        Ok(proto::Ack {})
    }

    async fn handle_rename_project_entry(
        this: Entity<Self>,
        envelope: TypedEnvelope<proto::RenameProjectEntry>,
        mut cx: AsyncApp,
    ) -> Result<proto::ProjectEntryResponse> {
        let entry_id = ProjectEntryId::from_proto(envelope.payload.entry_id);
        let (worktree_id, worktree, old_path, is_dir) = this
            .update(&mut cx, |this, cx| {
                this.worktree_store
                    .read(cx)
                    .worktree_and_entry_for_id(entry_id, cx)
                    .map(|(worktree, entry)| {
                        (
                            worktree.read(cx).id(),
                            worktree,
                            entry.path.clone(),
                            entry.is_dir(),
                        )
                    })
            })?
            .ok_or_else(|| anyhow!("worktree not found"))?;
        let (old_abs_path, new_abs_path) = {
            let root_path = worktree.update(&mut cx, |this, _| this.abs_path())?;
            (
                root_path.join(&old_path),
                root_path.join(&envelope.payload.new_path),
            )
        };

        Self::will_rename_entry(
            this.downgrade(),
            worktree_id,
            &old_abs_path,
            &new_abs_path,
            is_dir,
            cx.clone(),
        )
        .await;
        let response = Worktree::handle_rename_entry(worktree, envelope.payload, cx.clone()).await;
        this.update(&mut cx, |this, _| {
            this.did_rename_entry(worktree_id, &old_abs_path, &new_abs_path, is_dir);
        })
        .ok();
        response
    }

    async fn handle_update_diagnostic_summary(
        this: Entity<Self>,
        envelope: TypedEnvelope<proto::UpdateDiagnosticSummary>,
        mut cx: AsyncApp,
    ) -> Result<()> {
        this.update(&mut cx, |this, cx| {
            let worktree_id = WorktreeId::from_proto(envelope.payload.worktree_id);
            if let Some(message) = envelope.payload.summary {
                let project_path = ProjectPath {
                    worktree_id,
                    path: Path::new(&message.path).into(),
                };
                let path = project_path.path.clone();
                let server_id = LanguageServerId(message.language_server_id as usize);
                let summary = DiagnosticSummary {
                    error_count: message.error_count as usize,
                    warning_count: message.warning_count as usize,
                };

                if summary.is_empty() {
                    if let Some(worktree_summaries) =
                        this.diagnostic_summaries.get_mut(&worktree_id)
                    {
                        if let Some(summaries) = worktree_summaries.get_mut(&path) {
                            summaries.remove(&server_id);
                            if summaries.is_empty() {
                                worktree_summaries.remove(&path);
                            }
                        }
                    }
                } else {
                    this.diagnostic_summaries
                        .entry(worktree_id)
                        .or_default()
                        .entry(path)
                        .or_default()
                        .insert(server_id, summary);
                }
                if let Some((downstream_client, project_id)) = &this.downstream_client {
                    downstream_client
                        .send(proto::UpdateDiagnosticSummary {
                            project_id: *project_id,
                            worktree_id: worktree_id.to_proto(),
                            summary: Some(proto::DiagnosticSummary {
                                path: project_path.path.to_string_lossy().to_string(),
                                language_server_id: server_id.0 as u64,
                                error_count: summary.error_count as u32,
                                warning_count: summary.warning_count as u32,
                            }),
                        })
                        .log_err();
                }
                cx.emit(LspStoreEvent::DiagnosticsUpdated {
                    language_server_id: LanguageServerId(message.language_server_id as usize),
                    path: project_path,
                });
            }
            Ok(())
        })?
    }

    async fn handle_start_language_server(
        this: Entity<Self>,
        envelope: TypedEnvelope<proto::StartLanguageServer>,
        mut cx: AsyncApp,
    ) -> Result<()> {
        let server = envelope
            .payload
            .server
            .ok_or_else(|| anyhow!("invalid server"))?;

        this.update(&mut cx, |this, cx| {
            let server_id = LanguageServerId(server.id as usize);
            this.language_server_statuses.insert(
                server_id,
                LanguageServerStatus {
                    name: server.name.clone(),
                    pending_work: Default::default(),
                    has_pending_diagnostic_updates: false,
                    progress_tokens: Default::default(),
                },
            );
            cx.emit(LspStoreEvent::LanguageServerAdded(
                server_id,
                LanguageServerName(server.name.into()),
                server.worktree_id.map(WorktreeId::from_proto),
            ));
            cx.notify();
        })?;
        Ok(())
    }

    async fn handle_update_language_server(
        this: Entity<Self>,
        envelope: TypedEnvelope<proto::UpdateLanguageServer>,
        mut cx: AsyncApp,
    ) -> Result<()> {
        this.update(&mut cx, |this, cx| {
            let language_server_id = LanguageServerId(envelope.payload.language_server_id as usize);

            match envelope
                .payload
                .variant
                .ok_or_else(|| anyhow!("invalid variant"))?
            {
                proto::update_language_server::Variant::WorkStart(payload) => {
                    this.on_lsp_work_start(
                        language_server_id,
                        payload.token,
                        LanguageServerProgress {
                            title: payload.title,
                            is_disk_based_diagnostics_progress: false,
                            is_cancellable: payload.is_cancellable.unwrap_or(false),
                            message: payload.message,
                            percentage: payload.percentage.map(|p| p as usize),
                            last_update_at: cx.background_executor().now(),
                        },
                        cx,
                    );
                }

                proto::update_language_server::Variant::WorkProgress(payload) => {
                    this.on_lsp_work_progress(
                        language_server_id,
                        payload.token,
                        LanguageServerProgress {
                            title: None,
                            is_disk_based_diagnostics_progress: false,
                            is_cancellable: payload.is_cancellable.unwrap_or(false),
                            message: payload.message,
                            percentage: payload.percentage.map(|p| p as usize),
                            last_update_at: cx.background_executor().now(),
                        },
                        cx,
                    );
                }

                proto::update_language_server::Variant::WorkEnd(payload) => {
                    this.on_lsp_work_end(language_server_id, payload.token, cx);
                }

                proto::update_language_server::Variant::DiskBasedDiagnosticsUpdating(_) => {
                    this.disk_based_diagnostics_started(language_server_id, cx);
                }

                proto::update_language_server::Variant::DiskBasedDiagnosticsUpdated(_) => {
                    this.disk_based_diagnostics_finished(language_server_id, cx)
                }
            }

            Ok(())
        })?
    }

    async fn handle_language_server_log(
        this: Entity<Self>,
        envelope: TypedEnvelope<proto::LanguageServerLog>,
        mut cx: AsyncApp,
    ) -> Result<()> {
        let language_server_id = LanguageServerId(envelope.payload.language_server_id as usize);
        let log_type = envelope
            .payload
            .log_type
            .map(LanguageServerLogType::from_proto)
            .context("invalid language server log type")?;

        let message = envelope.payload.message;

        this.update(&mut cx, |_, cx| {
            cx.emit(LspStoreEvent::LanguageServerLog(
                language_server_id,
                log_type,
                message,
            ));
        })
    }

    pub fn disk_based_diagnostics_started(
        &mut self,
        language_server_id: LanguageServerId,
        cx: &mut Context<Self>,
    ) {
        if let Some(language_server_status) =
            self.language_server_statuses.get_mut(&language_server_id)
        {
            language_server_status.has_pending_diagnostic_updates = true;
        }

        cx.emit(LspStoreEvent::DiskBasedDiagnosticsStarted { language_server_id });
        cx.emit(LspStoreEvent::LanguageServerUpdate {
            language_server_id,
            message: proto::update_language_server::Variant::DiskBasedDiagnosticsUpdating(
                Default::default(),
            ),
        })
    }

    pub fn disk_based_diagnostics_finished(
        &mut self,
        language_server_id: LanguageServerId,
        cx: &mut Context<Self>,
    ) {
        if let Some(language_server_status) =
            self.language_server_statuses.get_mut(&language_server_id)
        {
            language_server_status.has_pending_diagnostic_updates = false;
        }

        cx.emit(LspStoreEvent::DiskBasedDiagnosticsFinished { language_server_id });
        cx.emit(LspStoreEvent::LanguageServerUpdate {
            language_server_id,
            message: proto::update_language_server::Variant::DiskBasedDiagnosticsUpdated(
                Default::default(),
            ),
        })
    }

    // After saving a buffer using a language server that doesn't provide a disk-based progress token,
    // kick off a timer that will reset every time the buffer is saved. If the timer eventually fires,
    // simulate disk-based diagnostics being finished so that other pieces of UI (e.g., project
    // diagnostics view, diagnostic status bar) can update. We don't emit an event right away because
    // the language server might take some time to publish diagnostics.
    fn simulate_disk_based_diagnostics_events_if_needed(
        &mut self,
        language_server_id: LanguageServerId,
        cx: &mut Context<Self>,
    ) {
        const DISK_BASED_DIAGNOSTICS_DEBOUNCE: Duration = Duration::from_secs(1);

        let Some(LanguageServerState::Running {
            simulate_disk_based_diagnostics_completion,
            adapter,
            ..
        }) = self
            .as_local_mut()
            .and_then(|local_store| local_store.language_servers.get_mut(&language_server_id))
        else {
            return;
        };

        if adapter.disk_based_diagnostics_progress_token.is_some() {
            return;
        }

        let prev_task = simulate_disk_based_diagnostics_completion.replace(cx.spawn(
            move |this, mut cx| async move {
                cx.background_executor()
                    .timer(DISK_BASED_DIAGNOSTICS_DEBOUNCE)
                    .await;

                this.update(&mut cx, |this, cx| {
                    this.disk_based_diagnostics_finished(language_server_id, cx);

                    if let Some(LanguageServerState::Running {
                        simulate_disk_based_diagnostics_completion,
                        ..
                    }) = this.as_local_mut().and_then(|local_store| {
                        local_store.language_servers.get_mut(&language_server_id)
                    }) {
                        *simulate_disk_based_diagnostics_completion = None;
                    }
                })
                .ok();
            },
        ));

        if prev_task.is_none() {
            self.disk_based_diagnostics_started(language_server_id, cx);
        }
    }

    pub fn language_server_statuses(
        &self,
    ) -> impl DoubleEndedIterator<Item = (LanguageServerId, &LanguageServerStatus)> {
        self.language_server_statuses
            .iter()
            .map(|(key, value)| (*key, value))
    }

    pub(super) fn did_rename_entry(
        &self,
        worktree_id: WorktreeId,
        old_path: &Path,
        new_path: &Path,
        is_dir: bool,
    ) {
        maybe!({
            let local_store = self.as_local()?;

            let old_uri = lsp::Url::from_file_path(old_path).ok().map(String::from)?;
            let new_uri = lsp::Url::from_file_path(new_path).ok().map(String::from)?;

            for language_server in local_store.language_servers_for_worktree(worktree_id) {
                let Some(filter) = local_store
                    .language_server_paths_watched_for_rename
                    .get(&language_server.server_id())
                else {
                    continue;
                };

                if filter.should_send_did_rename(&old_uri, is_dir) {
                    language_server
                        .notify::<DidRenameFiles>(&RenameFilesParams {
                            files: vec![FileRename {
                                old_uri: old_uri.clone(),
                                new_uri: new_uri.clone(),
                            }],
                        })
                        .log_err();
                }
            }
            Some(())
        });
    }

    pub(super) fn will_rename_entry(
        this: WeakEntity<Self>,
        worktree_id: WorktreeId,
        old_path: &Path,
        new_path: &Path,
        is_dir: bool,
        cx: AsyncApp,
    ) -> Task<()> {
        let old_uri = lsp::Url::from_file_path(old_path).ok().map(String::from);
        let new_uri = lsp::Url::from_file_path(new_path).ok().map(String::from);
        cx.spawn(move |mut cx| async move {
            let mut tasks = vec![];
            this.update(&mut cx, |this, cx| {
                let local_store = this.as_local()?;
                let old_uri = old_uri?;
                let new_uri = new_uri?;
                for language_server in local_store.language_servers_for_worktree(worktree_id) {
                    let Some(filter) = local_store
                        .language_server_paths_watched_for_rename
                        .get(&language_server.server_id())
                    else {
                        continue;
                    };
                    let Some(adapter) =
                        this.language_server_adapter_for_id(language_server.server_id())
                    else {
                        continue;
                    };
                    if filter.should_send_will_rename(&old_uri, is_dir) {
                        let apply_edit = cx.spawn({
                            let old_uri = old_uri.clone();
                            let new_uri = new_uri.clone();
                            let language_server = language_server.clone();
                            |this, mut cx| async move {
                                let edit = language_server
                                    .request::<WillRenameFiles>(RenameFilesParams {
                                        files: vec![FileRename { old_uri, new_uri }],
                                    })
                                    .log_err()
                                    .await
                                    .flatten()?;

                                LocalLspStore::deserialize_workspace_edit(
                                    this.upgrade()?,
                                    edit,
                                    false,
                                    adapter.clone(),
                                    language_server.clone(),
                                    &mut cx,
                                )
                                .await
                                .ok();
                                Some(())
                            }
                        });
                        tasks.push(apply_edit);
                    }
                }
                Some(())
            })
            .ok()
            .flatten();
            for task in tasks {
                // Await on tasks sequentially so that the order of application of edits is deterministic
                // (at least with regards to the order of registration of language servers)
                task.await;
            }
        })
    }

    fn lsp_notify_abs_paths_changed(
        &mut self,
        server_id: LanguageServerId,
        changes: Vec<PathEvent>,
    ) {
        maybe!({
            let server = self.language_server_for_id(server_id)?;
            let changes = changes
                .into_iter()
                .filter_map(|event| {
                    let typ = match event.kind? {
                        PathEventKind::Created => lsp::FileChangeType::CREATED,
                        PathEventKind::Removed => lsp::FileChangeType::DELETED,
                        PathEventKind::Changed => lsp::FileChangeType::CHANGED,
                    };
                    Some(lsp::FileEvent {
                        uri: lsp::Url::from_file_path(&event.path).ok()?,
                        typ,
                    })
                })
                .collect::<Vec<_>>();
            if !changes.is_empty() {
                server
                    .notify::<lsp::notification::DidChangeWatchedFiles>(
                        &lsp::DidChangeWatchedFilesParams { changes },
                    )
                    .log_err();
            }
            Some(())
        });
    }

    pub fn language_server_for_id(&self, id: LanguageServerId) -> Option<Arc<LanguageServer>> {
        let local_lsp_store = self.as_local()?;
        if let Some(LanguageServerState::Running { server, .. }) =
            local_lsp_store.language_servers.get(&id)
        {
            Some(server.clone())
        } else if let Some((_, server)) = local_lsp_store.supplementary_language_servers.get(&id) {
            Some(Arc::clone(server))
        } else {
            None
        }
    }

    fn on_lsp_progress(
        &mut self,
        progress: lsp::ProgressParams,
        language_server_id: LanguageServerId,
        disk_based_diagnostics_progress_token: Option<String>,
        cx: &mut Context<Self>,
    ) {
        let token = match progress.token {
            lsp::NumberOrString::String(token) => token,
            lsp::NumberOrString::Number(token) => {
                log::info!("skipping numeric progress token {}", token);
                return;
            }
        };

        let lsp::ProgressParamsValue::WorkDone(progress) = progress.value;
        let language_server_status =
            if let Some(status) = self.language_server_statuses.get_mut(&language_server_id) {
                status
            } else {
                return;
            };

        if !language_server_status.progress_tokens.contains(&token) {
            return;
        }

        let is_disk_based_diagnostics_progress = disk_based_diagnostics_progress_token
            .as_ref()
            .map_or(false, |disk_based_token| {
                token.starts_with(disk_based_token)
            });

        match progress {
            lsp::WorkDoneProgress::Begin(report) => {
                if is_disk_based_diagnostics_progress {
                    self.disk_based_diagnostics_started(language_server_id, cx);
                }
                self.on_lsp_work_start(
                    language_server_id,
                    token.clone(),
                    LanguageServerProgress {
                        title: Some(report.title),
                        is_disk_based_diagnostics_progress,
                        is_cancellable: report.cancellable.unwrap_or(false),
                        message: report.message.clone(),
                        percentage: report.percentage.map(|p| p as usize),
                        last_update_at: cx.background_executor().now(),
                    },
                    cx,
                );
            }
            lsp::WorkDoneProgress::Report(report) => {
                if self.on_lsp_work_progress(
                    language_server_id,
                    token.clone(),
                    LanguageServerProgress {
                        title: None,
                        is_disk_based_diagnostics_progress,
                        is_cancellable: report.cancellable.unwrap_or(false),
                        message: report.message.clone(),
                        percentage: report.percentage.map(|p| p as usize),
                        last_update_at: cx.background_executor().now(),
                    },
                    cx,
                ) {
                    cx.emit(LspStoreEvent::LanguageServerUpdate {
                        language_server_id,
                        message: proto::update_language_server::Variant::WorkProgress(
                            proto::LspWorkProgress {
                                token,
                                message: report.message,
                                percentage: report.percentage,
                                is_cancellable: report.cancellable,
                            },
                        ),
                    })
                }
            }
            lsp::WorkDoneProgress::End(_) => {
                language_server_status.progress_tokens.remove(&token);
                self.on_lsp_work_end(language_server_id, token.clone(), cx);
                if is_disk_based_diagnostics_progress {
                    self.disk_based_diagnostics_finished(language_server_id, cx);
                }
            }
        }
    }

    fn on_lsp_work_start(
        &mut self,
        language_server_id: LanguageServerId,
        token: String,
        progress: LanguageServerProgress,
        cx: &mut Context<Self>,
    ) {
        if let Some(status) = self.language_server_statuses.get_mut(&language_server_id) {
            status.pending_work.insert(token.clone(), progress.clone());
            cx.notify();
        }
        cx.emit(LspStoreEvent::LanguageServerUpdate {
            language_server_id,
            message: proto::update_language_server::Variant::WorkStart(proto::LspWorkStart {
                token,
                title: progress.title,
                message: progress.message,
                percentage: progress.percentage.map(|p| p as u32),
                is_cancellable: Some(progress.is_cancellable),
            }),
        })
    }

    fn on_lsp_work_progress(
        &mut self,
        language_server_id: LanguageServerId,
        token: String,
        progress: LanguageServerProgress,
        cx: &mut Context<Self>,
    ) -> bool {
        if let Some(status) = self.language_server_statuses.get_mut(&language_server_id) {
            match status.pending_work.entry(token) {
                btree_map::Entry::Vacant(entry) => {
                    entry.insert(progress);
                    cx.notify();
                    return true;
                }
                btree_map::Entry::Occupied(mut entry) => {
                    let entry = entry.get_mut();
                    if (progress.last_update_at - entry.last_update_at)
                        >= SERVER_PROGRESS_THROTTLE_TIMEOUT
                    {
                        entry.last_update_at = progress.last_update_at;
                        if progress.message.is_some() {
                            entry.message = progress.message;
                        }
                        if progress.percentage.is_some() {
                            entry.percentage = progress.percentage;
                        }
                        if progress.is_cancellable != entry.is_cancellable {
                            entry.is_cancellable = progress.is_cancellable;
                        }
                        cx.notify();
                        return true;
                    }
                }
            }
        }

        false
    }

    fn on_lsp_work_end(
        &mut self,
        language_server_id: LanguageServerId,
        token: String,
        cx: &mut Context<Self>,
    ) {
        if let Some(status) = self.language_server_statuses.get_mut(&language_server_id) {
            if let Some(work) = status.pending_work.remove(&token) {
                if !work.is_disk_based_diagnostics_progress {
                    cx.emit(LspStoreEvent::RefreshInlayHints);
                }
            }
            cx.notify();
        }

        cx.emit(LspStoreEvent::LanguageServerUpdate {
            language_server_id,
            message: proto::update_language_server::Variant::WorkEnd(proto::LspWorkEnd { token }),
        })
    }

    pub async fn handle_resolve_completion_documentation(
        this: Entity<Self>,
        envelope: TypedEnvelope<proto::ResolveCompletionDocumentation>,
        mut cx: AsyncApp,
    ) -> Result<proto::ResolveCompletionDocumentationResponse> {
        let lsp_completion = serde_json::from_slice(&envelope.payload.lsp_completion)?;

        let completion = this
            .read_with(&cx, |this, cx| {
                let id = LanguageServerId(envelope.payload.language_server_id as usize);
                let Some(server) = this.language_server_for_id(id) else {
                    return Err(anyhow!("No language server {id}"));
                };

                Ok(cx.background_executor().spawn(async move {
                    let can_resolve = server
                        .capabilities()
                        .completion_provider
                        .as_ref()
                        .and_then(|options| options.resolve_provider)
                        .unwrap_or(false);
                    if can_resolve {
                        server
                            .request::<lsp::request::ResolveCompletionItem>(lsp_completion)
                            .await
                    } else {
                        anyhow::Ok(lsp_completion)
                    }
                }))
            })??
            .await?;

        let mut documentation_is_markdown = false;
        let lsp_completion = serde_json::to_string(&completion)?.into_bytes();
        let documentation = match completion.documentation {
            Some(lsp::Documentation::String(text)) => text,

            Some(lsp::Documentation::MarkupContent(lsp::MarkupContent { kind, value })) => {
                documentation_is_markdown = kind == lsp::MarkupKind::Markdown;
                value
            }

            _ => String::new(),
        };

        // If we have a new buffer_id, that means we're talking to a new client
        // and want to check for new text_edits in the completion too.
        let mut old_start = None;
        let mut old_end = None;
        let mut new_text = String::default();
        if let Ok(buffer_id) = BufferId::new(envelope.payload.buffer_id) {
            let buffer_snapshot = this.update(&mut cx, |this, cx| {
                let buffer = this.buffer_store.read(cx).get_existing(buffer_id)?;
                anyhow::Ok(buffer.read(cx).snapshot())
            })??;

            if let Some(text_edit) = completion.text_edit.as_ref() {
                let edit = parse_completion_text_edit(text_edit, &buffer_snapshot);

                if let Some((old_range, mut text_edit_new_text)) = edit {
                    LineEnding::normalize(&mut text_edit_new_text);

                    new_text = text_edit_new_text;
                    old_start = Some(serialize_anchor(&old_range.start));
                    old_end = Some(serialize_anchor(&old_range.end));
                }
            }
        }

        Ok(proto::ResolveCompletionDocumentationResponse {
            documentation,
            documentation_is_markdown,
            old_start,
            old_end,
            new_text,
            lsp_completion,
        })
    }

    async fn handle_on_type_formatting(
        this: Entity<Self>,
        envelope: TypedEnvelope<proto::OnTypeFormatting>,
        mut cx: AsyncApp,
    ) -> Result<proto::OnTypeFormattingResponse> {
        let on_type_formatting = this.update(&mut cx, |this, cx| {
            let buffer_id = BufferId::new(envelope.payload.buffer_id)?;
            let buffer = this.buffer_store.read(cx).get_existing(buffer_id)?;
            let position = envelope
                .payload
                .position
                .and_then(deserialize_anchor)
                .ok_or_else(|| anyhow!("invalid position"))?;
            Ok::<_, anyhow::Error>(this.apply_on_type_formatting(
                buffer,
                position,
                envelope.payload.trigger.clone(),
                cx,
            ))
        })??;

        let transaction = on_type_formatting
            .await?
            .as_ref()
            .map(language::proto::serialize_transaction);
        Ok(proto::OnTypeFormattingResponse { transaction })
    }

    async fn handle_refresh_inlay_hints(
        this: Entity<Self>,
        _: TypedEnvelope<proto::RefreshInlayHints>,
        mut cx: AsyncApp,
    ) -> Result<proto::Ack> {
        this.update(&mut cx, |_, cx| {
            cx.emit(LspStoreEvent::RefreshInlayHints);
        })?;
        Ok(proto::Ack {})
    }

    async fn handle_inlay_hints(
        this: Entity<Self>,
        envelope: TypedEnvelope<proto::InlayHints>,
        mut cx: AsyncApp,
    ) -> Result<proto::InlayHintsResponse> {
        let sender_id = envelope.original_sender_id().unwrap_or_default();
        let buffer_id = BufferId::new(envelope.payload.buffer_id)?;
        let buffer = this.update(&mut cx, |this, cx| {
            this.buffer_store.read(cx).get_existing(buffer_id)
        })??;
        buffer
            .update(&mut cx, |buffer, _| {
                buffer.wait_for_version(deserialize_version(&envelope.payload.version))
            })?
            .await
            .with_context(|| format!("waiting for version for buffer {}", buffer.entity_id()))?;

        let start = envelope
            .payload
            .start
            .and_then(deserialize_anchor)
            .context("missing range start")?;
        let end = envelope
            .payload
            .end
            .and_then(deserialize_anchor)
            .context("missing range end")?;
        let buffer_hints = this
            .update(&mut cx, |lsp_store, cx| {
                lsp_store.inlay_hints(buffer.clone(), start..end, cx)
            })?
            .await
            .context("inlay hints fetch")?;

        this.update(&mut cx, |project, cx| {
            InlayHints::response_to_proto(
                buffer_hints,
                project,
                sender_id,
                &buffer.read(cx).version(),
                cx,
            )
        })
    }

    async fn handle_resolve_inlay_hint(
        this: Entity<Self>,
        envelope: TypedEnvelope<proto::ResolveInlayHint>,
        mut cx: AsyncApp,
    ) -> Result<proto::ResolveInlayHintResponse> {
        let proto_hint = envelope
            .payload
            .hint
            .expect("incorrect protobuf resolve inlay hint message: missing the inlay hint");
        let hint = InlayHints::proto_to_project_hint(proto_hint)
            .context("resolved proto inlay hint conversion")?;
        let buffer = this.update(&mut cx, |this, cx| {
            let buffer_id = BufferId::new(envelope.payload.buffer_id)?;
            this.buffer_store.read(cx).get_existing(buffer_id)
        })??;
        let response_hint = this
            .update(&mut cx, |this, cx| {
                this.resolve_inlay_hint(
                    hint,
                    buffer,
                    LanguageServerId(envelope.payload.language_server_id as usize),
                    cx,
                )
            })?
            .await
            .context("inlay hints fetch")?;
        Ok(proto::ResolveInlayHintResponse {
            hint: Some(InlayHints::project_to_proto_hint(response_hint)),
        })
    }

    async fn handle_open_buffer_for_symbol(
        this: Entity<Self>,
        envelope: TypedEnvelope<proto::OpenBufferForSymbol>,
        mut cx: AsyncApp,
    ) -> Result<proto::OpenBufferForSymbolResponse> {
        let peer_id = envelope.original_sender_id().unwrap_or_default();
        let symbol = envelope
            .payload
            .symbol
            .ok_or_else(|| anyhow!("invalid symbol"))?;
        let symbol = Self::deserialize_symbol(symbol)?;
        let symbol = this.update(&mut cx, |this, _| {
            let signature = this.symbol_signature(&symbol.path);
            if signature == symbol.signature {
                Ok(symbol)
            } else {
                Err(anyhow!("invalid symbol signature"))
            }
        })??;
        let buffer = this
            .update(&mut cx, |this, cx| {
                this.open_buffer_for_symbol(
                    &Symbol {
                        language_server_name: symbol.language_server_name,
                        source_worktree_id: symbol.source_worktree_id,
                        source_language_server_id: symbol.source_language_server_id,
                        path: symbol.path,
                        name: symbol.name,
                        kind: symbol.kind,
                        range: symbol.range,
                        signature: symbol.signature,
                        label: CodeLabel {
                            text: Default::default(),
                            runs: Default::default(),
                            filter_range: Default::default(),
                        },
                    },
                    cx,
                )
            })?
            .await?;

        this.update(&mut cx, |this, cx| {
            let is_private = buffer
                .read(cx)
                .file()
                .map(|f| f.is_private())
                .unwrap_or_default();
            if is_private {
                Err(anyhow!(rpc::ErrorCode::UnsharedItem))
            } else {
                this.buffer_store
                    .update(cx, |buffer_store, cx| {
                        buffer_store.create_buffer_for_peer(&buffer, peer_id, cx)
                    })
                    .detach_and_log_err(cx);
                let buffer_id = buffer.read(cx).remote_id().to_proto();
                Ok(proto::OpenBufferForSymbolResponse { buffer_id })
            }
        })?
    }

    fn symbol_signature(&self, project_path: &ProjectPath) -> [u8; 32] {
        let mut hasher = Sha256::new();
        hasher.update(project_path.worktree_id.to_proto().to_be_bytes());
        hasher.update(project_path.path.to_string_lossy().as_bytes());
        hasher.update(self.nonce.to_be_bytes());
        hasher.finalize().as_slice().try_into().unwrap()
    }

    pub async fn handle_get_project_symbols(
        this: Entity<Self>,
        envelope: TypedEnvelope<proto::GetProjectSymbols>,
        mut cx: AsyncApp,
    ) -> Result<proto::GetProjectSymbolsResponse> {
        let symbols = this
            .update(&mut cx, |this, cx| {
                this.symbols(&envelope.payload.query, cx)
            })?
            .await?;

        Ok(proto::GetProjectSymbolsResponse {
            symbols: symbols.iter().map(Self::serialize_symbol).collect(),
        })
    }

    pub async fn handle_restart_language_servers(
        this: Entity<Self>,
        envelope: TypedEnvelope<proto::RestartLanguageServers>,
        mut cx: AsyncApp,
    ) -> Result<proto::Ack> {
        this.update(&mut cx, |this, cx| {
            let buffers = this.buffer_ids_to_buffers(envelope.payload.buffer_ids.into_iter(), cx);
            this.restart_language_servers_for_buffers(buffers, cx);
        })?;

        Ok(proto::Ack {})
    }

    pub async fn handle_cancel_language_server_work(
        this: Entity<Self>,
        envelope: TypedEnvelope<proto::CancelLanguageServerWork>,
        mut cx: AsyncApp,
    ) -> Result<proto::Ack> {
        this.update(&mut cx, |this, cx| {
            if let Some(work) = envelope.payload.work {
                match work {
                    proto::cancel_language_server_work::Work::Buffers(buffers) => {
                        let buffers =
                            this.buffer_ids_to_buffers(buffers.buffer_ids.into_iter(), cx);
                        this.cancel_language_server_work_for_buffers(buffers, cx);
                    }
                    proto::cancel_language_server_work::Work::LanguageServerWork(work) => {
                        let server_id = LanguageServerId::from_proto(work.language_server_id);
                        this.cancel_language_server_work(server_id, work.token, cx);
                    }
                }
            }
        })?;

        Ok(proto::Ack {})
    }

    fn buffer_ids_to_buffers(
        &mut self,
        buffer_ids: impl Iterator<Item = u64>,
        cx: &mut Context<Self>,
    ) -> Vec<Entity<Buffer>> {
        buffer_ids
            .into_iter()
            .flat_map(|buffer_id| {
                self.buffer_store
                    .read(cx)
                    .get(BufferId::new(buffer_id).log_err()?)
            })
            .collect::<Vec<_>>()
    }

    async fn handle_apply_additional_edits_for_completion(
        this: Entity<Self>,
        envelope: TypedEnvelope<proto::ApplyCompletionAdditionalEdits>,
        mut cx: AsyncApp,
    ) -> Result<proto::ApplyCompletionAdditionalEditsResponse> {
        let (buffer, completion) = this.update(&mut cx, |this, cx| {
            let buffer_id = BufferId::new(envelope.payload.buffer_id)?;
            let buffer = this.buffer_store.read(cx).get_existing(buffer_id)?;
            let completion = Self::deserialize_completion(
                envelope
                    .payload
                    .completion
                    .ok_or_else(|| anyhow!("invalid completion"))?,
            )?;
            anyhow::Ok((buffer, completion))
        })??;

        let apply_additional_edits = this.update(&mut cx, |this, cx| {
            this.apply_additional_edits_for_completion(
                buffer,
                Rc::new(RefCell::new(Box::new([Completion {
                    old_range: completion.old_range,
                    new_text: completion.new_text,
                    lsp_completion: completion.lsp_completion,
                    server_id: completion.server_id,
                    documentation: None,
                    label: CodeLabel {
                        text: Default::default(),
                        runs: Default::default(),
                        filter_range: Default::default(),
                    },
                    confirm: None,
                    resolved: completion.resolved,
                }]))),
                0,
                false,
                cx,
            )
        })?;

        Ok(proto::ApplyCompletionAdditionalEditsResponse {
            transaction: apply_additional_edits
                .await?
                .as_ref()
                .map(language::proto::serialize_transaction),
        })
    }

    pub fn last_formatting_failure(&self) -> Option<&str> {
        self.last_formatting_failure.as_deref()
    }

    pub fn reset_last_formatting_failure(&mut self) {
        self.last_formatting_failure = None;
    }

    pub fn environment_for_buffer(
        &self,
        buffer: &Entity<Buffer>,
        cx: &mut Context<Self>,
    ) -> Shared<Task<Option<HashMap<String, String>>>> {
        let worktree_id = buffer.read(cx).file().map(|file| file.worktree_id(cx));
        let worktree_abs_path = worktree_id.and_then(|worktree_id| {
            self.worktree_store
                .read(cx)
                .worktree_for_id(worktree_id, cx)
                .map(|entry| entry.read(cx).abs_path().clone())
        });

        if let Some(environment) = &self.as_local().map(|local| local.environment.clone()) {
            environment.update(cx, |env, cx| {
                env.get_environment(worktree_id, worktree_abs_path, cx)
            })
        } else {
            Task::ready(None).shared()
        }
    }

    pub fn format(
        &mut self,
        buffers: HashSet<Entity<Buffer>>,
        target: LspFormatTarget,
        push_to_history: bool,
        trigger: FormatTrigger,
        cx: &mut Context<Self>,
    ) -> Task<anyhow::Result<ProjectTransaction>> {
        if let Some(_) = self.as_local() {
            let buffers = buffers
                .into_iter()
                .map(|buffer_handle| {
                    let buffer = buffer_handle.read(cx);
                    let buffer_abs_path = File::from_dyn(buffer.file())
                        .and_then(|file| file.as_local().map(|f| f.abs_path(cx)));

                    (buffer_handle, buffer_abs_path, buffer.remote_id())
                })
                .collect::<Vec<_>>();

            cx.spawn(move |lsp_store, mut cx| async move {
                let mut formattable_buffers = Vec::with_capacity(buffers.len());

                for (handle, abs_path, id) in buffers {
                    let env = lsp_store
                        .update(&mut cx, |lsp_store, cx| {
                            lsp_store.environment_for_buffer(&handle, cx)
                        })?
                        .await;

                    formattable_buffers.push(FormattableBuffer {
                        id,
                        handle,
                        abs_path,
                        env,
                    });
                }

                let result = LocalLspStore::format_locally(
                    lsp_store.clone(),
                    formattable_buffers,
                    &target,
                    push_to_history,
                    trigger,
                    cx.clone(),
                )
                .await;
                lsp_store.update(&mut cx, |lsp_store, _| {
                    lsp_store.update_last_formatting_failure(&result);
                })?;

                result
            })
        } else if let Some((client, project_id)) = self.upstream_client() {
            // Don't support formatting ranges via remote
            match target {
                LspFormatTarget::Buffers => {}
                LspFormatTarget::Ranges(_) => {
                    return Task::ready(Ok(ProjectTransaction::default()));
                }
            }

            let buffer_store = self.buffer_store();
            cx.spawn(move |lsp_store, mut cx| async move {
                let result = client
                    .request(proto::FormatBuffers {
                        project_id,
                        trigger: trigger as i32,
                        buffer_ids: buffers
                            .iter()
                            .map(|buffer| {
                                buffer.update(&mut cx, |buffer, _| buffer.remote_id().into())
                            })
                            .collect::<Result<_>>()?,
                    })
                    .await
                    .and_then(|result| result.transaction.context("missing transaction"));

                lsp_store.update(&mut cx, |lsp_store, _| {
                    lsp_store.update_last_formatting_failure(&result);
                })?;

                let transaction_response = result?;
                buffer_store
                    .update(&mut cx, |buffer_store, cx| {
                        buffer_store.deserialize_project_transaction(
                            transaction_response,
                            push_to_history,
                            cx,
                        )
                    })?
                    .await
            })
        } else {
            Task::ready(Ok(ProjectTransaction::default()))
        }
    }

    async fn handle_format_buffers(
        this: Entity<Self>,
        envelope: TypedEnvelope<proto::FormatBuffers>,
        mut cx: AsyncApp,
    ) -> Result<proto::FormatBuffersResponse> {
        let sender_id = envelope.original_sender_id().unwrap_or_default();
        let format = this.update(&mut cx, |this, cx| {
            let mut buffers = HashSet::default();
            for buffer_id in &envelope.payload.buffer_ids {
                let buffer_id = BufferId::new(*buffer_id)?;
                buffers.insert(this.buffer_store.read(cx).get_existing(buffer_id)?);
            }
            let trigger = FormatTrigger::from_proto(envelope.payload.trigger);
            anyhow::Ok(this.format(buffers, LspFormatTarget::Buffers, false, trigger, cx))
        })??;

        let project_transaction = format.await?;
        let project_transaction = this.update(&mut cx, |this, cx| {
            this.buffer_store.update(cx, |buffer_store, cx| {
                buffer_store.serialize_project_transaction_for_peer(
                    project_transaction,
                    sender_id,
                    cx,
                )
            })
        })?;
        Ok(proto::FormatBuffersResponse {
            transaction: Some(project_transaction),
        })
    }

    async fn shutdown_language_server(
        server_state: Option<LanguageServerState>,
        name: LanguageServerName,
        cx: AsyncApp,
    ) {
        let server = match server_state {
            Some(LanguageServerState::Starting { startup, .. }) => {
                let mut timer = cx
                    .background_executor()
                    .timer(SERVER_LAUNCHING_BEFORE_SHUTDOWN_TIMEOUT)
                    .fuse();

                select! {
                    server = startup.fuse() => server,
                    _ = timer => {
                        log::info!(
                            "timeout waiting for language server {} to finish launching before stopping",
                            name
                        );
                        None
                    },
                }
            }

            Some(LanguageServerState::Running { server, .. }) => Some(server),

            None => None,
        };

        if let Some(server) = server {
            if let Some(shutdown) = server.shutdown() {
                shutdown.await;
            }
        }
    }

    // Returns a list of all of the worktrees which no longer have a language server and the root path
    // for the stopped server
    fn stop_local_language_server(
        &mut self,
        server_id: LanguageServerId,
        cx: &mut Context<Self>,
    ) -> Task<Vec<WorktreeId>> {
        let local = match &mut self.mode {
            LspStoreMode::Local(local) => local,
            _ => {
                return Task::ready(Vec::new());
            }
        };

        let mut orphaned_worktrees = vec![];
        // Did any of the worktrees reference this server ID at least once?
        let mut was_referenced = false;
        // Remove this server ID from all entries in the given worktree.
        local.language_server_ids.retain(|(worktree, _), ids| {
            if !ids.remove(&server_id) {
                return true;
            }

            was_referenced = true;
            if ids.is_empty() {
                orphaned_worktrees.push(*worktree);
                false
            } else {
                true
            }
        });
        let Some(status) = self
            .language_server_statuses
            .remove(&server_id)
            .filter(|_| was_referenced)
        else {
            return Task::ready(Vec::new());
        };

        let name = LanguageServerName(status.name.into());
        log::info!("stopping language server {name}");

        self.buffer_store.update(cx, |buffer_store, cx| {
            for buffer in buffer_store.buffers() {
                buffer.update(cx, |buffer, cx| {
                    buffer.update_diagnostics(server_id, DiagnosticSet::new([], buffer), cx);
                    buffer.set_completion_triggers(server_id, Default::default(), cx);
                });
            }
        });

        for (worktree_id, summaries) in self.diagnostic_summaries.iter_mut() {
            summaries.retain(|path, summaries_by_server_id| {
                if summaries_by_server_id.remove(&server_id).is_some() {
                    if let Some((client, project_id)) = self.downstream_client.clone() {
                        client
                            .send(proto::UpdateDiagnosticSummary {
                                project_id,
                                worktree_id: worktree_id.to_proto(),
                                summary: Some(proto::DiagnosticSummary {
                                    path: path.to_string_lossy().to_string(),
                                    language_server_id: server_id.0 as u64,
                                    error_count: 0,
                                    warning_count: 0,
                                }),
                            })
                            .log_err();
                    }
                    !summaries_by_server_id.is_empty()
                } else {
                    true
                }
            });
        }

        let local = self.as_local_mut().unwrap();
        for diagnostics in local.diagnostics.values_mut() {
            diagnostics.retain(|_, diagnostics_by_server_id| {
                if let Ok(ix) = diagnostics_by_server_id.binary_search_by_key(&server_id, |e| e.0) {
                    diagnostics_by_server_id.remove(ix);
                    !diagnostics_by_server_id.is_empty()
                } else {
                    true
                }
            });
        }
        local.language_server_watched_paths.remove(&server_id);
        let server_state = local.language_servers.remove(&server_id);
        cx.notify();
        cx.emit(LspStoreEvent::LanguageServerRemoved(server_id));
        cx.spawn(move |_, cx| async move {
            Self::shutdown_language_server(server_state, name, cx).await;
            orphaned_worktrees
        })
    }

    pub fn restart_language_servers_for_buffers(
        &mut self,
        buffers: impl IntoIterator<Item = Entity<Buffer>>,
        cx: &mut Context<Self>,
    ) {
        if let Some((client, project_id)) = self.upstream_client() {
            let request = client.request(proto::RestartLanguageServers {
                project_id,
                buffer_ids: buffers
                    .into_iter()
                    .map(|b| b.read(cx).remote_id().to_proto())
                    .collect(),
            });
            cx.background_executor()
                .spawn(request)
                .detach_and_log_err(cx);
        } else {
            let Some(local) = self.as_local_mut() else {
                return;
            };
            let language_servers_for_worktrees = buffers
                .into_iter()
                .filter_map(|buffer| {
                    buffer.update(cx, |buffer, cx| {
                        let worktree_id = buffer.file()?.worktree_id(cx);
                        let language_server_ids = local.language_servers_for_buffer(buffer, cx);
                        Some((
                            language_server_ids
                                .filter_map(|(adapter, server)| {
                                    let new_adapter =
                                        local.languages.adapter_for_name(&adapter.name());
                                    new_adapter.map(|adapter| (server.server_id(), adapter))
                                })
                                .collect::<BTreeMap<_, _>>(),
                            worktree_id,
                        ))
                    })
                })
                .fold(
                    HashMap::default(),
                    |mut worktree_to_ids, (server_ids, worktree_id)| {
                        worktree_to_ids
                            .entry(worktree_id)
                            .or_insert_with(BTreeMap::new)
                            .extend(server_ids);
                        worktree_to_ids
                    },
                );

            // Multiple worktrees might refer to the same language server;
            // we don't want to restart them multiple times.
            let mut restarted_language_servers = BTreeMap::new();
            let mut servers_to_stop = BTreeSet::new();
            local.lsp_tree.clone().update(cx, |tree, cx| {
                for (worktree_id, adapters_to_restart) in language_servers_for_worktrees {
                    let Some(worktree_handle) = local
                        .worktree_store
                        .read(cx)
                        .worktree_for_id(worktree_id, cx)
                    else {
                        continue;
                    };
                    let delegate =
                        LocalLspAdapterDelegate::from_local_lsp(local, &worktree_handle, cx);
                    let servers_to_restart = adapters_to_restart.keys().copied().collect();
                    tree.restart_language_servers(
                        worktree_id,
                        servers_to_restart,
                        &mut |old_server_id, disposition| match restarted_language_servers
                            .entry(old_server_id)
                        {
                            btree_map::Entry::Vacant(unfilled) => {
                                servers_to_stop.insert(old_server_id);

                                let adapter = adapters_to_restart
                                    .get(&old_server_id)
                                    .map(Clone::clone)
                                    .expect("Language server adapter to be found");
                                let new_id = local.start_language_server(
                                    &worktree_handle,
                                    delegate.clone(),
                                    adapter,
                                    disposition.settings,
                                    cx,
                                );
                                unfilled.insert(new_id);
                                new_id
                            }
                            btree_map::Entry::Occupied(server_id) => *server_id.get(),
                        },
                    );
                }
            });
            for server_id in servers_to_stop {
                self.stop_local_language_server(server_id, cx).detach();
            }
        }
    }

    pub fn update_diagnostics(
        &mut self,
        language_server_id: LanguageServerId,
        mut params: lsp::PublishDiagnosticsParams,
        disk_based_sources: &[String],
        cx: &mut Context<Self>,
    ) -> Result<()> {
        if !self.mode.is_local() {
            anyhow::bail!("called update_diagnostics on remote");
        }
        let abs_path = params
            .uri
            .to_file_path()
            .map_err(|_| anyhow!("URI is not a file"))?;
        let mut diagnostics = Vec::default();
        let mut primary_diagnostic_group_ids = HashMap::default();
        let mut sources_by_group_id = HashMap::default();
        let mut supporting_diagnostics = HashMap::default();

        // Ensure that primary diagnostics are always the most severe
        params.diagnostics.sort_by_key(|item| item.severity);

        for diagnostic in &params.diagnostics {
            let source = diagnostic.source.as_ref();
            let range = range_from_lsp(diagnostic.range);
            let is_supporting = diagnostic
                .related_information
                .as_ref()
                .map_or(false, |infos| {
                    infos.iter().any(|info| {
                        primary_diagnostic_group_ids.contains_key(&(
                            source,
                            diagnostic.code.clone(),
                            range_from_lsp(info.location.range),
                        ))
                    })
                });

            let is_unnecessary = diagnostic.tags.as_ref().map_or(false, |tags| {
                tags.iter().any(|tag| *tag == DiagnosticTag::UNNECESSARY)
            });

            if is_supporting {
                supporting_diagnostics.insert(
                    (source, diagnostic.code.clone(), range),
                    (diagnostic.severity, is_unnecessary),
                );
            } else {
                let group_id = post_inc(&mut self.as_local_mut().unwrap().next_diagnostic_group_id);
                let is_disk_based =
                    source.map_or(false, |source| disk_based_sources.contains(source));

                sources_by_group_id.insert(group_id, source);
                primary_diagnostic_group_ids
                    .insert((source, diagnostic.code.clone(), range.clone()), group_id);

                diagnostics.push(DiagnosticEntry {
                    range,
                    diagnostic: Diagnostic {
                        source: diagnostic.source.clone(),
                        code: diagnostic.code.clone(),
                        severity: diagnostic.severity.unwrap_or(DiagnosticSeverity::ERROR),
                        message: diagnostic.message.trim().to_string(),
                        group_id,
                        is_primary: true,
                        is_disk_based,
                        is_unnecessary,
                        data: diagnostic.data.clone(),
                    },
                });
                if let Some(infos) = &diagnostic.related_information {
                    for info in infos {
                        if info.location.uri == params.uri && !info.message.is_empty() {
                            let range = range_from_lsp(info.location.range);
                            diagnostics.push(DiagnosticEntry {
                                range,
                                diagnostic: Diagnostic {
                                    source: diagnostic.source.clone(),
                                    code: diagnostic.code.clone(),
                                    severity: DiagnosticSeverity::INFORMATION,
                                    message: info.message.trim().to_string(),
                                    group_id,
                                    is_primary: false,
                                    is_disk_based,
                                    is_unnecessary: false,
                                    data: diagnostic.data.clone(),
                                },
                            });
                        }
                    }
                }
            }
        }

        for entry in &mut diagnostics {
            let diagnostic = &mut entry.diagnostic;
            if !diagnostic.is_primary {
                let source = *sources_by_group_id.get(&diagnostic.group_id).unwrap();
                if let Some(&(severity, is_unnecessary)) = supporting_diagnostics.get(&(
                    source,
                    diagnostic.code.clone(),
                    entry.range.clone(),
                )) {
                    if let Some(severity) = severity {
                        diagnostic.severity = severity;
                    }
                    diagnostic.is_unnecessary = is_unnecessary;
                }
            }
        }

        self.update_diagnostic_entries(
            language_server_id,
            abs_path,
            params.version,
            diagnostics,
            cx,
        )?;
        Ok(())
    }

    #[allow(clippy::too_many_arguments)]
    fn insert_newly_running_language_server(
        &mut self,
        adapter: Arc<CachedLspAdapter>,
        language_server: Arc<LanguageServer>,
        server_id: LanguageServerId,
        key: (WorktreeId, LanguageServerName),
        workspace_folders: Arc<Mutex<BTreeSet<Url>>>,
        cx: &mut Context<Self>,
    ) {
        let Some(local) = self.as_local_mut() else {
            return;
        };
        // If the language server for this key doesn't match the server id, don't store the
        // server. Which will cause it to be dropped, killing the process
        if local
            .language_server_ids
            .get(&key)
            .map(|ids| !ids.contains(&server_id))
            .unwrap_or(false)
        {
            return;
        }

        // Update language_servers collection with Running variant of LanguageServerState
        // indicating that the server is up and running and ready
        local.language_servers.insert(
            server_id,
            LanguageServerState::running(
                workspace_folders.lock().clone(),
                adapter.clone(),
                language_server.clone(),
                None,
            ),
        );
        if let Some(file_ops_caps) = language_server
            .capabilities()
            .workspace
            .as_ref()
            .and_then(|ws| ws.file_operations.as_ref())
        {
            let did_rename_caps = file_ops_caps.did_rename.as_ref();
            let will_rename_caps = file_ops_caps.will_rename.as_ref();
            if did_rename_caps.or(will_rename_caps).is_some() {
                let watcher = RenamePathsWatchedForServer::default()
                    .with_did_rename_patterns(did_rename_caps)
                    .with_will_rename_patterns(will_rename_caps);
                local
                    .language_server_paths_watched_for_rename
                    .insert(server_id, watcher);
            }
        }

        self.language_server_statuses.insert(
            server_id,
            LanguageServerStatus {
                name: language_server.name().to_string(),
                pending_work: Default::default(),
                has_pending_diagnostic_updates: false,
                progress_tokens: Default::default(),
            },
        );

        cx.emit(LspStoreEvent::LanguageServerAdded(
            server_id,
            language_server.name(),
            Some(key.0),
        ));
        cx.emit(LspStoreEvent::RefreshInlayHints);

        if let Some((downstream_client, project_id)) = self.downstream_client.as_ref() {
            downstream_client
                .send(proto::StartLanguageServer {
                    project_id: *project_id,
                    server: Some(proto::LanguageServer {
                        id: server_id.0 as u64,
                        name: language_server.name().to_string(),
                        worktree_id: Some(key.0.to_proto()),
                    }),
                })
                .log_err();
        }

        // Tell the language server about every open buffer in the worktree that matches the language.
        self.buffer_store.clone().update(cx, |buffer_store, cx| {
            for buffer_handle in buffer_store.buffers() {
                let buffer = buffer_handle.read(cx);
                let file = match File::from_dyn(buffer.file()) {
                    Some(file) => file,
                    None => continue,
                };
                let language = match buffer.language() {
                    Some(language) => language,
                    None => continue,
                };

                if file.worktree.read(cx).id() != key.0
                    || !self
                        .languages
                        .lsp_adapters(&language.name())
                        .iter()
                        .any(|a| a.name == key.1)
                {
                    continue;
                }
                // didOpen
                let file = match file.as_local() {
                    Some(file) => file,
                    None => continue,
                };

                let local = self.as_local_mut().unwrap();

                let versions = local
                    .buffer_snapshots
                    .entry(buffer.remote_id())
                    .or_default()
                    .entry(server_id)
                    .or_insert_with(|| {
                        vec![LspBufferSnapshot {
                            version: 0,
                            snapshot: buffer.text_snapshot(),
                        }]
                    });

                let snapshot = versions.last().unwrap();
                let version = snapshot.version;
                let initial_snapshot = &snapshot.snapshot;
                let uri = lsp::Url::from_file_path(file.abs_path(cx)).unwrap();
                language_server.register_buffer(
                    uri,
                    adapter.language_id(&language.name()),
                    version,
                    initial_snapshot.text(),
                );

                buffer_handle.update(cx, |buffer, cx| {
                    buffer.set_completion_triggers(
                        server_id,
                        language_server
                            .capabilities()
                            .completion_provider
                            .as_ref()
                            .and_then(|provider| {
                                provider
                                    .trigger_characters
                                    .as_ref()
                                    .map(|characters| characters.iter().cloned().collect())
                            })
                            .unwrap_or_default(),
                        cx,
                    )
                });
            }
        });

        cx.notify();
    }

    pub fn language_servers_running_disk_based_diagnostics(
        &self,
    ) -> impl Iterator<Item = LanguageServerId> + '_ {
        self.language_server_statuses
            .iter()
            .filter_map(|(id, status)| {
                if status.has_pending_diagnostic_updates {
                    Some(*id)
                } else {
                    None
                }
            })
    }

    pub(crate) fn cancel_language_server_work_for_buffers(
        &mut self,
        buffers: impl IntoIterator<Item = Entity<Buffer>>,
        cx: &mut Context<Self>,
    ) {
        if let Some((client, project_id)) = self.upstream_client() {
            let request = client.request(proto::CancelLanguageServerWork {
                project_id,
                work: Some(proto::cancel_language_server_work::Work::Buffers(
                    proto::cancel_language_server_work::Buffers {
                        buffer_ids: buffers
                            .into_iter()
                            .map(|b| b.read(cx).remote_id().to_proto())
                            .collect(),
                    },
                )),
            });
            cx.background_executor()
                .spawn(request)
                .detach_and_log_err(cx);
        } else if let Some(local) = self.as_local() {
            let servers = buffers
                .into_iter()
                .flat_map(|buffer| {
                    buffer.update(cx, |buffer, cx| {
                        local.language_server_ids_for_buffer(buffer, cx).into_iter()
                    })
                })
                .collect::<HashSet<_>>();
            for server_id in servers {
                self.cancel_language_server_work(server_id, None, cx);
            }
        }
    }

    pub(crate) fn cancel_language_server_work(
        &mut self,
        server_id: LanguageServerId,
        token_to_cancel: Option<String>,
        cx: &mut Context<Self>,
    ) {
        if let Some(local) = self.as_local() {
            let status = self.language_server_statuses.get(&server_id);
            let server = local.language_servers.get(&server_id);
            if let Some((LanguageServerState::Running { server, .. }, status)) = server.zip(status)
            {
                for (token, progress) in &status.pending_work {
                    if let Some(token_to_cancel) = token_to_cancel.as_ref() {
                        if token != token_to_cancel {
                            continue;
                        }
                    }
                    if progress.is_cancellable {
                        server
                            .notify::<lsp::notification::WorkDoneProgressCancel>(
                                &WorkDoneProgressCancelParams {
                                    token: lsp::NumberOrString::String(token.clone()),
                                },
                            )
                            .ok();
                    }
                }
            }
        } else if let Some((client, project_id)) = self.upstream_client() {
            let request = client.request(proto::CancelLanguageServerWork {
                project_id,
                work: Some(
                    proto::cancel_language_server_work::Work::LanguageServerWork(
                        proto::cancel_language_server_work::LanguageServerWork {
                            language_server_id: server_id.to_proto(),
                            token: token_to_cancel,
                        },
                    ),
                ),
            });
            cx.background_executor()
                .spawn(request)
                .detach_and_log_err(cx);
        }
    }

    fn register_supplementary_language_server(
        &mut self,
        id: LanguageServerId,
        name: LanguageServerName,
        server: Arc<LanguageServer>,
        cx: &mut Context<Self>,
    ) {
        if let Some(local) = self.as_local_mut() {
            local
                .supplementary_language_servers
                .insert(id, (name.clone(), server));
            cx.emit(LspStoreEvent::LanguageServerAdded(id, name, None));
        }
    }

    fn unregister_supplementary_language_server(
        &mut self,
        id: LanguageServerId,
        cx: &mut Context<Self>,
    ) {
        if let Some(local) = self.as_local_mut() {
            local.supplementary_language_servers.remove(&id);
            cx.emit(LspStoreEvent::LanguageServerRemoved(id));
        }
    }

    pub(crate) fn supplementary_language_servers(
        &self,
    ) -> impl '_ + Iterator<Item = (LanguageServerId, LanguageServerName)> {
        self.as_local().into_iter().flat_map(|local| {
            local
                .supplementary_language_servers
                .iter()
                .map(|(id, (name, _))| (*id, name.clone()))
        })
    }

    pub fn language_server_adapter_for_id(
        &self,
        id: LanguageServerId,
    ) -> Option<Arc<CachedLspAdapter>> {
        self.as_local()
            .and_then(|local| local.language_servers.get(&id))
            .and_then(|language_server_state| match language_server_state {
                LanguageServerState::Running { adapter, .. } => Some(adapter.clone()),
                _ => None,
            })
    }

    pub(super) fn update_local_worktree_language_servers(
        &mut self,
        worktree_handle: &Entity<Worktree>,
        changes: &[(Arc<Path>, ProjectEntryId, PathChange)],
        cx: &mut Context<Self>,
    ) {
        if changes.is_empty() {
            return;
        }

        let Some(local) = self.as_local() else { return };

        local.prettier_store.update(cx, |prettier_store, cx| {
            prettier_store.update_prettier_settings(&worktree_handle, changes, cx)
        });

        let worktree_id = worktree_handle.read(cx).id();
        let mut language_server_ids = local
            .language_server_ids
            .iter()
            .flat_map(|((server_worktree, _), server_ids)| {
                server_ids
                    .iter()
                    .filter_map(|server_id| server_worktree.eq(&worktree_id).then(|| *server_id))
            })
            .collect::<Vec<_>>();
        language_server_ids.sort();
        language_server_ids.dedup();

        let abs_path = worktree_handle.read(cx).abs_path();
        for server_id in &language_server_ids {
            if let Some(LanguageServerState::Running { server, .. }) =
                local.language_servers.get(server_id)
            {
                if let Some(watched_paths) = local
                    .language_server_watched_paths
                    .get(server_id)
                    .and_then(|paths| paths.worktree_paths.get(&worktree_id))
                {
                    let params = lsp::DidChangeWatchedFilesParams {
                        changes: changes
                            .iter()
                            .filter_map(|(path, _, change)| {
                                if !watched_paths.is_match(path) {
                                    return None;
                                }
                                let typ = match change {
                                    PathChange::Loaded => return None,
                                    PathChange::Added => lsp::FileChangeType::CREATED,
                                    PathChange::Removed => lsp::FileChangeType::DELETED,
                                    PathChange::Updated => lsp::FileChangeType::CHANGED,
                                    PathChange::AddedOrUpdated => lsp::FileChangeType::CHANGED,
                                };
                                Some(lsp::FileEvent {
                                    uri: lsp::Url::from_file_path(abs_path.join(path)).unwrap(),
                                    typ,
                                })
                            })
                            .collect(),
                    };
                    if !params.changes.is_empty() {
                        server
                            .notify::<lsp::notification::DidChangeWatchedFiles>(&params)
                            .log_err();
                    }
                }
            }
        }
    }

    pub fn wait_for_remote_buffer(
        &mut self,
        id: BufferId,
        cx: &mut Context<Self>,
    ) -> Task<Result<Entity<Buffer>>> {
        self.buffer_store.update(cx, |buffer_store, cx| {
            buffer_store.wait_for_remote_buffer(id, cx)
        })
    }

    fn serialize_symbol(symbol: &Symbol) -> proto::Symbol {
        proto::Symbol {
            language_server_name: symbol.language_server_name.0.to_string(),
            source_worktree_id: symbol.source_worktree_id.to_proto(),
            language_server_id: symbol.source_language_server_id.to_proto(),
            worktree_id: symbol.path.worktree_id.to_proto(),
            path: symbol.path.path.to_string_lossy().to_string(),
            name: symbol.name.clone(),
            kind: unsafe { mem::transmute::<lsp::SymbolKind, i32>(symbol.kind) },
            start: Some(proto::PointUtf16 {
                row: symbol.range.start.0.row,
                column: symbol.range.start.0.column,
            }),
            end: Some(proto::PointUtf16 {
                row: symbol.range.end.0.row,
                column: symbol.range.end.0.column,
            }),
            signature: symbol.signature.to_vec(),
        }
    }

    fn deserialize_symbol(serialized_symbol: proto::Symbol) -> Result<CoreSymbol> {
        let source_worktree_id = WorktreeId::from_proto(serialized_symbol.source_worktree_id);
        let worktree_id = WorktreeId::from_proto(serialized_symbol.worktree_id);
        let kind = unsafe { mem::transmute::<i32, lsp::SymbolKind>(serialized_symbol.kind) };
        let path = ProjectPath {
            worktree_id,
            path: PathBuf::from(serialized_symbol.path).into(),
        };

        let start = serialized_symbol
            .start
            .ok_or_else(|| anyhow!("invalid start"))?;
        let end = serialized_symbol
            .end
            .ok_or_else(|| anyhow!("invalid end"))?;
        Ok(CoreSymbol {
            language_server_name: LanguageServerName(serialized_symbol.language_server_name.into()),
            source_worktree_id,
            source_language_server_id: LanguageServerId::from_proto(
                serialized_symbol.language_server_id,
            ),
            path,
            name: serialized_symbol.name,
            range: Unclipped(PointUtf16::new(start.row, start.column))
                ..Unclipped(PointUtf16::new(end.row, end.column)),
            kind,
            signature: serialized_symbol
                .signature
                .try_into()
                .map_err(|_| anyhow!("invalid signature"))?,
        })
    }

    pub(crate) fn serialize_completion(completion: &CoreCompletion) -> proto::Completion {
        proto::Completion {
            old_start: Some(serialize_anchor(&completion.old_range.start)),
            old_end: Some(serialize_anchor(&completion.old_range.end)),
            new_text: completion.new_text.clone(),
            server_id: completion.server_id.0 as u64,
            lsp_completion: serde_json::to_vec(&completion.lsp_completion).unwrap(),
            resolved: completion.resolved,
        }
    }

    pub(crate) fn deserialize_completion(completion: proto::Completion) -> Result<CoreCompletion> {
        let old_start = completion
            .old_start
            .and_then(deserialize_anchor)
            .ok_or_else(|| anyhow!("invalid old start"))?;
        let old_end = completion
            .old_end
            .and_then(deserialize_anchor)
            .ok_or_else(|| anyhow!("invalid old end"))?;
        let lsp_completion = serde_json::from_slice(&completion.lsp_completion)?;

        Ok(CoreCompletion {
            old_range: old_start..old_end,
            new_text: completion.new_text,
            server_id: LanguageServerId(completion.server_id as usize),
            lsp_completion,
            resolved: completion.resolved,
        })
    }

    pub(crate) fn serialize_code_action(action: &CodeAction) -> proto::CodeAction {
        proto::CodeAction {
            server_id: action.server_id.0 as u64,
            start: Some(serialize_anchor(&action.range.start)),
            end: Some(serialize_anchor(&action.range.end)),
            lsp_action: serde_json::to_vec(&action.lsp_action).unwrap(),
        }
    }

    pub(crate) fn deserialize_code_action(action: proto::CodeAction) -> Result<CodeAction> {
        let start = action
            .start
            .and_then(deserialize_anchor)
            .ok_or_else(|| anyhow!("invalid start"))?;
        let end = action
            .end
            .and_then(deserialize_anchor)
            .ok_or_else(|| anyhow!("invalid end"))?;
        let lsp_action = serde_json::from_slice(&action.lsp_action)?;
        Ok(CodeAction {
            server_id: LanguageServerId(action.server_id as usize),
            range: start..end,
            lsp_action,
        })
    }

    fn update_last_formatting_failure<T>(&mut self, formatting_result: &anyhow::Result<T>) {
        match &formatting_result {
            Ok(_) => self.last_formatting_failure = None,
            Err(error) => {
                let error_string = format!("{error:#}");
                log::error!("Formatting failed: {error_string}");
                self.last_formatting_failure
                    .replace(error_string.lines().join(" "));
            }
        }
    }
}

impl EventEmitter<LspStoreEvent> for LspStore {}

fn remove_empty_hover_blocks(mut hover: Hover) -> Option<Hover> {
    hover
        .contents
        .retain(|hover_block| !hover_block.text.trim().is_empty());
    if hover.contents.is_empty() {
        None
    } else {
        Some(hover)
    }
}

async fn populate_labels_for_completions(
    mut new_completions: Vec<CoreCompletion>,
    language_registry: &Arc<LanguageRegistry>,
    language: Option<Arc<Language>>,
    lsp_adapter: Option<Arc<CachedLspAdapter>>,
    completions: &mut Vec<Completion>,
) {
    let lsp_completions = new_completions
        .iter_mut()
        .map(|completion| mem::take(&mut completion.lsp_completion))
        .collect::<Vec<_>>();

    let labels = if let Some((language, lsp_adapter)) = language.as_ref().zip(lsp_adapter) {
        lsp_adapter
            .labels_for_completions(&lsp_completions, language)
            .await
            .log_err()
            .unwrap_or_default()
    } else {
        Vec::new()
    };

    for ((completion, lsp_completion), label) in new_completions
        .into_iter()
        .zip(lsp_completions)
        .zip(labels.into_iter().chain(iter::repeat(None)))
    {
        let documentation = if let Some(docs) = &lsp_completion.documentation {
            Some(prepare_completion_documentation(docs, language_registry, language.clone()).await)
        } else {
            None
        };

        let mut label = label.unwrap_or_else(|| {
            CodeLabel::fallback_for_completion(&lsp_completion, language.as_deref())
        });
        ensure_uniform_list_compatible_label(&mut label);

        completions.push(Completion {
            old_range: completion.old_range,
            new_text: completion.new_text,
            label,
            server_id: completion.server_id,
            documentation,
            lsp_completion,
            confirm: None,
            resolved: false,
        })
    }
}

#[derive(Debug)]
pub enum LanguageServerToQuery {
    Primary,
    Other(LanguageServerId),
}

#[derive(Default)]
struct RenamePathsWatchedForServer {
    did_rename: Vec<RenameActionPredicate>,
    will_rename: Vec<RenameActionPredicate>,
}

impl RenamePathsWatchedForServer {
    fn with_did_rename_patterns(
        mut self,
        did_rename: Option<&FileOperationRegistrationOptions>,
    ) -> Self {
        if let Some(did_rename) = did_rename {
            self.did_rename = did_rename
                .filters
                .iter()
                .filter_map(|filter| filter.try_into().log_err())
                .collect();
        }
        self
    }
    fn with_will_rename_patterns(
        mut self,
        will_rename: Option<&FileOperationRegistrationOptions>,
    ) -> Self {
        if let Some(will_rename) = will_rename {
            self.will_rename = will_rename
                .filters
                .iter()
                .filter_map(|filter| filter.try_into().log_err())
                .collect();
        }
        self
    }

    fn should_send_did_rename(&self, path: &str, is_dir: bool) -> bool {
        self.did_rename.iter().any(|pred| pred.eval(path, is_dir))
    }
    fn should_send_will_rename(&self, path: &str, is_dir: bool) -> bool {
        self.will_rename.iter().any(|pred| pred.eval(path, is_dir))
    }
}

impl TryFrom<&FileOperationFilter> for RenameActionPredicate {
    type Error = globset::Error;
    fn try_from(ops: &FileOperationFilter) -> Result<Self, globset::Error> {
        Ok(Self {
            kind: ops.pattern.matches.clone(),
            glob: GlobBuilder::new(&ops.pattern.glob)
                .case_insensitive(
                    ops.pattern
                        .options
                        .as_ref()
                        .map_or(false, |ops| ops.ignore_case.unwrap_or(false)),
                )
                .build()?
                .compile_matcher(),
        })
    }
}
struct RenameActionPredicate {
    glob: GlobMatcher,
    kind: Option<FileOperationPatternKind>,
}

impl RenameActionPredicate {
    // Returns true if language server should be notified
    fn eval(&self, path: &str, is_dir: bool) -> bool {
        self.kind.as_ref().map_or(true, |kind| {
            let expected_kind = if is_dir {
                FileOperationPatternKind::Folder
            } else {
                FileOperationPatternKind::File
            };
            kind == &expected_kind
        }) && self.glob.is_match(path)
    }
}

#[derive(Default)]
struct LanguageServerWatchedPaths {
    worktree_paths: HashMap<WorktreeId, GlobSet>,
    abs_paths: HashMap<Arc<Path>, (GlobSet, Task<()>)>,
}

#[derive(Default)]
struct LanguageServerWatchedPathsBuilder {
    worktree_paths: HashMap<WorktreeId, GlobSet>,
    abs_paths: HashMap<Arc<Path>, GlobSet>,
}

impl LanguageServerWatchedPathsBuilder {
    fn watch_worktree(&mut self, worktree_id: WorktreeId, glob_set: GlobSet) {
        self.worktree_paths.insert(worktree_id, glob_set);
    }
    fn watch_abs_path(&mut self, path: Arc<Path>, glob_set: GlobSet) {
        self.abs_paths.insert(path, glob_set);
    }
    fn build(
        self,
        fs: Arc<dyn Fs>,
        language_server_id: LanguageServerId,
        cx: &mut Context<LspStore>,
    ) -> LanguageServerWatchedPaths {
        let project = cx.weak_entity();

        const LSP_ABS_PATH_OBSERVE: Duration = Duration::from_millis(100);
        let abs_paths = self
            .abs_paths
            .into_iter()
            .map(|(abs_path, globset)| {
                let task = cx.spawn({
                    let abs_path = abs_path.clone();
                    let fs = fs.clone();

                    let lsp_store = project.clone();
                    |_, mut cx| async move {
                        maybe!(async move {
                            let mut push_updates = fs.watch(&abs_path, LSP_ABS_PATH_OBSERVE).await;
                            while let Some(update) = push_updates.0.next().await {
                                let action = lsp_store
                                    .update(&mut cx, |this, _| {
                                        let Some(local) = this.as_local() else {
                                            return ControlFlow::Break(());
                                        };
                                        let Some(watcher) = local
                                            .language_server_watched_paths
                                            .get(&language_server_id)
                                        else {
                                            return ControlFlow::Break(());
                                        };
                                        let (globs, _) = watcher.abs_paths.get(&abs_path).expect(
                                            "Watched abs path is not registered with a watcher",
                                        );
                                        let matching_entries = update
                                            .into_iter()
                                            .filter(|event| globs.is_match(&event.path))
                                            .collect::<Vec<_>>();
                                        this.lsp_notify_abs_paths_changed(
                                            language_server_id,
                                            matching_entries,
                                        );
                                        ControlFlow::Continue(())
                                    })
                                    .ok()?;

                                if action.is_break() {
                                    break;
                                }
                            }
                            Some(())
                        })
                        .await;
                    }
                });
                (abs_path, (globset, task))
            })
            .collect();
        LanguageServerWatchedPaths {
            worktree_paths: self.worktree_paths,
            abs_paths,
        }
    }
}

struct LspBufferSnapshot {
    version: i32,
    snapshot: TextBufferSnapshot,
}

/// A prompt requested by LSP server.
#[derive(Clone, Debug)]
pub struct LanguageServerPromptRequest {
    pub level: PromptLevel,
    pub message: String,
    pub actions: Vec<MessageActionItem>,
    pub lsp_name: String,
    pub(crate) response_channel: Sender<MessageActionItem>,
}

impl LanguageServerPromptRequest {
    pub async fn respond(self, index: usize) -> Option<()> {
        if let Some(response) = self.actions.into_iter().nth(index) {
            self.response_channel.send(response).await.ok()
        } else {
            None
        }
    }
}
impl PartialEq for LanguageServerPromptRequest {
    fn eq(&self, other: &Self) -> bool {
        self.message == other.message && self.actions == other.actions
    }
}

#[derive(Clone, Debug, PartialEq)]
pub enum LanguageServerLogType {
    Log(MessageType),
    Trace(Option<String>),
}

impl LanguageServerLogType {
    pub fn to_proto(&self) -> proto::language_server_log::LogType {
        match self {
            Self::Log(log_type) => {
                let message_type = match *log_type {
                    MessageType::ERROR => 1,
                    MessageType::WARNING => 2,
                    MessageType::INFO => 3,
                    MessageType::LOG => 4,
                    other => {
                        log::warn!("Unknown lsp log message type: {:?}", other);
                        4
                    }
                };
                proto::language_server_log::LogType::LogMessageType(message_type)
            }
            Self::Trace(message) => {
                proto::language_server_log::LogType::LogTrace(proto::LspLogTrace {
                    message: message.clone(),
                })
            }
        }
    }

    pub fn from_proto(log_type: proto::language_server_log::LogType) -> Self {
        match log_type {
            proto::language_server_log::LogType::LogMessageType(message_type) => {
                Self::Log(match message_type {
                    1 => MessageType::ERROR,
                    2 => MessageType::WARNING,
                    3 => MessageType::INFO,
                    4 => MessageType::LOG,
                    _ => MessageType::LOG,
                })
            }
            proto::language_server_log::LogType::LogTrace(trace) => Self::Trace(trace.message),
        }
    }
}

pub enum LanguageServerState {
    Starting {
        startup: Task<Option<Arc<LanguageServer>>>,
        /// List of language servers that will be added to the workspace once it's initialization completes.
        pending_workspace_folders: Arc<Mutex<BTreeSet<Url>>>,
    },

    Running {
        adapter: Arc<CachedLspAdapter>,
        server: Arc<LanguageServer>,
        simulate_disk_based_diagnostics_completion: Option<Task<()>>,
    },
}

impl LanguageServerState {
    fn add_workspace_folder(&self, uri: Url) {
        match self {
            LanguageServerState::Starting {
                pending_workspace_folders,
                ..
            } => {
                pending_workspace_folders.lock().insert(uri);
            }
            LanguageServerState::Running { server, .. } => {
                server.add_workspace_folder(uri);
            }
        }
    }
    fn _remove_workspace_folder(&self, uri: Url) {
        match self {
            LanguageServerState::Starting {
                pending_workspace_folders,
                ..
            } => {
                pending_workspace_folders.lock().remove(&uri);
            }
            LanguageServerState::Running { server, .. } => server.remove_workspace_folder(uri),
        }
    }
    fn running(
        workspace_folders: BTreeSet<Url>,
        adapter: Arc<CachedLspAdapter>,
        server: Arc<LanguageServer>,
        simulate_disk_based_diagnostics_completion: Option<Task<()>>,
    ) -> Self {
        server.set_workspace_folders(workspace_folders);
        Self::Running {
            adapter,
            server,
            simulate_disk_based_diagnostics_completion,
        }
    }
}

impl std::fmt::Debug for LanguageServerState {
    fn fmt(&self, f: &mut std::fmt::Formatter<'_>) -> std::fmt::Result {
        match self {
            LanguageServerState::Starting { .. } => {
                f.debug_struct("LanguageServerState::Starting").finish()
            }
            LanguageServerState::Running { .. } => {
                f.debug_struct("LanguageServerState::Running").finish()
            }
        }
    }
}

#[derive(Clone, Debug, Serialize)]
pub struct LanguageServerProgress {
    pub is_disk_based_diagnostics_progress: bool,
    pub is_cancellable: bool,
    pub title: Option<String>,
    pub message: Option<String>,
    pub percentage: Option<usize>,
    #[serde(skip_serializing)]
    pub last_update_at: Instant,
}

#[derive(Copy, Clone, Debug, Default, PartialEq, Serialize)]
pub struct DiagnosticSummary {
    pub error_count: usize,
    pub warning_count: usize,
}

impl DiagnosticSummary {
    pub fn new<'a, T: 'a>(diagnostics: impl IntoIterator<Item = &'a DiagnosticEntry<T>>) -> Self {
        let mut this = Self {
            error_count: 0,
            warning_count: 0,
        };

        for entry in diagnostics {
            if entry.diagnostic.is_primary {
                match entry.diagnostic.severity {
                    DiagnosticSeverity::ERROR => this.error_count += 1,
                    DiagnosticSeverity::WARNING => this.warning_count += 1,
                    _ => {}
                }
            }
        }

        this
    }

    pub fn is_empty(&self) -> bool {
        self.error_count == 0 && self.warning_count == 0
    }

    pub fn to_proto(
        &self,
        language_server_id: LanguageServerId,
        path: &Path,
    ) -> proto::DiagnosticSummary {
        proto::DiagnosticSummary {
            path: path.to_string_lossy().to_string(),
            language_server_id: language_server_id.0 as u64,
            error_count: self.error_count as u32,
            warning_count: self.warning_count as u32,
        }
    }
}

fn glob_literal_prefix(glob: &Path) -> PathBuf {
    glob.components()
        .take_while(|component| match component {
            path::Component::Normal(part) => !part.to_string_lossy().contains(['*', '?', '{', '}']),
            _ => true,
        })
        .collect()
}

pub struct SshLspAdapter {
    name: LanguageServerName,
    binary: LanguageServerBinary,
    initialization_options: Option<String>,
    code_action_kinds: Option<Vec<CodeActionKind>>,
}

impl SshLspAdapter {
    pub fn new(
        name: LanguageServerName,
        binary: LanguageServerBinary,
        initialization_options: Option<String>,
        code_action_kinds: Option<String>,
    ) -> Self {
        Self {
            name,
            binary,
            initialization_options,
            code_action_kinds: code_action_kinds
                .as_ref()
                .and_then(|c| serde_json::from_str(c).ok()),
        }
    }
}

#[async_trait(?Send)]
impl LspAdapter for SshLspAdapter {
    fn name(&self) -> LanguageServerName {
        self.name.clone()
    }

    async fn initialization_options(
        self: Arc<Self>,
        _: &dyn Fs,
        _: &Arc<dyn LspAdapterDelegate>,
    ) -> Result<Option<serde_json::Value>> {
        let Some(options) = &self.initialization_options else {
            return Ok(None);
        };
        let result = serde_json::from_str(options)?;
        Ok(result)
    }

    fn code_action_kinds(&self) -> Option<Vec<CodeActionKind>> {
        self.code_action_kinds.clone()
    }

    async fn check_if_user_installed(
        &self,
        _: &dyn LspAdapterDelegate,
        _: Arc<dyn LanguageToolchainStore>,
        _: &AsyncApp,
    ) -> Option<LanguageServerBinary> {
        Some(self.binary.clone())
    }

    async fn cached_server_binary(
        &self,
        _: PathBuf,
        _: &dyn LspAdapterDelegate,
    ) -> Option<LanguageServerBinary> {
        None
    }

    async fn fetch_latest_server_version(
        &self,
        _: &dyn LspAdapterDelegate,
    ) -> Result<Box<dyn 'static + Send + Any>> {
        anyhow::bail!("SshLspAdapter does not support fetch_latest_server_version")
    }

    async fn fetch_server_binary(
        &self,
        _: Box<dyn 'static + Send + Any>,
        _: PathBuf,
        _: &dyn LspAdapterDelegate,
    ) -> Result<LanguageServerBinary> {
        anyhow::bail!("SshLspAdapter does not support fetch_server_binary")
    }
}

pub fn language_server_settings<'a>(
    delegate: &'a dyn LspAdapterDelegate,
    language: &LanguageServerName,
    cx: &'a App,
) -> Option<&'a LspSettings> {
    language_server_settings_for(
        SettingsLocation {
            worktree_id: delegate.worktree_id(),
            path: delegate.worktree_root_path(),
        },
        language,
        cx,
    )
}

pub(crate) fn language_server_settings_for<'a>(
    location: SettingsLocation<'a>,
    language: &LanguageServerName,
    cx: &'a App,
) -> Option<&'a LspSettings> {
    ProjectSettings::get(Some(location), cx).lsp.get(language)
}

pub struct LocalLspAdapterDelegate {
    lsp_store: WeakEntity<LspStore>,
    worktree: worktree::Snapshot,
    fs: Arc<dyn Fs>,
    http_client: Arc<dyn HttpClient>,
    language_registry: Arc<LanguageRegistry>,
    load_shell_env_task: Shared<Task<Option<HashMap<String, String>>>>,
}

impl LocalLspAdapterDelegate {
    pub fn new(
        language_registry: Arc<LanguageRegistry>,
        environment: &Entity<ProjectEnvironment>,
        lsp_store: WeakEntity<LspStore>,
        worktree: &Entity<Worktree>,
        http_client: Arc<dyn HttpClient>,
        fs: Arc<dyn Fs>,
        cx: &mut App,
    ) -> Arc<Self> {
        let (worktree_id, worktree_abs_path) = {
            let worktree = worktree.read(cx);
            (worktree.id(), worktree.abs_path())
        };

        let load_shell_env_task = environment.update(cx, |env, cx| {
            env.get_environment(Some(worktree_id), Some(worktree_abs_path), cx)
        });

        Arc::new(Self {
            lsp_store,
            worktree: worktree.read(cx).snapshot(),
            fs,
            http_client,
            language_registry,
            load_shell_env_task,
        })
    }

    fn from_local_lsp(
        local: &LocalLspStore,
        worktree: &Entity<Worktree>,
        cx: &mut App,
    ) -> Arc<Self> {
        Self::new(
            local.languages.clone(),
            &local.environment,
            local.weak.clone(),
            worktree,
            local.http_client.clone(),
            local.fs.clone(),
            cx,
        )
    }
}

#[async_trait]
impl LspAdapterDelegate for LocalLspAdapterDelegate {
    fn show_notification(&self, message: &str, cx: &mut App) {
        self.lsp_store
            .update(cx, |_, cx| {
                cx.emit(LspStoreEvent::Notification(message.to_owned()))
            })
            .ok();
    }

    fn http_client(&self) -> Arc<dyn HttpClient> {
        self.http_client.clone()
    }

    fn worktree_id(&self) -> WorktreeId {
        self.worktree.id()
    }

    fn exists(&self, path: &Path, is_dir: Option<bool>) -> bool {
        self.worktree.entry_for_path(path).map_or(false, |entry| {
            is_dir.map_or(true, |is_required_to_be_dir| {
                is_required_to_be_dir == entry.is_dir()
            })
        })
    }

    fn worktree_root_path(&self) -> &Path {
        self.worktree.abs_path().as_ref()
    }

    async fn shell_env(&self) -> HashMap<String, String> {
        let task = self.load_shell_env_task.clone();
        task.await.unwrap_or_default()
    }

    async fn npm_package_installed_version(
        &self,
        package_name: &str,
    ) -> Result<Option<(PathBuf, String)>> {
        let local_package_directory = self.worktree_root_path();
        let node_modules_directory = local_package_directory.join("node_modules");

        if let Some(version) =
            read_package_installed_version(node_modules_directory.clone(), package_name).await?
        {
            return Ok(Some((node_modules_directory, version)));
        }
        let Some(npm) = self.which("npm".as_ref()).await else {
            log::warn!(
                "Failed to find npm executable for {:?}",
                local_package_directory
            );
            return Ok(None);
        };

        let env = self.shell_env().await;
        let output = util::command::new_smol_command(&npm)
            .args(["root", "-g"])
            .envs(env)
            .current_dir(local_package_directory)
            .output()
            .await?;
        let global_node_modules =
            PathBuf::from(String::from_utf8_lossy(&output.stdout).to_string());

        if let Some(version) =
            read_package_installed_version(global_node_modules.clone(), package_name).await?
        {
            return Ok(Some((global_node_modules, version)));
        }
        return Ok(None);
    }

    #[cfg(not(target_os = "windows"))]
    async fn which(&self, command: &OsStr) -> Option<PathBuf> {
        let worktree_abs_path = self.worktree.abs_path();
        let shell_path = self.shell_env().await.get("PATH").cloned();
        which::which_in(command, shell_path.as_ref(), worktree_abs_path).ok()
    }

    #[cfg(target_os = "windows")]
    async fn which(&self, command: &OsStr) -> Option<PathBuf> {
        // todo(windows) Getting the shell env variables in a current directory on Windows is more complicated than other platforms
        //               there isn't a 'default shell' necessarily. The closest would be the default profile on the windows terminal
        //               SEE: https://learn.microsoft.com/en-us/windows/terminal/customize-settings/startup
        which::which(command).ok()
    }

    async fn try_exec(&self, command: LanguageServerBinary) -> Result<()> {
        let working_dir = self.worktree_root_path();
        let output = util::command::new_smol_command(&command.path)
            .args(command.arguments)
            .envs(command.env.clone().unwrap_or_default())
            .current_dir(working_dir)
            .output()
            .await?;

        if output.status.success() {
            return Ok(());
        }
        Err(anyhow!(
            "{}, stdout: {:?}, stderr: {:?}",
            output.status,
            String::from_utf8_lossy(&output.stdout),
            String::from_utf8_lossy(&output.stderr)
        ))
    }

    fn update_status(
        &self,
        server_name: LanguageServerName,
        status: language::LanguageServerBinaryStatus,
    ) {
        self.language_registry
            .update_lsp_status(server_name, status);
    }

    async fn language_server_download_dir(&self, name: &LanguageServerName) -> Option<Arc<Path>> {
        let dir = self.language_registry.language_server_download_dir(name)?;

        if !dir.exists() {
            smol::fs::create_dir_all(&dir)
                .await
                .context("failed to create container directory")
                .log_err()?;
        }

        Some(dir)
    }

    async fn read_text_file(&self, path: PathBuf) -> Result<String> {
        let entry = self
            .worktree
            .entry_for_path(&path)
            .with_context(|| format!("no worktree entry for path {path:?}"))?;
        let abs_path = self
            .worktree
            .absolutize(&entry.path)
            .with_context(|| format!("cannot absolutize path {path:?}"))?;

        self.fs.load(&abs_path).await
    }
}

async fn populate_labels_for_symbols(
    symbols: Vec<CoreSymbol>,
    language_registry: &Arc<LanguageRegistry>,
    lsp_adapter: Option<Arc<CachedLspAdapter>>,
    output: &mut Vec<Symbol>,
) {
    #[allow(clippy::mutable_key_type)]
    let mut symbols_by_language = HashMap::<Option<Arc<Language>>, Vec<CoreSymbol>>::default();

    let mut unknown_paths = BTreeSet::new();
    for symbol in symbols {
        let language = language_registry
            .language_for_file_path(&symbol.path.path)
            .await
            .ok()
            .or_else(|| {
                unknown_paths.insert(symbol.path.path.clone());
                None
            });
        symbols_by_language
            .entry(language)
            .or_default()
            .push(symbol);
    }

    for unknown_path in unknown_paths {
        log::info!(
            "no language found for symbol path {}",
            unknown_path.display()
        );
    }

    let mut label_params = Vec::new();
    for (language, mut symbols) in symbols_by_language {
        label_params.clear();
        label_params.extend(
            symbols
                .iter_mut()
                .map(|symbol| (mem::take(&mut symbol.name), symbol.kind)),
        );

        let mut labels = Vec::new();
        if let Some(language) = language {
            let lsp_adapter = lsp_adapter.clone().or_else(|| {
                language_registry
                    .lsp_adapters(&language.name())
                    .first()
                    .cloned()
            });
            if let Some(lsp_adapter) = lsp_adapter {
                labels = lsp_adapter
                    .labels_for_symbols(&label_params, &language)
                    .await
                    .log_err()
                    .unwrap_or_default();
            }
        }

        for ((symbol, (name, _)), label) in symbols
            .into_iter()
            .zip(label_params.drain(..))
            .zip(labels.into_iter().chain(iter::repeat(None)))
        {
            output.push(Symbol {
                language_server_name: symbol.language_server_name,
                source_worktree_id: symbol.source_worktree_id,
                source_language_server_id: symbol.source_language_server_id,
                path: symbol.path,
                label: label.unwrap_or_else(|| CodeLabel::plain(name.clone(), None)),
                name,
                kind: symbol.kind,
                range: symbol.range,
                signature: symbol.signature,
            });
        }
    }
}

fn include_text(server: &lsp::LanguageServer) -> Option<bool> {
    match server.capabilities().text_document_sync.as_ref()? {
        lsp::TextDocumentSyncCapability::Kind(kind) => match *kind {
            lsp::TextDocumentSyncKind::NONE => None,
            lsp::TextDocumentSyncKind::FULL => Some(true),
            lsp::TextDocumentSyncKind::INCREMENTAL => Some(false),
            _ => None,
        },
        lsp::TextDocumentSyncCapability::Options(options) => match options.save.as_ref()? {
            lsp::TextDocumentSyncSaveOptions::Supported(supported) => {
                if *supported {
                    Some(true)
                } else {
                    None
                }
            }
            lsp::TextDocumentSyncSaveOptions::SaveOptions(save_options) => {
                Some(save_options.include_text.unwrap_or(false))
            }
        },
    }
}

/// Completion items are displayed in a `UniformList`.
/// Usually, those items are single-line strings, but in LSP responses,
/// completion items `label`, `detail` and `label_details.description` may contain newlines or long spaces.
/// Many language plugins construct these items by joining these parts together, and we may use `CodeLabel::fallback_for_completion` that uses `label` at least.
/// All that may lead to a newline being inserted into resulting `CodeLabel.text`, which will force `UniformList` to bloat each entry to occupy more space,
/// breaking the completions menu presentation.
///
/// Sanitize the text to ensure there are no newlines, or, if there are some, remove them and also remove long space sequences if there were newlines.
fn ensure_uniform_list_compatible_label(label: &mut CodeLabel) {
    let mut new_text = String::with_capacity(label.text.len());
    let mut offset_map = vec![0; label.text.len() + 1];
    let mut last_char_was_space = false;
    let mut new_idx = 0;
    let mut chars = label.text.char_indices().fuse();
    let mut newlines_removed = false;

    while let Some((idx, c)) = chars.next() {
        offset_map[idx] = new_idx;

        match c {
            '\n' if last_char_was_space => {
                newlines_removed = true;
            }
            '\t' | ' ' if last_char_was_space => {}
            '\n' if !last_char_was_space => {
                new_text.push(' ');
                new_idx += 1;
                last_char_was_space = true;
                newlines_removed = true;
            }
            ' ' | '\t' => {
                new_text.push(' ');
                new_idx += 1;
                last_char_was_space = true;
            }
            _ => {
                new_text.push(c);
                new_idx += 1;
                last_char_was_space = false;
            }
        }
    }
    offset_map[label.text.len()] = new_idx;

    // Only modify the label if newlines were removed.
    if !newlines_removed {
        return;
    }

    let last_index = new_idx;
    let mut run_ranges_errors = Vec::new();
    label.runs.retain_mut(|(range, _)| {
        match offset_map.get(range.start) {
            Some(&start) => range.start = start,
            None => {
                run_ranges_errors.push(range.clone());
                return false;
            }
        }

        match offset_map.get(range.end) {
            Some(&end) => range.end = end,
            None => {
                run_ranges_errors.push(range.clone());
                range.end = last_index;
            }
        }
        true
    });
    if !run_ranges_errors.is_empty() {
        log::error!(
            "Completion label has errors in its run ranges: {run_ranges_errors:?}, label text: {}",
            label.text
        );
    }

    let mut wrong_filter_range = None;
    if label.filter_range == (0..label.text.len()) {
        label.filter_range = 0..new_text.len();
    } else {
        let mut original_filter_range = Some(label.filter_range.clone());
        match offset_map.get(label.filter_range.start) {
            Some(&start) => label.filter_range.start = start,
            None => {
                wrong_filter_range = original_filter_range.take();
                label.filter_range.start = last_index;
            }
        }

        match offset_map.get(label.filter_range.end) {
            Some(&end) => label.filter_range.end = end,
            None => {
                wrong_filter_range = original_filter_range.take();
                label.filter_range.end = last_index;
            }
        }
    }
    if let Some(wrong_filter_range) = wrong_filter_range {
        log::error!(
            "Completion label has an invalid filter range: {wrong_filter_range:?}, label text: {}",
            label.text
        );
    }

    label.text = new_text;
}

#[cfg(test)]
#[test]
fn test_glob_literal_prefix() {
    assert_eq!(glob_literal_prefix(Path::new("**/*.js")), Path::new(""));
    assert_eq!(
        glob_literal_prefix(Path::new("node_modules/**/*.js")),
        Path::new("node_modules")
    );
    assert_eq!(
        glob_literal_prefix(Path::new("foo/{bar,baz}.js")),
        Path::new("foo")
    );
    assert_eq!(
        glob_literal_prefix(Path::new("foo/bar/baz.js")),
        Path::new("foo/bar/baz.js")
    );

    #[cfg(target_os = "windows")]
    {
        assert_eq!(glob_literal_prefix(Path::new("**\\*.js")), Path::new(""));
        assert_eq!(
            glob_literal_prefix(Path::new("node_modules\\**/*.js")),
            Path::new("node_modules")
        );
        assert_eq!(
            glob_literal_prefix(Path::new("foo/{bar,baz}.js")),
            Path::new("foo")
        );
        assert_eq!(
            glob_literal_prefix(Path::new("foo\\bar\\baz.js")),
            Path::new("foo/bar/baz.js")
        );
    }
}<|MERGE_RESOLUTION|>--- conflicted
+++ resolved
@@ -2037,21 +2037,15 @@
             Some(local) => local.abs_path(cx),
             None => return,
         };
-<<<<<<< HEAD
-        let Ok(file_url) = lsp::Url::from_file_path(old_path) else {
+
+        let Ok(file_url) = lsp::Url::from_file_path(old_path.as_path()) else {
+            debug_panic!(
+                "`{}` is not parseable as an URI",
+                old_path.to_string_lossy()
+            );
             return;
         };
-
         self.unregister_buffer_from_language_servers(buffer, &file_url, cx);
-=======
-        let file_url = lsp::Url::from_file_path(old_path.as_path()).unwrap_or_else(|_| {
-            panic!(
-                "`{}` is not parseable as an URI",
-                old_path.to_string_lossy()
-            )
-        });
-        self.unregister_buffer_from_language_servers(buffer, file_url, cx);
->>>>>>> b6b06cf6
     }
 
     pub(crate) fn unregister_buffer_from_language_servers(
