--- conflicted
+++ resolved
@@ -1431,13 +1431,8 @@
         buffer_handle: &Model<Buffer>,
         range: Range<Anchor>,
         cx: &mut ModelContext<Self>,
-<<<<<<< HEAD
     ) -> Task<Result<Vec<CodeAction>>> {
-        if let Some(upstream_client) = self.upstream_client() {
-=======
-    ) -> Task<Vec<CodeAction>> {
         if let Some((upstream_client, project_id)) = self.upstream_client() {
->>>>>>> a36706ae
             let request_task = upstream_client.request(proto::MultiLspQuery {
                 buffer_id: buffer_handle.read(cx).remote_id().into(),
                 version: serialize_version(&buffer_handle.read(cx).version()),
