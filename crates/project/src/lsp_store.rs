--- conflicted
+++ resolved
@@ -5458,31 +5458,6 @@
                     .get(&server_id)
                     .and_then(|paths| paths.get(&worktree_id))
                 {
-<<<<<<< HEAD
-                    if let Some(watched_paths) = local
-                        .language_server_watched_paths
-                        .get(server_id)
-                        .and_then(|paths| paths.get(&worktree_id))
-                    {
-                        let params = lsp::DidChangeWatchedFilesParams {
-                            changes: changes
-                                .iter()
-                                .filter_map(|(path, _, change)| {
-                                    if !watched_paths.is_match(path) {
-                                        return None;
-                                    }
-                                    let typ = match change {
-                                        PathChange::Loaded => return None,
-                                        PathChange::Added => lsp::FileChangeType::CREATED,
-                                        PathChange::Removed => lsp::FileChangeType::DELETED,
-                                        PathChange::Updated => lsp::FileChangeType::CHANGED,
-                                        PathChange::AddedOrUpdated => lsp::FileChangeType::CHANGED,
-                                    };
-                                    Some(lsp::FileEvent {
-                                        uri: lsp::Url::from_file_path(abs_path.join(path)).unwrap(),
-                                        typ,
-                                    })
-=======
                     let params = lsp::DidChangeWatchedFilesParams {
                         changes: changes
                             .iter()
@@ -5500,7 +5475,6 @@
                                 Some(lsp::FileEvent {
                                     uri: lsp::Url::from_file_path(abs_path.join(path)).unwrap(),
                                     typ,
->>>>>>> fbac7dcd
                                 })
                             })
                             .collect(),
@@ -5522,36 +5496,24 @@
         _cx: &mut ModelContext<Self>,
     ) {
         let status = self.language_server_statuses.get(&server_id);
-<<<<<<< HEAD
-        let server = self
-            .as_local()
-            .and_then(|local| local.language_servers.get(&server_id));
+        let server = self.language_servers.get(&server_id);
         if let Some((LanguageServerState::Running { server, .. }, status)) = server.zip(status) {
             for (token, progress) in &status.pending_work {
                 if let Some(token_to_cancel) = token_to_cancel.as_ref() {
                     if token != token_to_cancel {
                         continue;
-=======
-        let server = self.language_servers.get(&server_id);
-        if let Some((server, status)) = server.zip(status) {
-            if let LanguageServerState::Running { server, .. } = server {
-                for (token, progress) in &status.pending_work {
-                    if let Some(token_to_cancel) = token_to_cancel.as_ref() {
-                        if token != token_to_cancel {
-                            continue;
-                        }
                     }
-                    if progress.is_cancellable {
-                        server
-                            .notify::<lsp::notification::WorkDoneProgressCancel>(
-                                WorkDoneProgressCancelParams {
-                                    token: lsp::NumberOrString::String(token.clone()),
-                                },
-                            )
-                            .ok();
->>>>>>> fbac7dcd
-                    }
-                }
+                }
+                if progress.is_cancellable {
+                    server
+                        .notify::<lsp::notification::WorkDoneProgressCancel>(
+                            WorkDoneProgressCancelParams {
+                                token: lsp::NumberOrString::String(token.clone()),
+                            },
+                        )
+                        .ok();
+                }
+
                 if progress.is_cancellable {
                     server
                         .notify::<lsp::notification::WorkDoneProgressCancel>(
