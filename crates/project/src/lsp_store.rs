--- conflicted
+++ resolved
@@ -15,12 +15,6 @@
     toolchain_store::{EmptyToolchainStore, ToolchainStoreEvent},
     worktree_store::{WorktreeStore, WorktreeStoreEvent},
     yarn::YarnPathStore,
-<<<<<<< HEAD
-    CodeAction, Completion, CompletionSource, CoreCompletion, Hover, InlayHint, LspAction,
-    ProjectItem, ProjectPath, ProjectTransaction, ResolveState, SemanticToken, Symbol,
-    ToolchainStore,
-=======
->>>>>>> a2fbe82c
 };
 use anyhow::{Context as _, Result, anyhow};
 use async_trait::async_trait;
