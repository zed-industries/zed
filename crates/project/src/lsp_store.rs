--- conflicted
+++ resolved
@@ -3,14 +3,8 @@
 pub mod rust_analyzer_ext;
 
 use crate::{
-<<<<<<< HEAD
-    CodeAction, Completion, CompletionSource, CoreCompletion, Hover, InlayHint, LspAction,
-    LspPullDiagnostics, ProjectItem, ProjectPath, ProjectTransaction, ResolveState, Symbol,
-    ToolchainStore,
-=======
     CodeAction, Completion, CompletionResponse, CompletionSource, CoreCompletion, Hover, InlayHint,
-    LspAction, ProjectItem, ProjectPath, ProjectTransaction, ResolveState, Symbol, ToolchainStore,
->>>>>>> 5e38915d
+    LspAction, LspPullDiagnostics, ProjectItem, ProjectPath, ProjectTransaction, ResolveState, Symbol, ToolchainStore,
     buffer_store::{BufferStore, BufferStoreEvent},
     environment::ProjectEnvironment,
     lsp_command::{self, *},
