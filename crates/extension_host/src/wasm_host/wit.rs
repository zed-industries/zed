mod since_v0_0_1;
mod since_v0_0_4;
mod since_v0_0_6;
mod since_v0_1_0;
mod since_v0_2_0;
mod since_v0_3_0;
mod since_v0_4_0;
mod since_v0_5_0;
mod since_v0_6_0;
<<<<<<< HEAD
use extension::{DebugTaskDefinition, KeyValueStoreDelegate, WorktreeDelegate};
use language::LanguageName;
use lsp::LanguageServerName;
use release_channel::ReleaseChannel;
=======
use extension::{KeyValueStoreDelegate, WorktreeDelegate};
use language::LanguageName;
use lsp::LanguageServerName;
use release_channel::ReleaseChannel;
use since_v0_6_0 as latest;
>>>>>>> 1ace5a27

use super::{WasmState, wasm_engine};
use anyhow::{Context as _, Result, anyhow};
use semantic_version::SemanticVersion;
use since_v0_6_0 as latest;
use std::{ops::RangeInclusive, path::PathBuf, sync::Arc};
use wasmtime::{
    Store,
    component::{Component, Linker, Resource},
};

#[cfg(test)]
pub use latest::CodeLabelSpanLiteral;
pub use latest::{
    CodeLabel, CodeLabelSpan, Command, DebugAdapterBinary, ExtensionProject, Range, SlashCommand,
    zed::extension::context_server::ContextServerConfiguration,
    zed::extension::lsp::{
        Completion, CompletionKind, CompletionLabelDetails, InsertTextFormat, Symbol, SymbolKind,
    },
    zed::extension::slash_command::{SlashCommandArgumentCompletion, SlashCommandOutput},
};
pub use since_v0_0_4::LanguageServerConfig;

pub fn new_linker(
    f: impl Fn(&mut Linker<WasmState>, fn(&mut WasmState) -> &mut WasmState) -> Result<()>,
) -> Linker<WasmState> {
    let mut linker = Linker::new(&wasm_engine());
    wasmtime_wasi::add_to_linker_async(&mut linker).unwrap();
    f(&mut linker, wasi_view).unwrap();
    linker
}

fn wasi_view(state: &mut WasmState) -> &mut WasmState {
    state
}

/// Returns whether the given Wasm API version is supported by the Wasm host.
pub fn is_supported_wasm_api_version(
    release_channel: ReleaseChannel,
    version: SemanticVersion,
) -> bool {
    wasm_api_version_range(release_channel).contains(&version)
}

/// Returns the Wasm API version range that is supported by the Wasm host.
#[inline(always)]
pub fn wasm_api_version_range(release_channel: ReleaseChannel) -> RangeInclusive<SemanticVersion> {
    // Note: The release channel can be used to stage a new version of the extension API.
    let _ = release_channel;

    let max_version = match release_channel {
        ReleaseChannel::Dev | ReleaseChannel::Nightly => latest::MAX_VERSION,
        ReleaseChannel::Stable | ReleaseChannel::Preview => since_v0_5_0::MAX_VERSION,
    };

    since_v0_0_1::MIN_VERSION..=max_version
}

/// Authorizes access to use unreleased versions of the Wasm API, based on the provided [`ReleaseChannel`].
///
/// Note: If there isn't currently an unreleased Wasm API version this function may be unused. Don't delete it!
pub fn authorize_access_to_unreleased_wasm_api_version(
    release_channel: ReleaseChannel,
) -> Result<()> {
    let allow_unreleased_version = match release_channel {
        ReleaseChannel::Dev | ReleaseChannel::Nightly => true,
        ReleaseChannel::Stable | ReleaseChannel::Preview => {
            // We always allow the latest in tests so that the extension tests pass on release branches.
            cfg!(any(test, feature = "test-support"))
        }
    };

    if !allow_unreleased_version {
        Err(anyhow!(
            "unreleased versions of the extension API can only be used on development builds of Zed"
        ))?;
    }

    Ok(())
}

pub enum Extension {
    V0_6_0(since_v0_6_0::Extension),
    V0_5_0(since_v0_5_0::Extension),
    V0_4_0(since_v0_4_0::Extension),
    V0_3_0(since_v0_3_0::Extension),
    V0_2_0(since_v0_2_0::Extension),
    V0_1_0(since_v0_1_0::Extension),
    V0_0_6(since_v0_0_6::Extension),
    V0_0_4(since_v0_0_4::Extension),
    V0_0_1(since_v0_0_1::Extension),
}

impl Extension {
    pub async fn instantiate_async(
        store: &mut Store<WasmState>,
        release_channel: ReleaseChannel,
        version: SemanticVersion,
        component: &Component,
    ) -> Result<Self> {
        // Note: The release channel can be used to stage a new version of the extension API.
        let _ = release_channel;

        if version >= latest::MIN_VERSION {
            authorize_access_to_unreleased_wasm_api_version(release_channel)?;
<<<<<<< HEAD
=======

>>>>>>> 1ace5a27
            let extension =
                latest::Extension::instantiate_async(store, component, latest::linker())
                    .await
                    .context("failed to instantiate wasm extension")?;
            Ok(Self::V0_6_0(extension))
        } else if version >= since_v0_5_0::MIN_VERSION {
<<<<<<< HEAD
            let extension =
                since_v0_5_0::Extension::instantiate_async(store, component, latest::linker())
                    .await
                    .context("failed to instantiate wasm extension")?;
=======
            let extension = since_v0_5_0::Extension::instantiate_async(
                store,
                component,
                since_v0_5_0::linker(),
            )
            .await
            .context("failed to instantiate wasm extension")?;
>>>>>>> 1ace5a27
            Ok(Self::V0_5_0(extension))
        } else if version >= since_v0_4_0::MIN_VERSION {
            let extension = since_v0_4_0::Extension::instantiate_async(
                store,
                component,
                since_v0_4_0::linker(),
            )
            .await
            .context("failed to instantiate wasm extension")?;
            Ok(Self::V0_4_0(extension))
        } else if version >= since_v0_3_0::MIN_VERSION {
            let extension = since_v0_3_0::Extension::instantiate_async(
                store,
                component,
                since_v0_3_0::linker(),
            )
            .await
            .context("failed to instantiate wasm extension")?;
            Ok(Self::V0_3_0(extension))
        } else if version >= since_v0_2_0::MIN_VERSION {
            let extension = since_v0_2_0::Extension::instantiate_async(
                store,
                component,
                since_v0_2_0::linker(),
            )
            .await
            .context("failed to instantiate wasm extension")?;
            Ok(Self::V0_2_0(extension))
        } else if version >= since_v0_1_0::MIN_VERSION {
            let extension = since_v0_1_0::Extension::instantiate_async(
                store,
                component,
                since_v0_1_0::linker(),
            )
            .await
            .context("failed to instantiate wasm extension")?;
            Ok(Self::V0_1_0(extension))
        } else if version >= since_v0_0_6::MIN_VERSION {
            let extension = since_v0_0_6::Extension::instantiate_async(
                store,
                component,
                since_v0_0_6::linker(),
            )
            .await
            .context("failed to instantiate wasm extension")?;
            Ok(Self::V0_0_6(extension))
        } else if version >= since_v0_0_4::MIN_VERSION {
            let extension = since_v0_0_4::Extension::instantiate_async(
                store,
                component,
                since_v0_0_4::linker(),
            )
            .await
            .context("failed to instantiate wasm extension")?;
            Ok(Self::V0_0_4(extension))
        } else {
            let extension = since_v0_0_1::Extension::instantiate_async(
                store,
                component,
                since_v0_0_1::linker(),
            )
            .await
            .context("failed to instantiate wasm extension")?;
            Ok(Self::V0_0_1(extension))
        }
    }

    pub async fn call_init_extension(&self, store: &mut Store<WasmState>) -> Result<()> {
        match self {
            Extension::V0_6_0(ext) => ext.call_init_extension(store).await,
            Extension::V0_5_0(ext) => ext.call_init_extension(store).await,
            Extension::V0_4_0(ext) => ext.call_init_extension(store).await,
            Extension::V0_3_0(ext) => ext.call_init_extension(store).await,
            Extension::V0_2_0(ext) => ext.call_init_extension(store).await,
            Extension::V0_1_0(ext) => ext.call_init_extension(store).await,
            Extension::V0_0_6(ext) => ext.call_init_extension(store).await,
            Extension::V0_0_4(ext) => ext.call_init_extension(store).await,
            Extension::V0_0_1(ext) => ext.call_init_extension(store).await,
        }
    }

    pub async fn call_language_server_command(
        &self,
        store: &mut Store<WasmState>,
        language_server_id: &LanguageServerName,
        language_name: &LanguageName,
        resource: Resource<Arc<dyn WorktreeDelegate>>,
    ) -> Result<Result<Command, String>> {
        match self {
            Extension::V0_6_0(ext) => {
<<<<<<< HEAD
=======
                ext.call_language_server_command(store, &language_server_id.0, resource)
                    .await
            }
            Extension::V0_5_0(ext) => {
                ext.call_language_server_command(store, &language_server_id.0, resource)
                    .await
            }
            Extension::V0_4_0(ext) => {
                ext.call_language_server_command(store, &language_server_id.0, resource)
                    .await
            }
            Extension::V0_3_0(ext) => {
>>>>>>> 1ace5a27
                ext.call_language_server_command(store, &language_server_id.0, resource)
                    .await
            }
            Extension::V0_5_0(ext) => Ok(ext
                .call_language_server_command(store, &language_server_id.0, resource)
                .await?
                .map(|command| command.into())),
            Extension::V0_4_0(ext) => Ok(ext
                .call_language_server_command(store, &language_server_id.0, resource)
                .await?
                .map(|command| command.into())),
            Extension::V0_3_0(ext) => Ok(ext
                .call_language_server_command(store, &language_server_id.0, resource)
                .await?
                .map(|command| command.into())),
            Extension::V0_2_0(ext) => Ok(ext
                .call_language_server_command(store, &language_server_id.0, resource)
                .await?
                .map(|command| command.into())),
            Extension::V0_1_0(ext) => Ok(ext
                .call_language_server_command(store, &language_server_id.0, resource)
                .await?
                .map(|command| command.into())),
            Extension::V0_0_6(ext) => Ok(ext
                .call_language_server_command(store, &language_server_id.0, resource)
                .await?
                .map(|command| command.into())),
            Extension::V0_0_4(ext) => Ok(ext
                .call_language_server_command(
                    store,
                    &LanguageServerConfig {
                        name: language_server_id.0.to_string(),
                        language_name: language_name.to_string(),
                    },
                    resource,
                )
                .await?
                .map(|command| command.into())),
            Extension::V0_0_1(ext) => Ok(ext
                .call_language_server_command(
                    store,
                    &LanguageServerConfig {
                        name: language_server_id.0.to_string(),
                        language_name: language_name.to_string(),
                    }
                    .into(),
                    resource,
                )
                .await?
                .map(|command| command.into())),
        }
    }

    pub async fn call_language_server_initialization_options(
        &self,
        store: &mut Store<WasmState>,
        language_server_id: &LanguageServerName,
        language_name: &LanguageName,
        resource: Resource<Arc<dyn WorktreeDelegate>>,
    ) -> Result<Result<Option<String>, String>> {
        match self {
            Extension::V0_6_0(ext) => {
                ext.call_language_server_initialization_options(
                    store,
                    &language_server_id.0,
                    resource,
                )
                .await
            }
            Extension::V0_5_0(ext) => {
                ext.call_language_server_initialization_options(
                    store,
                    &language_server_id.0,
                    resource,
                )
                .await
            }
            Extension::V0_4_0(ext) => {
                ext.call_language_server_initialization_options(
                    store,
                    &language_server_id.0,
                    resource,
                )
                .await
            }
            Extension::V0_3_0(ext) => {
                ext.call_language_server_initialization_options(
                    store,
                    &language_server_id.0,
                    resource,
                )
                .await
            }
            Extension::V0_2_0(ext) => {
                ext.call_language_server_initialization_options(
                    store,
                    &language_server_id.0,
                    resource,
                )
                .await
            }
            Extension::V0_1_0(ext) => {
                ext.call_language_server_initialization_options(
                    store,
                    &language_server_id.0,
                    resource,
                )
                .await
            }
            Extension::V0_0_6(ext) => {
                ext.call_language_server_initialization_options(
                    store,
                    &language_server_id.0,
                    resource,
                )
                .await
            }
            Extension::V0_0_4(ext) => {
                ext.call_language_server_initialization_options(
                    store,
                    &LanguageServerConfig {
                        name: language_server_id.0.to_string(),
                        language_name: language_name.to_string(),
                    },
                    resource,
                )
                .await
            }
            Extension::V0_0_1(ext) => {
                ext.call_language_server_initialization_options(
                    store,
                    &LanguageServerConfig {
                        name: language_server_id.0.to_string(),
                        language_name: language_name.to_string(),
                    }
                    .into(),
                    resource,
                )
                .await
            }
        }
    }

    pub async fn call_language_server_workspace_configuration(
        &self,
        store: &mut Store<WasmState>,
        language_server_id: &LanguageServerName,
        resource: Resource<Arc<dyn WorktreeDelegate>>,
    ) -> Result<Result<Option<String>, String>> {
        match self {
            Extension::V0_6_0(ext) => {
                ext.call_language_server_workspace_configuration(
                    store,
                    &language_server_id.0,
                    resource,
                )
                .await
            }
            Extension::V0_5_0(ext) => {
                ext.call_language_server_workspace_configuration(
                    store,
                    &language_server_id.0,
                    resource,
                )
                .await
            }
            Extension::V0_4_0(ext) => {
                ext.call_language_server_workspace_configuration(
                    store,
                    &language_server_id.0,
                    resource,
                )
                .await
            }
            Extension::V0_3_0(ext) => {
                ext.call_language_server_workspace_configuration(
                    store,
                    &language_server_id.0,
                    resource,
                )
                .await
            }
            Extension::V0_2_0(ext) => {
                ext.call_language_server_workspace_configuration(
                    store,
                    &language_server_id.0,
                    resource,
                )
                .await
            }
            Extension::V0_1_0(ext) => {
                ext.call_language_server_workspace_configuration(
                    store,
                    &language_server_id.0,
                    resource,
                )
                .await
            }
            Extension::V0_0_6(ext) => {
                ext.call_language_server_workspace_configuration(
                    store,
                    &language_server_id.0,
                    resource,
                )
                .await
            }
            Extension::V0_0_4(_) | Extension::V0_0_1(_) => Ok(Ok(None)),
        }
    }

    pub async fn call_language_server_additional_initialization_options(
        &self,
        store: &mut Store<WasmState>,
        language_server_id: &LanguageServerName,
        target_language_server_id: &LanguageServerName,
        resource: Resource<Arc<dyn WorktreeDelegate>>,
    ) -> Result<Result<Option<String>, String>> {
        match self {
            Extension::V0_6_0(ext) => {
                ext.call_language_server_additional_initialization_options(
                    store,
                    &language_server_id.0,
                    &target_language_server_id.0,
                    resource,
                )
                .await
            }
            Extension::V0_5_0(ext) => {
                ext.call_language_server_additional_initialization_options(
                    store,
                    &language_server_id.0,
                    &target_language_server_id.0,
                    resource,
                )
                .await
            }
            Extension::V0_4_0(ext) => {
                ext.call_language_server_additional_initialization_options(
                    store,
                    &language_server_id.0,
                    &target_language_server_id.0,
                    resource,
                )
                .await
            }
            Extension::V0_3_0(_)
            | Extension::V0_2_0(_)
            | Extension::V0_1_0(_)
            | Extension::V0_0_6(_)
            | Extension::V0_0_4(_)
            | Extension::V0_0_1(_) => Ok(Ok(None)),
        }
    }

    pub async fn call_language_server_additional_workspace_configuration(
        &self,
        store: &mut Store<WasmState>,
        language_server_id: &LanguageServerName,
        target_language_server_id: &LanguageServerName,
        resource: Resource<Arc<dyn WorktreeDelegate>>,
    ) -> Result<Result<Option<String>, String>> {
        match self {
            Extension::V0_6_0(ext) => {
                ext.call_language_server_additional_workspace_configuration(
                    store,
                    &language_server_id.0,
                    &target_language_server_id.0,
                    resource,
                )
                .await
            }
            Extension::V0_5_0(ext) => {
                ext.call_language_server_additional_workspace_configuration(
                    store,
                    &language_server_id.0,
                    &target_language_server_id.0,
                    resource,
                )
                .await
            }
            Extension::V0_4_0(ext) => {
                ext.call_language_server_additional_workspace_configuration(
                    store,
                    &language_server_id.0,
                    &target_language_server_id.0,
                    resource,
                )
                .await
            }
            Extension::V0_3_0(_)
            | Extension::V0_2_0(_)
            | Extension::V0_1_0(_)
            | Extension::V0_0_6(_)
            | Extension::V0_0_4(_)
            | Extension::V0_0_1(_) => Ok(Ok(None)),
        }
    }

    pub async fn call_labels_for_completions(
        &self,
        store: &mut Store<WasmState>,
        language_server_id: &LanguageServerName,
        completions: Vec<latest::Completion>,
    ) -> Result<Result<Vec<Option<CodeLabel>>, String>> {
        match self {
            Extension::V0_6_0(ext) => {
                ext.call_labels_for_completions(store, &language_server_id.0, &completions)
                    .await
            }
            Extension::V0_5_0(ext) => Ok(ext
                .call_labels_for_completions(
                    store,
                    &language_server_id.0,
                    &completions.into_iter().collect::<Vec<_>>(),
                )
                .await?
                .map(|labels| {
                    labels
                        .into_iter()
                        .map(|label| label.map(Into::into))
                        .collect()
                })),
            Extension::V0_4_0(ext) => Ok(ext
                .call_labels_for_completions(
                    store,
                    &language_server_id.0,
                    &completions.into_iter().collect::<Vec<_>>(),
                )
                .await?
                .map(|labels| {
                    labels
                        .into_iter()
                        .map(|label| label.map(Into::into))
                        .collect()
                })),
            Extension::V0_3_0(ext) => Ok(ext
                .call_labels_for_completions(
                    store,
                    &language_server_id.0,
                    &completions.into_iter().collect::<Vec<_>>(),
                )
                .await?
                .map(|labels| {
                    labels
                        .into_iter()
                        .map(|label| label.map(Into::into))
                        .collect()
                })),
            Extension::V0_2_0(ext) => Ok(ext
                .call_labels_for_completions(
                    store,
                    &language_server_id.0,
                    &completions.into_iter().collect::<Vec<_>>(),
                )
                .await?
                .map(|labels| {
                    labels
                        .into_iter()
                        .map(|label| label.map(Into::into))
                        .collect()
                })),
            Extension::V0_1_0(ext) => Ok(ext
                .call_labels_for_completions(
                    store,
                    &language_server_id.0,
                    &completions.into_iter().map(Into::into).collect::<Vec<_>>(),
                )
                .await?
                .map(|labels| {
                    labels
                        .into_iter()
                        .map(|label| label.map(Into::into))
                        .collect()
                })),
            Extension::V0_0_6(ext) => Ok(ext
                .call_labels_for_completions(
                    store,
                    &language_server_id.0,
                    &completions.into_iter().map(Into::into).collect::<Vec<_>>(),
                )
                .await?
                .map(|labels| {
                    labels
                        .into_iter()
                        .map(|label| label.map(Into::into))
                        .collect()
                })),
            Extension::V0_0_1(_) | Extension::V0_0_4(_) => Ok(Ok(Vec::new())),
        }
    }

    pub async fn call_labels_for_symbols(
        &self,
        store: &mut Store<WasmState>,
        language_server_id: &LanguageServerName,
        symbols: Vec<latest::Symbol>,
    ) -> Result<Result<Vec<Option<CodeLabel>>, String>> {
        match self {
            Extension::V0_6_0(ext) => {
                ext.call_labels_for_symbols(store, &language_server_id.0, &symbols)
                    .await
            }
            Extension::V0_5_0(ext) => Ok(ext
<<<<<<< HEAD
                .call_labels_for_symbols(store, &language_server_id.0, &symbols)
=======
                .call_labels_for_symbols(
                    store,
                    &language_server_id.0,
                    &symbols.into_iter().collect::<Vec<_>>(),
                )
>>>>>>> 1ace5a27
                .await?
                .map(|labels| {
                    labels
                        .into_iter()
                        .map(|label| label.map(Into::into))
                        .collect()
                })),
            Extension::V0_4_0(ext) => Ok(ext
                .call_labels_for_symbols(
                    store,
                    &language_server_id.0,
                    &symbols.into_iter().collect::<Vec<_>>(),
                )
                .await?
                .map(|labels| {
                    labels
                        .into_iter()
                        .map(|label| label.map(Into::into))
                        .collect()
                })),
            Extension::V0_3_0(ext) => Ok(ext
                .call_labels_for_symbols(
                    store,
                    &language_server_id.0,
                    &symbols.into_iter().collect::<Vec<_>>(),
                )
                .await?
                .map(|labels| {
                    labels
                        .into_iter()
                        .map(|label| label.map(Into::into))
                        .collect()
                })),
            Extension::V0_2_0(ext) => Ok(ext
                .call_labels_for_symbols(
                    store,
                    &language_server_id.0,
                    &symbols.into_iter().collect::<Vec<_>>(),
                )
                .await?
                .map(|labels| {
                    labels
                        .into_iter()
                        .map(|label| label.map(Into::into))
                        .collect()
                })),
            Extension::V0_1_0(ext) => Ok(ext
                .call_labels_for_symbols(
                    store,
                    &language_server_id.0,
                    &symbols.into_iter().map(Into::into).collect::<Vec<_>>(),
                )
                .await?
                .map(|labels| {
                    labels
                        .into_iter()
                        .map(|label| label.map(Into::into))
                        .collect()
                })),
            Extension::V0_0_6(ext) => Ok(ext
                .call_labels_for_symbols(
                    store,
                    &language_server_id.0,
                    &symbols.into_iter().map(Into::into).collect::<Vec<_>>(),
                )
                .await?
                .map(|labels| {
                    labels
                        .into_iter()
                        .map(|label| label.map(Into::into))
                        .collect()
                })),
            Extension::V0_0_1(_) | Extension::V0_0_4(_) => Ok(Ok(Vec::new())),
        }
    }

    pub async fn call_complete_slash_command_argument(
        &self,
        store: &mut Store<WasmState>,
        command: &SlashCommand,
        arguments: &[String],
    ) -> Result<Result<Vec<SlashCommandArgumentCompletion>, String>> {
        match self {
            Extension::V0_6_0(ext) => {
                ext.call_complete_slash_command_argument(store, command, arguments)
                    .await
            }
            Extension::V0_5_0(ext) => {
                ext.call_complete_slash_command_argument(store, command, arguments)
                    .await
            }
            Extension::V0_4_0(ext) => {
                ext.call_complete_slash_command_argument(store, command, arguments)
                    .await
            }
            Extension::V0_3_0(ext) => {
                ext.call_complete_slash_command_argument(store, command, arguments)
                    .await
            }
            Extension::V0_2_0(ext) => {
                ext.call_complete_slash_command_argument(store, command, arguments)
                    .await
            }
            Extension::V0_1_0(ext) => {
                ext.call_complete_slash_command_argument(store, command, arguments)
                    .await
            }
            Extension::V0_0_1(_) | Extension::V0_0_4(_) | Extension::V0_0_6(_) => {
                Ok(Ok(Vec::new()))
            }
        }
    }

    pub async fn call_run_slash_command(
        &self,
        store: &mut Store<WasmState>,
        command: &SlashCommand,
        arguments: &[String],
        resource: Option<Resource<Arc<dyn WorktreeDelegate>>>,
    ) -> Result<Result<SlashCommandOutput, String>> {
        match self {
            Extension::V0_6_0(ext) => {
                ext.call_run_slash_command(store, command, arguments, resource)
                    .await
            }
            Extension::V0_5_0(ext) => {
                ext.call_run_slash_command(store, command, arguments, resource)
                    .await
            }
            Extension::V0_4_0(ext) => {
                ext.call_run_slash_command(store, command, arguments, resource)
                    .await
            }
            Extension::V0_3_0(ext) => {
                ext.call_run_slash_command(store, command, arguments, resource)
                    .await
            }
            Extension::V0_2_0(ext) => {
                ext.call_run_slash_command(store, command, arguments, resource)
                    .await
            }
            Extension::V0_1_0(ext) => {
                ext.call_run_slash_command(store, command, arguments, resource)
                    .await
            }
            Extension::V0_0_1(_) | Extension::V0_0_4(_) | Extension::V0_0_6(_) => {
                Err(anyhow!("`run_slash_command` not available prior to v0.1.0"))
            }
        }
    }

    pub async fn call_context_server_command(
        &self,
        store: &mut Store<WasmState>,
        context_server_id: Arc<str>,
        project: Resource<ExtensionProject>,
    ) -> Result<Result<Command, String>> {
        match self {
            Extension::V0_6_0(ext) => {
                ext.call_context_server_command(store, &context_server_id, project)
                    .await
            }
            Extension::V0_5_0(ext) => {
                ext.call_context_server_command(store, &context_server_id, project)
                    .await
            }
            Extension::V0_4_0(ext) => {
                ext.call_context_server_command(store, &context_server_id, project)
                    .await
            }
            Extension::V0_3_0(ext) => {
                ext.call_context_server_command(store, &context_server_id, project)
                    .await
            }
            Extension::V0_2_0(ext) => Ok(ext
                .call_context_server_command(store, &context_server_id, project)
                .await?
                .map(Into::into)),
            Extension::V0_0_1(_)
            | Extension::V0_0_4(_)
            | Extension::V0_0_6(_)
            | Extension::V0_1_0(_) => Err(anyhow!(
                "`context_server_command` not available prior to v0.2.0"
            )),
        }
    }

    pub async fn call_context_server_configuration(
        &self,
        store: &mut Store<WasmState>,
        context_server_id: Arc<str>,
        project: Resource<ExtensionProject>,
    ) -> Result<Result<Option<ContextServerConfiguration>, String>> {
        match self {
            Extension::V0_6_0(ext) => {
                ext.call_context_server_configuration(store, &context_server_id, project)
                    .await
            }
            Extension::V0_5_0(ext) => {
                ext.call_context_server_configuration(store, &context_server_id, project)
                    .await
            }
            Extension::V0_0_1(_)
            | Extension::V0_0_4(_)
            | Extension::V0_0_6(_)
            | Extension::V0_1_0(_)
            | Extension::V0_2_0(_)
            | Extension::V0_3_0(_)
            | Extension::V0_4_0(_) => Err(anyhow!(
                "`context_server_configuration` not available prior to v0.5.0"
            )),
        }
    }

    pub async fn call_suggest_docs_packages(
        &self,
        store: &mut Store<WasmState>,
        provider: &str,
    ) -> Result<Result<Vec<String>, String>> {
        match self {
            Extension::V0_6_0(ext) => ext.call_suggest_docs_packages(store, provider).await,
            Extension::V0_5_0(ext) => ext.call_suggest_docs_packages(store, provider).await,
            Extension::V0_4_0(ext) => ext.call_suggest_docs_packages(store, provider).await,
            Extension::V0_3_0(ext) => ext.call_suggest_docs_packages(store, provider).await,
            Extension::V0_2_0(ext) => ext.call_suggest_docs_packages(store, provider).await,
            Extension::V0_1_0(ext) => ext.call_suggest_docs_packages(store, provider).await,
            Extension::V0_0_1(_) | Extension::V0_0_4(_) | Extension::V0_0_6(_) => Err(anyhow!(
                "`suggest_docs_packages` not available prior to v0.1.0"
            )),
        }
    }

    pub async fn call_index_docs(
        &self,
        store: &mut Store<WasmState>,
        provider: &str,
        package_name: &str,
        kv_store: Resource<Arc<dyn KeyValueStoreDelegate>>,
    ) -> Result<Result<(), String>> {
        match self {
            Extension::V0_6_0(ext) => {
                ext.call_index_docs(store, provider, package_name, kv_store)
                    .await
            }
            Extension::V0_5_0(ext) => {
                ext.call_index_docs(store, provider, package_name, kv_store)
                    .await
            }
            Extension::V0_4_0(ext) => {
                ext.call_index_docs(store, provider, package_name, kv_store)
                    .await
            }
            Extension::V0_3_0(ext) => {
                ext.call_index_docs(store, provider, package_name, kv_store)
                    .await
            }
            Extension::V0_2_0(ext) => {
                ext.call_index_docs(store, provider, package_name, kv_store)
                    .await
            }
            Extension::V0_1_0(ext) => {
                ext.call_index_docs(store, provider, package_name, kv_store)
                    .await
            }
            Extension::V0_0_1(_) | Extension::V0_0_4(_) | Extension::V0_0_6(_) => {
                Err(anyhow!("`index_docs` not available prior to v0.1.0"))
            }
        }
    }
    pub async fn call_get_dap_binary(
        &self,
        store: &mut Store<WasmState>,
        adapter_name: Arc<str>,
        task: DebugTaskDefinition,
        user_installed_path: Option<PathBuf>,
    ) -> Result<Result<DebugAdapterBinary, String>> {
        match self {
            Extension::V0_6_0(ext) => {
                let dap_binary = ext
                    .call_get_dap_binary(
                        store,
                        &adapter_name,
                        &task.try_into()?,
                        user_installed_path.as_ref().and_then(|p| p.to_str()),
                    )
                    .await?
                    .map_err(|e| anyhow!("{e:?}"))?;

                Ok(Ok(dap_binary))
            }
            _ => Err(anyhow!("`get_dap_binary` not available prior to v0.6.0")),
        }
    }
}

trait ToWasmtimeResult<T> {
    fn to_wasmtime_result(self) -> wasmtime::Result<Result<T, String>>;
}

impl<T> ToWasmtimeResult<T> for Result<T> {
    fn to_wasmtime_result(self) -> wasmtime::Result<Result<T, String>> {
        Ok(self.map_err(|error| format!("{error:?}")))
    }
}<|MERGE_RESOLUTION|>--- conflicted
+++ resolved
@@ -7,18 +7,10 @@
 mod since_v0_4_0;
 mod since_v0_5_0;
 mod since_v0_6_0;
-<<<<<<< HEAD
 use extension::{DebugTaskDefinition, KeyValueStoreDelegate, WorktreeDelegate};
 use language::LanguageName;
 use lsp::LanguageServerName;
 use release_channel::ReleaseChannel;
-=======
-use extension::{KeyValueStoreDelegate, WorktreeDelegate};
-use language::LanguageName;
-use lsp::LanguageServerName;
-use release_channel::ReleaseChannel;
-use since_v0_6_0 as latest;
->>>>>>> 1ace5a27
 
 use super::{WasmState, wasm_engine};
 use anyhow::{Context as _, Result, anyhow};
@@ -124,22 +116,13 @@
 
         if version >= latest::MIN_VERSION {
             authorize_access_to_unreleased_wasm_api_version(release_channel)?;
-<<<<<<< HEAD
-=======
-
->>>>>>> 1ace5a27
+
             let extension =
                 latest::Extension::instantiate_async(store, component, latest::linker())
                     .await
                     .context("failed to instantiate wasm extension")?;
             Ok(Self::V0_6_0(extension))
         } else if version >= since_v0_5_0::MIN_VERSION {
-<<<<<<< HEAD
-            let extension =
-                since_v0_5_0::Extension::instantiate_async(store, component, latest::linker())
-                    .await
-                    .context("failed to instantiate wasm extension")?;
-=======
             let extension = since_v0_5_0::Extension::instantiate_async(
                 store,
                 component,
@@ -147,7 +130,6 @@
             )
             .await
             .context("failed to instantiate wasm extension")?;
->>>>>>> 1ace5a27
             Ok(Self::V0_5_0(extension))
         } else if version >= since_v0_4_0::MIN_VERSION {
             let extension = since_v0_4_0::Extension::instantiate_async(
@@ -238,21 +220,6 @@
     ) -> Result<Result<Command, String>> {
         match self {
             Extension::V0_6_0(ext) => {
-<<<<<<< HEAD
-=======
-                ext.call_language_server_command(store, &language_server_id.0, resource)
-                    .await
-            }
-            Extension::V0_5_0(ext) => {
-                ext.call_language_server_command(store, &language_server_id.0, resource)
-                    .await
-            }
-            Extension::V0_4_0(ext) => {
-                ext.call_language_server_command(store, &language_server_id.0, resource)
-                    .await
-            }
-            Extension::V0_3_0(ext) => {
->>>>>>> 1ace5a27
                 ext.call_language_server_command(store, &language_server_id.0, resource)
                     .await
             }
@@ -656,15 +623,11 @@
                     .await
             }
             Extension::V0_5_0(ext) => Ok(ext
-<<<<<<< HEAD
-                .call_labels_for_symbols(store, &language_server_id.0, &symbols)
-=======
                 .call_labels_for_symbols(
                     store,
                     &language_server_id.0,
                     &symbols.into_iter().collect::<Vec<_>>(),
                 )
->>>>>>> 1ace5a27
                 .await?
                 .map(|labels| {
                     labels
