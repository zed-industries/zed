use crate::wasm_host::wit::since_v0_6_0::{
    dap::{
        AttachRequest, BuildTaskDefinition, BuildTaskDefinitionTemplatePayload, LaunchRequest,
        StartDebuggingRequestArguments, TcpArguments, TcpArgumentsTemplate,
    },
    slash_command::SlashCommandOutputSection,
};
use crate::wasm_host::wit::{CompletionKind, CompletionLabelDetails, InsertTextFormat, SymbolKind};
use crate::wasm_host::{WasmState, wit::ToWasmtimeResult};
use ::http_client::{AsyncBody, HttpRequestExt};
use ::settings::{Settings, WorktreeId};
use anyhow::{Context as _, Result, bail};
use async_compression::futures::bufread::GzipDecoder;
use async_tar::Archive;
use async_trait::async_trait;
use extension::{
    ExtensionLanguageServerProxy, KeyValueStoreDelegate, ProjectDelegate, WorktreeDelegate,
};
use futures::{AsyncReadExt, lock::Mutex};
use futures::{FutureExt as _, io::BufReader};
use gpui::{BackgroundExecutor, SharedString};
use language::{BinaryStatus, LanguageName, language_settings::AllLanguageSettings};
use project::project_settings::ProjectSettings;
use semantic_version::SemanticVersion;
use std::{
    env,
    net::Ipv4Addr,
    path::{Path, PathBuf},
    str::FromStr,
    sync::{Arc, OnceLock},
};
<<<<<<< HEAD
use util::{archive::extract_zip, fs::make_file_executable, maybe};
=======
use task::{SpawnInTerminal, ZedDebugConfig};
use util::{archive::extract_zip, maybe};
>>>>>>> c766f52f
use wasmtime::component::{Linker, Resource};

pub const MIN_VERSION: SemanticVersion = SemanticVersion::new(0, 6, 0);
pub const MAX_VERSION: SemanticVersion = SemanticVersion::new(0, 6, 0);

wasmtime::component::bindgen!({
    async: true,
    trappable_imports: true,
    path: "../extension_api/wit/since_v0.6.0",
    with: {
         "worktree": ExtensionWorktree,
         "project": ExtensionProject,
         "key-value-store": ExtensionKeyValueStore,
         "zed:extension/http-client/http-response-stream": ExtensionHttpResponseStream
    },
});

pub use self::zed::extension::*;

mod settings {
    include!(concat!(env!("OUT_DIR"), "/since_v0.6.0/settings.rs"));
}

pub type ExtensionWorktree = Arc<dyn WorktreeDelegate>;
pub type ExtensionProject = Arc<dyn ProjectDelegate>;
pub type ExtensionKeyValueStore = Arc<dyn KeyValueStoreDelegate>;
pub type ExtensionHttpResponseStream = Arc<Mutex<::http_client::Response<AsyncBody>>>;

pub fn linker(executor: &BackgroundExecutor) -> &'static Linker<WasmState> {
    static LINKER: OnceLock<Linker<WasmState>> = OnceLock::new();
    LINKER.get_or_init(|| super::new_linker(executor, Extension::add_to_linker))
}

impl From<Range> for std::ops::Range<usize> {
    fn from(range: Range) -> Self {
        let start = range.start as usize;
        let end = range.end as usize;
        start..end
    }
}

impl From<Command> for extension::Command {
    fn from(value: Command) -> Self {
        Self {
            command: value.command,
            args: value.args,
            env: value.env,
        }
    }
}

impl From<StartDebuggingRequestArgumentsRequest>
    for extension::StartDebuggingRequestArgumentsRequest
{
    fn from(value: StartDebuggingRequestArgumentsRequest) -> Self {
        match value {
            StartDebuggingRequestArgumentsRequest::Launch => Self::Launch,
            StartDebuggingRequestArgumentsRequest::Attach => Self::Attach,
        }
    }
}
impl TryFrom<StartDebuggingRequestArguments> for extension::StartDebuggingRequestArguments {
    type Error = anyhow::Error;

    fn try_from(value: StartDebuggingRequestArguments) -> Result<Self, Self::Error> {
        Ok(Self {
            configuration: serde_json::from_str(&value.configuration)?,
            request: value.request.into(),
        })
    }
}
impl From<TcpArguments> for extension::TcpArguments {
    fn from(value: TcpArguments) -> Self {
        Self {
            host: value.host.into(),
            port: value.port,
            timeout: value.timeout,
        }
    }
}

impl From<extension::TcpArgumentsTemplate> for TcpArgumentsTemplate {
    fn from(value: extension::TcpArgumentsTemplate) -> Self {
        Self {
            host: value.host.map(Ipv4Addr::to_bits),
            port: value.port,
            timeout: value.timeout,
        }
    }
}

impl From<TcpArgumentsTemplate> for extension::TcpArgumentsTemplate {
    fn from(value: TcpArgumentsTemplate) -> Self {
        Self {
            host: value.host.map(Ipv4Addr::from_bits),
            port: value.port,
            timeout: value.timeout,
        }
    }
}

impl TryFrom<extension::DebugTaskDefinition> for DebugTaskDefinition {
    type Error = anyhow::Error;
    fn try_from(value: extension::DebugTaskDefinition) -> Result<Self, Self::Error> {
        Ok(Self {
            label: value.label.to_string(),
            adapter: value.adapter.to_string(),
            config: value.config.to_string(),
            tcp_connection: value.tcp_connection.map(Into::into),
        })
    }
}

impl From<task::DebugRequest> for DebugRequest {
    fn from(value: task::DebugRequest) -> Self {
        match value {
            task::DebugRequest::Launch(launch_request) => Self::Launch(launch_request.into()),
            task::DebugRequest::Attach(attach_request) => Self::Attach(attach_request.into()),
        }
    }
}

impl From<DebugRequest> for task::DebugRequest {
    fn from(value: DebugRequest) -> Self {
        match value {
            DebugRequest::Launch(launch_request) => Self::Launch(launch_request.into()),
            DebugRequest::Attach(attach_request) => Self::Attach(attach_request.into()),
        }
    }
}

impl From<task::LaunchRequest> for LaunchRequest {
    fn from(value: task::LaunchRequest) -> Self {
        Self {
            program: value.program,
            cwd: value.cwd.map(|p| p.to_string_lossy().into_owned()),
            args: value.args,
            envs: value.env.into_iter().collect(),
        }
    }
}

impl From<task::AttachRequest> for AttachRequest {
    fn from(value: task::AttachRequest) -> Self {
        Self {
            process_id: value.process_id,
        }
    }
}

impl From<LaunchRequest> for task::LaunchRequest {
    fn from(value: LaunchRequest) -> Self {
        Self {
            program: value.program,
            cwd: value.cwd.map(|p| p.into()),
            args: value.args,
            env: value.envs.into_iter().collect(),
        }
    }
}
impl From<AttachRequest> for task::AttachRequest {
    fn from(value: AttachRequest) -> Self {
        Self {
            process_id: value.process_id,
        }
    }
}

impl From<ZedDebugConfig> for DebugConfig {
    fn from(value: ZedDebugConfig) -> Self {
        Self {
            label: value.label.into(),
            adapter: value.adapter.into(),
            request: value.request.into(),
            stop_on_entry: value.stop_on_entry,
        }
    }
}
impl TryFrom<DebugAdapterBinary> for extension::DebugAdapterBinary {
    type Error = anyhow::Error;
    fn try_from(value: DebugAdapterBinary) -> Result<Self, Self::Error> {
        Ok(Self {
            command: value.command,
            arguments: value.arguments,
            envs: value.envs.into_iter().collect(),
            cwd: value.cwd.map(|s| s.into()),
            connection: value.connection.map(Into::into),
            request_args: value.request_args.try_into()?,
        })
    }
}

impl From<BuildTaskDefinition> for extension::BuildTaskDefinition {
    fn from(value: BuildTaskDefinition) -> Self {
        match value {
            BuildTaskDefinition::ByName(name) => Self::ByName(name.into()),
            BuildTaskDefinition::Template(build_task_template) => Self::Template {
                task_template: build_task_template.template.into(),
                locator_name: build_task_template.locator_name.map(SharedString::from),
            },
        }
    }
}

impl From<extension::BuildTaskDefinition> for BuildTaskDefinition {
    fn from(value: extension::BuildTaskDefinition) -> Self {
        match value {
            extension::BuildTaskDefinition::ByName(name) => Self::ByName(name.into()),
            extension::BuildTaskDefinition::Template {
                task_template,
                locator_name,
            } => Self::Template(BuildTaskDefinitionTemplatePayload {
                template: task_template.into(),
                locator_name: locator_name.map(String::from),
            }),
        }
    }
}
impl From<BuildTaskTemplate> for extension::BuildTaskTemplate {
    fn from(value: BuildTaskTemplate) -> Self {
        Self {
            label: value.label,
            command: value.command,
            args: value.args,
            env: value.env.into_iter().collect(),
            cwd: value.cwd,
            ..Default::default()
        }
    }
}
impl From<extension::BuildTaskTemplate> for BuildTaskTemplate {
    fn from(value: extension::BuildTaskTemplate) -> Self {
        Self {
            label: value.label,
            command: value.command,
            args: value.args,
            env: value.env.into_iter().collect(),
            cwd: value.cwd,
        }
    }
}

impl TryFrom<DebugScenario> for extension::DebugScenario {
    type Error = anyhow::Error;

    fn try_from(value: DebugScenario) -> std::result::Result<Self, Self::Error> {
        Ok(Self {
            adapter: value.adapter.into(),
            label: value.label.into(),
            build: value.build.map(Into::into),
            config: serde_json::Value::from_str(&value.config)?,
            tcp_connection: value.tcp_connection.map(Into::into),
        })
    }
}

impl From<extension::DebugScenario> for DebugScenario {
    fn from(value: extension::DebugScenario) -> Self {
        Self {
            adapter: value.adapter.into(),
            label: value.label.into(),
            build: value.build.map(Into::into),
            config: value.config.to_string(),
            tcp_connection: value.tcp_connection.map(Into::into),
        }
    }
}

impl From<SpawnInTerminal> for ResolvedTask {
    fn from(value: SpawnInTerminal) -> Self {
        Self {
            label: value.label,
            command: value.command,
            args: value.args,
            env: value.env.into_iter().collect(),
            cwd: value.cwd.map(|s| s.to_string_lossy().into_owned()),
        }
    }
}

impl From<CodeLabel> for extension::CodeLabel {
    fn from(value: CodeLabel) -> Self {
        Self {
            code: value.code,
            spans: value.spans.into_iter().map(Into::into).collect(),
            filter_range: value.filter_range.into(),
        }
    }
}

impl From<CodeLabelSpan> for extension::CodeLabelSpan {
    fn from(value: CodeLabelSpan) -> Self {
        match value {
            CodeLabelSpan::CodeRange(range) => Self::CodeRange(range.into()),
            CodeLabelSpan::Literal(literal) => Self::Literal(literal.into()),
        }
    }
}

impl From<CodeLabelSpanLiteral> for extension::CodeLabelSpanLiteral {
    fn from(value: CodeLabelSpanLiteral) -> Self {
        Self {
            text: value.text,
            highlight_name: value.highlight_name,
        }
    }
}

impl From<extension::Completion> for Completion {
    fn from(value: extension::Completion) -> Self {
        Self {
            label: value.label,
            label_details: value.label_details.map(Into::into),
            detail: value.detail,
            kind: value.kind.map(Into::into),
            insert_text_format: value.insert_text_format.map(Into::into),
        }
    }
}

impl From<extension::CompletionLabelDetails> for CompletionLabelDetails {
    fn from(value: extension::CompletionLabelDetails) -> Self {
        Self {
            detail: value.detail,
            description: value.description,
        }
    }
}

impl From<extension::CompletionKind> for CompletionKind {
    fn from(value: extension::CompletionKind) -> Self {
        match value {
            extension::CompletionKind::Text => Self::Text,
            extension::CompletionKind::Method => Self::Method,
            extension::CompletionKind::Function => Self::Function,
            extension::CompletionKind::Constructor => Self::Constructor,
            extension::CompletionKind::Field => Self::Field,
            extension::CompletionKind::Variable => Self::Variable,
            extension::CompletionKind::Class => Self::Class,
            extension::CompletionKind::Interface => Self::Interface,
            extension::CompletionKind::Module => Self::Module,
            extension::CompletionKind::Property => Self::Property,
            extension::CompletionKind::Unit => Self::Unit,
            extension::CompletionKind::Value => Self::Value,
            extension::CompletionKind::Enum => Self::Enum,
            extension::CompletionKind::Keyword => Self::Keyword,
            extension::CompletionKind::Snippet => Self::Snippet,
            extension::CompletionKind::Color => Self::Color,
            extension::CompletionKind::File => Self::File,
            extension::CompletionKind::Reference => Self::Reference,
            extension::CompletionKind::Folder => Self::Folder,
            extension::CompletionKind::EnumMember => Self::EnumMember,
            extension::CompletionKind::Constant => Self::Constant,
            extension::CompletionKind::Struct => Self::Struct,
            extension::CompletionKind::Event => Self::Event,
            extension::CompletionKind::Operator => Self::Operator,
            extension::CompletionKind::TypeParameter => Self::TypeParameter,
            extension::CompletionKind::Other(value) => Self::Other(value),
        }
    }
}

impl From<extension::InsertTextFormat> for InsertTextFormat {
    fn from(value: extension::InsertTextFormat) -> Self {
        match value {
            extension::InsertTextFormat::PlainText => Self::PlainText,
            extension::InsertTextFormat::Snippet => Self::Snippet,
            extension::InsertTextFormat::Other(value) => Self::Other(value),
        }
    }
}

impl From<extension::Symbol> for Symbol {
    fn from(value: extension::Symbol) -> Self {
        Self {
            kind: value.kind.into(),
            name: value.name,
        }
    }
}

impl From<extension::SymbolKind> for SymbolKind {
    fn from(value: extension::SymbolKind) -> Self {
        match value {
            extension::SymbolKind::File => Self::File,
            extension::SymbolKind::Module => Self::Module,
            extension::SymbolKind::Namespace => Self::Namespace,
            extension::SymbolKind::Package => Self::Package,
            extension::SymbolKind::Class => Self::Class,
            extension::SymbolKind::Method => Self::Method,
            extension::SymbolKind::Property => Self::Property,
            extension::SymbolKind::Field => Self::Field,
            extension::SymbolKind::Constructor => Self::Constructor,
            extension::SymbolKind::Enum => Self::Enum,
            extension::SymbolKind::Interface => Self::Interface,
            extension::SymbolKind::Function => Self::Function,
            extension::SymbolKind::Variable => Self::Variable,
            extension::SymbolKind::Constant => Self::Constant,
            extension::SymbolKind::String => Self::String,
            extension::SymbolKind::Number => Self::Number,
            extension::SymbolKind::Boolean => Self::Boolean,
            extension::SymbolKind::Array => Self::Array,
            extension::SymbolKind::Object => Self::Object,
            extension::SymbolKind::Key => Self::Key,
            extension::SymbolKind::Null => Self::Null,
            extension::SymbolKind::EnumMember => Self::EnumMember,
            extension::SymbolKind::Struct => Self::Struct,
            extension::SymbolKind::Event => Self::Event,
            extension::SymbolKind::Operator => Self::Operator,
            extension::SymbolKind::TypeParameter => Self::TypeParameter,
            extension::SymbolKind::Other(value) => Self::Other(value),
        }
    }
}

impl From<extension::SlashCommand> for SlashCommand {
    fn from(value: extension::SlashCommand) -> Self {
        Self {
            name: value.name,
            description: value.description,
            tooltip_text: value.tooltip_text,
            requires_argument: value.requires_argument,
        }
    }
}

impl From<SlashCommandOutput> for extension::SlashCommandOutput {
    fn from(value: SlashCommandOutput) -> Self {
        Self {
            text: value.text,
            sections: value.sections.into_iter().map(Into::into).collect(),
        }
    }
}

impl From<SlashCommandOutputSection> for extension::SlashCommandOutputSection {
    fn from(value: SlashCommandOutputSection) -> Self {
        Self {
            range: value.range.start as usize..value.range.end as usize,
            label: value.label,
        }
    }
}

impl From<SlashCommandArgumentCompletion> for extension::SlashCommandArgumentCompletion {
    fn from(value: SlashCommandArgumentCompletion) -> Self {
        Self {
            label: value.label,
            new_text: value.new_text,
            run_command: value.run_command,
        }
    }
}

impl TryFrom<ContextServerConfiguration> for extension::ContextServerConfiguration {
    type Error = anyhow::Error;

    fn try_from(value: ContextServerConfiguration) -> Result<Self, Self::Error> {
        let settings_schema: serde_json::Value = serde_json::from_str(&value.settings_schema)
            .context("Failed to parse settings_schema")?;

        Ok(Self {
            installation_instructions: value.installation_instructions,
            default_settings: value.default_settings,
            settings_schema,
        })
    }
}

impl HostKeyValueStore for WasmState {
    async fn insert(
        &mut self,
        kv_store: Resource<ExtensionKeyValueStore>,
        key: String,
        value: String,
    ) -> wasmtime::Result<Result<(), String>> {
        let kv_store = self.table.get(&kv_store)?;
        kv_store.insert(key, value).await.to_wasmtime_result()
    }

    async fn drop(&mut self, _worktree: Resource<ExtensionKeyValueStore>) -> Result<()> {
        // We only ever hand out borrows of key-value stores.
        Ok(())
    }
}

impl HostProject for WasmState {
    async fn worktree_ids(
        &mut self,
        project: Resource<ExtensionProject>,
    ) -> wasmtime::Result<Vec<u64>> {
        let project = self.table.get(&project)?;
        Ok(project.worktree_ids())
    }

    async fn drop(&mut self, _project: Resource<Project>) -> Result<()> {
        // We only ever hand out borrows of projects.
        Ok(())
    }
}

impl HostWorktree for WasmState {
    async fn id(&mut self, delegate: Resource<Arc<dyn WorktreeDelegate>>) -> wasmtime::Result<u64> {
        let delegate = self.table.get(&delegate)?;
        Ok(delegate.id())
    }

    async fn root_path(
        &mut self,
        delegate: Resource<Arc<dyn WorktreeDelegate>>,
    ) -> wasmtime::Result<String> {
        let delegate = self.table.get(&delegate)?;
        Ok(delegate.root_path())
    }

    async fn read_text_file(
        &mut self,
        delegate: Resource<Arc<dyn WorktreeDelegate>>,
        path: String,
    ) -> wasmtime::Result<Result<String, String>> {
        let delegate = self.table.get(&delegate)?;
        Ok(delegate
            .read_text_file(path.into())
            .await
            .map_err(|error| error.to_string()))
    }

    async fn shell_env(
        &mut self,
        delegate: Resource<Arc<dyn WorktreeDelegate>>,
    ) -> wasmtime::Result<EnvVars> {
        let delegate = self.table.get(&delegate)?;
        Ok(delegate.shell_env().await.into_iter().collect())
    }

    async fn which(
        &mut self,
        delegate: Resource<Arc<dyn WorktreeDelegate>>,
        binary_name: String,
    ) -> wasmtime::Result<Option<String>> {
        let delegate = self.table.get(&delegate)?;
        Ok(delegate.which(binary_name).await)
    }

    async fn drop(&mut self, _worktree: Resource<Worktree>) -> Result<()> {
        // We only ever hand out borrows of worktrees.
        Ok(())
    }
}

impl common::Host for WasmState {}

impl http_client::Host for WasmState {
    async fn fetch(
        &mut self,
        request: http_client::HttpRequest,
    ) -> wasmtime::Result<Result<http_client::HttpResponse, String>> {
        maybe!(async {
            let url = &request.url;
            let request = convert_request(&request)?;
            let mut response = self.host.http_client.send(request).await?;

            if response.status().is_client_error() || response.status().is_server_error() {
                bail!("failed to fetch '{url}': status code {}", response.status())
            }
            convert_response(&mut response).await
        })
        .await
        .to_wasmtime_result()
    }

    async fn fetch_stream(
        &mut self,
        request: http_client::HttpRequest,
    ) -> wasmtime::Result<Result<Resource<ExtensionHttpResponseStream>, String>> {
        let request = convert_request(&request)?;
        let response = self.host.http_client.send(request);
        maybe!(async {
            let response = response.await?;
            let stream = Arc::new(Mutex::new(response));
            let resource = self.table.push(stream)?;
            Ok(resource)
        })
        .await
        .to_wasmtime_result()
    }
}

impl http_client::HostHttpResponseStream for WasmState {
    async fn next_chunk(
        &mut self,
        resource: Resource<ExtensionHttpResponseStream>,
    ) -> wasmtime::Result<Result<Option<Vec<u8>>, String>> {
        let stream = self.table.get(&resource)?.clone();
        maybe!(async move {
            let mut response = stream.lock().await;
            let mut buffer = vec![0; 8192]; // 8KB buffer
            let bytes_read = response.body_mut().read(&mut buffer).await?;
            if bytes_read == 0 {
                Ok(None)
            } else {
                buffer.truncate(bytes_read);
                Ok(Some(buffer))
            }
        })
        .await
        .to_wasmtime_result()
    }

    async fn drop(&mut self, _resource: Resource<ExtensionHttpResponseStream>) -> Result<()> {
        Ok(())
    }
}

impl From<http_client::HttpMethod> for ::http_client::Method {
    fn from(value: http_client::HttpMethod) -> Self {
        match value {
            http_client::HttpMethod::Get => Self::GET,
            http_client::HttpMethod::Post => Self::POST,
            http_client::HttpMethod::Put => Self::PUT,
            http_client::HttpMethod::Delete => Self::DELETE,
            http_client::HttpMethod::Head => Self::HEAD,
            http_client::HttpMethod::Options => Self::OPTIONS,
            http_client::HttpMethod::Patch => Self::PATCH,
        }
    }
}

fn convert_request(
    extension_request: &http_client::HttpRequest,
) -> anyhow::Result<::http_client::Request<AsyncBody>> {
    let mut request = ::http_client::Request::builder()
        .method(::http_client::Method::from(extension_request.method))
        .uri(&extension_request.url)
        .follow_redirects(match extension_request.redirect_policy {
            http_client::RedirectPolicy::NoFollow => ::http_client::RedirectPolicy::NoFollow,
            http_client::RedirectPolicy::FollowLimit(limit) => {
                ::http_client::RedirectPolicy::FollowLimit(limit)
            }
            http_client::RedirectPolicy::FollowAll => ::http_client::RedirectPolicy::FollowAll,
        });
    for (key, value) in &extension_request.headers {
        request = request.header(key, value);
    }
    let body = extension_request
        .body
        .clone()
        .map(AsyncBody::from)
        .unwrap_or_default();
    request.body(body).map_err(anyhow::Error::from)
}

async fn convert_response(
    response: &mut ::http_client::Response<AsyncBody>,
) -> anyhow::Result<http_client::HttpResponse> {
    let mut extension_response = http_client::HttpResponse {
        body: Vec::new(),
        headers: Vec::new(),
    };

    for (key, value) in response.headers() {
        extension_response
            .headers
            .push((key.to_string(), value.to_str().unwrap_or("").to_string()));
    }

    response
        .body_mut()
        .read_to_end(&mut extension_response.body)
        .await?;

    Ok(extension_response)
}

impl nodejs::Host for WasmState {
    async fn node_binary_path(&mut self) -> wasmtime::Result<Result<String, String>> {
        self.host
            .node_runtime
            .binary_path()
            .await
            .map(|path| path.to_string_lossy().to_string())
            .to_wasmtime_result()
    }

    async fn npm_package_latest_version(
        &mut self,
        package_name: String,
    ) -> wasmtime::Result<Result<String, String>> {
        self.host
            .node_runtime
            .npm_package_latest_version(&package_name)
            .await
            .to_wasmtime_result()
    }

    async fn npm_package_installed_version(
        &mut self,
        package_name: String,
    ) -> wasmtime::Result<Result<Option<String>, String>> {
        self.host
            .node_runtime
            .npm_package_installed_version(&self.work_dir(), &package_name)
            .await
            .to_wasmtime_result()
    }

    async fn npm_install_package(
        &mut self,
        package_name: String,
        version: String,
    ) -> wasmtime::Result<Result<(), String>> {
        self.host
            .node_runtime
            .npm_install_packages(&self.work_dir(), &[(&package_name, &version)])
            .await
            .to_wasmtime_result()
    }
}

#[async_trait]
impl lsp::Host for WasmState {}

impl From<::http_client::github::GithubRelease> for github::GithubRelease {
    fn from(value: ::http_client::github::GithubRelease) -> Self {
        Self {
            version: value.tag_name,
            assets: value.assets.into_iter().map(Into::into).collect(),
        }
    }
}

impl From<::http_client::github::GithubReleaseAsset> for github::GithubReleaseAsset {
    fn from(value: ::http_client::github::GithubReleaseAsset) -> Self {
        Self {
            name: value.name,
            download_url: value.browser_download_url,
        }
    }
}

impl github::Host for WasmState {
    async fn latest_github_release(
        &mut self,
        repo: String,
        options: github::GithubReleaseOptions,
    ) -> wasmtime::Result<Result<github::GithubRelease, String>> {
        maybe!(async {
            let release = ::http_client::github::latest_github_release(
                &repo,
                options.require_assets,
                options.pre_release,
                self.host.http_client.clone(),
            )
            .await?;
            Ok(release.into())
        })
        .await
        .to_wasmtime_result()
    }

    async fn github_release_by_tag_name(
        &mut self,
        repo: String,
        tag: String,
    ) -> wasmtime::Result<Result<github::GithubRelease, String>> {
        maybe!(async {
            let release = ::http_client::github::get_release_by_tag_name(
                &repo,
                &tag,
                self.host.http_client.clone(),
            )
            .await?;
            Ok(release.into())
        })
        .await
        .to_wasmtime_result()
    }
}

impl platform::Host for WasmState {
    async fn current_platform(&mut self) -> Result<(platform::Os, platform::Architecture)> {
        Ok((
            match env::consts::OS {
                "macos" => platform::Os::Mac,
                "linux" => platform::Os::Linux,
                "windows" => platform::Os::Windows,
                _ => panic!("unsupported os"),
            },
            match env::consts::ARCH {
                "aarch64" => platform::Architecture::Aarch64,
                "x86" => platform::Architecture::X86,
                "x86_64" => platform::Architecture::X8664,
                _ => panic!("unsupported architecture"),
            },
        ))
    }
}

impl From<std::process::Output> for process::Output {
    fn from(output: std::process::Output) -> Self {
        Self {
            status: output.status.code(),
            stdout: output.stdout,
            stderr: output.stderr,
        }
    }
}

impl process::Host for WasmState {
    async fn run_command(
        &mut self,
        command: process::Command,
    ) -> wasmtime::Result<Result<process::Output, String>> {
        maybe!(async {
            self.manifest.allow_exec(&command.command, &command.args)?;

            let output = util::command::new_smol_command(command.command.as_str())
                .args(&command.args)
                .envs(command.env)
                .output()
                .await?;

            Ok(output.into())
        })
        .await
        .to_wasmtime_result()
    }
}

#[async_trait]
impl slash_command::Host for WasmState {}

#[async_trait]
impl context_server::Host for WasmState {}

impl dap::Host for WasmState {
    async fn resolve_tcp_template(
        &mut self,
        template: TcpArgumentsTemplate,
    ) -> wasmtime::Result<Result<TcpArguments, String>> {
        maybe!(async {
            let (host, port, timeout) =
                ::dap::configure_tcp_connection(task::TcpArgumentsTemplate {
                    port: template.port,
                    host: template.host.map(Ipv4Addr::from_bits),
                    timeout: template.timeout,
                })
                .await?;
            Ok(TcpArguments {
                port,
                host: host.to_bits(),
                timeout,
            })
        })
        .await
        .to_wasmtime_result()
    }
}

impl ExtensionImports for WasmState {
    async fn get_settings(
        &mut self,
        location: Option<self::SettingsLocation>,
        category: String,
        key: Option<String>,
    ) -> wasmtime::Result<Result<String, String>> {
        self.on_main_thread(|cx| {
            async move {
                let location = location
                    .as_ref()
                    .map(|location| ::settings::SettingsLocation {
                        worktree_id: WorktreeId::from_proto(location.worktree_id),
                        path: Path::new(&location.path),
                    });

                cx.update(|cx| match category.as_str() {
                    "language" => {
                        let key = key.map(|k| LanguageName::new(&k));
                        let settings = AllLanguageSettings::get(location, cx).language(
                            location,
                            key.as_ref(),
                            cx,
                        );
                        Ok(serde_json::to_string(&settings::LanguageSettings {
                            tab_size: settings.tab_size,
                        })?)
                    }
                    "lsp" => {
                        let settings = key
                            .and_then(|key| {
                                ProjectSettings::get(location, cx)
                                    .lsp
                                    .get(&::lsp::LanguageServerName::from_proto(key))
                            })
                            .cloned()
                            .unwrap_or_default();
                        Ok(serde_json::to_string(&settings::LspSettings {
                            binary: settings.binary.map(|binary| settings::CommandSettings {
                                path: binary.path,
                                arguments: binary.arguments,
                                env: binary.env,
                            }),
                            settings: settings.settings,
                            initialization_options: settings.initialization_options,
                        })?)
                    }
                    "context_servers" => {
                        let settings = key
                            .and_then(|key| {
                                ProjectSettings::get(location, cx)
                                    .context_servers
                                    .get(key.as_str())
                            })
                            .cloned()
                            .context("Failed to get context server configuration")?;

                        match settings {
                            project::project_settings::ContextServerSettings::Custom {
                                command,
                            } => Ok(serde_json::to_string(&settings::ContextServerSettings {
                                command: Some(settings::CommandSettings {
                                    path: Some(command.path),
                                    arguments: Some(command.args),
                                    env: command.env.map(|env| env.into_iter().collect()),
                                }),
                                settings: None,
                            })?),
                            project::project_settings::ContextServerSettings::Extension {
                                settings,
                            } => Ok(serde_json::to_string(&settings::ContextServerSettings {
                                command: None,
                                settings: Some(settings),
                            })?),
                        }
                    }
                    _ => {
                        bail!("Unknown settings category: {}", category);
                    }
                })
            }
            .boxed_local()
        })
        .await?
        .to_wasmtime_result()
    }

    async fn set_language_server_installation_status(
        &mut self,
        server_name: String,
        status: LanguageServerInstallationStatus,
    ) -> wasmtime::Result<()> {
        let status = match status {
            LanguageServerInstallationStatus::CheckingForUpdate => BinaryStatus::CheckingForUpdate,
            LanguageServerInstallationStatus::Downloading => BinaryStatus::Downloading,
            LanguageServerInstallationStatus::None => BinaryStatus::None,
            LanguageServerInstallationStatus::Failed(error) => BinaryStatus::Failed { error },
        };

        self.host
            .proxy
            .update_language_server_status(::lsp::LanguageServerName(server_name.into()), status);

        Ok(())
    }

    async fn download_file(
        &mut self,
        url: String,
        path: String,
        file_type: DownloadedFileType,
    ) -> wasmtime::Result<Result<(), String>> {
        maybe!(async {
            let path = PathBuf::from(path);
            let extension_work_dir = self.host.work_dir.join(self.manifest.id.as_ref());

            self.host.fs.create_dir(&extension_work_dir).await?;

            let destination_path = self
                .host
                .writeable_path_from_extension(&self.manifest.id, &path)?;

            let mut response = self
                .host
                .http_client
                .get(&url, Default::default(), true)
                .await
                .context("downloading release")?;

            anyhow::ensure!(
                response.status().is_success(),
                "download failed with status {}",
                response.status().to_string()
            );
            let body = BufReader::new(response.body_mut());

            match file_type {
                DownloadedFileType::Uncompressed => {
                    futures::pin_mut!(body);
                    self.host
                        .fs
                        .create_file_with(&destination_path, body)
                        .await?;
                }
                DownloadedFileType::Gzip => {
                    let body = GzipDecoder::new(body);
                    futures::pin_mut!(body);
                    self.host
                        .fs
                        .create_file_with(&destination_path, body)
                        .await?;
                }
                DownloadedFileType::GzipTar => {
                    let body = GzipDecoder::new(body);
                    futures::pin_mut!(body);
                    self.host
                        .fs
                        .extract_tar_file(&destination_path, Archive::new(body))
                        .await?;
                }
                DownloadedFileType::Zip => {
                    futures::pin_mut!(body);
                    extract_zip(&destination_path, body)
                        .await
                        .with_context(|| format!("unzipping {path:?} archive"))?;
                }
            }

            Ok(())
        })
        .await
        .to_wasmtime_result()
    }

    async fn make_file_executable(&mut self, path: String) -> wasmtime::Result<Result<(), String>> {
        let path = self
            .host
            .writeable_path_from_extension(&self.manifest.id, Path::new(&path))?;

        make_file_executable(&path)
            .await
            .with_context(|| format!("setting permissions for path {path:?}"))
            .to_wasmtime_result()
    }
}<|MERGE_RESOLUTION|>--- conflicted
+++ resolved
@@ -29,12 +29,8 @@
     str::FromStr,
     sync::{Arc, OnceLock},
 };
-<<<<<<< HEAD
+use task::{SpawnInTerminal, ZedDebugConfig};
 use util::{archive::extract_zip, fs::make_file_executable, maybe};
-=======
-use task::{SpawnInTerminal, ZedDebugConfig};
-use util::{archive::extract_zip, maybe};
->>>>>>> c766f52f
 use wasmtime::component::{Linker, Resource};
 
 pub const MIN_VERSION: SemanticVersion = SemanticVersion::new(0, 6, 0);
