mod completion_diff_element;
mod init;
mod input_excerpt;
mod license_detection;
mod onboarding_banner;
mod onboarding_modal;
mod onboarding_telemetry;
mod rate_completion_modal;

pub(crate) use completion_diff_element::*;
use db::kvp::KEY_VALUE_STORE;
pub use init::*;
use inline_completion::DataCollectionState;
pub use license_detection::is_license_eligible_for_data_collection;
use license_detection::LICENSE_FILES_TO_CHECK;
pub use onboarding_banner::*;
pub use rate_completion_modal::*;

use anyhow::{anyhow, Context as _, Result};
use arrayvec::ArrayVec;
use client::{Client, UserStore};
use collections::{HashMap, HashSet, VecDeque};
use feature_flags::FeatureFlagAppExt as _;
use futures::AsyncReadExt;
use gpui::{
    actions, App, AppContext as _, AsyncApp, Context, Entity, EntityId, Global, Subscription, Task,
};
use http_client::{HttpClient, Method};
use language::{
<<<<<<< HEAD
    language_settings::all_language_settings, Anchor, Buffer, BufferSnapshot, EditPreview,
    OffsetRangeExt, ToOffset, ToPoint,
=======
    Anchor, Buffer, BufferSnapshot, EditPreview, OffsetRangeExt, Point, ToOffset, ToPoint,
>>>>>>> f7002680
};
use language_models::LlmApiToken;
use postage::watch;
use project::Project;
use settings::WorktreeId;
use std::{
    borrow::Cow,
    cmp,
    fmt::Write,
    future::Future,
    mem,
    ops::Range,
    path::Path,
    rc::Rc,
    sync::Arc,
    time::{Duration, Instant},
};
use telemetry_events::InlineCompletionRating;
use util::ResultExt;
use uuid::Uuid;
use worktree::Worktree;
use zed_llm_client::{PredictEditsBody, PredictEditsResponse, EXPIRED_LLM_TOKEN_HEADER_NAME};

const CURSOR_MARKER: &'static str = "<|user_cursor_is_here|>";
const START_OF_FILE_MARKER: &'static str = "<|start_of_file|>";
const EDITABLE_REGION_START_MARKER: &'static str = "<|editable_region_start|>";
const EDITABLE_REGION_END_MARKER: &'static str = "<|editable_region_end|>";
const BUFFER_CHANGE_GROUPING_INTERVAL: Duration = Duration::from_secs(1);
const ZED_PREDICT_DATA_COLLECTION_CHOICE: &str = "zed_predict_data_collection_choice";

const MAX_CONTEXT_TOKENS: usize = 100;
const MAX_REWRITE_TOKENS: usize = 300;
const MAX_EVENT_TOKENS: usize = 400;
const MAX_OUTLINE_TOKENS: usize = 400;

/// Maximum number of events to track.
const MAX_EVENT_COUNT: usize = 8;

actions!(edit_prediction, [ClearHistory]);

#[derive(Copy, Clone, Default, Debug, PartialEq, Eq, Hash)]
pub struct InlineCompletionId(Uuid);

impl From<InlineCompletionId> for gpui::ElementId {
    fn from(value: InlineCompletionId) -> Self {
        gpui::ElementId::Uuid(value.0)
    }
}

impl std::fmt::Display for InlineCompletionId {
    fn fmt(&self, f: &mut std::fmt::Formatter<'_>) -> std::fmt::Result {
        write!(f, "{}", self.0)
    }
}

impl InlineCompletionId {
    fn new() -> Self {
        Self(Uuid::new_v4())
    }
}

#[derive(Clone)]
struct ZetaGlobal(Entity<Zeta>);

impl Global for ZetaGlobal {}

#[derive(Clone)]
pub struct InlineCompletion {
    id: InlineCompletionId,
    path: Arc<Path>,
    excerpt_range: Range<usize>,
    cursor_offset: usize,
    edits: Arc<[(Range<Anchor>, String)]>,
    snapshot: BufferSnapshot,
    edit_preview: EditPreview,
    input_outline: Arc<str>,
    input_events: Arc<str>,
    input_excerpt: Arc<str>,
    output_excerpt: Arc<str>,
    request_sent_at: Instant,
    response_received_at: Instant,
}

impl InlineCompletion {
    fn latency(&self) -> Duration {
        self.response_received_at
            .duration_since(self.request_sent_at)
    }

    fn interpolate(&self, new_snapshot: &BufferSnapshot) -> Option<Vec<(Range<Anchor>, String)>> {
        interpolate(&self.snapshot, new_snapshot, self.edits.clone())
    }
}

fn interpolate(
    old_snapshot: &BufferSnapshot,
    new_snapshot: &BufferSnapshot,
    current_edits: Arc<[(Range<Anchor>, String)]>,
) -> Option<Vec<(Range<Anchor>, String)>> {
    let mut edits = Vec::new();

    let mut model_edits = current_edits.into_iter().peekable();
    for user_edit in new_snapshot.edits_since::<usize>(&old_snapshot.version) {
        while let Some((model_old_range, _)) = model_edits.peek() {
            let model_old_range = model_old_range.to_offset(old_snapshot);
            if model_old_range.end < user_edit.old.start {
                let (model_old_range, model_new_text) = model_edits.next().unwrap();
                edits.push((model_old_range.clone(), model_new_text.clone()));
            } else {
                break;
            }
        }

        if let Some((model_old_range, model_new_text)) = model_edits.peek() {
            let model_old_offset_range = model_old_range.to_offset(old_snapshot);
            if user_edit.old == model_old_offset_range {
                let user_new_text = new_snapshot
                    .text_for_range(user_edit.new.clone())
                    .collect::<String>();

                if let Some(model_suffix) = model_new_text.strip_prefix(&user_new_text) {
                    if !model_suffix.is_empty() {
                        let anchor = old_snapshot.anchor_after(user_edit.old.end);
                        edits.push((anchor..anchor, model_suffix.to_string()));
                    }

                    model_edits.next();
                    continue;
                }
            }
        }

        return None;
    }

    edits.extend(model_edits.cloned());

    if edits.is_empty() {
        None
    } else {
        Some(edits)
    }
}

impl std::fmt::Debug for InlineCompletion {
    fn fmt(&self, f: &mut std::fmt::Formatter<'_>) -> std::fmt::Result {
        f.debug_struct("InlineCompletion")
            .field("id", &self.id)
            .field("path", &self.path)
            .field("edits", &self.edits)
            .finish_non_exhaustive()
    }
}

pub struct Zeta {
    client: Arc<Client>,
    events: VecDeque<Event>,
    registered_buffers: HashMap<gpui::EntityId, RegisteredBuffer>,
    shown_completions: VecDeque<InlineCompletion>,
    rated_completions: HashSet<InlineCompletionId>,
    data_collection_choice: Entity<DataCollectionChoice>,
    llm_token: LlmApiToken,
    _llm_token_subscription: Subscription,
    tos_accepted: bool, // Terms of service accepted
    _user_store_subscription: Subscription,
    license_detection_watchers: HashMap<WorktreeId, Rc<LicenseDetectionWatcher>>,
}

impl Zeta {
    pub fn global(cx: &mut App) -> Option<Entity<Self>> {
        cx.try_global::<ZetaGlobal>().map(|global| global.0.clone())
    }

    pub fn register(
        worktree: Option<Entity<Worktree>>,
        client: Arc<Client>,
        user_store: Entity<UserStore>,
        cx: &mut App,
    ) -> Entity<Self> {
        let this = Self::global(cx).unwrap_or_else(|| {
            let entity = cx.new(|cx| Self::new(client, user_store, cx));
            cx.set_global(ZetaGlobal(entity.clone()));
            entity
        });

        this.update(cx, move |this, cx| {
            if let Some(worktree) = worktree {
                worktree.update(cx, |worktree, cx| {
                    this.license_detection_watchers
                        .entry(worktree.id())
                        .or_insert_with(|| Rc::new(LicenseDetectionWatcher::new(worktree, cx)));
                });
            }
        });

        this
    }

    pub fn clear_history(&mut self) {
        self.events.clear();
    }

    fn new(client: Arc<Client>, user_store: Entity<UserStore>, cx: &mut Context<Self>) -> Self {
        let refresh_llm_token_listener = language_models::RefreshLlmTokenListener::global(cx);

        let data_collection_choice = Self::load_data_collection_choices();
        let data_collection_choice = cx.new(|_| data_collection_choice);

        Self {
            client,
            events: VecDeque::new(),
            shown_completions: VecDeque::new(),
            rated_completions: HashSet::default(),
            registered_buffers: HashMap::default(),
            data_collection_choice,
            llm_token: LlmApiToken::default(),
            _llm_token_subscription: cx.subscribe(
                &refresh_llm_token_listener,
                |this, _listener, _event, cx| {
                    let client = this.client.clone();
                    let llm_token = this.llm_token.clone();
                    cx.spawn(|_this, _cx| async move {
                        llm_token.refresh(&client).await?;
                        anyhow::Ok(())
                    })
                    .detach_and_log_err(cx);
                },
            ),
            tos_accepted: user_store
                .read(cx)
                .current_user_has_accepted_terms()
                .unwrap_or(false),
            _user_store_subscription: cx.subscribe(&user_store, |this, user_store, event, cx| {
                match event {
                    client::user::Event::PrivateUserInfoUpdated => {
                        this.tos_accepted = user_store
                            .read(cx)
                            .current_user_has_accepted_terms()
                            .unwrap_or(false);
                    }
                    _ => {}
                }
            }),
            license_detection_watchers: HashMap::default(),
        }
    }

    fn push_event(&mut self, event: Event) {
        if let Some(Event::BufferChange {
            new_snapshot: last_new_snapshot,
            timestamp: last_timestamp,
            ..
        }) = self.events.back_mut()
        {
            // Coalesce edits for the same buffer when they happen one after the other.
            let Event::BufferChange {
                old_snapshot,
                new_snapshot,
                timestamp,
            } = &event;

            if timestamp.duration_since(*last_timestamp) <= BUFFER_CHANGE_GROUPING_INTERVAL
                && old_snapshot.remote_id() == last_new_snapshot.remote_id()
                && old_snapshot.version == last_new_snapshot.version
            {
                *last_new_snapshot = new_snapshot.clone();
                *last_timestamp = *timestamp;
                return;
            }
        }

        self.events.push_back(event);
        if self.events.len() >= MAX_EVENT_COUNT {
            self.events.drain(..MAX_EVENT_COUNT / 2);
        }
    }

    pub fn register_buffer(&mut self, buffer: &Entity<Buffer>, cx: &mut Context<Self>) {
        let buffer_id = buffer.entity_id();
        let weak_buffer = buffer.downgrade();

        if let std::collections::hash_map::Entry::Vacant(entry) =
            self.registered_buffers.entry(buffer_id)
        {
            let snapshot = buffer.read(cx).snapshot();

            entry.insert(RegisteredBuffer {
                snapshot,
                _subscriptions: [
                    cx.subscribe(buffer, move |this, buffer, event, cx| {
                        this.handle_buffer_event(buffer, event, cx);
                    }),
                    cx.observe_release(buffer, move |this, _buffer, _cx| {
                        this.registered_buffers.remove(&weak_buffer.entity_id());
                    }),
                ],
            });
        };
    }

    fn handle_buffer_event(
        &mut self,
        buffer: Entity<Buffer>,
        event: &language::BufferEvent,
        cx: &mut Context<Self>,
    ) {
        if let language::BufferEvent::Edited = event {
            self.report_changes_for_buffer(&buffer, cx);
        }
    }

    pub fn request_completion_impl<F, R>(
        &mut self,
        project: Option<&Entity<Project>>,
        buffer: &Entity<Buffer>,
        cursor: language::Anchor,
        can_collect_data: bool,
        cx: &mut Context<Self>,
        perform_predict_edits: F,
    ) -> Task<Result<Option<InlineCompletion>>>
    where
        F: FnOnce(Arc<Client>, LlmApiToken, bool, PredictEditsBody) -> R + 'static,
        R: Future<Output = Result<PredictEditsResponse>> + Send + 'static,
    {
        let snapshot = self.report_changes_for_buffer(&buffer, cx);
<<<<<<< HEAD
        let cursor_position = cursor.to_point(&snapshot);
        let cursor_offset = cursor_position.to_offset(&snapshot);
=======
        let diagnostic_groups = snapshot.diagnostic_groups(None);
        let cursor_point = cursor.to_point(&snapshot);
        let cursor_offset = cursor_point.to_offset(&snapshot);
>>>>>>> f7002680
        let events = self.events.clone();
        let path: Arc<Path> = snapshot
            .file()
            .map(|f| Arc::from(f.full_path(cx).as_path()))
            .unwrap_or_else(|| Arc::from(Path::new("untitled")));

        let client = self.client.clone();
        let llm_token = self.llm_token.clone();
        let is_staff = cx.is_staff();

        let buffer = buffer.clone();

        let local_lsp_store =
            project.and_then(|project| project.read(cx).lsp_store().read(cx).as_local());
        let diagnostic_groups = if let Some(local_lsp_store) = local_lsp_store {
            Some(
                diagnostic_groups
                    .into_iter()
                    .filter_map(|(language_server_id, diagnostic_group)| {
                        let language_server =
                            local_lsp_store.running_language_server_for_id(language_server_id)?;

                        Some((
                            language_server.name(),
                            diagnostic_group.resolve::<usize>(&snapshot),
                        ))
                    })
                    .collect::<Vec<_>>(),
            )
        } else {
            None
        };

        cx.spawn(|_, cx| async move {
            let request_sent_at = Instant::now();

<<<<<<< HEAD
            let (input_events, input_excerpt, editable_range, input_outline, speculated_output) =
                cx.background_executor()
                    .spawn({
                        let snapshot = snapshot.clone();
                        let path = path.clone();
                        async move {
                            let path = path.to_string_lossy();
                            let input_excerpt = input_excerpt::excerpt_for_cursor_position(
                                cursor_position,
                                &path,
                                &snapshot,
                                MAX_REWRITE_TOKENS,
                                MAX_CONTEXT_TOKENS,
                            );

                            let input_events = prompt_for_events(&events, MAX_EVENT_TOKENS);
                            let input_outline = prompt_for_outline(&snapshot, MAX_OUTLINE_TOKENS);

                            let editable_range = input_excerpt.editable_range.to_offset(&snapshot);
                            anyhow::Ok((
                                input_events,
                                input_excerpt.prompt,
                                editable_range,
                                input_outline,
                                input_excerpt.speculated_output,
                            ))
                        }
                    })
                    .await?;
=======
            struct BackgroundValues {
                input_events: String,
                input_excerpt: String,
                excerpt_range: Range<usize>,
                input_outline: String,
            }

            let values = cx
                .background_executor()
                .spawn({
                    let snapshot = snapshot.clone();
                    let path = path.clone();
                    async move {
                        let path = path.to_string_lossy();
                        let (excerpt_range, excerpt_len_guess) = excerpt_range_for_position(
                            cursor_point,
                            BUFFER_EXCERPT_BYTE_LIMIT,
                            BUFFER_EXCERPT_LINE_LIMIT,
                            &path,
                            &snapshot,
                        )?;
                        let input_excerpt = prompt_for_excerpt(
                            cursor_offset,
                            &excerpt_range,
                            excerpt_len_guess,
                            &path,
                            &snapshot,
                        );

                        let bytes_remaining = TOTAL_BYTE_LIMIT.saturating_sub(input_excerpt.len());
                        let input_events = prompt_for_events(events.iter(), bytes_remaining);

                        // Note that input_outline is not currently used in prompt generation and so
                        // is not counted towards TOTAL_BYTE_LIMIT.
                        let input_outline = prompt_for_outline(&snapshot);

                        anyhow::Ok(BackgroundValues {
                            input_events,
                            input_excerpt,
                            excerpt_range,
                            input_outline,
                        })
                    }
                })
                .await?;
>>>>>>> f7002680

            log::debug!(
                "Events:\n{}\nExcerpt:\n{}",
                values.input_events,
                values.input_excerpt
            );

            let body = PredictEditsBody {
<<<<<<< HEAD
                input_events: input_events.clone(),
                input_excerpt: input_excerpt.clone(),
                // speculated_output, todo!("add this back")
                outline: Some(input_outline.clone()),
=======
                input_events: values.input_events.clone(),
                input_excerpt: values.input_excerpt.clone(),
                outline: Some(values.input_outline.clone()),
>>>>>>> f7002680
                can_collect_data,
                diagnostic_groups: diagnostic_groups.and_then(|diagnostic_groups| {
                    diagnostic_groups
                        .into_iter()
                        .map(|(name, diagnostic_group)| {
                            Ok((name.to_string(), serde_json::to_value(diagnostic_group)?))
                        })
                        .collect::<Result<Vec<_>>>()
                        .log_err()
                }),
            };

            let response = perform_predict_edits(client, llm_token, is_staff, body).await?;

            let output_excerpt = response.output_excerpt;
            log::debug!("completion response: {}", output_excerpt);

            Self::process_completion_response(
                output_excerpt,
                buffer,
                &snapshot,
<<<<<<< HEAD
                editable_range,
=======
                values.excerpt_range,
>>>>>>> f7002680
                cursor_offset,
                path,
                values.input_outline,
                values.input_events,
                values.input_excerpt,
                request_sent_at,
                &cx,
            )
            .await
        })
    }

    // Generates several example completions of various states to fill the Zeta completion modal
    #[cfg(any(test, feature = "test-support"))]
    pub fn fill_with_fake_completions(&mut self, cx: &mut Context<Self>) -> Task<()> {
        use language::Point;

        let test_buffer_text = indoc::indoc! {r#"a longggggggggggggggggggggggggggggggggggggggggggggggggggggggggggggggggggggggggggggggggggggggggggggggggggggggggggggggggg line
            And maybe a short line

            Then a few lines

            and then another
            "#};

        let project = None;
        let buffer = cx.new(|cx| Buffer::local(test_buffer_text, cx));
        let position = buffer.read(cx).anchor_before(Point::new(1, 0));

        let completion_tasks = vec![
            self.fake_completion(
                project,
                &buffer,
                position,
                PredictEditsResponse {
                    output_excerpt: format!("{EDITABLE_REGION_START_MARKER}
a longggggggggggggggggggggggggggggggggggggggggggggggggggggggggggggggggggggggggggggggggggggggggggggggggggggggggggggggggg line
[here's an edit]
And maybe a short line
Then a few lines
and then another
{EDITABLE_REGION_END_MARKER}
                        ", ),
                },
                cx,
            ),
            self.fake_completion(
                project,
                &buffer,
                position,
                PredictEditsResponse {
                    output_excerpt: format!(r#"{EDITABLE_REGION_START_MARKER}
a longggggggggggggggggggggggggggggggggggggggggggggggggggggggggggggggggggggggggggggggggggggggggggggggggggggggggggggggggg line
And maybe a short line
[and another edit]
Then a few lines
and then another
{EDITABLE_REGION_END_MARKER}
                        "#),
                },
                cx,
            ),
            self.fake_completion(
                project,
                &buffer,
                position,
                PredictEditsResponse {
                    output_excerpt: format!(r#"{EDITABLE_REGION_START_MARKER}
a longggggggggggggggggggggggggggggggggggggggggggggggggggggggggggggggggggggggggggggggggggggggggggggggggggggggggggggggggg line
And maybe a short line

Then a few lines

and then another
{EDITABLE_REGION_END_MARKER}
                        "#),
                },
                cx,
            ),
            self.fake_completion(
                project,
                &buffer,
                position,
                PredictEditsResponse {
                    output_excerpt: format!(r#"{EDITABLE_REGION_START_MARKER}
a longggggggggggggggggggggggggggggggggggggggggggggggggggggggggggggggggggggggggggggggggggggggggggggggggggggggggggggggggg line
And maybe a short line

Then a few lines

and then another
{EDITABLE_REGION_END_MARKER}
                        "#),
                },
                cx,
            ),
            self.fake_completion(
                project,
                &buffer,
                position,
                PredictEditsResponse {
                    output_excerpt: format!(r#"{EDITABLE_REGION_START_MARKER}
a longggggggggggggggggggggggggggggggggggggggggggggggggggggggggggggggggggggggggggggggggggggggggggggggggggggggggggggggggg line
And maybe a short line
Then a few lines
[a third completion]
and then another
{EDITABLE_REGION_END_MARKER}
                        "#),
                },
                cx,
            ),
            self.fake_completion(
                project,
                &buffer,
                position,
                PredictEditsResponse {
                    output_excerpt: format!(r#"{EDITABLE_REGION_START_MARKER}
a longggggggggggggggggggggggggggggggggggggggggggggggggggggggggggggggggggggggggggggggggggggggggggggggggggggggggggggggggg line
And maybe a short line
and then another
[fourth completion example]
{EDITABLE_REGION_END_MARKER}
                        "#),
                },
                cx,
            ),
            self.fake_completion(
                project,
                &buffer,
                position,
                PredictEditsResponse {
                    output_excerpt: format!(r#"{EDITABLE_REGION_START_MARKER}
a longggggggggggggggggggggggggggggggggggggggggggggggggggggggggggggggggggggggggggggggggggggggggggggggggggggggggggggggggg line
And maybe a short line
Then a few lines
and then another
[fifth and final completion]
{EDITABLE_REGION_END_MARKER}
                        "#),
                },
                cx,
            ),
        ];

        cx.spawn(|zeta, mut cx| async move {
            for task in completion_tasks {
                task.await.unwrap();
            }

            zeta.update(&mut cx, |zeta, _cx| {
                zeta.shown_completions.get_mut(2).unwrap().edits = Arc::new([]);
                zeta.shown_completions.get_mut(3).unwrap().edits = Arc::new([]);
            })
            .ok();
        })
    }

    #[cfg(any(test, feature = "test-support"))]
    pub fn fake_completion(
        &mut self,
        project: Option<&Entity<Project>>,
        buffer: &Entity<Buffer>,
        position: language::Anchor,
        response: PredictEditsResponse,
        cx: &mut Context<Self>,
    ) -> Task<Result<Option<InlineCompletion>>> {
        use std::future::ready;

        self.request_completion_impl(project, buffer, position, false, cx, |_, _, _, _| {
            ready(Ok(response))
        })
    }

    pub fn request_completion(
        &mut self,
        project: Option<&Entity<Project>>,
        buffer: &Entity<Buffer>,
        position: language::Anchor,
        can_collect_data: bool,
        cx: &mut Context<Self>,
    ) -> Task<Result<Option<InlineCompletion>>> {
        self.request_completion_impl(
            project,
            buffer,
            position,
            can_collect_data,
            cx,
            Self::perform_predict_edits,
        )
    }

    fn perform_predict_edits(
        client: Arc<Client>,
        llm_token: LlmApiToken,
        _is_staff: bool,
        body: PredictEditsBody,
    ) -> impl Future<Output = Result<PredictEditsResponse>> {
        async move {
            let http_client = client.http_client();
            let mut token = llm_token.acquire(&client).await?;
            let mut did_retry = false;

            loop {
                let request_builder = http_client::Request::builder().method(Method::POST).uri(
                    http_client
                        .build_zed_llm_url("/predict_edits", &[])?
                        .as_ref(),
                );
                let request = request_builder
                    .header("Content-Type", "application/json")
                    .header("Authorization", format!("Bearer {}", token))
                    .body(serde_json::to_string(&body)?.into())?;

                let mut response = http_client.send(request).await?;

                if response.status().is_success() {
                    let mut body = String::new();
                    response.body_mut().read_to_string(&mut body).await?;
                    return Ok(serde_json::from_str(&body)?);
                } else if !did_retry
                    && response
                        .headers()
                        .get(EXPIRED_LLM_TOKEN_HEADER_NAME)
                        .is_some()
                {
                    did_retry = true;
                    token = llm_token.refresh(&client).await?;
                } else {
                    let mut body = String::new();
                    response.body_mut().read_to_string(&mut body).await?;
                    return Err(anyhow!(
                        "error predicting edits.\nStatus: {:?}\nBody: {}",
                        response.status(),
                        body
                    ));
                }
            }
        }
    }

    #[allow(clippy::too_many_arguments)]
    fn process_completion_response(
        output_excerpt: String,
        buffer: Entity<Buffer>,
        snapshot: &BufferSnapshot,
        editable_range: Range<usize>,
        cursor_offset: usize,
        path: Arc<Path>,
        input_outline: String,
        input_events: String,
        input_excerpt: String,
        request_sent_at: Instant,
        cx: &AsyncApp,
    ) -> Task<Result<Option<InlineCompletion>>> {
        let snapshot = snapshot.clone();
        cx.spawn(|cx| async move {
            let output_excerpt: Arc<str> = output_excerpt.into();

            let edits: Arc<[(Range<Anchor>, String)]> = cx
                .background_executor()
                .spawn({
                    let output_excerpt = output_excerpt.clone();
                    let editable_range = editable_range.clone();
                    let snapshot = snapshot.clone();
                    async move { Self::parse_edits(output_excerpt, editable_range, &snapshot) }
                })
                .await?
                .into();

            let Some((edits, snapshot, edit_preview)) = buffer.read_with(&cx, {
                let edits = edits.clone();
                |buffer, cx| {
                    let new_snapshot = buffer.snapshot();
                    let edits: Arc<[(Range<Anchor>, String)]> =
                        interpolate(&snapshot, &new_snapshot, edits)?.into();
                    Some((edits.clone(), new_snapshot, buffer.preview_edits(edits, cx)))
                }
            })?
            else {
                return anyhow::Ok(None);
            };

            let edit_preview = edit_preview.await;

            Ok(Some(InlineCompletion {
                id: InlineCompletionId::new(),
                path,
                excerpt_range: editable_range,
                cursor_offset,
                edits,
                edit_preview,
                snapshot,
                input_outline: input_outline.into(),
                input_events: input_events.into(),
                input_excerpt: input_excerpt.into(),
                output_excerpt,
                request_sent_at,
                response_received_at: Instant::now(),
            }))
        })
    }

    fn parse_edits(
        output_excerpt: Arc<str>,
        editable_range: Range<usize>,
        snapshot: &BufferSnapshot,
    ) -> Result<Vec<(Range<Anchor>, String)>> {
        let content = output_excerpt.replace(CURSOR_MARKER, "");

        let start_markers = content
            .match_indices(EDITABLE_REGION_START_MARKER)
            .collect::<Vec<_>>();
        anyhow::ensure!(
            start_markers.len() == 1,
            "expected exactly one start marker, found {}",
            start_markers.len()
        );

        let end_markers = content
            .match_indices(EDITABLE_REGION_END_MARKER)
            .collect::<Vec<_>>();
        anyhow::ensure!(
            end_markers.len() == 1,
            "expected exactly one end marker, found {}",
            end_markers.len()
        );

        let sof_markers = content
            .match_indices(START_OF_FILE_MARKER)
            .collect::<Vec<_>>();
        anyhow::ensure!(
            sof_markers.len() <= 1,
            "expected at most one start-of-file marker, found {}",
            sof_markers.len()
        );

        let codefence_start = start_markers[0].0;
        let content = &content[codefence_start..];

        let newline_ix = content.find('\n').context("could not find newline")?;
        let content = &content[newline_ix + 1..];

        let codefence_end = content
            .rfind(&format!("\n{EDITABLE_REGION_END_MARKER}"))
            .context("could not find end marker")?;
        let new_text = &content[..codefence_end];

        let old_text = snapshot
            .text_for_range(editable_range.clone())
            .collect::<String>();

        Ok(Self::compute_edits(
            old_text,
            new_text,
            editable_range.start,
            &snapshot,
        ))
    }

    pub fn compute_edits(
        old_text: String,
        new_text: &str,
        offset: usize,
        snapshot: &BufferSnapshot,
    ) -> Vec<(Range<Anchor>, String)> {
        let diff = similar::TextDiff::from_words(old_text.as_str(), new_text);

        let mut edits: Vec<(Range<usize>, String)> = Vec::new();
        let mut old_start = offset;
        for change in diff.iter_all_changes() {
            let value = change.value();
            match change.tag() {
                similar::ChangeTag::Equal => {
                    old_start += value.len();
                }
                similar::ChangeTag::Delete => {
                    let old_end = old_start + value.len();
                    if let Some((last_old_range, _)) = edits.last_mut() {
                        if last_old_range.end == old_start {
                            last_old_range.end = old_end;
                        } else {
                            edits.push((old_start..old_end, String::new()));
                        }
                    } else {
                        edits.push((old_start..old_end, String::new()));
                    }
                    old_start = old_end;
                }
                similar::ChangeTag::Insert => {
                    if let Some((last_old_range, last_new_text)) = edits.last_mut() {
                        if last_old_range.end == old_start {
                            last_new_text.push_str(value);
                        } else {
                            edits.push((old_start..old_start, value.into()));
                        }
                    } else {
                        edits.push((old_start..old_start, value.into()));
                    }
                }
            }
        }

        edits
            .into_iter()
            .map(|(mut old_range, new_text)| {
                let prefix_len = common_prefix(
                    snapshot.chars_for_range(old_range.clone()),
                    new_text.chars(),
                );
                old_range.start += prefix_len;
                let suffix_len = common_prefix(
                    snapshot.reversed_chars_for_range(old_range.clone()),
                    new_text[prefix_len..].chars().rev(),
                );
                old_range.end = old_range.end.saturating_sub(suffix_len);

                let new_text = new_text[prefix_len..new_text.len() - suffix_len].to_string();
                let range = if old_range.is_empty() {
                    let anchor = snapshot.anchor_after(old_range.start);
                    anchor..anchor
                } else {
                    snapshot.anchor_after(old_range.start)..snapshot.anchor_before(old_range.end)
                };
                (range, new_text)
            })
            .collect()
    }

    pub fn is_completion_rated(&self, completion_id: InlineCompletionId) -> bool {
        self.rated_completions.contains(&completion_id)
    }

    pub fn completion_shown(&mut self, completion: &InlineCompletion, cx: &mut Context<Self>) {
        self.shown_completions.push_front(completion.clone());
        if self.shown_completions.len() > 50 {
            let completion = self.shown_completions.pop_back().unwrap();
            self.rated_completions.remove(&completion.id);
        }
        cx.notify();
    }

    pub fn rate_completion(
        &mut self,
        completion: &InlineCompletion,
        rating: InlineCompletionRating,
        feedback: String,
        cx: &mut Context<Self>,
    ) {
        self.rated_completions.insert(completion.id);
        telemetry::event!(
            "Edit Prediction Rated",
            rating,
            input_events = completion.input_events,
            input_excerpt = completion.input_excerpt,
            input_outline = completion.input_outline,
            output_excerpt = completion.output_excerpt,
            feedback
        );
        self.client.telemetry().flush_events();
        cx.notify();
    }

    pub fn shown_completions(&self) -> impl DoubleEndedIterator<Item = &InlineCompletion> {
        self.shown_completions.iter()
    }

    pub fn shown_completions_len(&self) -> usize {
        self.shown_completions.len()
    }

    fn report_changes_for_buffer(
        &mut self,
        buffer: &Entity<Buffer>,
        cx: &mut Context<Self>,
    ) -> BufferSnapshot {
        self.register_buffer(buffer, cx);

        let registered_buffer = self
            .registered_buffers
            .get_mut(&buffer.entity_id())
            .unwrap();
        let new_snapshot = buffer.read(cx).snapshot();

        if new_snapshot.version != registered_buffer.snapshot.version {
            let old_snapshot = mem::replace(&mut registered_buffer.snapshot, new_snapshot.clone());
            self.push_event(Event::BufferChange {
                old_snapshot,
                new_snapshot: new_snapshot.clone(),
                timestamp: Instant::now(),
            });
        }

        new_snapshot
    }

    fn load_data_collection_choices() -> DataCollectionChoice {
        let choice = KEY_VALUE_STORE
            .read_kvp(ZED_PREDICT_DATA_COLLECTION_CHOICE)
            .log_err()
            .flatten();

        match choice.as_deref() {
            Some("true") => DataCollectionChoice::Enabled,
            Some("false") => DataCollectionChoice::Disabled,
            Some(_) => {
                log::error!("unknown value in '{ZED_PREDICT_DATA_COLLECTION_CHOICE}'");
                DataCollectionChoice::NotAnswered
            }
            None => DataCollectionChoice::NotAnswered,
        }
    }
}

struct LicenseDetectionWatcher {
    is_open_source_rx: watch::Receiver<bool>,
    _is_open_source_task: Task<()>,
}

impl LicenseDetectionWatcher {
    pub fn new(worktree: &Worktree, cx: &mut Context<Worktree>) -> Self {
        let (mut is_open_source_tx, is_open_source_rx) = watch::channel_with::<bool>(false);

        // Check if worktree is a single file, if so we do not need to check for a LICENSE file
        let task = if worktree.abs_path().is_file() {
            Task::ready(())
        } else {
            let loaded_files = LICENSE_FILES_TO_CHECK
                .iter()
                .map(Path::new)
                .map(|file| worktree.load_file(file, cx))
                .collect::<ArrayVec<_, { LICENSE_FILES_TO_CHECK.len() }>>();

            cx.background_executor().spawn(async move {
                for loaded_file in loaded_files.into_iter() {
                    let Ok(loaded_file) = loaded_file.await else {
                        continue;
                    };

                    let path = &loaded_file.file.path;
                    if is_license_eligible_for_data_collection(&loaded_file.text) {
                        log::info!("detected '{path:?}' as open source license");
                        *is_open_source_tx.borrow_mut() = true;
                    } else {
                        log::info!("didn't detect '{path:?}' as open source license");
                    }

                    // stop on the first license that successfully read
                    return;
                }

                log::debug!("didn't find a license file to check, assuming closed source");
            })
        };

        Self {
            is_open_source_rx,
            _is_open_source_task: task,
        }
    }

    /// Answers false until we find out it's open source
    pub fn is_open_source(&self) -> bool {
        *self.is_open_source_rx.borrow()
    }
}

fn common_prefix<T1: Iterator<Item = char>, T2: Iterator<Item = char>>(a: T1, b: T2) -> usize {
    a.zip(b)
        .take_while(|(a, b)| a == b)
        .map(|(a, _)| a.len_utf8())
        .sum()
}

fn prompt_for_outline(snapshot: &BufferSnapshot, mut bytes_remaining: usize) -> String {
    let mut input_outline = String::new();

    writeln!(
        input_outline,
        "```{}",
        snapshot
            .file()
            .map_or(Cow::Borrowed("untitled"), |file| file
                .path()
                .to_string_lossy())
    )
    .unwrap();

    if let Some(outline) = snapshot.outline(None) {
        for item in &outline.items {
            if bytes_remaining == 0 {
                writeln!(input_outline, "...outline truncated...").unwrap();
                break;
            }
            let spacing = " ".repeat(item.depth);
            writeln!(input_outline, "{}{}", spacing, item.text).unwrap();
            bytes_remaining = bytes_remaining.saturating_sub(spacing.len() + item.text.len());
        }
    }

    writeln!(input_outline, "```").unwrap();

    input_outline
}

fn prompt_for_events<'a>(events: &VecDeque<Event>, mut remaining_tokens: usize) -> String {
    let mut result = String::new();
    for event in events.iter().rev() {
        let event_string = event.to_prompt();
        let event_tokens = tokens_for_bytes(event_string.len());

        if !result.is_empty() {
            result.insert_str(0, "\n\n");
        }
        result.insert_str(0, &event_string);
        remaining_tokens = remaining_tokens.saturating_sub(event_tokens);
        if remaining_tokens == 0 {
            break;
        }
    }
    result
}

struct RegisteredBuffer {
    snapshot: BufferSnapshot,
    _subscriptions: [gpui::Subscription; 2],
}

#[derive(Clone)]
enum Event {
    BufferChange {
        old_snapshot: BufferSnapshot,
        new_snapshot: BufferSnapshot,
        timestamp: Instant,
    },
}

impl Event {
    fn to_prompt(&self) -> String {
        match self {
            Event::BufferChange {
                old_snapshot,
                new_snapshot,
                ..
            } => {
                let mut prompt = String::new();

                let old_path = old_snapshot
                    .file()
                    .map(|f| f.path().as_ref())
                    .unwrap_or(Path::new("untitled"));
                let new_path = new_snapshot
                    .file()
                    .map(|f| f.path().as_ref())
                    .unwrap_or(Path::new("untitled"));
                if old_path != new_path {
                    writeln!(prompt, "User renamed {:?} to {:?}\n", old_path, new_path).unwrap();
                }

                let diff =
                    similar::TextDiff::from_lines(&old_snapshot.text(), &new_snapshot.text())
                        .unified_diff()
                        .to_string();
                if !diff.is_empty() {
                    write!(
                        prompt,
                        "User edited {:?}:\n```diff\n{}\n```",
                        new_path, diff
                    )
                    .unwrap();
                }

                prompt
            }
        }
    }
}

#[derive(Debug, Clone)]
struct CurrentInlineCompletion {
    buffer_id: EntityId,
    completion: InlineCompletion,
}

impl CurrentInlineCompletion {
    fn should_replace_completion(&self, old_completion: &Self, snapshot: &BufferSnapshot) -> bool {
        if self.buffer_id != old_completion.buffer_id {
            return true;
        }

        let Some(old_edits) = old_completion.completion.interpolate(&snapshot) else {
            return true;
        };
        let Some(new_edits) = self.completion.interpolate(&snapshot) else {
            return false;
        };

        if old_edits.len() == 1 && new_edits.len() == 1 {
            let (old_range, old_text) = &old_edits[0];
            let (new_range, new_text) = &new_edits[0];
            new_range == old_range && new_text.starts_with(old_text)
        } else {
            true
        }
    }
}

struct PendingCompletion {
    id: usize,
    _task: Task<()>,
}

#[derive(Debug, Clone, Copy)]
pub enum DataCollectionChoice {
    NotAnswered,
    Enabled,
    Disabled,
}

impl DataCollectionChoice {
    pub fn is_enabled(self) -> bool {
        match self {
            Self::Enabled => true,
            Self::NotAnswered | Self::Disabled => false,
        }
    }

    pub fn is_answered(self) -> bool {
        match self {
            Self::Enabled | Self::Disabled => true,
            Self::NotAnswered => false,
        }
    }

    pub fn toggle(&self) -> DataCollectionChoice {
        match self {
            Self::Enabled => Self::Disabled,
            Self::Disabled => Self::Enabled,
            Self::NotAnswered => Self::Enabled,
        }
    }
}

impl From<bool> for DataCollectionChoice {
    fn from(value: bool) -> Self {
        match value {
            true => DataCollectionChoice::Enabled,
            false => DataCollectionChoice::Disabled,
        }
    }
}

pub struct ProviderDataCollection {
    /// When set to None, data collection is not possible in the provider buffer
    choice: Option<Entity<DataCollectionChoice>>,
    license_detection_watcher: Option<Rc<LicenseDetectionWatcher>>,
}

impl ProviderDataCollection {
    pub fn new(zeta: Entity<Zeta>, buffer: Option<Entity<Buffer>>, cx: &mut App) -> Self {
        let choice_and_watcher = buffer.and_then(|buffer| {
            let file = buffer.read(cx).file()?;

            if !file.is_local() || file.is_private() {
                return None;
            }

            let zeta = zeta.read(cx);
            let choice = zeta.data_collection_choice.clone();

            // Unwrap safety: there should be a watcher for each worktree
            let license_detection_watcher = zeta
                .license_detection_watchers
                .get(&file.worktree_id(cx))
                .cloned()?;

            Some((choice, license_detection_watcher))
        });

        if let Some((choice, watcher)) = choice_and_watcher {
            ProviderDataCollection {
                choice: Some(choice),
                license_detection_watcher: Some(watcher),
            }
        } else {
            ProviderDataCollection {
                choice: None,
                license_detection_watcher: None,
            }
        }
    }

    pub fn user_data_collection_choice(&self, cx: &App) -> bool {
        self.choice
            .as_ref()
            .map_or(false, |choice| choice.read(cx).is_enabled())
    }

    pub fn can_collect_data(&self, cx: &App) -> bool {
        self.choice
            .as_ref()
            .is_some_and(|choice| choice.read(cx).is_enabled())
            && self
                .license_detection_watcher
                .as_ref()
                .is_some_and(|watcher| watcher.is_open_source())
    }

    pub fn toggle(&mut self, cx: &mut App) {
        if let Some(choice) = self.choice.as_mut() {
            let new_choice = choice.update(cx, |choice, _cx| {
                let new_choice = choice.toggle();
                *choice = new_choice;
                new_choice
            });

            db::write_and_log(cx, move || {
                KEY_VALUE_STORE.write_kvp(
                    ZED_PREDICT_DATA_COLLECTION_CHOICE.into(),
                    new_choice.is_enabled().to_string(),
                )
            });
        }
    }
}

pub struct ZetaInlineCompletionProvider {
    zeta: Entity<Zeta>,
    pending_completions: ArrayVec<PendingCompletion, 2>,
    next_pending_completion_id: usize,
    current_completion: Option<CurrentInlineCompletion>,
    /// None if this is entirely disabled for this provider
    provider_data_collection: ProviderDataCollection,
    last_request_timestamp: Instant,
}

impl ZetaInlineCompletionProvider {
    pub const THROTTLE_TIMEOUT: Duration = Duration::from_millis(300);

    pub fn new(zeta: Entity<Zeta>, provider_data_collection: ProviderDataCollection) -> Self {
        Self {
            zeta,
            pending_completions: ArrayVec::new(),
            next_pending_completion_id: 0,
            current_completion: None,
            provider_data_collection,
            last_request_timestamp: Instant::now(),
        }
    }
}

impl inline_completion::InlineCompletionProvider for ZetaInlineCompletionProvider {
    fn name() -> &'static str {
        "zed-predict"
    }

    fn display_name() -> &'static str {
        "Zed's Edit Predictions"
    }

    fn show_completions_in_menu() -> bool {
        true
    }

    fn show_tab_accept_marker() -> bool {
        true
    }

    fn data_collection_state(&self, cx: &App) -> DataCollectionState {
        if self
            .provider_data_collection
            .user_data_collection_choice(cx)
        {
            DataCollectionState::Enabled
        } else {
            DataCollectionState::Disabled
        }
    }

    fn toggle_data_collection(&mut self, cx: &mut App) {
        self.provider_data_collection.toggle(cx);
    }

    fn is_enabled(
        &self,
        _buffer: &Entity<Buffer>,
        _cursor_position: language::Anchor,
        _cx: &App,
    ) -> bool {
        true
    }

    fn needs_terms_acceptance(&self, cx: &App) -> bool {
        !self.zeta.read(cx).tos_accepted
    }

    fn is_refreshing(&self) -> bool {
        !self.pending_completions.is_empty()
    }

    fn refresh(
        &mut self,
        project: Option<Entity<Project>>,
        buffer: Entity<Buffer>,
        position: language::Anchor,
        _debounce: bool,
        cx: &mut Context<Self>,
    ) {
        if !self.zeta.read(cx).tos_accepted {
            return;
        }

        if let Some(current_completion) = self.current_completion.as_ref() {
            let snapshot = buffer.read(cx).snapshot();
            if current_completion
                .completion
                .interpolate(&snapshot)
                .is_some()
            {
                return;
            }
        }

        let pending_completion_id = self.next_pending_completion_id;
        self.next_pending_completion_id += 1;
        let can_collect_data = self.provider_data_collection.can_collect_data(cx);
        let last_request_timestamp = self.last_request_timestamp;

        let task = cx.spawn(|this, mut cx| async move {
            if let Some(timeout) = (last_request_timestamp + Self::THROTTLE_TIMEOUT)
                .checked_duration_since(Instant::now())
            {
                cx.background_executor().timer(timeout).await;
            }

            let completion_request = this.update(&mut cx, |this, cx| {
                this.last_request_timestamp = Instant::now();
                this.zeta.update(cx, |zeta, cx| {
                    zeta.request_completion(
                        project.as_ref(),
                        &buffer,
                        position,
                        can_collect_data,
                        cx,
                    )
                })
            });

            let completion = match completion_request {
                Ok(completion_request) => {
                    let completion_request = completion_request.await;
                    completion_request.map(|c| {
                        c.map(|completion| CurrentInlineCompletion {
                            buffer_id: buffer.entity_id(),
                            completion,
                        })
                    })
                }
                Err(error) => Err(error),
            };
            let Some(new_completion) = completion
                .context("edit prediction failed")
                .log_err()
                .flatten()
            else {
                this.update(&mut cx, |this, cx| {
                    if this.pending_completions[0].id == pending_completion_id {
                        this.pending_completions.remove(0);
                    } else {
                        this.pending_completions.clear();
                    }

                    cx.notify();
                })
                .ok();
                return;
            };

            this.update(&mut cx, |this, cx| {
                if this.pending_completions[0].id == pending_completion_id {
                    this.pending_completions.remove(0);
                } else {
                    this.pending_completions.clear();
                }

                if let Some(old_completion) = this.current_completion.as_ref() {
                    let snapshot = buffer.read(cx).snapshot();
                    if new_completion.should_replace_completion(&old_completion, &snapshot) {
                        this.zeta.update(cx, |zeta, cx| {
                            zeta.completion_shown(&new_completion.completion, cx);
                        });
                        this.current_completion = Some(new_completion);
                    }
                } else {
                    this.zeta.update(cx, |zeta, cx| {
                        zeta.completion_shown(&new_completion.completion, cx);
                    });
                    this.current_completion = Some(new_completion);
                }

                cx.notify();
            })
            .ok();
        });

        // We always maintain at most two pending completions. When we already
        // have two, we replace the newest one.
        if self.pending_completions.len() <= 1 {
            self.pending_completions.push(PendingCompletion {
                id: pending_completion_id,
                _task: task,
            });
        } else if self.pending_completions.len() == 2 {
            self.pending_completions.pop();
            self.pending_completions.push(PendingCompletion {
                id: pending_completion_id,
                _task: task,
            });
        }
    }

    fn cycle(
        &mut self,
        _buffer: Entity<Buffer>,
        _cursor_position: language::Anchor,
        _direction: inline_completion::Direction,
        _cx: &mut Context<Self>,
    ) {
        // Right now we don't support cycling.
    }

    fn accept(&mut self, _cx: &mut Context<Self>) {
        self.pending_completions.clear();
    }

    fn discard(&mut self, _cx: &mut Context<Self>) {
        self.pending_completions.clear();
        self.current_completion.take();
    }

    fn suggest(
        &mut self,
        buffer: &Entity<Buffer>,
        cursor_position: language::Anchor,
        cx: &mut Context<Self>,
    ) -> Option<inline_completion::InlineCompletion> {
        let CurrentInlineCompletion {
            buffer_id,
            completion,
            ..
        } = self.current_completion.as_mut()?;

        // Invalidate previous completion if it was generated for a different buffer.
        if *buffer_id != buffer.entity_id() {
            self.current_completion.take();
            return None;
        }

        let buffer = buffer.read(cx);
        let Some(edits) = completion.interpolate(&buffer.snapshot()) else {
            self.current_completion.take();
            return None;
        };

        let cursor_row = cursor_position.to_point(buffer).row;
        let (closest_edit_ix, (closest_edit_range, _)) =
            edits.iter().enumerate().min_by_key(|(_, (range, _))| {
                let distance_from_start = cursor_row.abs_diff(range.start.to_point(buffer).row);
                let distance_from_end = cursor_row.abs_diff(range.end.to_point(buffer).row);
                cmp::min(distance_from_start, distance_from_end)
            })?;

        let mut edit_start_ix = closest_edit_ix;
        for (range, _) in edits[..edit_start_ix].iter().rev() {
            let distance_from_closest_edit =
                closest_edit_range.start.to_point(buffer).row - range.end.to_point(buffer).row;
            if distance_from_closest_edit <= 1 {
                edit_start_ix -= 1;
            } else {
                break;
            }
        }

        let mut edit_end_ix = closest_edit_ix + 1;
        for (range, _) in &edits[edit_end_ix..] {
            let distance_from_closest_edit =
                range.start.to_point(buffer).row - closest_edit_range.end.to_point(buffer).row;
            if distance_from_closest_edit <= 1 {
                edit_end_ix += 1;
            } else {
                break;
            }
        }

        Some(inline_completion::InlineCompletion {
            edits: edits[edit_start_ix..edit_end_ix].to_vec(),
            edit_preview: Some(completion.edit_preview.clone()),
        })
    }
}

fn tokens_for_bytes(bytes: usize) -> usize {
    /// Typical number of string bytes per token for the purposes of limiting model input. This is
    /// intentionally low to err on the side of underestimating limits.
    const BYTES_PER_TOKEN_GUESS: usize = 3;
    bytes / BYTES_PER_TOKEN_GUESS
}

#[cfg(test)]
mod tests {
    use client::test::FakeServer;
    use clock::FakeSystemClock;
    use gpui::TestAppContext;
    use http_client::FakeHttpClient;
    use indoc::indoc;
    use language::Point;
    use language_models::RefreshLlmTokenListener;
    use rpc::proto;
    use settings::SettingsStore;

    use super::*;

    #[gpui::test]
    async fn test_inline_completion_basic_interpolation(cx: &mut TestAppContext) {
        let buffer = cx.new(|cx| Buffer::local("Lorem ipsum dolor", cx));
        let edits: Arc<[(Range<Anchor>, String)]> = cx.update(|cx| {
            to_completion_edits(
                [(2..5, "REM".to_string()), (9..11, "".to_string())],
                &buffer,
                cx,
            )
            .into()
        });

        let edit_preview = cx
            .read(|cx| buffer.read(cx).preview_edits(edits.clone(), cx))
            .await;

        let completion = InlineCompletion {
            edits,
            edit_preview,
            path: Path::new("").into(),
            snapshot: cx.read(|cx| buffer.read(cx).snapshot()),
            id: InlineCompletionId::new(),
            excerpt_range: 0..0,
            cursor_offset: 0,
            input_outline: "".into(),
            input_events: "".into(),
            input_excerpt: "".into(),
            output_excerpt: "".into(),
            request_sent_at: Instant::now(),
            response_received_at: Instant::now(),
        };

        cx.update(|cx| {
            assert_eq!(
                from_completion_edits(
                    &completion.interpolate(&buffer.read(cx).snapshot()).unwrap(),
                    &buffer,
                    cx
                ),
                vec![(2..5, "REM".to_string()), (9..11, "".to_string())]
            );

            buffer.update(cx, |buffer, cx| buffer.edit([(2..5, "")], None, cx));
            assert_eq!(
                from_completion_edits(
                    &completion.interpolate(&buffer.read(cx).snapshot()).unwrap(),
                    &buffer,
                    cx
                ),
                vec![(2..2, "REM".to_string()), (6..8, "".to_string())]
            );

            buffer.update(cx, |buffer, cx| buffer.undo(cx));
            assert_eq!(
                from_completion_edits(
                    &completion.interpolate(&buffer.read(cx).snapshot()).unwrap(),
                    &buffer,
                    cx
                ),
                vec![(2..5, "REM".to_string()), (9..11, "".to_string())]
            );

            buffer.update(cx, |buffer, cx| buffer.edit([(2..5, "R")], None, cx));
            assert_eq!(
                from_completion_edits(
                    &completion.interpolate(&buffer.read(cx).snapshot()).unwrap(),
                    &buffer,
                    cx
                ),
                vec![(3..3, "EM".to_string()), (7..9, "".to_string())]
            );

            buffer.update(cx, |buffer, cx| buffer.edit([(3..3, "E")], None, cx));
            assert_eq!(
                from_completion_edits(
                    &completion.interpolate(&buffer.read(cx).snapshot()).unwrap(),
                    &buffer,
                    cx
                ),
                vec![(4..4, "M".to_string()), (8..10, "".to_string())]
            );

            buffer.update(cx, |buffer, cx| buffer.edit([(4..4, "M")], None, cx));
            assert_eq!(
                from_completion_edits(
                    &completion.interpolate(&buffer.read(cx).snapshot()).unwrap(),
                    &buffer,
                    cx
                ),
                vec![(9..11, "".to_string())]
            );

            buffer.update(cx, |buffer, cx| buffer.edit([(4..5, "")], None, cx));
            assert_eq!(
                from_completion_edits(
                    &completion.interpolate(&buffer.read(cx).snapshot()).unwrap(),
                    &buffer,
                    cx
                ),
                vec![(4..4, "M".to_string()), (8..10, "".to_string())]
            );

            buffer.update(cx, |buffer, cx| buffer.edit([(8..10, "")], None, cx));
            assert_eq!(
                from_completion_edits(
                    &completion.interpolate(&buffer.read(cx).snapshot()).unwrap(),
                    &buffer,
                    cx
                ),
                vec![(4..4, "M".to_string())]
            );

            buffer.update(cx, |buffer, cx| buffer.edit([(4..6, "")], None, cx));
            assert_eq!(completion.interpolate(&buffer.read(cx).snapshot()), None);
        })
    }

    #[gpui::test]
    async fn test_inline_completion_end_of_buffer(cx: &mut TestAppContext) {
        cx.update(|cx| {
            let settings_store = SettingsStore::test(cx);
            cx.set_global(settings_store);
            client::init_settings(cx);
        });

        let buffer_content = "lorem\n";
        let completion_response = indoc! {"
            ```animals.js
            <|start_of_file|>
            <|editable_region_start|>
            lorem
            ipsum
            <|editable_region_end|>
            ```"};

        let http_client = FakeHttpClient::create(move |_| async move {
            Ok(http_client::Response::builder()
                .status(200)
                .body(
                    serde_json::to_string(&PredictEditsResponse {
                        output_excerpt: completion_response.to_string(),
                    })
                    .unwrap()
                    .into(),
                )
                .unwrap())
        });

        let client = cx.update(|cx| Client::new(Arc::new(FakeSystemClock::new()), http_client, cx));
        cx.update(|cx| {
            RefreshLlmTokenListener::register(client.clone(), cx);
        });
        let server = FakeServer::for_client(42, &client, cx).await;
        let user_store = cx.new(|cx| UserStore::new(client.clone(), cx));
        let zeta = cx.new(|cx| Zeta::new(client, user_store, cx));

        let buffer = cx.new(|cx| Buffer::local(buffer_content, cx));
        let cursor = buffer.read_with(cx, |buffer, _| buffer.anchor_before(Point::new(1, 0)));
        let completion_task = zeta.update(cx, |zeta, cx| {
            zeta.request_completion(None, &buffer, cursor, false, cx)
        });

        let token_request = server.receive::<proto::GetLlmToken>().await.unwrap();
        server.respond(
            token_request.receipt(),
            proto::GetLlmTokenResponse { token: "".into() },
        );

        let completion = completion_task.await.unwrap().unwrap();
        buffer.update(cx, |buffer, cx| {
            buffer.edit(completion.edits.iter().cloned(), None, cx)
        });
        assert_eq!(
            buffer.read_with(cx, |buffer, _| buffer.text()),
            "lorem\nipsum"
        );
    }

    fn to_completion_edits(
        iterator: impl IntoIterator<Item = (Range<usize>, String)>,
        buffer: &Entity<Buffer>,
        cx: &App,
    ) -> Vec<(Range<Anchor>, String)> {
        let buffer = buffer.read(cx);
        iterator
            .into_iter()
            .map(|(range, text)| {
                (
                    buffer.anchor_after(range.start)..buffer.anchor_before(range.end),
                    text,
                )
            })
            .collect()
    }

    fn from_completion_edits(
        editor_edits: &[(Range<Anchor>, String)],
        buffer: &Entity<Buffer>,
        cx: &App,
    ) -> Vec<(Range<usize>, String)> {
        let buffer = buffer.read(cx);
        editor_edits
            .iter()
            .map(|(range, text)| {
                (
                    range.start.to_offset(buffer)..range.end.to_offset(buffer),
                    text.clone(),
                )
            })
            .collect()
    }

    #[ctor::ctor]
    fn init_logger() {
        if std::env::var("RUST_LOG").is_ok() {
            env_logger::init();
        }
    }
}<|MERGE_RESOLUTION|>--- conflicted
+++ resolved
@@ -26,14 +26,8 @@
     actions, App, AppContext as _, AsyncApp, Context, Entity, EntityId, Global, Subscription, Task,
 };
 use http_client::{HttpClient, Method};
-use language::{
-<<<<<<< HEAD
-    language_settings::all_language_settings, Anchor, Buffer, BufferSnapshot, EditPreview,
-    OffsetRangeExt, ToOffset, ToPoint,
-=======
-    Anchor, Buffer, BufferSnapshot, EditPreview, OffsetRangeExt, Point, ToOffset, ToPoint,
->>>>>>> f7002680
-};
+use input_excerpt::excerpt_for_cursor_position;
+use language::{Anchor, Buffer, BufferSnapshot, EditPreview, OffsetRangeExt, ToOffset, ToPoint};
 use language_models::LlmApiToken;
 use postage::watch;
 use project::Project;
@@ -64,9 +58,8 @@
 const ZED_PREDICT_DATA_COLLECTION_CHOICE: &str = "zed_predict_data_collection_choice";
 
 const MAX_CONTEXT_TOKENS: usize = 100;
-const MAX_REWRITE_TOKENS: usize = 300;
+const MAX_REWRITE_TOKENS: usize = 400;
 const MAX_EVENT_TOKENS: usize = 400;
-const MAX_OUTLINE_TOKENS: usize = 400;
 
 /// Maximum number of events to track.
 const MAX_EVENT_COUNT: usize = 8;
@@ -358,14 +351,9 @@
         R: Future<Output = Result<PredictEditsResponse>> + Send + 'static,
     {
         let snapshot = self.report_changes_for_buffer(&buffer, cx);
-<<<<<<< HEAD
-        let cursor_position = cursor.to_point(&snapshot);
-        let cursor_offset = cursor_position.to_offset(&snapshot);
-=======
         let diagnostic_groups = snapshot.diagnostic_groups(None);
         let cursor_point = cursor.to_point(&snapshot);
         let cursor_offset = cursor_point.to_offset(&snapshot);
->>>>>>> f7002680
         let events = self.events.clone();
         let path: Arc<Path> = snapshot
             .file()
@@ -402,41 +390,11 @@
         cx.spawn(|_, cx| async move {
             let request_sent_at = Instant::now();
 
-<<<<<<< HEAD
-            let (input_events, input_excerpt, editable_range, input_outline, speculated_output) =
-                cx.background_executor()
-                    .spawn({
-                        let snapshot = snapshot.clone();
-                        let path = path.clone();
-                        async move {
-                            let path = path.to_string_lossy();
-                            let input_excerpt = input_excerpt::excerpt_for_cursor_position(
-                                cursor_position,
-                                &path,
-                                &snapshot,
-                                MAX_REWRITE_TOKENS,
-                                MAX_CONTEXT_TOKENS,
-                            );
-
-                            let input_events = prompt_for_events(&events, MAX_EVENT_TOKENS);
-                            let input_outline = prompt_for_outline(&snapshot, MAX_OUTLINE_TOKENS);
-
-                            let editable_range = input_excerpt.editable_range.to_offset(&snapshot);
-                            anyhow::Ok((
-                                input_events,
-                                input_excerpt.prompt,
-                                editable_range,
-                                input_outline,
-                                input_excerpt.speculated_output,
-                            ))
-                        }
-                    })
-                    .await?;
-=======
             struct BackgroundValues {
                 input_events: String,
                 input_excerpt: String,
-                excerpt_range: Range<usize>,
+                speculated_output: String,
+                editable_range: Range<usize>,
                 input_outline: String,
             }
 
@@ -447,56 +405,38 @@
                     let path = path.clone();
                     async move {
                         let path = path.to_string_lossy();
-                        let (excerpt_range, excerpt_len_guess) = excerpt_range_for_position(
+                        let input_excerpt = excerpt_for_cursor_position(
                             cursor_point,
-                            BUFFER_EXCERPT_BYTE_LIMIT,
-                            BUFFER_EXCERPT_LINE_LIMIT,
                             &path,
                             &snapshot,
-                        )?;
-                        let input_excerpt = prompt_for_excerpt(
-                            cursor_offset,
-                            &excerpt_range,
-                            excerpt_len_guess,
-                            &path,
-                            &snapshot,
+                            MAX_REWRITE_TOKENS,
+                            MAX_CONTEXT_TOKENS,
                         );
-
-                        let bytes_remaining = TOTAL_BYTE_LIMIT.saturating_sub(input_excerpt.len());
-                        let input_events = prompt_for_events(events.iter(), bytes_remaining);
-
-                        // Note that input_outline is not currently used in prompt generation and so
-                        // is not counted towards TOTAL_BYTE_LIMIT.
+                        let input_events = prompt_for_events(&events, MAX_EVENT_TOKENS);
                         let input_outline = prompt_for_outline(&snapshot);
 
                         anyhow::Ok(BackgroundValues {
                             input_events,
-                            input_excerpt,
-                            excerpt_range,
+                            input_excerpt: input_excerpt.prompt,
+                            speculated_output: input_excerpt.speculated_output,
+                            editable_range: input_excerpt.editable_range.to_offset(&snapshot),
                             input_outline,
                         })
                     }
                 })
                 .await?;
->>>>>>> f7002680
 
             log::debug!(
-                "Events:\n{}\nExcerpt:\n{}",
+                "Events:\n{}\nExcerpt:\n{:?}",
                 values.input_events,
                 values.input_excerpt
             );
 
             let body = PredictEditsBody {
-<<<<<<< HEAD
-                input_events: input_events.clone(),
-                input_excerpt: input_excerpt.clone(),
-                // speculated_output, todo!("add this back")
-                outline: Some(input_outline.clone()),
-=======
                 input_events: values.input_events.clone(),
                 input_excerpt: values.input_excerpt.clone(),
+                speculated_output: Some(values.speculated_output),
                 outline: Some(values.input_outline.clone()),
->>>>>>> f7002680
                 can_collect_data,
                 diagnostic_groups: diagnostic_groups.and_then(|diagnostic_groups| {
                     diagnostic_groups
@@ -518,11 +458,7 @@
                 output_excerpt,
                 buffer,
                 &snapshot,
-<<<<<<< HEAD
-                editable_range,
-=======
-                values.excerpt_range,
->>>>>>> f7002680
+                values.editable_range,
                 cursor_offset,
                 path,
                 values.input_outline,
@@ -1097,7 +1033,7 @@
         .sum()
 }
 
-fn prompt_for_outline(snapshot: &BufferSnapshot, mut bytes_remaining: usize) -> String {
+fn prompt_for_outline(snapshot: &BufferSnapshot) -> String {
     let mut input_outline = String::new();
 
     writeln!(
@@ -1113,13 +1049,8 @@
 
     if let Some(outline) = snapshot.outline(None) {
         for item in &outline.items {
-            if bytes_remaining == 0 {
-                writeln!(input_outline, "...outline truncated...").unwrap();
-                break;
-            }
             let spacing = " ".repeat(item.depth);
             writeln!(input_outline, "{}{}", spacing, item.text).unwrap();
-            bytes_remaining = bytes_remaining.saturating_sub(spacing.len() + item.text.len());
         }
     }
 
@@ -1133,15 +1064,15 @@
     for event in events.iter().rev() {
         let event_string = event.to_prompt();
         let event_tokens = tokens_for_bytes(event_string.len());
+        if event_tokens > remaining_tokens {
+            break;
+        }
 
         if !result.is_empty() {
             result.insert_str(0, "\n\n");
         }
         result.insert_str(0, &event_string);
-        remaining_tokens = remaining_tokens.saturating_sub(event_tokens);
-        if remaining_tokens == 0 {
-            break;
-        }
+        remaining_tokens -= event_tokens;
     }
     result
 }
