--- conflicted
+++ resolved
@@ -5,11 +5,7 @@
 use git::{
     blame::Blame,
     repository::{
-<<<<<<< HEAD
-        AskPassDelegate, Branch, CommitDetails, FetchOptions, GitRepository,
-=======
-        AskPassDelegate, Branch, CommitDetails, CommitOptions, GitRepository,
->>>>>>> 48a716fc
+        AskPassDelegate, Branch, CommitDetails, CommitOptions, FetchOptions, GitRepository,
         GitRepositoryCheckpoint, PushOptions, Remote, RepoPath, ResetMode,
     },
     status::{FileStatus, GitStatus, StatusCode, TrackedStatus, UnmergedStatus},
