use crate::FakeFs;
use anyhow::{anyhow, Context as _, Result};
use collections::{HashMap, HashSet};
use futures::future::{self, BoxFuture};
use git::{
    blame::Blame,
    repository::{
<<<<<<< HEAD
        AskPassDelegate, Branch, CommitDetails, GitIndex, GitRepository, GitRepositoryCheckpoint,
        PushOptions, Remote, RepoPath, ResetMode,
=======
        AskPassSession, Branch, CommitDetails, GitRepository, GitRepositoryCheckpoint, PushOptions,
        Remote, RepoPath, ResetMode,
>>>>>>> d0ae604e
    },
    status::{FileStatus, GitStatus, StatusCode, TrackedStatus, UnmergedStatus},
};
use gpui::{AsyncApp, BackgroundExecutor};
use ignore::gitignore::GitignoreBuilder;
use rope::Rope;
use smol::future::FutureExt as _;
use std::{path::PathBuf, sync::Arc};

#[derive(Clone)]
pub struct FakeGitRepository {
    pub(crate) fs: Arc<FakeFs>,
    pub(crate) executor: BackgroundExecutor,
    pub(crate) dot_git_path: PathBuf,
}

#[derive(Debug, Clone)]
pub struct FakeGitRepositoryState {
    pub path: PathBuf,
    pub event_emitter: smol::channel::Sender<PathBuf>,
    pub unmerged_paths: HashMap<RepoPath, UnmergedStatus>,
    pub head_contents: HashMap<RepoPath, String>,
    pub index_contents: HashMap<RepoPath, String>,
    pub blames: HashMap<RepoPath, Blame>,
    pub current_branch_name: Option<String>,
    pub branches: HashSet<String>,
    pub simulated_index_write_error_message: Option<String>,
}

impl FakeGitRepositoryState {
    pub fn new(path: PathBuf, event_emitter: smol::channel::Sender<PathBuf>) -> Self {
        FakeGitRepositoryState {
            path,
            event_emitter,
            head_contents: Default::default(),
            index_contents: Default::default(),
            unmerged_paths: Default::default(),
            blames: Default::default(),
            current_branch_name: Default::default(),
            branches: Default::default(),
            simulated_index_write_error_message: Default::default(),
        }
    }
}

impl FakeGitRepository {
    fn with_state<F, T>(&self, f: F) -> T
    where
        F: FnOnce(&mut FakeGitRepositoryState) -> T,
    {
        self.fs
            .with_git_state(&self.dot_git_path, false, f)
            .unwrap()
    }

    fn with_state_async<F, T>(&self, write: bool, f: F) -> BoxFuture<'static, Result<T>>
    where
        F: 'static + Send + FnOnce(&mut FakeGitRepositoryState) -> Result<T>,
        T: Send,
    {
        let fs = self.fs.clone();
        let executor = self.executor.clone();
        let dot_git_path = self.dot_git_path.clone();
        async move {
            executor.simulate_random_delay().await;
            fs.with_git_state(&dot_git_path, write, f)?
        }
        .boxed()
    }
}

impl GitRepository for FakeGitRepository {
    fn reload_index(&self) {}

    fn load_index_text(&self, path: RepoPath) -> BoxFuture<Option<String>> {
        async {
            self.with_state_async(false, move |state| {
                state
                    .index_contents
                    .get(path.as_ref())
                    .ok_or_else(|| anyhow!("not present in index"))
                    .cloned()
            })
            .await
            .ok()
        }
        .boxed()
    }

    fn load_committed_text(&self, path: RepoPath) -> BoxFuture<Option<String>> {
        async {
            self.with_state_async(false, move |state| {
                state
                    .head_contents
                    .get(path.as_ref())
                    .ok_or_else(|| anyhow!("not present in HEAD"))
                    .cloned()
            })
            .await
            .ok()
        }
        .boxed()
    }

    fn set_index_text(
        &self,
        path: RepoPath,
        content: Option<String>,
        _env: HashMap<String, String>,
    ) -> BoxFuture<anyhow::Result<()>> {
        self.with_state_async(true, move |state| {
            if let Some(message) = state.simulated_index_write_error_message.clone() {
                return Err(anyhow!("{}", message));
            } else if let Some(content) = content {
                state.index_contents.insert(path, content);
            } else {
                state.index_contents.remove(&path);
            }
            Ok(())
        })
    }

    fn remote_url(&self, _name: &str) -> Option<String> {
        None
    }

    fn head_sha(&self) -> Option<String> {
        None
    }

    fn merge_head_shas(&self) -> Vec<String> {
        vec![]
    }

    fn show(&self, _commit: String) -> BoxFuture<Result<CommitDetails>> {
        unimplemented!()
    }

    fn reset(
        &self,
        _commit: String,
        _mode: ResetMode,
        _env: HashMap<String, String>,
    ) -> BoxFuture<Result<()>> {
        unimplemented!()
    }

    fn checkout_files(
        &self,
        _commit: String,
        _paths: Vec<RepoPath>,
        _env: HashMap<String, String>,
    ) -> BoxFuture<Result<()>> {
        unimplemented!()
    }

    fn path(&self) -> PathBuf {
        self.with_state(|state| state.path.clone())
    }

    fn main_repository_path(&self) -> PathBuf {
        self.path()
    }

    fn status_blocking(&self, path_prefixes: &[RepoPath]) -> Result<GitStatus> {
        let workdir_path = self.dot_git_path.parent().unwrap();

        // Load gitignores
        let ignores = workdir_path
            .ancestors()
            .filter_map(|dir| {
                let ignore_path = dir.join(".gitignore");
                let content = self.fs.read_file_sync(ignore_path).ok()?;
                let content = String::from_utf8(content).ok()?;
                let mut builder = GitignoreBuilder::new(dir);
                for line in content.lines() {
                    builder.add_line(Some(dir.into()), line).ok()?;
                }
                builder.build().ok()
            })
            .collect::<Vec<_>>();

        // Load working copy files.
        let git_files: HashMap<RepoPath, (String, bool)> = self
            .fs
            .files()
            .iter()
            .filter_map(|path| {
                let repo_path = path.strip_prefix(workdir_path).ok()?;
                let mut is_ignored = false;
                for ignore in &ignores {
                    match ignore.matched_path_or_any_parents(path, false) {
                        ignore::Match::None => {}
                        ignore::Match::Ignore(_) => is_ignored = true,
                        ignore::Match::Whitelist(_) => break,
                    }
                }
                let content = self
                    .fs
                    .read_file_sync(path)
                    .ok()
                    .map(|content| String::from_utf8(content).unwrap())?;
                Some((repo_path.into(), (content, is_ignored)))
            })
            .collect();

        self.fs.with_git_state(&self.dot_git_path, false, |state| {
            let mut entries = Vec::new();
            let paths = state
                .head_contents
                .keys()
                .chain(state.index_contents.keys())
                .chain(git_files.keys())
                .collect::<HashSet<_>>();
            for path in paths {
                if !path_prefixes.iter().any(|prefix| path.starts_with(prefix)) {
                    continue;
                }

                let head = state.head_contents.get(path);
                let index = state.index_contents.get(path);
                let unmerged = state.unmerged_paths.get(path);
                let fs = git_files.get(path);
                let status = match (unmerged, head, index, fs) {
                    (Some(unmerged), _, _, _) => FileStatus::Unmerged(*unmerged),
                    (_, Some(head), Some(index), Some((fs, _))) => {
                        FileStatus::Tracked(TrackedStatus {
                            index_status: if head == index {
                                StatusCode::Unmodified
                            } else {
                                StatusCode::Modified
                            },
                            worktree_status: if fs == index {
                                StatusCode::Unmodified
                            } else {
                                StatusCode::Modified
                            },
                        })
                    }
                    (_, Some(head), Some(index), None) => FileStatus::Tracked(TrackedStatus {
                        index_status: if head == index {
                            StatusCode::Unmodified
                        } else {
                            StatusCode::Modified
                        },
                        worktree_status: StatusCode::Deleted,
                    }),
                    (_, Some(_), None, Some(_)) => FileStatus::Tracked(TrackedStatus {
                        index_status: StatusCode::Deleted,
                        worktree_status: StatusCode::Added,
                    }),
                    (_, Some(_), None, None) => FileStatus::Tracked(TrackedStatus {
                        index_status: StatusCode::Deleted,
                        worktree_status: StatusCode::Deleted,
                    }),
                    (_, None, Some(index), Some((fs, _))) => FileStatus::Tracked(TrackedStatus {
                        index_status: StatusCode::Added,
                        worktree_status: if fs == index {
                            StatusCode::Unmodified
                        } else {
                            StatusCode::Modified
                        },
                    }),
                    (_, None, Some(_), None) => FileStatus::Tracked(TrackedStatus {
                        index_status: StatusCode::Added,
                        worktree_status: StatusCode::Deleted,
                    }),
                    (_, None, None, Some((_, is_ignored))) => {
                        if *is_ignored {
                            continue;
                        }
                        FileStatus::Untracked
                    }
                    (_, None, None, None) => {
                        unreachable!();
                    }
                };
                if status
                    != FileStatus::Tracked(TrackedStatus {
                        index_status: StatusCode::Unmodified,
                        worktree_status: StatusCode::Unmodified,
                    })
                {
                    entries.push((path.clone(), status));
                }
            }
            entries.sort_by(|a, b| a.0.cmp(&b.0));
            Ok(GitStatus {
                entries: entries.into(),
            })
        })?
    }

    fn branches(&self) -> BoxFuture<Result<Vec<Branch>>> {
        self.with_state_async(false, move |state| {
            let current_branch = &state.current_branch_name;
            Ok(state
                .branches
                .iter()
                .map(|branch_name| Branch {
                    is_head: Some(branch_name) == current_branch.as_ref(),
                    name: branch_name.into(),
                    most_recent_commit: None,
                    upstream: None,
                })
                .collect())
        })
    }

    fn change_branch(&self, name: String) -> BoxFuture<Result<()>> {
        self.with_state_async(true, |state| {
            state.current_branch_name = Some(name);
            Ok(())
        })
    }

    fn create_branch(&self, name: String) -> BoxFuture<Result<()>> {
        self.with_state_async(true, move |state| {
            state.branches.insert(name.to_owned());
            Ok(())
        })
    }

    fn blame(&self, path: RepoPath, _content: Rope) -> BoxFuture<Result<git::blame::Blame>> {
        self.with_state_async(false, move |state| {
            state
                .blames
                .get(&path)
                .with_context(|| format!("failed to get blame for {:?}", path.0))
                .cloned()
        })
    }

    fn stage_paths(
        &self,
        _paths: Vec<RepoPath>,
        _env: HashMap<String, String>,
    ) -> BoxFuture<Result<()>> {
        unimplemented!()
    }

    fn unstage_paths(
        &self,
        _paths: Vec<RepoPath>,
        _env: HashMap<String, String>,
    ) -> BoxFuture<Result<()>> {
        unimplemented!()
    }

    fn commit(
        &self,
        _message: gpui::SharedString,
        _name_and_email: Option<(gpui::SharedString, gpui::SharedString)>,
        _env: HashMap<String, String>,
    ) -> BoxFuture<Result<()>> {
        unimplemented!()
    }

    fn push(
        &self,
        _branch: String,
        _remote: String,
        _options: Option<PushOptions>,
        _askpass: AskPassDelegate,
        _env: HashMap<String, String>,
        _cx: AsyncApp,
    ) -> BoxFuture<Result<git::repository::RemoteCommandOutput>> {
        unimplemented!()
    }

    fn pull(
        &self,
        _branch: String,
        _remote: String,
        _askpass: AskPassDelegate,
        _env: HashMap<String, String>,
        _cx: AsyncApp,
    ) -> BoxFuture<Result<git::repository::RemoteCommandOutput>> {
        unimplemented!()
    }

    fn fetch(
        &self,
        _askpass: AskPassDelegate,
        _env: HashMap<String, String>,
        _cx: AsyncApp,
    ) -> BoxFuture<Result<git::repository::RemoteCommandOutput>> {
        unimplemented!()
    }

    fn get_remotes(&self, _branch: Option<String>) -> BoxFuture<Result<Vec<Remote>>> {
        unimplemented!()
    }

    fn check_for_pushed_commit(&self) -> BoxFuture<Result<Vec<gpui::SharedString>>> {
        future::ready(Ok(Vec::new())).boxed()
    }

    fn diff(&self, _diff: git::repository::DiffType) -> BoxFuture<Result<String>> {
        unimplemented!()
    }

    fn checkpoint(&self) -> BoxFuture<'static, Result<GitRepositoryCheckpoint>> {
        unimplemented!()
    }

    fn restore_checkpoint(&self, _checkpoint: GitRepositoryCheckpoint) -> BoxFuture<Result<()>> {
        unimplemented!()
    }

    fn compare_checkpoints(
        &self,
        _left: GitRepositoryCheckpoint,
        _right: GitRepositoryCheckpoint,
    ) -> BoxFuture<Result<bool>> {
        unimplemented!()
    }

    fn delete_checkpoint(&self, _checkpoint: GitRepositoryCheckpoint) -> BoxFuture<Result<()>> {
        unimplemented!()
    }

    fn diff_checkpoints(
        &self,
        _base_checkpoint: GitRepositoryCheckpoint,
        _target_checkpoint: GitRepositoryCheckpoint,
    ) -> BoxFuture<Result<String>> {
        unimplemented!()
    }
}<|MERGE_RESOLUTION|>--- conflicted
+++ resolved
@@ -5,13 +5,8 @@
 use git::{
     blame::Blame,
     repository::{
-<<<<<<< HEAD
-        AskPassDelegate, Branch, CommitDetails, GitIndex, GitRepository, GitRepositoryCheckpoint,
+        AskPassDelegate, Branch, CommitDetails, GitRepository, GitRepositoryCheckpoint,
         PushOptions, Remote, RepoPath, ResetMode,
-=======
-        AskPassSession, Branch, CommitDetails, GitRepository, GitRepositoryCheckpoint, PushOptions,
-        Remote, RepoPath, ResetMode,
->>>>>>> d0ae604e
     },
     status::{FileStatus, GitStatus, StatusCode, TrackedStatus, UnmergedStatus},
 };
