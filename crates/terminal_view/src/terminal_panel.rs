--- conflicted
+++ resolved
@@ -71,12 +71,8 @@
             );
             pane.set_can_split(false, cx);
             pane.set_can_navigate(false, cx);
-<<<<<<< HEAD
-            pane.display_nav_history_buttons(false);
+            pane.display_nav_history_buttons(None);
             let weak_workspace = workspace.weak_handle();
-=======
-            pane.display_nav_history_buttons(None);
->>>>>>> 615de381
             pane.set_render_tab_bar_buttons(cx, move |pane, cx| {
                 let terminal_panel = terminal_panel.clone();
                 h_flex()
