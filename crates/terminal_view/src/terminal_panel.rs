--- conflicted
+++ resolved
@@ -393,16 +393,11 @@
                         };
                         panel
                             .update_in(cx, |panel, window, cx| {
-<<<<<<< HEAD
-                                panel.center.split(&pane, &new_pane, direction).log_err();
-                                window.focus(&new_pane.focus_handle(cx), cx);
-=======
                                 panel
                                     .center
                                     .split(&pane, &new_pane, direction, cx)
                                     .log_err();
-                                window.focus(&new_pane.focus_handle(cx));
->>>>>>> f8561b4c
+                                window.focus(&new_pane.focus_handle(cx), cx);
                             })
                             .ok();
                     })
@@ -423,13 +418,8 @@
                     new_pane.update(cx, |pane, cx| {
                         pane.add_item(item, true, true, None, window, cx);
                     });
-<<<<<<< HEAD
-                    self.center.split(&pane, &new_pane, direction).log_err();
+                    self.center.split(&pane, &new_pane, direction, cx).log_err();
                     window.focus(&new_pane.focus_handle(cx), cx);
-=======
-                    self.center.split(&pane, &new_pane, direction, cx).log_err();
-                    window.focus(&new_pane.focus_handle(cx));
->>>>>>> f8561b4c
                 }
             }
             pane::Event::Focus => {
