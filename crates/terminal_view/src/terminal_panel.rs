use std::{cmp, ops::ControlFlow, path::PathBuf, sync::Arc, time::Duration};

use crate::{
    default_working_directory,
    persistence::{
        deserialize_terminal_panel, serialize_pane_group, SerializedItems, SerializedTerminalPanel,
    },
    TerminalView,
};
use breadcrumbs::Breadcrumbs;
use collections::HashMap;
use db::kvp::KEY_VALUE_STORE;
use futures::future::join_all;
use gpui::{
    actions, Action, AnyView, App, AsyncApp, AsyncWindowContext, Context, Corner, Entity,
    EventEmitter, ExternalPaths, FocusHandle, Focusable, IntoElement, ParentElement, Pixels,
    Render, Styled, Task, WeakEntity, Window,
};
use itertools::Itertools;
use project::{terminals::TerminalKind, Fs, Project, ProjectEntryId};
use search::{buffer_search::DivRegistrar, BufferSearchBar};
use settings::Settings;
use task::{RevealStrategy, RevealTarget, ShellBuilder, SpawnInTerminal, TaskId};
use terminal::{
    terminal_settings::{TerminalDockPosition, TerminalSettings},
    Terminal,
};
use ui::{
    div, h_flex, prelude::*, ButtonCommon, Clickable, ContextMenu, FluentBuilder, IconButton,
    IconPosition, IconSize, InteractiveElement, PopoverMenu, Toggleable, Tooltip,
};
use util::{ResultExt, TryFutureExt};
use workspace::{
    dock::{DockPosition, Panel, PanelEvent, PanelHandle},
    item::SerializableItem,
    move_active_item, move_item, pane,
    ui::IconName,
<<<<<<< HEAD
    ActivateNextPane, ActivatePane, ActivatePaneInDirection, ActivatePreviousPane,
    BottomDockLayout, DraggedTab, ItemId, MoveItemToPane, MoveItemToPaneInDirection, NewTerminal,
    Pane, PaneGroup, SetBottomDockLayout, SplitDirection, SplitDown, SplitLeft, SplitRight,
    SplitUp, SwapPaneInDirection, ToggleZoom, Workspace,
=======
    ActivateNextPane, ActivatePane, ActivatePaneDown, ActivatePaneLeft, ActivatePaneRight,
    ActivatePaneUp, ActivatePreviousPane, DraggedSelection, DraggedTab, ItemId, MoveItemToPane,
    MoveItemToPaneInDirection, NewTerminal, Pane, PaneGroup, SplitDirection, SplitDown, SplitLeft,
    SplitRight, SplitUp, SwapPaneDown, SwapPaneLeft, SwapPaneRight, SwapPaneUp, ToggleZoom,
    Workspace,
>>>>>>> 07f555ca
};

use anyhow::{anyhow, Context as _, Result};
use zed_actions::assistant::InlineAssist;

const TERMINAL_PANEL_KEY: &str = "TerminalPanel";

actions!(terminal_panel, [ToggleFocus]);

pub fn init(cx: &mut App) {
    cx.observe_new(
        |workspace: &mut Workspace, _window, _: &mut Context<Workspace>| {
            workspace.register_action(TerminalPanel::new_terminal);
            workspace.register_action(TerminalPanel::open_terminal);
            workspace.register_action(|workspace, _: &ToggleFocus, window, cx| {
                if is_enabled_in_workspace(workspace, cx) {
                    workspace.toggle_panel_focus::<TerminalPanel>(window, cx);
                }
            });
        },
    )
    .detach();
}

pub struct TerminalPanel {
    pub(crate) active_pane: Entity<Pane>,
    pub(crate) center: PaneGroup,
    fs: Arc<dyn Fs>,
    workspace: WeakEntity<Workspace>,
    pub(crate) width: Option<Pixels>,
    pub(crate) height: Option<Pixels>,
    pending_serialization: Task<Option<()>>,
    pending_terminals_to_add: usize,
    deferred_tasks: HashMap<TaskId, Task<()>>,
    assistant_enabled: bool,
    assistant_tab_bar_button: Option<AnyView>,
    active: bool,
}

impl TerminalPanel {
    pub fn new(workspace: &Workspace, window: &mut Window, cx: &mut Context<Self>) -> Self {
        let project = workspace.project();
        let pane = new_terminal_pane(workspace.weak_handle(), project.clone(), false, window, cx);
        let center = PaneGroup::new(pane.clone());
        let terminal_panel = Self {
            center,
            active_pane: pane,
            fs: workspace.app_state().fs.clone(),
            workspace: workspace.weak_handle(),
            pending_serialization: Task::ready(None),
            width: None,
            height: None,
            pending_terminals_to_add: 0,
            deferred_tasks: HashMap::default(),
            assistant_enabled: false,
            assistant_tab_bar_button: None,
            active: false,
        };
        terminal_panel.apply_tab_bar_buttons(&terminal_panel.active_pane, cx);
        terminal_panel
    }

    pub fn set_assistant_enabled(&mut self, enabled: bool, cx: &mut Context<Self>) {
        self.assistant_enabled = enabled;
        if enabled {
            let focus_handle = self
                .active_pane
                .read(cx)
                .active_item()
                .map(|item| item.item_focus_handle(cx))
                .unwrap_or(self.focus_handle(cx));
            self.assistant_tab_bar_button = Some(
                cx.new(move |_| InlineAssistTabBarButton { focus_handle })
                    .into(),
            );
        } else {
            self.assistant_tab_bar_button = None;
        }
        for pane in self.center.panes() {
            self.apply_tab_bar_buttons(pane, cx);
        }
    }

    fn apply_tab_bar_buttons(&self, terminal_pane: &Entity<Pane>, cx: &mut Context<Self>) {
        let assistant_tab_bar_button = self.assistant_tab_bar_button.clone();
        let workspace = self.workspace.clone();
        terminal_pane.update(cx, |pane, cx| {
            pane.set_render_tab_bar_buttons(cx, move |pane, window, cx| {
                let split_context = pane
                    .active_item()
                    .and_then(|item| item.downcast::<TerminalView>())
                    .map(|terminal_view| terminal_view.read(cx).focus_handle.clone());
                if !pane.has_focus(window, cx) && !pane.context_menu_focused(window, cx) {
                    return (None, None);
                }
                let focus_handle = pane.focus_handle(cx);
                let right_children = h_flex()
                    .gap(DynamicSpacing::Base02.rems(cx))
                    .child(
                        PopoverMenu::new("terminal-tab-bar-popover-menu")
                            .trigger_with_tooltip(
                                IconButton::new("plus", IconName::Plus).icon_size(IconSize::Small),
                                Tooltip::text("New…"),
                            )
                            .anchor(Corner::TopRight)
                            .with_handle(pane.new_item_context_menu_handle.clone())
<<<<<<< HEAD
                            .menu({
                                let focus_handle = focus_handle.clone();
                                move |cx| {
                                    ContextMenu::build(cx, |menu, _| {
                                        menu.context(focus_handle.clone())
                                            .action(
                                                "New Terminal",
                                                workspace::NewTerminal.boxed_clone(),
                                            )
                                            // We want the focus to go back to terminal panel once task modal is dismissed,
                                            // hence we focus that first. Otherwise, we'd end up without a focused element, as
                                            // context menu will be gone the moment we spawn the modal.
                                            .action(
                                                "Spawn task",
                                                zed_actions::Spawn::modal().boxed_clone(),
                                            )
                                    })
                                    .into()
                                }
=======
                            .menu(move |window, cx| {
                                let focus_handle = focus_handle.clone();
                                let menu = ContextMenu::build(window, cx, |menu, _, _| {
                                    menu.context(focus_handle.clone())
                                        .action(
                                            "New Terminal",
                                            workspace::NewTerminal.boxed_clone(),
                                        )
                                        // We want the focus to go back to terminal panel once task modal is dismissed,
                                        // hence we focus that first. Otherwise, we'd end up without a focused element, as
                                        // context menu will be gone the moment we spawn the modal.
                                        .action(
                                            "Spawn task",
                                            zed_actions::Spawn::modal().boxed_clone(),
                                        )
                                });

                                Some(menu)
>>>>>>> 07f555ca
                            }),
                    )
                    .children(assistant_tab_bar_button.clone())
                    .child(
                        PopoverMenu::new("terminal-pane-tab-bar-split")
                            .trigger_with_tooltip(
                                IconButton::new("terminal-pane-split", IconName::Split)
                                    .icon_size(IconSize::Small),
                                Tooltip::text("Split Pane"),
                            )
                            .anchor(Corner::TopRight)
                            .with_handle(pane.split_item_context_menu_handle.clone())
                            .menu({
                                let split_context = split_context.clone();
                                move |window, cx| {
                                    ContextMenu::build(window, cx, |menu, _, _| {
                                        menu.when_some(
                                            split_context.clone(),
                                            |menu, split_context| menu.context(split_context),
                                        )
                                        .action("Split Right", SplitRight.boxed_clone())
                                        .action("Split Left", SplitLeft.boxed_clone())
                                        .action("Split Up", SplitUp.boxed_clone())
                                        .action("Split Down", SplitDown.boxed_clone())
                                    })
                                    .into()
                                }
                            }),
                    )
                    .child(
                        PopoverMenu::new("bottom-dock-layout-popover")
                            .trigger(
                                IconButton::new("toggle_extended", IconName::ChevronsLeftRight)
                                    .icon_size(IconSize::Small)
                                    .tooltip(|cx| Tooltip::text("Layout Mode", cx)),
                            )
                            .anchor(Corner::TopRight)
                            .with_handle(pane.layout_mode_context_menu_handle.clone())
                            .menu({
                                let workspace = workspace.clone();
                                move |cx| {
                                    let current_layout = workspace
                                        .update(cx, |workspace, _cx| workspace.bottom_dock_layout())
                                        .unwrap_or_default();

                                    let focus_handle = focus_handle.clone();
                                    ContextMenu::build(cx, move |menu, _| {
                                        menu.context(focus_handle)
                                            .toggleable_entry(
                                                "Contained",
                                                current_layout == BottomDockLayout::Contained,
                                                IconPosition::End,
                                                Some(
                                                    SetBottomDockLayout(
                                                        BottomDockLayout::Contained,
                                                    )
                                                    .boxed_clone(),
                                                ),
                                                |cx| {
                                                    cx.dispatch_action(
                                                        SetBottomDockLayout(
                                                            BottomDockLayout::Contained,
                                                        )
                                                        .boxed_clone(),
                                                    )
                                                },
                                            )
                                            .toggleable_entry(
                                                "Full",
                                                current_layout == BottomDockLayout::Full,
                                                IconPosition::End,
                                                Some(
                                                    SetBottomDockLayout(BottomDockLayout::Full)
                                                        .boxed_clone(),
                                                ),
                                                |cx| {
                                                    cx.dispatch_action(
                                                        SetBottomDockLayout(BottomDockLayout::Full)
                                                            .boxed_clone(),
                                                    )
                                                },
                                            )
                                            .toggleable_entry(
                                                "Left Aligned",
                                                current_layout == BottomDockLayout::LeftAligned,
                                                IconPosition::End,
                                                Some(
                                                    workspace::SetBottomDockLayout(
                                                        BottomDockLayout::LeftAligned,
                                                    )
                                                    .boxed_clone(),
                                                ),
                                                |cx| {
                                                    cx.dispatch_action(
                                                        workspace::SetBottomDockLayout(
                                                            BottomDockLayout::LeftAligned,
                                                        )
                                                        .boxed_clone(),
                                                    )
                                                },
                                            )
                                            .toggleable_entry(
                                                "Right Aligned",
                                                current_layout == BottomDockLayout::RightAligned,
                                                IconPosition::End,
                                                Some(
                                                    workspace::SetBottomDockLayout(
                                                        BottomDockLayout::RightAligned,
                                                    )
                                                    .boxed_clone(),
                                                ),
                                                |cx| {
                                                    cx.dispatch_action(
                                                        workspace::SetBottomDockLayout(
                                                            BottomDockLayout::RightAligned,
                                                        )
                                                        .boxed_clone(),
                                                    )
                                                },
                                            )
                                    })
                                    .into()
                                }
                            }),
                    )
                    .child({
                        let zoomed = pane.is_zoomed();
                        IconButton::new("toggle_zoom", IconName::Maximize)
                            .icon_size(IconSize::Small)
                            .toggle_state(zoomed)
                            .selected_icon(IconName::Minimize)
                            .on_click(cx.listener(|pane, _, window, cx| {
                                pane.toggle_zoom(&workspace::ToggleZoom, window, cx);
                            }))
                            .tooltip(move |window, cx| {
                                Tooltip::for_action(
                                    if zoomed { "Zoom Out" } else { "Zoom In" },
                                    &ToggleZoom,
                                    window,
                                    cx,
                                )
                            })
                    })
                    .into_any_element()
                    .into();
                (None, right_children)
            });
        });
    }

    fn serialization_key(workspace: &Workspace) -> Option<String> {
        workspace
            .database_id()
            .map(|id| i64::from(id).to_string())
            .or(workspace.session_id())
            .map(|id| format!("{:?}-{:?}", TERMINAL_PANEL_KEY, id))
    }

    pub async fn load(
        workspace: WeakEntity<Workspace>,
        mut cx: AsyncWindowContext,
    ) -> Result<Entity<Self>> {
        let mut terminal_panel = None;

        match workspace
            .read_with(&mut cx, |workspace, _| {
                workspace
                    .database_id()
                    .zip(TerminalPanel::serialization_key(workspace))
            })
            .ok()
            .flatten()
        {
            Some((database_id, serialization_key)) => {
                if let Some(serialized_panel) = cx
                    .background_spawn(async move { KEY_VALUE_STORE.read_kvp(&serialization_key) })
                    .await
                    .log_err()
                    .flatten()
                    .map(|panel| serde_json::from_str::<SerializedTerminalPanel>(&panel))
                    .transpose()
                    .log_err()
                    .flatten()
                {
                    if let Ok(serialized) = workspace
                        .update_in(&mut cx, |workspace, window, cx| {
                            deserialize_terminal_panel(
                                workspace.weak_handle(),
                                workspace.project().clone(),
                                database_id,
                                serialized_panel,
                                window,
                                cx,
                            )
                        })?
                        .await
                    {
                        terminal_panel = Some(serialized);
                    }
                }
            }
            _ => {}
        }

        let terminal_panel = if let Some(panel) = terminal_panel {
            panel
        } else {
            workspace.update_in(&mut cx, |workspace, window, cx| {
                cx.new(|cx| TerminalPanel::new(workspace, window, cx))
            })?
        };

        if let Some(workspace) = workspace.upgrade() {
            terminal_panel
                .update_in(&mut cx, |_, window, cx| {
                    cx.subscribe_in(&workspace, window, |terminal_panel, _, e, window, cx| {
                        if let workspace::Event::SpawnTask {
                            action: spawn_in_terminal,
                        } = e
                        {
                            terminal_panel.spawn_task(spawn_in_terminal, window, cx);
                        };
                    })
                    .detach();
                })
                .ok();
        }

        // Since panels/docks are loaded outside from the workspace, we cleanup here, instead of through the workspace.
        if let Some(workspace) = workspace.upgrade() {
            let cleanup_task = workspace.update_in(&mut cx, |workspace, window, cx| {
                let alive_item_ids = terminal_panel
                    .read(cx)
                    .center
                    .panes()
                    .into_iter()
                    .flat_map(|pane| pane.read(cx).items())
                    .map(|item| item.item_id().as_u64() as ItemId)
                    .collect();
                workspace.database_id().map(|workspace_id| {
                    TerminalView::cleanup(workspace_id, alive_item_ids, window, cx)
                })
            })?;
            if let Some(task) = cleanup_task {
                task.await.log_err();
            }
        }

        if let Some(workspace) = workspace.upgrade() {
            let should_focus = workspace
                .update_in(&mut cx, |workspace, window, cx| {
                    workspace.active_item(cx).is_none()
                        && workspace
                            .is_dock_at_position_open(terminal_panel.position(window, cx), cx)
                })
                .unwrap_or(false);

            if should_focus {
                terminal_panel
                    .update_in(&mut cx, |panel, window, cx| {
                        panel.active_pane.update(cx, |pane, cx| {
                            pane.focus_active_item(window, cx);
                        });
                    })
                    .ok();
            }
        }

        Ok(terminal_panel)
    }

    fn handle_pane_event(
        &mut self,
        pane: &Entity<Pane>,
        event: &pane::Event,
        window: &mut Window,
        cx: &mut Context<Self>,
    ) {
        match event {
            pane::Event::ActivateItem { .. } => self.serialize(cx),
            pane::Event::RemovedItem { .. } => self.serialize(cx),
            pane::Event::Remove { focus_on_pane } => {
                let pane_count_before_removal = self.center.panes().len();
                let _removal_result = self.center.remove(&pane);
                if pane_count_before_removal == 1 {
                    self.center.first_pane().update(cx, |pane, cx| {
                        pane.set_zoomed(false, cx);
                    });
                    cx.emit(PanelEvent::Close);
                } else {
                    if let Some(focus_on_pane) =
                        focus_on_pane.as_ref().or_else(|| self.center.panes().pop())
                    {
                        focus_on_pane.focus_handle(cx).focus(window);
                    }
                }
            }
            pane::Event::ZoomIn => {
                for pane in self.center.panes() {
                    pane.update(cx, |pane, cx| {
                        pane.set_zoomed(true, cx);
                    })
                }
                cx.emit(PanelEvent::ZoomIn);
                cx.notify();
            }
            pane::Event::ZoomOut => {
                for pane in self.center.panes() {
                    pane.update(cx, |pane, cx| {
                        pane.set_zoomed(false, cx);
                    })
                }
                cx.emit(PanelEvent::ZoomOut);
                cx.notify();
            }
            pane::Event::AddItem { item } => {
                if let Some(workspace) = self.workspace.upgrade() {
                    workspace.update(cx, |workspace, cx| {
                        item.added_to_pane(workspace, pane.clone(), window, cx)
                    })
                }
                self.serialize(cx);
            }
            pane::Event::Split(direction) => {
                let Some(new_pane) = self.new_pane_with_cloned_active_terminal(window, cx) else {
                    return;
                };
                let pane = pane.clone();
                let direction = *direction;
                self.center.split(&pane, &new_pane, direction).log_err();
                window.focus(&new_pane.focus_handle(cx));
            }
            pane::Event::Focus => {
                self.active_pane = pane.clone();
            }

            _ => {}
        }
    }

    fn new_pane_with_cloned_active_terminal(
        &mut self,
        window: &mut Window,
        cx: &mut Context<Self>,
    ) -> Option<Entity<Pane>> {
        let workspace = self.workspace.upgrade()?;
        let workspace = workspace.read(cx);
        let database_id = workspace.database_id();
        let weak_workspace = self.workspace.clone();
        let project = workspace.project().clone();
        let (working_directory, python_venv_directory) = self
            .active_pane
            .read(cx)
            .active_item()
            .and_then(|item| item.downcast::<TerminalView>())
            .map(|terminal_view| {
                let terminal = terminal_view.read(cx).terminal().read(cx);
                (
                    terminal
                        .working_directory()
                        .or_else(|| default_working_directory(workspace, cx)),
                    terminal.python_venv_directory.clone(),
                )
            })
            .unwrap_or((None, None));
        let kind = TerminalKind::Shell(working_directory);
        let window_handle = window.window_handle();
        let terminal = project
            .update(cx, |project, cx| {
                project.create_terminal_with_venv(kind, python_venv_directory, window_handle, cx)
            })
            .ok()?;

        let terminal_view = Box::new(cx.new(|cx| {
            TerminalView::new(
                terminal.clone(),
                weak_workspace.clone(),
                database_id,
                project.downgrade(),
                window,
                cx,
            )
        }));
        let pane = new_terminal_pane(
            weak_workspace,
            project,
            self.active_pane.read(cx).is_zoomed(),
            window,
            cx,
        );
        self.apply_tab_bar_buttons(&pane, cx);
        pane.update(cx, |pane, cx| {
            pane.add_item(terminal_view, true, true, None, window, cx);
        });

        Some(pane)
    }

    pub fn open_terminal(
        workspace: &mut Workspace,
        action: &workspace::OpenTerminal,
        window: &mut Window,
        cx: &mut Context<Workspace>,
    ) {
        let Some(terminal_panel) = workspace.panel::<Self>(cx) else {
            return;
        };

        terminal_panel
            .update(cx, |panel, cx| {
                panel.add_terminal(
                    TerminalKind::Shell(Some(action.working_directory.clone())),
                    RevealStrategy::Always,
                    window,
                    cx,
                )
            })
            .detach_and_log_err(cx);
    }

    fn spawn_task(&mut self, task: &SpawnInTerminal, window: &mut Window, cx: &mut Context<Self>) {
        let Ok(is_local) = self
            .workspace
            .update(cx, |workspace, cx| workspace.project().read(cx).is_local())
        else {
            return;
        };

        let builder = ShellBuilder::new(is_local, &task.shell);
        let command_label = builder.command_label(&task.command_label);
        let (command, args) = builder.build(task.command.clone(), &task.args);

        let task = SpawnInTerminal {
            command_label,
            command,
            args,
            ..task.clone()
        };

        if task.allow_concurrent_runs && task.use_new_terminal {
            self.spawn_in_new_terminal(task, window, cx)
                .detach_and_log_err(cx);
            return;
        }

        let mut terminals_for_task = self.terminals_for_task(&task.full_label, cx);
        let Some(existing) = terminals_for_task.pop() else {
            self.spawn_in_new_terminal(task, window, cx)
                .detach_and_log_err(cx);
            return;
        };

        let (existing_item_index, task_pane, existing_terminal) = existing;
        if task.allow_concurrent_runs {
            self.replace_terminal(
                task,
                task_pane,
                existing_item_index,
                existing_terminal,
                window,
                cx,
            )
            .detach();
            return;
        }

        self.deferred_tasks.insert(
            task.id.clone(),
            cx.spawn_in(window, |terminal_panel, mut cx| async move {
                wait_for_terminals_tasks(terminals_for_task, &mut cx).await;
                let task = terminal_panel.update_in(&mut cx, |terminal_panel, window, cx| {
                    if task.use_new_terminal {
                        terminal_panel
                            .spawn_in_new_terminal(task, window, cx)
                            .detach_and_log_err(cx);
                        None
                    } else {
                        Some(terminal_panel.replace_terminal(
                            task,
                            task_pane,
                            existing_item_index,
                            existing_terminal,
                            window,
                            cx,
                        ))
                    }
                });
                if let Ok(Some(task)) = task {
                    task.await;
                }
            }),
        );
    }

    pub fn spawn_in_new_terminal(
        &mut self,
        spawn_task: SpawnInTerminal,
        window: &mut Window,
        cx: &mut Context<Self>,
    ) -> Task<Result<Entity<Terminal>>> {
        let reveal = spawn_task.reveal;
        let reveal_target = spawn_task.reveal_target;
        let kind = TerminalKind::Task(spawn_task);
        match reveal_target {
            RevealTarget::Center => self
                .workspace
                .update(cx, |workspace, cx| {
                    Self::add_center_terminal(workspace, kind, window, cx)
                })
                .unwrap_or_else(|e| Task::ready(Err(e))),
            RevealTarget::Dock => self.add_terminal(kind, reveal, window, cx),
        }
    }

    /// Create a new Terminal in the current working directory or the user's home directory
    fn new_terminal(
        workspace: &mut Workspace,
        _: &workspace::NewTerminal,
        window: &mut Window,
        cx: &mut Context<Workspace>,
    ) {
        let Some(terminal_panel) = workspace.panel::<Self>(cx) else {
            return;
        };

        let kind = TerminalKind::Shell(default_working_directory(workspace, cx));

        terminal_panel
            .update(cx, |this, cx| {
                this.add_terminal(kind, RevealStrategy::Always, window, cx)
            })
            .detach_and_log_err(cx);
    }

    fn terminals_for_task(
        &self,
        label: &str,
        cx: &mut App,
    ) -> Vec<(usize, Entity<Pane>, Entity<TerminalView>)> {
        let Some(workspace) = self.workspace.upgrade() else {
            return Vec::new();
        };

        let pane_terminal_views = |pane: Entity<Pane>| {
            pane.read(cx)
                .items()
                .enumerate()
                .filter_map(|(index, item)| Some((index, item.act_as::<TerminalView>(cx)?)))
                .filter_map(|(index, terminal_view)| {
                    let task_state = terminal_view.read(cx).terminal().read(cx).task()?;
                    if &task_state.full_label == label {
                        Some((index, terminal_view))
                    } else {
                        None
                    }
                })
                .map(move |(index, terminal_view)| (index, pane.clone(), terminal_view))
        };

        self.center
            .panes()
            .into_iter()
            .cloned()
            .flat_map(pane_terminal_views)
            .chain(
                workspace
                    .read(cx)
                    .panes()
                    .into_iter()
                    .cloned()
                    .flat_map(pane_terminal_views),
            )
            .sorted_by_key(|(_, _, terminal_view)| terminal_view.entity_id())
            .collect()
    }

    fn activate_terminal_view(
        &self,
        pane: &Entity<Pane>,
        item_index: usize,
        focus: bool,
        window: &mut Window,
        cx: &mut App,
    ) {
        pane.update(cx, |pane, cx| {
            pane.activate_item(item_index, true, focus, window, cx)
        })
    }

    pub fn add_center_terminal(
        workspace: &mut Workspace,
        kind: TerminalKind,
        window: &mut Window,
        cx: &mut Context<Workspace>,
    ) -> Task<Result<Entity<Terminal>>> {
        if !is_enabled_in_workspace(workspace, cx) {
            return Task::ready(Err(anyhow!(
                "terminal not yet supported for remote projects"
            )));
        }
        let window_handle = window.window_handle();
        let project = workspace.project().downgrade();
        cx.spawn_in(window, move |workspace, mut cx| async move {
            let terminal = project
                .update(&mut cx, |project, cx| {
                    project.create_terminal(kind, window_handle, cx)
                })?
                .await?;

            workspace.update_in(&mut cx, |workspace, window, cx| {
                let terminal_view = cx.new(|cx| {
                    TerminalView::new(
                        terminal.clone(),
                        workspace.weak_handle(),
                        workspace.database_id(),
                        workspace.project().downgrade(),
                        window,
                        cx,
                    )
                });
                workspace.add_item_to_active_pane(Box::new(terminal_view), None, true, window, cx);
            })?;
            Ok(terminal)
        })
    }

    fn add_terminal(
        &mut self,
        kind: TerminalKind,
        reveal_strategy: RevealStrategy,
        window: &mut Window,
        cx: &mut Context<Self>,
    ) -> Task<Result<Entity<Terminal>>> {
        let workspace = self.workspace.clone();
        cx.spawn_in(window, |terminal_panel, mut cx| async move {
            if workspace.update(&mut cx, |workspace, cx| {
                !is_enabled_in_workspace(workspace, cx)
            })? {
                anyhow::bail!("terminal not yet supported for remote projects");
            }
            let pane = terminal_panel.update(&mut cx, |terminal_panel, _| {
                terminal_panel.pending_terminals_to_add += 1;
                terminal_panel.active_pane.clone()
            })?;
            let project = workspace.update(&mut cx, |workspace, _| workspace.project().clone())?;
            let window_handle = cx.window_handle();
            let terminal = project
                .update(&mut cx, |project, cx| {
                    project.create_terminal(kind, window_handle, cx)
                })?
                .await?;
            let result = workspace.update_in(&mut cx, |workspace, window, cx| {
                let terminal_view = Box::new(cx.new(|cx| {
                    TerminalView::new(
                        terminal.clone(),
                        workspace.weak_handle(),
                        workspace.database_id(),
                        workspace.project().downgrade(),
                        window,
                        cx,
                    )
                }));

                match reveal_strategy {
                    RevealStrategy::Always => {
                        workspace.focus_panel::<Self>(window, cx);
                    }
                    RevealStrategy::NoFocus => {
                        workspace.open_panel::<Self>(window, cx);
                    }
                    RevealStrategy::Never => {}
                }

                pane.update(cx, |pane, cx| {
                    let focus = pane.has_focus(window, cx)
                        || matches!(reveal_strategy, RevealStrategy::Always);
                    pane.add_item(terminal_view, true, focus, None, window, cx);
                });

                Ok(terminal)
            })?;
            terminal_panel.update(&mut cx, |this, cx| {
                this.pending_terminals_to_add = this.pending_terminals_to_add.saturating_sub(1);
                this.serialize(cx)
            })?;
            result
        })
    }

    fn serialize(&mut self, cx: &mut Context<Self>) {
        let height = self.height;
        let width = self.width;
        let Some(serialization_key) = self
            .workspace
            .update(cx, |workspace, _| {
                TerminalPanel::serialization_key(workspace)
            })
            .ok()
            .flatten()
        else {
            return;
        };
        self.pending_serialization = cx.spawn(|terminal_panel, mut cx| async move {
            cx.background_executor()
                .timer(Duration::from_millis(50))
                .await;
            let terminal_panel = terminal_panel.upgrade()?;
            let items = terminal_panel
                .update(&mut cx, |terminal_panel, cx| {
                    SerializedItems::WithSplits(serialize_pane_group(
                        &terminal_panel.center,
                        &terminal_panel.active_pane,
                        cx,
                    ))
                })
                .ok()?;
            cx.background_spawn(
                async move {
                    KEY_VALUE_STORE
                        .write_kvp(
                            serialization_key,
                            serde_json::to_string(&SerializedTerminalPanel {
                                items,
                                active_item_id: None,
                                height,
                                width,
                            })?,
                        )
                        .await?;
                    anyhow::Ok(())
                }
                .log_err(),
            )
            .await;
            Some(())
        });
    }

    fn replace_terminal(
        &self,
        spawn_task: SpawnInTerminal,
        task_pane: Entity<Pane>,
        terminal_item_index: usize,
        terminal_to_replace: Entity<TerminalView>,
        window: &mut Window,
        cx: &mut Context<Self>,
    ) -> Task<Option<()>> {
        let reveal = spawn_task.reveal;
        let reveal_target = spawn_task.reveal_target;
        let window_handle = window.window_handle();
        let task_workspace = self.workspace.clone();
        cx.spawn_in(window, move |terminal_panel, mut cx| async move {
            let project = terminal_panel
                .update(&mut cx, |this, cx| {
                    this.workspace
                        .update(cx, |workspace, _| workspace.project().clone())
                        .ok()
                })
                .ok()
                .flatten()?;
            let new_terminal = project
                .update(&mut cx, |project, cx| {
                    project.create_terminal(TerminalKind::Task(spawn_task), window_handle, cx)
                })
                .ok()?
                .await
                .log_err()?;
            terminal_to_replace
                .update_in(&mut cx, |terminal_to_replace, window, cx| {
                    terminal_to_replace.set_terminal(new_terminal, window, cx);
                })
                .ok()?;

            match reveal {
                RevealStrategy::Always => match reveal_target {
                    RevealTarget::Center => {
                        task_workspace
                            .update_in(&mut cx, |workspace, window, cx| {
                                workspace
                                    .active_item(cx)
                                    .context("retrieving active terminal item in the workspace")
                                    .log_err()?
                                    .item_focus_handle(cx)
                                    .focus(window);
                                Some(())
                            })
                            .ok()??;
                    }
                    RevealTarget::Dock => {
                        terminal_panel
                            .update_in(&mut cx, |terminal_panel, window, cx| {
                                terminal_panel.activate_terminal_view(
                                    &task_pane,
                                    terminal_item_index,
                                    true,
                                    window,
                                    cx,
                                )
                            })
                            .ok()?;

                        cx.spawn(|mut cx| async move {
                            task_workspace
                                .update_in(&mut cx, |workspace, window, cx| {
                                    workspace.focus_panel::<Self>(window, cx)
                                })
                                .ok()
                        })
                        .detach();
                    }
                },
                RevealStrategy::NoFocus => match reveal_target {
                    RevealTarget::Center => {
                        task_workspace
                            .update_in(&mut cx, |workspace, window, cx| {
                                workspace.active_pane().focus_handle(cx).focus(window);
                            })
                            .ok()?;
                    }
                    RevealTarget::Dock => {
                        terminal_panel
                            .update_in(&mut cx, |terminal_panel, window, cx| {
                                terminal_panel.activate_terminal_view(
                                    &task_pane,
                                    terminal_item_index,
                                    false,
                                    window,
                                    cx,
                                )
                            })
                            .ok()?;

                        cx.spawn(|mut cx| async move {
                            task_workspace
                                .update_in(&mut cx, |workspace, window, cx| {
                                    workspace.open_panel::<Self>(window, cx)
                                })
                                .ok()
                        })
                        .detach();
                    }
                },
                RevealStrategy::Never => {}
            }

            Some(())
        })
    }

    fn has_no_terminals(&self, cx: &App) -> bool {
        self.active_pane.read(cx).items_len() == 0 && self.pending_terminals_to_add == 0
    }

    pub fn assistant_enabled(&self) -> bool {
        self.assistant_enabled
    }

    fn is_enabled(&self, cx: &App) -> bool {
        self.workspace.upgrade().map_or(false, |workspace| {
            is_enabled_in_workspace(workspace.read(cx), cx)
        })
    }

    fn activate_pane_in_direction(
        &mut self,
        direction: SplitDirection,
        window: &mut Window,
        cx: &mut Context<Self>,
    ) {
        if let Some(pane) = self
            .center
            .find_pane_in_direction(&self.active_pane, direction, cx)
        {
            window.focus(&pane.focus_handle(cx));
        } else {
            self.workspace
                .update(cx, |workspace, cx| {
                    workspace.activate_pane_in_direction(direction, window, cx)
                })
                .ok();
        }
    }

    fn swap_pane_in_direction(&mut self, direction: SplitDirection, cx: &mut Context<Self>) {
        if let Some(to) = self
            .center
            .find_pane_in_direction(&self.active_pane, direction, cx)
            .cloned()
        {
            self.center.swap(&self.active_pane, &to);
            cx.notify();
        }
    }
}

fn is_enabled_in_workspace(workspace: &Workspace, cx: &App) -> bool {
    workspace.project().read(cx).supports_terminal(cx)
}

pub fn new_terminal_pane(
    workspace: WeakEntity<Workspace>,
    project: Entity<Project>,
    zoomed: bool,
    window: &mut Window,
    cx: &mut Context<TerminalPanel>,
) -> Entity<Pane> {
    let is_local = project.read(cx).is_local();
    let terminal_panel = cx.entity().clone();
    let pane = cx.new(|cx| {
        let mut pane = Pane::new(
            workspace.clone(),
            project.clone(),
            Default::default(),
            None,
            NewTerminal.boxed_clone(),
            window,
            cx,
        );
        pane.set_zoomed(zoomed, cx);
        pane.set_can_navigate(false, cx);
        pane.display_nav_history_buttons(None);
        pane.set_should_display_tab_bar(|_, _| true);
        pane.set_zoom_out_on_close(false);

        let split_closure_terminal_panel = terminal_panel.downgrade();
        pane.set_can_split(Some(Arc::new(move |pane, dragged_item, _window, cx| {
            if let Some(tab) = dragged_item.downcast_ref::<DraggedTab>() {
                let is_current_pane = tab.pane == cx.entity();
                let Some(can_drag_away) = split_closure_terminal_panel
                    .update(cx, |terminal_panel, _| {
                        let current_panes = terminal_panel.center.panes();
                        !current_panes.contains(&&tab.pane)
                            || current_panes.len() > 1
                            || (!is_current_pane || pane.items_len() > 1)
                    })
                    .ok()
                else {
                    return false;
                };
                if can_drag_away {
                    let item = if is_current_pane {
                        pane.item_for_index(tab.ix)
                    } else {
                        tab.pane.read(cx).item_for_index(tab.ix)
                    };
                    if let Some(item) = item {
                        return item.downcast::<TerminalView>().is_some();
                    }
                }
            }
            false
        })));

        let buffer_search_bar = cx.new(|cx| {
            search::BufferSearchBar::new(Some(project.read(cx).languages().clone()), window, cx)
        });
        let breadcrumbs = cx.new(|_| Breadcrumbs::new());
        pane.toolbar().update(cx, |toolbar, cx| {
            toolbar.add_item(buffer_search_bar, window, cx);
            toolbar.add_item(breadcrumbs, window, cx);
        });

        let drop_closure_project = project.downgrade();
        let drop_closure_terminal_panel = terminal_panel.downgrade();
        pane.set_custom_drop_handle(cx, move |pane, dropped_item, window, cx| {
            let Some(project) = drop_closure_project.upgrade() else {
                return ControlFlow::Break(());
            };
            if let Some(tab) = dropped_item.downcast_ref::<DraggedTab>() {
                let this_pane = cx.entity().clone();
                let item = if tab.pane == this_pane {
                    pane.item_for_index(tab.ix)
                } else {
                    tab.pane.read(cx).item_for_index(tab.ix)
                };
                if let Some(item) = item {
                    if item.downcast::<TerminalView>().is_some() {
                        let source = tab.pane.clone();
                        let item_id_to_move = item.item_id();

                        let Ok(new_split_pane) = pane
                            .drag_split_direction()
                            .map(|split_direction| {
                                drop_closure_terminal_panel.update(cx, |terminal_panel, cx| {
                                    let is_zoomed = if terminal_panel.active_pane == this_pane {
                                        pane.is_zoomed()
                                    } else {
                                        terminal_panel.active_pane.read(cx).is_zoomed()
                                    };
                                    let new_pane = new_terminal_pane(
                                        workspace.clone(),
                                        project.clone(),
                                        is_zoomed,
                                        window,
                                        cx,
                                    );
                                    terminal_panel.apply_tab_bar_buttons(&new_pane, cx);
                                    terminal_panel.center.split(
                                        &this_pane,
                                        &new_pane,
                                        split_direction,
                                    )?;
                                    anyhow::Ok(new_pane)
                                })
                            })
                            .transpose()
                        else {
                            return ControlFlow::Break(());
                        };

                        match new_split_pane.transpose() {
                            // Source pane may be the one currently updated, so defer the move.
                            Ok(Some(new_pane)) => cx
                                .spawn_in(window, |_, mut cx| async move {
                                    cx.update(|window, cx| {
                                        move_item(
                                            &source,
                                            &new_pane,
                                            item_id_to_move,
                                            new_pane.read(cx).active_item_index(),
                                            window,
                                            cx,
                                        );
                                    })
                                    .ok();
                                })
                                .detach(),
                            // If we drop into existing pane or current pane,
                            // regular pane drop handler will take care of it,
                            // using the right tab index for the operation.
                            Ok(None) => return ControlFlow::Continue(()),
                            err @ Err(_) => {
                                err.log_err();
                                return ControlFlow::Break(());
                            }
                        };
                    } else if let Some(project_path) = item.project_path(cx) {
                        if let Some(entry_path) = project.read(cx).absolute_path(&project_path, cx)
                        {
                            add_paths_to_terminal(pane, &[entry_path], window, cx);
                        }
                    }
                }
            } else if let Some(selection) = dropped_item.downcast_ref::<DraggedSelection>() {
                let project = project.read(cx);
                let paths_to_add = selection
                    .items()
                    .map(|selected_entry| selected_entry.entry_id)
                    .filter_map(|entry_id| project.path_for_entry(entry_id, cx))
                    .filter_map(|project_path| project.absolute_path(&project_path, cx))
                    .collect::<Vec<_>>();
                if !paths_to_add.is_empty() {
                    add_paths_to_terminal(pane, &paths_to_add, window, cx);
                }
            } else if let Some(&entry_id) = dropped_item.downcast_ref::<ProjectEntryId>() {
                if let Some(entry_path) = project
                    .read(cx)
                    .path_for_entry(entry_id, cx)
                    .and_then(|project_path| project.read(cx).absolute_path(&project_path, cx))
                {
                    add_paths_to_terminal(pane, &[entry_path], window, cx);
                }
            } else if is_local {
                if let Some(paths) = dropped_item.downcast_ref::<ExternalPaths>() {
                    add_paths_to_terminal(pane, paths.paths(), window, cx);
                }
            }

            ControlFlow::Break(())
        });

        pane
    });

    cx.subscribe_in(&pane, window, TerminalPanel::handle_pane_event)
        .detach();
    cx.observe(&pane, |_, _, cx| cx.notify()).detach();

    pane
}

async fn wait_for_terminals_tasks(
    terminals_for_task: Vec<(usize, Entity<Pane>, Entity<TerminalView>)>,
    cx: &mut AsyncApp,
) {
    let pending_tasks = terminals_for_task.iter().filter_map(|(_, _, terminal)| {
        terminal
            .update(cx, |terminal_view, cx| {
                terminal_view
                    .terminal()
                    .update(cx, |terminal, cx| terminal.wait_for_completed_task(cx))
            })
            .ok()
    });
    let _: Vec<()> = join_all(pending_tasks).await;
}

fn add_paths_to_terminal(
    pane: &mut Pane,
    paths: &[PathBuf],
    window: &mut Window,
    cx: &mut Context<Pane>,
) {
    if let Some(terminal_view) = pane
        .active_item()
        .and_then(|item| item.downcast::<TerminalView>())
    {
        window.focus(&terminal_view.focus_handle(cx));
        let mut new_text = paths.iter().map(|path| format!(" {path:?}")).join("");
        new_text.push(' ');
        terminal_view.update(cx, |terminal_view, cx| {
            terminal_view.terminal().update(cx, |terminal, _| {
                terminal.paste(&new_text);
            });
        });
    }
}

impl EventEmitter<PanelEvent> for TerminalPanel {}

impl Render for TerminalPanel {
    fn render(&mut self, window: &mut Window, cx: &mut Context<Self>) -> impl IntoElement {
        let mut registrar = DivRegistrar::new(
            |panel, _, cx| {
                panel
                    .active_pane
                    .read(cx)
                    .toolbar()
                    .read(cx)
                    .item_of_type::<BufferSearchBar>()
            },
            cx,
        );
        BufferSearchBar::register(&mut registrar);
        let registrar = registrar.into_div();
        self.workspace
            .update(cx, |workspace, cx| {
                registrar.size_full().child(self.center.render(
                    workspace.project(),
                    &HashMap::default(),
                    None,
                    &self.active_pane,
                    workspace.zoomed_item(),
                    workspace.app_state(),
                    window,
                    cx,
                ))
            })
            .ok()
            .map(|div| {
                div.on_action({
                    cx.listener(|terminal_panel, _: &ActivatePaneLeft, window, cx| {
                        terminal_panel.activate_pane_in_direction(SplitDirection::Left, window, cx);
                    })
                })
                .on_action({
                    cx.listener(|terminal_panel, _: &ActivatePaneRight, window, cx| {
                        terminal_panel.activate_pane_in_direction(
                            SplitDirection::Right,
                            window,
                            cx,
                        );
                    })
                })
                .on_action({
                    cx.listener(|terminal_panel, _: &ActivatePaneUp, window, cx| {
                        terminal_panel.activate_pane_in_direction(SplitDirection::Up, window, cx);
                    })
                })
                .on_action({
                    cx.listener(|terminal_panel, _: &ActivatePaneDown, window, cx| {
                        terminal_panel.activate_pane_in_direction(SplitDirection::Down, window, cx);
                    })
                })
                .on_action(
                    cx.listener(|terminal_panel, _action: &ActivateNextPane, window, cx| {
                        let panes = terminal_panel.center.panes();
                        if let Some(ix) = panes
                            .iter()
                            .position(|pane| **pane == terminal_panel.active_pane)
                        {
                            let next_ix = (ix + 1) % panes.len();
                            window.focus(&panes[next_ix].focus_handle(cx));
                        }
                    }),
                )
                .on_action(cx.listener(
                    |terminal_panel, _action: &ActivatePreviousPane, window, cx| {
                        let panes = terminal_panel.center.panes();
                        if let Some(ix) = panes
                            .iter()
                            .position(|pane| **pane == terminal_panel.active_pane)
                        {
                            let prev_ix = cmp::min(ix.wrapping_sub(1), panes.len() - 1);
                            window.focus(&panes[prev_ix].focus_handle(cx));
                        }
                    },
                ))
                .on_action(
                    cx.listener(|terminal_panel, action: &ActivatePane, window, cx| {
                        let panes = terminal_panel.center.panes();
                        if let Some(&pane) = panes.get(action.0) {
                            window.focus(&pane.read(cx).focus_handle(cx));
                        } else {
                            if let Some(new_pane) =
                                terminal_panel.new_pane_with_cloned_active_terminal(window, cx)
                            {
                                terminal_panel
                                    .center
                                    .split(
                                        &terminal_panel.active_pane,
                                        &new_pane,
                                        SplitDirection::Right,
                                    )
                                    .log_err();
                                window.focus(&new_pane.focus_handle(cx));
                            }
                        }
                    }),
                )
                .on_action(cx.listener(|terminal_panel, _: &SwapPaneLeft, _, cx| {
                    terminal_panel.swap_pane_in_direction(SplitDirection::Left, cx);
                }))
                .on_action(cx.listener(|terminal_panel, _: &SwapPaneRight, _, cx| {
                    terminal_panel.swap_pane_in_direction(SplitDirection::Right, cx);
                }))
                .on_action(cx.listener(|terminal_panel, _: &SwapPaneUp, _, cx| {
                    terminal_panel.swap_pane_in_direction(SplitDirection::Up, cx);
                }))
                .on_action(cx.listener(|terminal_panel, _: &SwapPaneDown, _, cx| {
                    terminal_panel.swap_pane_in_direction(SplitDirection::Down, cx);
                }))
                .on_action(
                    cx.listener(|terminal_panel, action: &MoveItemToPane, window, cx| {
                        let Some(&target_pane) =
                            terminal_panel.center.panes().get(action.destination)
                        else {
                            return;
                        };
                        move_active_item(
                            &terminal_panel.active_pane,
                            target_pane,
                            action.focus,
                            true,
                            window,
                            cx,
                        );
                    }),
                )
                .on_action(cx.listener(
                    |terminal_panel, action: &MoveItemToPaneInDirection, window, cx| {
                        let source_pane = &terminal_panel.active_pane;
                        if let Some(destination_pane) = terminal_panel
                            .center
                            .find_pane_in_direction(source_pane, action.direction, cx)
                        {
                            move_active_item(
                                source_pane,
                                destination_pane,
                                action.focus,
                                true,
                                window,
                                cx,
                            );
                        };
                    },
                ))
            })
            .unwrap_or_else(|| div())
    }
}

impl Focusable for TerminalPanel {
    fn focus_handle(&self, cx: &App) -> FocusHandle {
        self.active_pane.focus_handle(cx)
    }
}

impl Panel for TerminalPanel {
    fn position(&self, _window: &Window, cx: &App) -> DockPosition {
        match TerminalSettings::get_global(cx).dock {
            TerminalDockPosition::Left => DockPosition::Left,
            TerminalDockPosition::Bottom => DockPosition::Bottom,
            TerminalDockPosition::Right => DockPosition::Right,
        }
    }

    fn position_is_valid(&self, _: DockPosition) -> bool {
        true
    }

    fn set_position(
        &mut self,
        position: DockPosition,
        _window: &mut Window,
        cx: &mut Context<Self>,
    ) {
        settings::update_settings_file::<TerminalSettings>(
            self.fs.clone(),
            cx,
            move |settings, _| {
                let dock = match position {
                    DockPosition::Left => TerminalDockPosition::Left,
                    DockPosition::Bottom => TerminalDockPosition::Bottom,
                    DockPosition::Right => TerminalDockPosition::Right,
                };
                settings.dock = Some(dock);
            },
        );
    }

    fn size(&self, window: &Window, cx: &App) -> Pixels {
        let settings = TerminalSettings::get_global(cx);
        match self.position(window, cx) {
            DockPosition::Left | DockPosition::Right => {
                self.width.unwrap_or(settings.default_width)
            }
            DockPosition::Bottom => self.height.unwrap_or(settings.default_height),
        }
    }

    fn set_size(&mut self, size: Option<Pixels>, window: &mut Window, cx: &mut Context<Self>) {
        match self.position(window, cx) {
            DockPosition::Left | DockPosition::Right => self.width = size,
            DockPosition::Bottom => self.height = size,
        }
        cx.notify();
        cx.defer_in(window, |this, _, cx| {
            this.serialize(cx);
        })
    }

    fn is_zoomed(&self, _window: &Window, cx: &App) -> bool {
        self.active_pane.read(cx).is_zoomed()
    }

    fn set_zoomed(&mut self, zoomed: bool, _: &mut Window, cx: &mut Context<Self>) {
        for pane in self.center.panes() {
            pane.update(cx, |pane, cx| {
                pane.set_zoomed(zoomed, cx);
            })
        }
        cx.notify();
    }

    fn set_active(&mut self, active: bool, window: &mut Window, cx: &mut Context<Self>) {
        let old_active = self.active;
        self.active = active;
        if !active || old_active == active || !self.has_no_terminals(cx) {
            return;
        }
        cx.defer_in(window, |this, window, cx| {
            let Ok(kind) = this.workspace.update(cx, |workspace, cx| {
                TerminalKind::Shell(default_working_directory(workspace, cx))
            }) else {
                return;
            };

            this.add_terminal(kind, RevealStrategy::Always, window, cx)
                .detach_and_log_err(cx)
        })
    }

    fn icon_label(&self, _window: &Window, cx: &App) -> Option<String> {
        let count = self
            .center
            .panes()
            .into_iter()
            .map(|pane| pane.read(cx).items_len())
            .sum::<usize>();
        if count == 0 {
            None
        } else {
            Some(count.to_string())
        }
    }

    fn persistent_name() -> &'static str {
        "TerminalPanel"
    }

    fn icon(&self, _window: &Window, cx: &App) -> Option<IconName> {
        if (self.is_enabled(cx) || !self.has_no_terminals(cx))
            && TerminalSettings::get_global(cx).button
        {
            Some(IconName::Terminal)
        } else {
            None
        }
    }

    fn icon_tooltip(&self, _window: &Window, _cx: &App) -> Option<&'static str> {
        Some("Terminal Panel")
    }

    fn toggle_action(&self) -> Box<dyn gpui::Action> {
        Box::new(ToggleFocus)
    }

    fn pane(&self) -> Option<Entity<Pane>> {
        Some(self.active_pane.clone())
    }

    fn activation_priority(&self) -> u32 {
        1
    }
}

struct InlineAssistTabBarButton {
    focus_handle: FocusHandle,
}

impl Render for InlineAssistTabBarButton {
    fn render(&mut self, _window: &mut Window, cx: &mut Context<Self>) -> impl IntoElement {
        let focus_handle = self.focus_handle.clone();
        IconButton::new("terminal_inline_assistant", IconName::ZedAssistant)
            .icon_size(IconSize::Small)
            .on_click(cx.listener(|_, _, window, cx| {
                window.dispatch_action(InlineAssist::default().boxed_clone(), cx);
            }))
            .tooltip(move |window, cx| {
                Tooltip::for_action_in(
                    "Inline Assist",
                    &InlineAssist::default(),
                    &focus_handle,
                    window,
                    cx,
                )
            })
    }
}<|MERGE_RESOLUTION|>--- conflicted
+++ resolved
@@ -35,18 +35,11 @@
     item::SerializableItem,
     move_active_item, move_item, pane,
     ui::IconName,
-<<<<<<< HEAD
-    ActivateNextPane, ActivatePane, ActivatePaneInDirection, ActivatePreviousPane,
-    BottomDockLayout, DraggedTab, ItemId, MoveItemToPane, MoveItemToPaneInDirection, NewTerminal,
-    Pane, PaneGroup, SetBottomDockLayout, SplitDirection, SplitDown, SplitLeft, SplitRight,
-    SplitUp, SwapPaneInDirection, ToggleZoom, Workspace,
-=======
     ActivateNextPane, ActivatePane, ActivatePaneDown, ActivatePaneLeft, ActivatePaneRight,
-    ActivatePaneUp, ActivatePreviousPane, DraggedSelection, DraggedTab, ItemId, MoveItemToPane,
-    MoveItemToPaneInDirection, NewTerminal, Pane, PaneGroup, SplitDirection, SplitDown, SplitLeft,
-    SplitRight, SplitUp, SwapPaneDown, SwapPaneLeft, SwapPaneRight, SwapPaneUp, ToggleZoom,
-    Workspace,
->>>>>>> 07f555ca
+    ActivatePaneUp, ActivatePreviousPane, BottomDockLayout, DraggedSelection, DraggedTab, ItemId,
+    MoveItemToPane, MoveItemToPaneInDirection, NewTerminal, Pane, PaneGroup, SetBottomDockLayout,
+    SplitDirection, SplitDown, SplitLeft, SplitRight, SplitUp, SwapPaneDown, SwapPaneLeft,
+    SwapPaneRight, SwapPaneUp, ToggleZoom, Workspace,
 };
 
 use anyhow::{anyhow, Context as _, Result};
@@ -153,7 +146,6 @@
                             )
                             .anchor(Corner::TopRight)
                             .with_handle(pane.new_item_context_menu_handle.clone())
-<<<<<<< HEAD
                             .menu({
                                 let focus_handle = focus_handle.clone();
                                 move |cx| {
@@ -173,26 +165,6 @@
                                     })
                                     .into()
                                 }
-=======
-                            .menu(move |window, cx| {
-                                let focus_handle = focus_handle.clone();
-                                let menu = ContextMenu::build(window, cx, |menu, _, _| {
-                                    menu.context(focus_handle.clone())
-                                        .action(
-                                            "New Terminal",
-                                            workspace::NewTerminal.boxed_clone(),
-                                        )
-                                        // We want the focus to go back to terminal panel once task modal is dismissed,
-                                        // hence we focus that first. Otherwise, we'd end up without a focused element, as
-                                        // context menu will be gone the moment we spawn the modal.
-                                        .action(
-                                            "Spawn task",
-                                            zed_actions::Spawn::modal().boxed_clone(),
-                                        )
-                                });
-
-                                Some(menu)
->>>>>>> 07f555ca
                             }),
                     )
                     .children(assistant_tab_bar_button.clone())
