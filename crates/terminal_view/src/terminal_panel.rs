use std::{ops::ControlFlow, path::PathBuf, sync::Arc};

use crate::TerminalView;
use collections::{HashMap, HashSet};
use db::kvp::KEY_VALUE_STORE;
use futures::future::join_all;
use gpui::{
    actions, AppContext, AsyncWindowContext, Entity, EventEmitter, ExternalPaths, FocusHandle,
    FocusableView, IntoElement, ParentElement, Pixels, Render, Styled, Subscription, Task, View,
    ViewContext, VisualContext, WeakView, WindowContext,
};
use itertools::Itertools;
use project::{Fs, ProjectEntryId};
use search::{buffer_search::DivRegistrar, BufferSearchBar};
use serde::{Deserialize, Serialize};
use settings::Settings;
use task::{SpawnInTerminal, TaskId};
use terminal::{
    terminal_settings::{Shell, TerminalDockPosition, TerminalSettings},
    SpawnTask,
};
use ui::{h_flex, ButtonCommon, Clickable, IconButton, IconSize, Selectable, Tooltip};
use util::{ResultExt, TryFutureExt};
use workspace::{
    dock::{DockPosition, Panel, PanelEvent},
    item::Item,
    pane,
    ui::IconName,
    DraggedTab, Pane, Workspace,
};

use anyhow::Result;

const TERMINAL_PANEL_KEY: &'static str = "TerminalPanel";

actions!(terminal_panel, [ToggleFocus]);

pub fn init(cx: &mut AppContext) {
    cx.observe_new_views(
        |workspace: &mut Workspace, _: &mut ViewContext<Workspace>| {
            workspace.register_action(TerminalPanel::new_terminal);
            workspace.register_action(TerminalPanel::open_terminal);
            workspace.register_action(|workspace, _: &ToggleFocus, cx| {
                workspace.toggle_panel_focus::<TerminalPanel>(cx);
            });
        },
    )
    .detach();
}

pub struct TerminalPanel {
    pane: View<Pane>,
    fs: Arc<dyn Fs>,
    workspace: WeakView<Workspace>,
    width: Option<Pixels>,
    height: Option<Pixels>,
    pending_serialization: Task<Option<()>>,
    pending_terminals_to_add: usize,
    _subscriptions: Vec<Subscription>,
    deferred_tasks: HashMap<TaskId, Task<()>>,
}

impl TerminalPanel {
    fn new(workspace: &Workspace, cx: &mut ViewContext<Self>) -> Self {
        let terminal_panel = cx.view().downgrade();
        let pane = cx.new_view(|cx| {
            let mut pane = Pane::new(
                workspace.weak_handle(),
                workspace.project().clone(),
                Default::default(),
                None,
                cx,
            );
            pane.set_can_split(false, cx);
            pane.set_can_navigate(false, cx);
            pane.display_nav_history_buttons(false);
            pane.set_render_tab_bar_buttons(cx, move |pane, cx| {
                let terminal_panel = terminal_panel.clone();
                h_flex()
                    .gap_2()
                    .child(
                        IconButton::new("plus", IconName::Plus)
                            .icon_size(IconSize::Small)
                            .on_click(move |_, cx| {
                                terminal_panel
                                    .update(cx, |panel, cx| panel.add_terminal(None, None, cx))
                                    .log_err();
                            })
                            .tooltip(|cx| Tooltip::text("New Terminal", cx)),
                    )
                    .child({
                        let zoomed = pane.is_zoomed();
                        IconButton::new("toggle_zoom", IconName::Maximize)
                            .icon_size(IconSize::Small)
                            .selected(zoomed)
                            .selected_icon(IconName::Minimize)
                            .on_click(cx.listener(|pane, _, cx| {
                                pane.toggle_zoom(&workspace::ToggleZoom, cx);
                            }))
                            .tooltip(move |cx| {
                                Tooltip::text(if zoomed { "Zoom Out" } else { "Zoom In" }, cx)
                            })
                    })
                    .into_any_element()
            });

            let workspace = workspace.weak_handle();
            pane.set_custom_drop_handle(cx, move |pane, dropped_item, cx| {
                if let Some(tab) = dropped_item.downcast_ref::<DraggedTab>() {
                    let item = if &tab.pane == cx.view() {
                        pane.item_for_index(tab.ix)
                    } else {
                        tab.pane.read(cx).item_for_index(tab.ix)
                    };
                    if let Some(item) = item {
                        if item.downcast::<TerminalView>().is_some() {
                            return ControlFlow::Continue(());
                        } else if let Some(project_path) = item.project_path(cx) {
                            if let Some(entry_path) = workspace
                                .update(cx, |workspace, cx| {
                                    workspace
                                        .project()
                                        .read(cx)
                                        .absolute_path(&project_path, cx)
                                })
                                .log_err()
                                .flatten()
                            {
                                add_paths_to_terminal(pane, &[entry_path], cx);
                            }
                        }
                    }
                } else if let Some(&entry_id) = dropped_item.downcast_ref::<ProjectEntryId>() {
                    if let Some(entry_path) = workspace
                        .update(cx, |workspace, cx| {
                            let project = workspace.project().read(cx);
                            project
                                .path_for_entry(entry_id, cx)
                                .and_then(|project_path| project.absolute_path(&project_path, cx))
                        })
                        .log_err()
                        .flatten()
                    {
                        add_paths_to_terminal(pane, &[entry_path], cx);
                    }
                } else if let Some(paths) = dropped_item.downcast_ref::<ExternalPaths>() {
                    add_paths_to_terminal(pane, paths.paths(), cx);
                }

                ControlFlow::Break(())
            });
            let buffer_search_bar = cx.new_view(search::BufferSearchBar::new);
            pane.toolbar()
                .update(cx, |toolbar, cx| toolbar.add_item(buffer_search_bar, cx));
            pane
        });
        let subscriptions = vec![
            cx.observe(&pane, |_, _, cx| cx.notify()),
            cx.subscribe(&pane, Self::handle_pane_event),
        ];
        let this = Self {
            pane,
            fs: workspace.app_state().fs.clone(),
            workspace: workspace.weak_handle(),
            pending_serialization: Task::ready(None),
            width: None,
            height: None,
            pending_terminals_to_add: 0,
            deferred_tasks: HashMap::default(),
            _subscriptions: subscriptions,
        };
        this
    }

    pub async fn load(
        workspace: WeakView<Workspace>,
        mut cx: AsyncWindowContext,
    ) -> Result<View<Self>> {
        let serialized_panel = cx
            .background_executor()
            .spawn(async move { KEY_VALUE_STORE.read_kvp(TERMINAL_PANEL_KEY) })
            .await
            .log_err()
            .flatten()
            .map(|panel| serde_json::from_str::<SerializedTerminalPanel>(&panel))
            .transpose()
            .log_err()
            .flatten();

        let (panel, pane, items) = workspace.update(&mut cx, |workspace, cx| {
            let panel = cx.new_view(|cx| TerminalPanel::new(workspace, cx));
            let items = if let Some(serialized_panel) = serialized_panel.as_ref() {
                panel.update(cx, |panel, cx| {
                    cx.notify();
                    panel.height = serialized_panel.height;
                    panel.width = serialized_panel.width;
                    panel.pane.update(cx, |_, cx| {
                        serialized_panel
                            .items
                            .iter()
                            .map(|item_id| {
                                TerminalView::deserialize(
                                    workspace.project().clone(),
                                    workspace.weak_handle(),
                                    workspace.database_id(),
                                    *item_id,
                                    cx,
                                )
                            })
                            .collect::<Vec<_>>()
                    })
                })
            } else {
                Vec::new()
            };
            let pane = panel.read(cx).pane.clone();
            (panel, pane, items)
        })?;

        if let Some(workspace) = workspace.upgrade() {
            panel
                .update(&mut cx, |panel, cx| {
                    panel._subscriptions.push(cx.subscribe(
                        &workspace,
                        |terminal_panel, _, e, cx| {
                            if let workspace::Event::SpawnTask(spawn_in_terminal) = e {
                                terminal_panel.spawn_task(spawn_in_terminal, cx);
                            };
                        },
                    ))
                })
                .ok();
        }

        let pane = pane.downgrade();
        let items = futures::future::join_all(items).await;
        pane.update(&mut cx, |pane, cx| {
            let active_item_id = serialized_panel
                .as_ref()
                .and_then(|panel| panel.active_item_id);
            let mut active_ix = None;
            for item in items {
                if let Some(item) = item.log_err() {
                    let item_id = item.entity_id().as_u64();
                    pane.add_item(Box::new(item), false, false, None, cx);
                    if Some(item_id) == active_item_id {
                        active_ix = Some(pane.items_len() - 1);
                    }
                }
            }

            if let Some(active_ix) = active_ix {
                pane.activate_item(active_ix, false, false, cx)
            }
        })?;

        Ok(panel)
    }

    fn handle_pane_event(
        &mut self,
        _pane: View<Pane>,
        event: &pane::Event,
        cx: &mut ViewContext<Self>,
    ) {
        match event {
            pane::Event::ActivateItem { .. } => self.serialize(cx),
            pane::Event::RemoveItem { .. } => self.serialize(cx),
            pane::Event::Remove => cx.emit(PanelEvent::Close),
            pane::Event::ZoomIn => cx.emit(PanelEvent::ZoomIn),
            pane::Event::ZoomOut => cx.emit(PanelEvent::ZoomOut),

            pane::Event::AddItem { item } => {
                if let Some(workspace) = self.workspace.upgrade() {
                    let pane = self.pane.clone();
                    workspace.update(cx, |workspace, cx| item.added_to_pane(workspace, pane, cx))
                }
            }

            _ => {}
        }
    }

    pub fn open_terminal(
        workspace: &mut Workspace,
        action: &workspace::OpenTerminal,
        cx: &mut ViewContext<Workspace>,
    ) {
        let Some(this) = workspace.focus_panel::<Self>(cx) else {
            return;
        };

        this.update(cx, |this, cx| {
            this.add_terminal(Some(action.working_directory.clone()), None, cx)
        })
    }

    pub fn spawn_task(&mut self, spawn_in_terminal: &SpawnInTerminal, cx: &mut ViewContext<Self>) {
        let mut spawn_task = SpawnTask {
            id: spawn_in_terminal.id.clone(),
            label: spawn_in_terminal.label.clone(),
            command: spawn_in_terminal.command.clone(),
            args: spawn_in_terminal.args.clone(),
            env: spawn_in_terminal.env.clone(),
        };
        if spawn_in_terminal.separate_shell {
            let Some((shell, mut user_args)) = (match TerminalSettings::get_global(cx).shell.clone()
            {
                Shell::System => std::env::var("SHELL").ok().map(|shell| (shell, vec![])),
                Shell::Program(shell) => Some((shell, vec![])),
                Shell::WithArguments { program, args } => Some((program, args)),
            }) else {
                return;
            };

<<<<<<< HEAD
            let command = std::mem::take(&mut spawn_runnable.command);
            let args = std::mem::take(&mut spawn_runnable.args);
            spawn_runnable.command = shell;
            user_args.extend(["-i".to_owned(), "-c".to_owned(), command]);
=======
            let command = std::mem::take(&mut spawn_task.command);
            let args = std::mem::take(&mut spawn_task.args);
            spawn_task.command = shell;
            user_args.extend(["-c".to_owned(), command]);
>>>>>>> 2679457b
            user_args.extend(args);
            spawn_task.args = user_args;
        }
        let working_directory = spawn_in_terminal.cwd.clone();
        let allow_concurrent_runs = spawn_in_terminal.allow_concurrent_runs;
        let use_new_terminal = spawn_in_terminal.use_new_terminal;

        if allow_concurrent_runs && use_new_terminal {
            self.spawn_in_new_terminal(spawn_task, working_directory, cx);
            return;
        }

        let terminals_for_task = self.terminals_for_task(&spawn_in_terminal.id, cx);
        if terminals_for_task.is_empty() {
            self.spawn_in_new_terminal(spawn_task, working_directory, cx);
            return;
        }
        let (existing_item_index, existing_terminal) = terminals_for_task
            .last()
            .expect("covered no terminals case above")
            .clone();
        if allow_concurrent_runs {
            debug_assert!(
                !use_new_terminal,
                "Should have handled 'allow_concurrent_runs && use_new_terminal' case above"
            );
            self.replace_terminal(
                working_directory,
                spawn_task,
                existing_item_index,
                existing_terminal,
                cx,
            );
        } else {
            self.deferred_tasks.insert(
                spawn_in_terminal.id.clone(),
                cx.spawn(|terminal_panel, mut cx| async move {
                    wait_for_terminals_tasks(terminals_for_task, &mut cx).await;
                    terminal_panel
                        .update(&mut cx, |terminal_panel, cx| {
                            if use_new_terminal {
                                terminal_panel.spawn_in_new_terminal(
                                    spawn_task,
                                    working_directory,
                                    cx,
                                );
                            } else {
                                terminal_panel.replace_terminal(
                                    working_directory,
                                    spawn_task,
                                    existing_item_index,
                                    existing_terminal,
                                    cx,
                                );
                            }
                        })
                        .ok();
                }),
            );
        }
    }

    fn spawn_in_new_terminal(
        &mut self,
        spawn_task: SpawnTask,
        working_directory: Option<PathBuf>,
        cx: &mut ViewContext<Self>,
    ) {
        self.add_terminal(working_directory, Some(spawn_task), cx);
        let task_workspace = self.workspace.clone();
        cx.spawn(|_, mut cx| async move {
            task_workspace
                .update(&mut cx, |workspace, cx| workspace.focus_panel::<Self>(cx))
                .ok()
        })
        .detach();
    }

    ///Create a new Terminal in the current working directory or the user's home directory
    fn new_terminal(
        workspace: &mut Workspace,
        _: &workspace::NewTerminal,
        cx: &mut ViewContext<Workspace>,
    ) {
        let Some(this) = workspace.focus_panel::<Self>(cx) else {
            return;
        };

        this.update(cx, |this, cx| this.add_terminal(None, None, cx))
    }

    fn terminals_for_task(
        &self,
        id: &TaskId,
        cx: &mut AppContext,
    ) -> Vec<(usize, View<TerminalView>)> {
        self.pane
            .read(cx)
            .items()
            .enumerate()
            .filter_map(|(index, item)| Some((index, item.act_as::<TerminalView>(cx)?)))
            .filter_map(|(index, terminal_view)| {
                let task_state = terminal_view.read(cx).terminal().read(cx).task()?;
                if &task_state.id == id {
                    Some((index, terminal_view))
                } else {
                    None
                }
            })
            .collect()
    }

    fn activate_terminal_view(&self, item_index: usize, cx: &mut WindowContext) {
        self.pane.update(cx, |pane, cx| {
            pane.activate_item(item_index, true, true, cx)
        })
    }

    fn add_terminal(
        &mut self,
        working_directory: Option<PathBuf>,
        spawn_task: Option<SpawnTask>,
        cx: &mut ViewContext<Self>,
    ) {
        let workspace = self.workspace.clone();
        self.pending_terminals_to_add += 1;
        cx.spawn(|terminal_panel, mut cx| async move {
            let pane = terminal_panel.update(&mut cx, |this, _| this.pane.clone())?;
            workspace.update(&mut cx, |workspace, cx| {
                let working_directory = if let Some(working_directory) = working_directory {
                    Some(working_directory)
                } else {
                    let working_directory_strategy =
                        TerminalSettings::get_global(cx).working_directory.clone();
                    crate::get_working_directory(workspace, cx, working_directory_strategy)
                };

                let window = cx.window_handle();
                if let Some(terminal) = workspace.project().update(cx, |project, cx| {
                    project
                        .create_terminal(working_directory, spawn_task, window, cx)
                        .log_err()
                }) {
                    let terminal = Box::new(cx.new_view(|cx| {
                        TerminalView::new(
                            terminal,
                            workspace.weak_handle(),
                            workspace.database_id(),
                            cx,
                        )
                    }));
                    pane.update(cx, |pane, cx| {
                        let focus = pane.has_focus(cx);
                        pane.add_item(terminal, true, focus, None, cx);
                    });
                }
            })?;
            terminal_panel.update(&mut cx, |this, cx| {
                this.pending_terminals_to_add = this.pending_terminals_to_add.saturating_sub(1);
                this.serialize(cx)
            })?;
            anyhow::Ok(())
        })
        .detach_and_log_err(cx);
    }

    fn serialize(&mut self, cx: &mut ViewContext<Self>) {
        let mut items_to_serialize = HashSet::default();
        let items = self
            .pane
            .read(cx)
            .items()
            .filter_map(|item| {
                let terminal_view = item.act_as::<TerminalView>(cx)?;
                if terminal_view.read(cx).terminal().read(cx).task().is_some() {
                    None
                } else {
                    let id = item.item_id().as_u64();
                    items_to_serialize.insert(id);
                    Some(id)
                }
            })
            .collect::<Vec<_>>();
        let active_item_id = self
            .pane
            .read(cx)
            .active_item()
            .map(|item| item.item_id().as_u64())
            .filter(|active_id| items_to_serialize.contains(active_id));
        let height = self.height;
        let width = self.width;
        self.pending_serialization = cx.background_executor().spawn(
            async move {
                KEY_VALUE_STORE
                    .write_kvp(
                        TERMINAL_PANEL_KEY.into(),
                        serde_json::to_string(&SerializedTerminalPanel {
                            items,
                            active_item_id,
                            height,
                            width,
                        })?,
                    )
                    .await?;
                anyhow::Ok(())
            }
            .log_err(),
        );
    }

    fn replace_terminal(
        &self,
        working_directory: Option<PathBuf>,
        spawn_task: SpawnTask,
        terminal_item_index: usize,
        terminal_to_replace: View<TerminalView>,
        cx: &mut ViewContext<'_, Self>,
    ) -> Option<()> {
        let project = self
            .workspace
            .update(cx, |workspace, _| workspace.project().clone())
            .ok()?;
        let window = cx.window_handle();
        let new_terminal = project.update(cx, |project, cx| {
            project
                .create_terminal(working_directory, Some(spawn_task), window, cx)
                .log_err()
        })?;
        terminal_to_replace.update(cx, |terminal_to_replace, cx| {
            terminal_to_replace.set_terminal(new_terminal, cx);
        });
        self.activate_terminal_view(terminal_item_index, cx);
        let task_workspace = self.workspace.clone();
        cx.spawn(|_, mut cx| async move {
            task_workspace
                .update(&mut cx, |workspace, cx| workspace.focus_panel::<Self>(cx))
                .ok()
        })
        .detach();
        Some(())
    }
}

async fn wait_for_terminals_tasks(
    terminals_for_task: Vec<(usize, View<TerminalView>)>,
    cx: &mut AsyncWindowContext,
) {
    let pending_tasks = terminals_for_task.iter().filter_map(|(_, terminal)| {
        terminal
            .update(cx, |terminal_view, cx| {
                terminal_view
                    .terminal()
                    .update(cx, |terminal, cx| terminal.wait_for_completed_task(cx))
            })
            .ok()
    });
    let _: Vec<()> = join_all(pending_tasks).await;
}

fn add_paths_to_terminal(pane: &mut Pane, paths: &[PathBuf], cx: &mut ViewContext<'_, Pane>) {
    if let Some(terminal_view) = pane
        .active_item()
        .and_then(|item| item.downcast::<TerminalView>())
    {
        cx.focus_view(&terminal_view);
        let mut new_text = paths.iter().map(|path| format!(" {path:?}")).join("");
        new_text.push(' ');
        terminal_view.update(cx, |terminal_view, cx| {
            terminal_view.terminal().update(cx, |terminal, _| {
                terminal.paste(&new_text);
            });
        });
    }
}

impl EventEmitter<PanelEvent> for TerminalPanel {}

impl Render for TerminalPanel {
    fn render(&mut self, cx: &mut ViewContext<Self>) -> impl IntoElement {
        let mut registrar = DivRegistrar::new(
            |panel, cx| {
                panel
                    .pane
                    .read(cx)
                    .toolbar()
                    .read(cx)
                    .item_of_type::<BufferSearchBar>()
            },
            cx,
        );
        BufferSearchBar::register(&mut registrar);
        registrar.into_div().size_full().child(self.pane.clone())
    }
}

impl FocusableView for TerminalPanel {
    fn focus_handle(&self, cx: &AppContext) -> FocusHandle {
        self.pane.focus_handle(cx)
    }
}

impl Panel for TerminalPanel {
    fn position(&self, cx: &WindowContext) -> DockPosition {
        match TerminalSettings::get_global(cx).dock {
            TerminalDockPosition::Left => DockPosition::Left,
            TerminalDockPosition::Bottom => DockPosition::Bottom,
            TerminalDockPosition::Right => DockPosition::Right,
        }
    }

    fn position_is_valid(&self, _: DockPosition) -> bool {
        true
    }

    fn set_position(&mut self, position: DockPosition, cx: &mut ViewContext<Self>) {
        settings::update_settings_file::<TerminalSettings>(self.fs.clone(), cx, move |settings| {
            let dock = match position {
                DockPosition::Left => TerminalDockPosition::Left,
                DockPosition::Bottom => TerminalDockPosition::Bottom,
                DockPosition::Right => TerminalDockPosition::Right,
            };
            settings.dock = Some(dock);
        });
    }

    fn size(&self, cx: &WindowContext) -> Pixels {
        let settings = TerminalSettings::get_global(cx);
        match self.position(cx) {
            DockPosition::Left | DockPosition::Right => {
                self.width.unwrap_or_else(|| settings.default_width)
            }
            DockPosition::Bottom => self.height.unwrap_or_else(|| settings.default_height),
        }
    }

    fn set_size(&mut self, size: Option<Pixels>, cx: &mut ViewContext<Self>) {
        match self.position(cx) {
            DockPosition::Left | DockPosition::Right => self.width = size,
            DockPosition::Bottom => self.height = size,
        }
        self.serialize(cx);
        cx.notify();
    }

    fn is_zoomed(&self, cx: &WindowContext) -> bool {
        self.pane.read(cx).is_zoomed()
    }

    fn set_zoomed(&mut self, zoomed: bool, cx: &mut ViewContext<Self>) {
        self.pane.update(cx, |pane, cx| pane.set_zoomed(zoomed, cx));
    }

    fn set_active(&mut self, active: bool, cx: &mut ViewContext<Self>) {
        if active && self.pane.read(cx).items_len() == 0 && self.pending_terminals_to_add == 0 {
            self.add_terminal(None, None, cx)
        }
    }

    fn icon_label(&self, cx: &WindowContext) -> Option<String> {
        let count = self.pane.read(cx).items_len();
        if count == 0 {
            None
        } else {
            Some(count.to_string())
        }
    }

    fn persistent_name() -> &'static str {
        "TerminalPanel"
    }

    fn icon(&self, _cx: &WindowContext) -> Option<IconName> {
        Some(IconName::Terminal)
    }

    fn icon_tooltip(&self, _cx: &WindowContext) -> Option<&'static str> {
        Some("Terminal Panel")
    }

    fn toggle_action(&self) -> Box<dyn gpui::Action> {
        Box::new(ToggleFocus)
    }
}

#[derive(Serialize, Deserialize)]
struct SerializedTerminalPanel {
    items: Vec<u64>,
    active_item_id: Option<u64>,
    width: Option<Pixels>,
    height: Option<Pixels>,
}<|MERGE_RESOLUTION|>--- conflicted
+++ resolved
@@ -313,17 +313,10 @@
                 return;
             };
 
-<<<<<<< HEAD
-            let command = std::mem::take(&mut spawn_runnable.command);
-            let args = std::mem::take(&mut spawn_runnable.args);
-            spawn_runnable.command = shell;
-            user_args.extend(["-i".to_owned(), "-c".to_owned(), command]);
-=======
             let command = std::mem::take(&mut spawn_task.command);
             let args = std::mem::take(&mut spawn_task.args);
             spawn_task.command = shell;
-            user_args.extend(["-c".to_owned(), command]);
->>>>>>> 2679457b
+            user_args.extend(["-i".to_owned(), "-c".to_owned(), command]);
             user_args.extend(args);
             spawn_task.args = user_args;
         }
