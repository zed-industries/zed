--- conflicted
+++ resolved
@@ -3,15 +3,9 @@
     rc::Rc,
 };
 
-<<<<<<< HEAD
-use gpui::{size, Bounds, Point, Size};
+use gpui::{Bounds, Point, Size, size};
 use terminal::Terminal;
-use ui::{px, Pixels, ScrollableHandle};
-=======
-use gpui::{Bounds, Point, size};
-use terminal::Terminal;
-use ui::{ContentSize, Pixels, ScrollableHandle, px};
->>>>>>> 09ace088
+use ui::{Pixels, ScrollableHandle, px};
 
 #[derive(Debug)]
 struct ScrollHandleState {
