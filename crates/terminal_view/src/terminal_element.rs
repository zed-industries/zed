--- conflicted
+++ resolved
@@ -2,10 +2,10 @@
 use editor::{CursorLayout, HighlightedRange, HighlightedRangeLine};
 use gpui::{
     AbsoluteLength, AnyElement, App, AvailableSpace, Bounds, ContentMask, Context, DispatchPhase,
-    Element, ElementId, Entity, FocusHandle, Font, FontStyle, FontWeight, GlobalElementId,
-    HighlightStyle, Hitbox, Hsla, InputHandler, InteractiveElement, Interactivity, IntoElement,
-    LayoutId, Length, ModifiersChangedEvent, MouseButton, MouseMoveEvent, Pixels, Point,
-    ShapedLine, StatefulInteractiveElement, StrikethroughStyle, Styled, TextRun, TextStyle,
+    Element, ElementId, Entity, FocusHandle, Font, FontFeatures, FontStyle, FontWeight,
+    GlobalElementId, HighlightStyle, Hitbox, Hsla, InputHandler, InteractiveElement, Interactivity,
+    IntoElement, LayoutId, Length, ModifiersChangedEvent, MouseButton, MouseMoveEvent, Pixels,
+    Point, ShapedLine, StatefulInteractiveElement, StrikethroughStyle, Styled, TextRun, TextStyle,
     UTF16Selection, UnderlineStyle, WeakEntity, WhiteSpace, Window, WindowTextSystem, div, fill,
     point, px, relative, size,
 };
@@ -311,17 +311,10 @@
         grid: impl Iterator<Item = IndexedCell>,
         start_line_offset: i32,
         text_style: &TextStyle,
-<<<<<<< HEAD
-        // terminal_theme: &TerminalStyle,
-        _text_system: &WindowTextSystem,
-        hyperlink: Option<(HighlightStyle, &RangeInclusive<AlacPoint>)>,
-        _window: &Window,
-=======
         text_system: &WindowTextSystem,
         hyperlink: Option<(HighlightStyle, &RangeInclusive<AlacPoint>)>,
         minimum_contrast: f32,
         window: &Window,
->>>>>>> f1db3b4e
         cx: &App,
     ) -> (Vec<LayoutRect>, Vec<BatchedTextRun>) {
         let start_time = Instant::now();
@@ -352,20 +345,6 @@
             let mut previous_cell_had_extras = false;
 
             for cell in line {
-                // Skip wide character spacers - they're just placeholders for the second cell of wide characters
-                if cell.flags.contains(Flags::WIDE_CHAR_SPACER) {
-                    continue;
-                }
-
-                // Skip spaces that follow cells with extras (emoji variation sequences)
-                if cell.c == ' ' && previous_cell_had_extras {
-                    previous_cell_had_extras = false;
-                    continue;
-                }
-
-                // Update tracking for next iteration
-                previous_cell_had_extras = cell.extra.is_some();
-
                 let mut fg = cell.fg;
                 let mut bg = cell.bg;
                 if cell.flags.contains(Flags::INVERSE) {
@@ -392,16 +371,23 @@
                         background_regions.push(BackgroundRegion::new(alac_line, col, color));
                     }
                 }
+                // Skip wide character spacers - they're just placeholders for the second cell of wide characters
+                if cell.flags.contains(Flags::WIDE_CHAR_SPACER) {
+                    continue;
+                }
+
+                // Skip spaces that follow cells with extras (emoji variation sequences)
+                if cell.c == ' ' && previous_cell_had_extras {
+                    previous_cell_had_extras = false;
+                    continue;
+                }
+                // Update tracking for next iteration
+                previous_cell_had_extras = cell.extra.is_some();
 
                 //Layout current cell text
                 {
                     if !is_blank(&cell) {
-<<<<<<< HEAD
                         cell_count += 1;
-                        let cell_style =
-                            TerminalElement::cell_style(&cell, fg, theme, text_style, hyperlink);
-=======
-                        let cell_text = cell.c.to_string();
                         let cell_style = TerminalElement::cell_style(
                             &cell,
                             fg,
@@ -411,7 +397,6 @@
                             hyperlink,
                             minimum_contrast,
                         );
->>>>>>> f1db3b4e
 
                         let cell_point = AlacPoint::new(alac_line, cell.point.column.0 as i32);
 
@@ -1023,7 +1008,6 @@
                 // then have that representation be converted to the appropriate highlight data structure
 
                 let content_mode = self.terminal_view.read(cx).content_mode(window, cx);
-<<<<<<< HEAD
                 let (rects, batched_text_runs) = match content_mode {
                     ContentMode::Scrollable => {
                         // In scrollable mode, the terminal already provides cells
@@ -1037,25 +1021,11 @@
                             last_hovered_word.as_ref().map(|last_hovered_word| {
                                 (link_style, &last_hovered_word.word_match)
                             }),
+                            minimum_contrast,
                             window,
                             cx,
                         )
                     }
-=======
-                let (cells, rects) = match content_mode {
-                    ContentMode::Scrollable => TerminalElement::layout_grid(
-                        cells.iter().cloned(),
-                        0,
-                        &text_style,
-                        window.text_system(),
-                        last_hovered_word
-                            .as_ref()
-                            .map(|last_hovered_word| (link_style, &last_hovered_word.word_match)),
-                        minimum_contrast,
-                        window,
-                        cx,
-                    ),
->>>>>>> f1db3b4e
                     ContentMode::Inline { .. } => {
                         let intersection = window.content_mask().bounds.intersect(&bounds);
                         let start_row = (intersection.top() - bounds.top()) / line_height_px;
