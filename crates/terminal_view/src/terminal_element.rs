use editor::{CursorLayout, HighlightedRange, HighlightedRangeLine};
use gpui::{
    div, fill, point, px, relative, AnyElement, Bounds, DispatchPhase, Element, ElementContext,
    FocusHandle, Font, FontStyle, FontWeight, HighlightStyle, Hitbox, Hsla, InputHandler,
    InteractiveElement, Interactivity, IntoElement, LayoutId, Model, ModelContext,
    ModifiersChangedEvent, Pixels, Point, ShapedLine, StatefulInteractiveElement,
    StrikethroughStyle, Styled, TextRun, TextStyle, UnderlineStyle, WeakView, WhiteSpace,
    WindowContext, WindowTextSystem,
};
use itertools::Itertools;
use language::CursorShape;
use settings::Settings;
use terminal::{
    alacritty_terminal::{
        grid::Dimensions,
        index::Point as AlacPoint,
        term::{cell::Flags, TermMode},
        vte::ansi::{Color as AnsiColor, Color::Named, CursorShape as AlacCursorShape, NamedColor},
    },
    terminal_settings::TerminalSettings,
    IndexedCell, Terminal, TerminalContent, TerminalSize,
};
use theme::{ActiveTheme, Theme, ThemeSettings};
use ui::Tooltip;
use workspace::Workspace;

use std::mem;
use std::{fmt::Debug, ops::RangeInclusive};

/// The information generated during layout that is necessary for painting.
pub struct LayoutState {
    hitbox: Hitbox,
    cells: Vec<LayoutCell>,
    rects: Vec<LayoutRect>,
    relative_highlighted_ranges: Vec<(RangeInclusive<AlacPoint>, Hsla)>,
    cursor: Option<CursorLayout>,
    background_color: Hsla,
    dimensions: TerminalSize,
    mode: TermMode,
    display_offset: usize,
    hyperlink_tooltip: Option<AnyElement>,
    gutter: Pixels,
}

/// Helper struct for converting data between Alacritty's cursor points, and displayed cursor points.
struct DisplayCursor {
    line: i32,
    col: usize,
}

impl DisplayCursor {
    fn from(cursor_point: AlacPoint, display_offset: usize) -> Self {
        Self {
            line: cursor_point.line.0 + display_offset as i32,
            col: cursor_point.column.0,
        }
    }

    pub fn line(&self) -> i32 {
        self.line
    }

    pub fn col(&self) -> usize {
        self.col
    }
}

#[derive(Debug, Default)]
struct LayoutCell {
    point: AlacPoint<i32, i32>,
    text: gpui::ShapedLine,
}

impl LayoutCell {
    fn new(point: AlacPoint<i32, i32>, text: gpui::ShapedLine) -> LayoutCell {
        LayoutCell { point, text }
    }

    fn paint(
        &self,
        origin: Point<Pixels>,
        layout: &LayoutState,
        _visible_bounds: Bounds<Pixels>,
        cx: &mut ElementContext,
    ) {
        let pos = {
            let point = self.point;

            Point::new(
                (origin.x + point.column as f32 * layout.dimensions.cell_width).floor(),
                origin.y + point.line as f32 * layout.dimensions.line_height,
            )
        };

        self.text.paint(pos, layout.dimensions.line_height, cx).ok();
    }
}

#[derive(Clone, Debug, Default)]
struct LayoutRect {
    point: AlacPoint<i32, i32>,
    num_of_cells: usize,
    color: Hsla,
}

impl LayoutRect {
    fn new(point: AlacPoint<i32, i32>, num_of_cells: usize, color: Hsla) -> LayoutRect {
        LayoutRect {
            point,
            num_of_cells,
            color,
        }
    }

    fn extend(&self) -> Self {
        LayoutRect {
            point: self.point,
            num_of_cells: self.num_of_cells + 1,
            color: self.color,
        }
    }

    fn paint(&self, origin: Point<Pixels>, layout: &LayoutState, cx: &mut ElementContext) {
        let position = {
            let alac_point = self.point;
            point(
                (origin.x + alac_point.column as f32 * layout.dimensions.cell_width).floor(),
                origin.y + alac_point.line as f32 * layout.dimensions.line_height,
            )
        };
        let size = point(
            (layout.dimensions.cell_width * self.num_of_cells as f32).ceil(),
            layout.dimensions.line_height,
        )
        .into();

        cx.paint_quad(fill(Bounds::new(position, size), self.color));
    }
}

/// The GPUI element that paints the terminal.
/// We need to keep a reference to the view for mouse events, do we need it for any other terminal stuff, or can we move that to connection?
pub struct TerminalElement {
    terminal: Model<Terminal>,
    workspace: WeakView<Workspace>,
    focus: FocusHandle,
    focused: bool,
    cursor_visible: bool,
    can_navigate_to_selected_word: bool,
    interactivity: Interactivity,
}

impl InteractiveElement for TerminalElement {
    fn interactivity(&mut self) -> &mut Interactivity {
        &mut self.interactivity
    }
}

impl StatefulInteractiveElement for TerminalElement {}

impl TerminalElement {
    pub fn new(
        terminal: Model<Terminal>,
        workspace: WeakView<Workspace>,
        focus: FocusHandle,
        focused: bool,
        cursor_visible: bool,
        can_navigate_to_selected_word: bool,
    ) -> TerminalElement {
        TerminalElement {
            terminal,
            workspace,
            focused,
            focus: focus.clone(),
            cursor_visible,
            can_navigate_to_selected_word,
            interactivity: Default::default(),
        }
        .track_focus(&focus)
        .element
    }

    //Vec<Range<AlacPoint>> -> Clip out the parts of the ranges

    fn layout_grid(
        grid: &Vec<IndexedCell>,
        text_style: &TextStyle,
        // terminal_theme: &TerminalStyle,
        text_system: &WindowTextSystem,
        hyperlink: Option<(HighlightStyle, &RangeInclusive<AlacPoint>)>,
        cx: &WindowContext<'_>,
    ) -> (Vec<LayoutCell>, Vec<LayoutRect>) {
        let theme = cx.theme();
        let mut cells = vec![];
        let mut rects = vec![];

        let mut cur_rect: Option<LayoutRect> = None;
        let mut cur_alac_color = None;

        let linegroups = grid.into_iter().group_by(|i| i.point.line);
        for (line_index, (_, line)) in linegroups.into_iter().enumerate() {
            for cell in line {
                let mut fg = cell.fg;
                let mut bg = cell.bg;
                if cell.flags.contains(Flags::INVERSE) {
                    mem::swap(&mut fg, &mut bg);
                }

                //Expand background rect range
                {
                    if matches!(bg, Named(NamedColor::Background)) {
                        //Continue to next cell, resetting variables if necessary
                        cur_alac_color = None;
                        if let Some(rect) = cur_rect {
                            rects.push(rect);
                            cur_rect = None
                        }
                    } else {
                        match cur_alac_color {
                            Some(cur_color) => {
                                if bg == cur_color {
                                    // `cur_rect` can be None if it was moved to the `rects` vec after wrapping around
                                    // from one line to the next. The variables are all set correctly but there is no current
                                    // rect, so we create one if necessary.
                                    cur_rect = cur_rect.map_or_else(
                                        || {
                                            Some(LayoutRect::new(
                                                AlacPoint::new(
                                                    line_index as i32,
                                                    cell.point.column.0 as i32,
                                                ),
                                                1,
                                                convert_color(&bg, theme),
                                            ))
                                        },
                                        |rect| Some(rect.extend()),
                                    );
                                } else {
                                    cur_alac_color = Some(bg);
                                    if cur_rect.is_some() {
                                        rects.push(cur_rect.take().unwrap());
                                    }
                                    cur_rect = Some(LayoutRect::new(
                                        AlacPoint::new(
                                            line_index as i32,
                                            cell.point.column.0 as i32,
                                        ),
                                        1,
                                        convert_color(&bg, theme),
                                    ));
                                }
                            }
                            None => {
                                cur_alac_color = Some(bg);
                                cur_rect = Some(LayoutRect::new(
                                    AlacPoint::new(line_index as i32, cell.point.column.0 as i32),
                                    1,
                                    convert_color(&bg, &theme),
                                ));
                            }
                        }
                    }
                }

                //Layout current cell text
                {
                    if !is_blank(&cell) {
                        let cell_text = cell.c.to_string();
                        let cell_style =
                            TerminalElement::cell_style(&cell, fg, theme, text_style, hyperlink);

                        let layout_cell = text_system
                            .shape_line(
                                cell_text.into(),
                                text_style.font_size.to_pixels(cx.rem_size()),
                                &[cell_style],
                            )
                            .unwrap();

                        cells.push(LayoutCell::new(
                            AlacPoint::new(line_index as i32, cell.point.column.0 as i32),
                            layout_cell,
                        ))
                    };
                }
            }

            if cur_rect.is_some() {
                rects.push(cur_rect.take().unwrap());
            }
        }
        (cells, rects)
    }

    /// Computes the cursor position and expected block width, may return a zero width if x_for_index returns
    /// the same position for sequential indexes. Use em_width instead
    fn shape_cursor(
        cursor_point: DisplayCursor,
        size: TerminalSize,
        text_fragment: &ShapedLine,
    ) -> Option<(Point<Pixels>, Pixels)> {
        if cursor_point.line() < size.total_lines() as i32 {
            let cursor_width = if text_fragment.width == Pixels::ZERO {
                size.cell_width()
            } else {
                text_fragment.width
            };

            // Cursor should always surround as much of the text as possible,
            // hence when on pixel boundaries round the origin down and the width up
            Some((
                point(
                    (cursor_point.col() as f32 * size.cell_width()).floor(),
                    (cursor_point.line() as f32 * size.line_height()).floor(),
                ),
                cursor_width.ceil(),
            ))
        } else {
            None
        }
    }

    /// Converts the Alacritty cell styles to GPUI text styles and background color.
    fn cell_style(
        indexed: &IndexedCell,
        fg: terminal::alacritty_terminal::vte::ansi::Color,
        // bg: terminal::alacritty_terminal::ansi::Color,
        colors: &Theme,
        text_style: &TextStyle,
        hyperlink: Option<(HighlightStyle, &RangeInclusive<AlacPoint>)>,
    ) -> TextRun {
        let flags = indexed.cell.flags;
        let mut fg = convert_color(&fg, &colors);

        // Ghostty uses (175/255) as the multiplier (~0.69), Alacritty uses 0.66, Kitty
        // uses 0.75. We're using 0.7 because it's pretty well in the middle of that.
        if flags.intersects(Flags::DIM) {
            fg.a *= 0.7;
        }

        let underline = (flags.intersects(Flags::ALL_UNDERLINES)
            || indexed.cell.hyperlink().is_some())
        .then(|| UnderlineStyle {
            color: Some(fg),
            thickness: Pixels::from(1.0),
            wavy: flags.contains(Flags::UNDERCURL),
        });

        let strikethrough = flags
            .intersects(Flags::STRIKEOUT)
            .then(|| StrikethroughStyle {
                color: Some(fg),
                thickness: Pixels::from(1.0),
            });

        let weight = if flags.intersects(Flags::BOLD) {
            FontWeight::BOLD
        } else {
            FontWeight::NORMAL
        };

        let style = if flags.intersects(Flags::ITALIC) {
            FontStyle::Italic
        } else {
            FontStyle::Normal
        };

        let mut result = TextRun {
            len: indexed.c.len_utf8(),
            color: fg,
            background_color: None,
            font: Font {
                weight,
                style,
                ..text_style.font()
            },
            underline,
            strikethrough,
        };

        if let Some((style, range)) = hyperlink {
            if range.contains(&indexed.point) {
                if let Some(underline) = style.underline {
                    result.underline = Some(underline);
                }

                if let Some(color) = style.color {
                    result.color = color;
                }
            }
        }

        result
    }

<<<<<<< HEAD
    // todo!("I accidentally pulled this method in when merging. We should see if there are relevant changes.")
    // fn compute_layout(&self, bounds: Bounds<gpui::Pixels>, cx: &mut ElementContext) -> LayoutState {
    //     let settings = ThemeSettings::get_global(cx).clone();

    //     let buffer_font_size = settings.buffer_font_size(cx);

    //     let terminal_settings = TerminalSettings::get_global(cx);
    //     let font_family = terminal_settings
    //         .font_family
    //         .as_ref()
    //         .map(|string| string.clone().into())
    //         .unwrap_or(settings.buffer_font.family);

    //     let font_features = terminal_settings
    //         .font_features
    //         .clone()
    //         .unwrap_or(settings.buffer_font.features.clone());

    //     let line_height = terminal_settings.line_height.value();
    //     let font_size = terminal_settings.font_size.clone();

    //     let font_size =
    //         font_size.map_or(buffer_font_size, |size| theme::adjusted_font_size(size, cx));

    //     let theme = cx.theme().clone();

    //     let link_style = HighlightStyle {
    //         color: Some(theme.colors().link_text_hover),
    //         font_weight: None,
    //         font_style: None,
    //         background_color: None,
    //         underline: Some(UnderlineStyle {
    //             thickness: px(1.0),
    //             color: Some(theme.colors().link_text_hover),
    //             wavy: false,
    //         }),
    //         strikethrough: None,
    //         fade_out: None,
    //     };

    //     let text_style = TextStyle {
    //         font_family,
    //         font_features,
    //         font_size: font_size.into(),
    //         font_style: FontStyle::Normal,
    //         line_height: line_height.into(),
    //         background_color: None,
    //         white_space: WhiteSpace::Normal,
    //         // These are going to be overridden per-cell
    //         underline: None,
    //         strikethrough: None,
    //         color: theme.colors().text,
    //         font_weight: FontWeight::NORMAL,
    //     };

    //     let text_system = cx.text_system();
    //     let player_color = theme.players().local();
    //     let match_color = theme.colors().search_match_background;
    //     let gutter;
    //     let dimensions = {
    //         let rem_size = cx.rem_size();
    //         let font_pixels = text_style.font_size.to_pixels(rem_size);
    //         let line_height = font_pixels * line_height.to_pixels(rem_size);
    //         let font_id = cx.text_system().resolve_font(&text_style.font());

    //         let cell_width = text_system
    //             .advance(font_id, font_pixels, 'm')
    //             .unwrap()
    //             .width;
    //         gutter = cell_width;

    //         let mut size = bounds.size.clone();
    //         size.width -= gutter;

    //         // https://github.com/zed-industries/zed/issues/2750
    //         // if the terminal is one column wide, rendering 🦀
    //         // causes alacritty to misbehave.
    //         if size.width < cell_width * 2.0 {
    //             size.width = cell_width * 2.0;
    //         }

    //         TerminalSize::new(line_height, cell_width, size)
    //     };

    //     let search_matches = self.terminal.read(cx).matches.clone();

    //     let background_color = theme.colors().terminal_background;

    //     let last_hovered_word = self.terminal.update(cx, |terminal, cx| {
    //         terminal.set_size(dimensions);
    //         terminal.sync(cx);
    //         if self.can_navigate_to_selected_word && terminal.can_navigate_to_selected_word() {
    //             terminal.last_content.last_hovered_word.clone()
    //         } else {
    //             None
    //         }
    //     });

    //     if bounds.contains(&cx.mouse_position()) {
    //         let stacking_order = cx.stacking_order().clone();
    //         if self.can_navigate_to_selected_word && last_hovered_word.is_some() {
    //             cx.set_cursor_style(gpui::CursorStyle::PointingHand, todo!());
    //         } else {
    //             cx.set_cursor_style(gpui::CursorStyle::IBeam, todo!());
    //         }
    //     }

    //     let hyperlink_tooltip = last_hovered_word.clone().map(|hovered_word| {
    //         div()
    //             .size_full()
    //             .id("terminal-element")
    //             .tooltip(move |cx| Tooltip::text(hovered_word.word.clone(), cx))
    //             .into_any_element()
    //     });

    //     let TerminalContent {
    //         cells,
    //         mode,
    //         display_offset,
    //         cursor_char,
    //         selection,
    //         cursor,
    //         ..
    //     } = &self.terminal.read(cx).last_content;

    //     // searches, highlights to a single range representations
    //     let mut relative_highlighted_ranges = Vec::new();
    //     for search_match in search_matches {
    //         relative_highlighted_ranges.push((search_match, match_color))
    //     }
    //     if let Some(selection) = selection {
    //         relative_highlighted_ranges
    //             .push((selection.start..=selection.end, player_color.selection));
    //     }

    //     // then have that representation be converted to the appropriate highlight data structure

    //     let (cells, rects) = TerminalElement::layout_grid(
    //         cells,
    //         &text_style,
    //         &cx.text_system(),
    //         last_hovered_word
    //             .as_ref()
    //             .map(|last_hovered_word| (link_style, &last_hovered_word.word_match)),
    //         cx,
    //     );

    //     // Layout cursor. Rectangle is used for IME, so we should lay it out even
    //     // if we don't end up showing it.
    //     let cursor = if let AlacCursorShape::Hidden = cursor.shape {
    //         None
    //     } else {
    //         let cursor_point = DisplayCursor::from(cursor.point, *display_offset);
    //         let cursor_text = {
    //             let str_trxt = cursor_char.to_string();
    //             let len = str_trxt.len();
    //             cx.text_system()
    //                 .shape_line(
    //                     str_trxt.into(),
    //                     text_style.font_size.to_pixels(cx.rem_size()),
    //                     &[TextRun {
    //                         len,
    //                         font: text_style.font(),
    //                         color: theme.colors().terminal_background,
    //                         background_color: None,
    //                         underline: Default::default(),
    //                         strikethrough: None,
    //                     }],
    //                 )
    //                 .unwrap()
    //         };

    //         let focused = self.focused;
    //         TerminalElement::shape_cursor(cursor_point, dimensions, &cursor_text).map(
    //             move |(cursor_position, block_width)| {
    //                 let (shape, text) = match cursor.shape {
    //                     AlacCursorShape::Block if !focused => (CursorShape::Hollow, None),
    //                     AlacCursorShape::Block => (CursorShape::Block, Some(cursor_text)),
    //                     AlacCursorShape::Underline => (CursorShape::Underscore, None),
    //                     AlacCursorShape::Beam => (CursorShape::Bar, None),
    //                     AlacCursorShape::HollowBlock => (CursorShape::Hollow, None),
    //                     //This case is handled in the if wrapping the whole cursor layout
    //                     AlacCursorShape::Hidden => unreachable!(),
    //                 };

    //                 CursorLayout::new(
    //                     cursor_position,
    //                     block_width,
    //                     dimensions.line_height,
    //                     theme.players().local().cursor,
    //                     shape,
    //                     text,
    //                     None,
    //                 )
    //             },
    //         )
    //     };

    //     LayoutState {
    //         cells,
    //         cursor,
    //         background_color,
    //         dimensions,
    //         rects,
    //         relative_highlighted_ranges,
    //         mode: *mode,
    //         display_offset: *display_offset,
    //         hyperlink_tooltip,
    //         gutter,
    //     }
    // }
=======
    fn compute_layout(&self, bounds: Bounds<gpui::Pixels>, cx: &mut ElementContext) -> LayoutState {
        let settings = ThemeSettings::get_global(cx).clone();

        let buffer_font_size = settings.buffer_font_size(cx);

        let terminal_settings = TerminalSettings::get_global(cx);
        let font_family = terminal_settings
            .font_family
            .as_ref()
            .map(|string| string.clone().into())
            .unwrap_or(settings.buffer_font.family);

        let font_features = terminal_settings
            .font_features
            .unwrap_or(settings.buffer_font.features);

        let line_height = terminal_settings.line_height.value();
        let font_size = terminal_settings.font_size;

        let font_size =
            font_size.map_or(buffer_font_size, |size| theme::adjusted_font_size(size, cx));

        let theme = cx.theme().clone();

        let link_style = HighlightStyle {
            color: Some(theme.colors().link_text_hover),
            font_weight: None,
            font_style: None,
            background_color: None,
            underline: Some(UnderlineStyle {
                thickness: px(1.0),
                color: Some(theme.colors().link_text_hover),
                wavy: false,
            }),
            strikethrough: None,
            fade_out: None,
        };

        let text_style = TextStyle {
            font_family,
            font_features,
            font_size: font_size.into(),
            font_style: FontStyle::Normal,
            line_height: line_height.into(),
            background_color: None,
            white_space: WhiteSpace::Normal,
            // These are going to be overridden per-cell
            underline: None,
            strikethrough: None,
            color: theme.colors().text,
            font_weight: FontWeight::NORMAL,
        };

        let text_system = cx.text_system();
        let player_color = theme.players().local();
        let match_color = theme.colors().search_match_background;
        let gutter;
        let dimensions = {
            let rem_size = cx.rem_size();
            let font_pixels = text_style.font_size.to_pixels(rem_size);
            let line_height = font_pixels * line_height.to_pixels(rem_size);
            let font_id = cx.text_system().resolve_font(&text_style.font());

            let cell_width = text_system
                .advance(font_id, font_pixels, 'm')
                .unwrap()
                .width;
            gutter = cell_width;

            let mut size = bounds.size;
            size.width -= gutter;

            // https://github.com/zed-industries/zed/issues/2750
            // if the terminal is one column wide, rendering 🦀
            // causes alacritty to misbehave.
            if size.width < cell_width * 2.0 {
                size.width = cell_width * 2.0;
            }

            TerminalSize::new(line_height, cell_width, size)
        };

        let search_matches = self.terminal.read(cx).matches.clone();

        let background_color = theme.colors().terminal_background;

        let last_hovered_word = self.terminal.update(cx, |terminal, cx| {
            terminal.set_size(dimensions);
            terminal.sync(cx);
            if self.can_navigate_to_selected_word && terminal.can_navigate_to_selected_word() {
                terminal.last_content.last_hovered_word.clone()
            } else {
                None
            }
        });

        if bounds.contains(&cx.mouse_position()) {
            let stacking_order = cx.stacking_order().clone();
            if self.can_navigate_to_selected_word && last_hovered_word.is_some() {
                cx.set_cursor_style(gpui::CursorStyle::PointingHand, stacking_order);
            } else {
                cx.set_cursor_style(gpui::CursorStyle::IBeam, stacking_order);
            }
        }

        let hyperlink_tooltip = last_hovered_word.clone().map(|hovered_word| {
            div()
                .size_full()
                .id("terminal-element")
                .tooltip(move |cx| Tooltip::text(hovered_word.word.clone(), cx))
                .into_any_element()
        });

        let TerminalContent {
            cells,
            mode,
            display_offset,
            cursor_char,
            selection,
            cursor,
            ..
        } = &self.terminal.read(cx).last_content;

        // searches, highlights to a single range representations
        let mut relative_highlighted_ranges = Vec::new();
        for search_match in search_matches {
            relative_highlighted_ranges.push((search_match, match_color))
        }
        if let Some(selection) = selection {
            relative_highlighted_ranges
                .push((selection.start..=selection.end, player_color.selection));
        }

        // then have that representation be converted to the appropriate highlight data structure

        let (cells, rects) = TerminalElement::layout_grid(
            cells,
            &text_style,
            &cx.text_system(),
            last_hovered_word
                .as_ref()
                .map(|last_hovered_word| (link_style, &last_hovered_word.word_match)),
            cx,
        );

        // Layout cursor. Rectangle is used for IME, so we should lay it out even
        // if we don't end up showing it.
        let cursor = if let AlacCursorShape::Hidden = cursor.shape {
            None
        } else {
            let cursor_point = DisplayCursor::from(cursor.point, *display_offset);
            let cursor_text = {
                let str_trxt = cursor_char.to_string();
                let len = str_trxt.len();
                cx.text_system()
                    .shape_line(
                        str_trxt.into(),
                        text_style.font_size.to_pixels(cx.rem_size()),
                        &[TextRun {
                            len,
                            font: text_style.font(),
                            color: theme.colors().terminal_background,
                            background_color: None,
                            underline: Default::default(),
                            strikethrough: None,
                        }],
                    )
                    .unwrap()
            };

            let focused = self.focused;
            TerminalElement::shape_cursor(cursor_point, dimensions, &cursor_text).map(
                move |(cursor_position, block_width)| {
                    let (shape, text) = match cursor.shape {
                        AlacCursorShape::Block if !focused => (CursorShape::Hollow, None),
                        AlacCursorShape::Block => (CursorShape::Block, Some(cursor_text)),
                        AlacCursorShape::Underline => (CursorShape::Underscore, None),
                        AlacCursorShape::Beam => (CursorShape::Bar, None),
                        AlacCursorShape::HollowBlock => (CursorShape::Hollow, None),
                        //This case is handled in the if wrapping the whole cursor layout
                        AlacCursorShape::Hidden => unreachable!(),
                    };

                    Cursor::new(
                        cursor_position,
                        block_width,
                        dimensions.line_height,
                        theme.players().local().cursor,
                        shape,
                        text,
                        None,
                    )
                },
            )
        };

        LayoutState {
            cells,
            cursor,
            background_color,
            dimensions,
            rects,
            relative_highlighted_ranges,
            mode: *mode,
            display_offset: *display_offset,
            hyperlink_tooltip,
            gutter,
        }
    }
>>>>>>> 01fe3eec

    fn generic_button_handler<E>(
        connection: Model<Terminal>,
        origin: Point<Pixels>,
        focus_handle: FocusHandle,
        f: impl Fn(&mut Terminal, Point<Pixels>, &E, &mut ModelContext<Terminal>),
    ) -> impl Fn(&E, &mut WindowContext) {
        move |event, cx| {
            cx.focus(&focus_handle);
            connection.update(cx, |terminal, cx| {
                f(terminal, origin, event, cx);

                cx.notify();
            })
        }
    }

    fn register_mouse_listeners(
        &mut self,
        origin: Point<Pixels>,
        mode: TermMode,
        bounds: Bounds<Pixels>,
        cx: &mut ElementContext,
    ) {
        // let focus = self.focus.clone();
        // let terminal = self.terminal.clone();
        // let interactive_bounds = InteractiveBounds {
        //     bounds: bounds.intersect(&cx.content_mask().bounds),
        //     stacking_order: cx.stacking_order().clone(),
        // };

        // self.interactivity.on_mouse_down(MouseButton::Left, {
        //     let terminal = terminal.clone();
        //     let focus = focus.clone();
        //     move |e, cx| {
        //         cx.focus(&focus);
        //         terminal.update(cx, |terminal, cx| {
        //             terminal.mouse_down(&e, origin);
        //             cx.notify();
        //         })
        //     }
        // });

        // cx.on_mouse_event({
        //     let bounds = bounds.clone();
        //     let focus = self.focus.clone();
        //     let terminal = self.terminal.clone();
        //     move |e: &MouseMoveEvent, phase, cx| {
        //         if phase != DispatchPhase::Bubble || !focus.is_focused(cx) {
        //             return;
        //         }

        //         if e.pressed_button.is_some() && !cx.has_active_drag() {
        //             let visibly_contains = interactive_bounds.visibly_contains(&e.position, cx);
        //             terminal.update(cx, |terminal, cx| {
        //                 if !terminal.selection_started() {
        //                     if visibly_contains {
        //                         terminal.mouse_drag(e, origin, bounds);
        //                         cx.notify();
        //                     }
        //                 } else {
        //                     terminal.mouse_drag(e, origin, bounds);
        //                     cx.notify();
        //                 }
        //             })
        //         }

        //         if interactive_bounds.visibly_contains(&e.position, cx) {
        //             terminal.update(cx, |terminal, cx| {
        //                 terminal.mouse_move(&e, origin);
        //                 cx.notify();
        //             })
        //         }
        //     }
        // });

        // self.interactivity.on_mouse_up(
        //     MouseButton::Left,
        //     TerminalElement::generic_button_handler(
        //         terminal.clone(),
        //         origin,
        //         focus.clone(),
        //         move |terminal, origin, e, cx| {
        //             terminal.mouse_up(&e, origin, cx);
        //         },
        //     ),
        // );
        // self.interactivity.on_scroll_wheel({
        //     let terminal = terminal.clone();
        //     move |e, cx| {
        //         terminal.update(cx, |terminal, cx| {
        //             terminal.scroll_wheel(e, origin);
        //             cx.notify();
        //         })
        //     }
        // });

        // // Mouse mode handlers:
        // // All mouse modes need the extra click handlers
        // if mode.intersects(TermMode::MOUSE_MODE) {
        //     self.interactivity.on_mouse_down(
        //         MouseButton::Right,
        //         TerminalElement::generic_button_handler(
        //             terminal.clone(),
        //             origin,
        //             focus.clone(),
        //             move |terminal, origin, e, _cx| {
        //                 terminal.mouse_down(&e, origin);
        //             },
        //         ),
        //     );
        //     self.interactivity.on_mouse_down(
        //         MouseButton::Middle,
        //         TerminalElement::generic_button_handler(
        //             terminal.clone(),
        //             origin,
        //             focus.clone(),
        //             move |terminal, origin, e, _cx| {
        //                 terminal.mouse_down(&e, origin);
        //             },
        //         ),
        //     );
        //     self.interactivity.on_mouse_up(
        //         MouseButton::Right,
        //         TerminalElement::generic_button_handler(
        //             terminal.clone(),
        //             origin,
        //             focus.clone(),
        //             move |terminal, origin, e, cx| {
        //                 terminal.mouse_up(&e, origin, cx);
        //             },
        //         ),
        //     );
        //     self.interactivity.on_mouse_up(
        //         MouseButton::Middle,
        //         TerminalElement::generic_button_handler(
        //             terminal,
        //             origin,
        //             focus,
        //             move |terminal, origin, e, cx| {
        //                 terminal.mouse_up(&e, origin, cx);
        //             },
        //         ),
        //     );
        // }
    }
}

impl Element for TerminalElement {
    type BeforeLayout = ();
    type AfterLayout = LayoutState;

    fn before_layout(&mut self, cx: &mut ElementContext<'_>) -> (LayoutId, Self::BeforeLayout) {
        let layout_id = self.interactivity.before_layout(cx, |mut style, cx| {
            style.size.width = relative(1.).into();
            style.size.height = relative(1.).into();
            cx.request_layout(&style, None)
        });

<<<<<<< HEAD
        (layout_id, ())
    }
=======
        cx.on_mouse_event({
            let focus = self.focus.clone();
            let terminal = self.terminal.clone();
            move |e: &MouseMoveEvent, phase, cx| {
                if phase != DispatchPhase::Bubble || !focus.is_focused(cx) {
                    return;
                }
>>>>>>> 01fe3eec

    fn after_layout(
        &mut self,
        bounds: Bounds<Pixels>,
        _before_layout: &mut Self::BeforeLayout,
        cx: &mut ElementContext,
    ) -> LayoutState {
        self.interactivity.after_layout(
            bounds,
            bounds.size,
            cx,
            |_style, _scroll_offset, _hitbox, cx| {
                let settings = ThemeSettings::get_global(cx).clone();

                let buffer_font_size = settings.buffer_font_size(cx);

                let terminal_settings = TerminalSettings::get_global(cx);
                let font_family = terminal_settings
                    .font_family
                    .as_ref()
                    .map(|string| string.clone().into())
                    .unwrap_or(settings.buffer_font.family);

                let font_features = terminal_settings
                    .font_features
                    .clone()
                    .unwrap_or(settings.buffer_font.features.clone());

                let line_height = terminal_settings.line_height.value();
                let font_size = terminal_settings.font_size.clone();

                let font_size =
                    font_size.map_or(buffer_font_size, |size| theme::adjusted_font_size(size, cx));

                let theme = cx.theme().clone();

                let link_style = HighlightStyle {
                    color: Some(theme.colors().link_text_hover),
                    font_weight: None,
                    font_style: None,
                    background_color: None,
                    underline: Some(UnderlineStyle {
                        thickness: px(1.0),
                        color: Some(theme.colors().link_text_hover),
                        wavy: false,
                    }),
                    strikethrough: None,
                    fade_out: None,
                };

                let text_style = TextStyle {
                    font_family,
                    font_features,
                    font_size: font_size.into(),
                    font_style: FontStyle::Normal,
                    line_height: line_height.into(),
                    background_color: None,
                    white_space: WhiteSpace::Normal,
                    // These are going to be overridden per-cell
                    underline: None,
                    strikethrough: None,
                    color: theme.colors().text,
                    font_weight: FontWeight::NORMAL,
                };

                let text_system = cx.text_system();
                let player_color = theme.players().local();
                let match_color = theme.colors().search_match_background;
                let gutter;
                let dimensions = {
                    let rem_size = cx.rem_size();
                    let font_pixels = text_style.font_size.to_pixels(rem_size);
                    let line_height = font_pixels * line_height.to_pixels(rem_size);
                    let font_id = cx.text_system().resolve_font(&text_style.font());

                    let cell_width = text_system
                        .advance(font_id, font_pixels, 'm')
                        .unwrap()
                        .width;
                    gutter = cell_width;

                    let mut size = bounds.size.clone();
                    size.width -= gutter;

                    // https://github.com/zed-industries/zed/issues/2750
                    // if the terminal is one column wide, rendering 🦀
                    // causes alacritty to misbehave.
                    if size.width < cell_width * 2.0 {
                        size.width = cell_width * 2.0;
                    }

                    TerminalSize::new(line_height, cell_width, size)
                };

                let search_matches = self.terminal.read(cx).matches.clone();

                let background_color = theme.colors().terminal_background;

                let last_hovered_word = self.terminal.update(cx, |terminal, cx| {
                    terminal.set_size(dimensions);
                    terminal.sync(cx);
                    if self.can_navigate_to_selected_word
                        && terminal.can_navigate_to_selected_word()
                    {
                        terminal.last_content.last_hovered_word.clone()
                    } else {
                        None
                    }
                });

                let hitbox = cx.insert_hitbox(bounds, false);
                if self.can_navigate_to_selected_word && last_hovered_word.is_some() {
                    cx.set_cursor_style(gpui::CursorStyle::PointingHand, &hitbox);
                } else {
                    cx.set_cursor_style(gpui::CursorStyle::IBeam, &hitbox)
                }

                let hyperlink_tooltip = last_hovered_word.clone().map(|hovered_word| {
                    let mut element = div()
                        .size_full()
                        .id("terminal-element")
                        .tooltip(move |cx| Tooltip::text(hovered_word.word.clone(), cx))
                        .into_any_element();
                    element.layout(
                        bounds.origin + point(gutter, px(0.)),
                        bounds.size.into(),
                        cx,
                    );
                    element
                });

                let TerminalContent {
                    cells,
                    mode,
                    display_offset,
                    cursor_char,
                    selection,
                    cursor,
                    ..
                } = &self.terminal.read(cx).last_content;

                // searches, highlights to a single range representations
                let mut relative_highlighted_ranges = Vec::new();
                for search_match in search_matches {
                    relative_highlighted_ranges.push((search_match, match_color))
                }
                if let Some(selection) = selection {
                    relative_highlighted_ranges
                        .push((selection.start..=selection.end, player_color.selection));
                }

                // then have that representation be converted to the appropriate highlight data structure

                let (cells, rects) = TerminalElement::layout_grid(
                    cells,
                    &text_style,
                    &cx.text_system(),
                    last_hovered_word
                        .as_ref()
                        .map(|last_hovered_word| (link_style, &last_hovered_word.word_match)),
                    cx,
                );

                // Layout cursor. Rectangle is used for IME, so we should lay it out even
                // if we don't end up showing it.
                let cursor = if !self.cursor_visible || cursor.shape == AlacCursorShape::Hidden {
                    None
                } else {
                    let cursor_point = DisplayCursor::from(cursor.point, *display_offset);
                    let cursor_text = {
                        let str_trxt = cursor_char.to_string();
                        let len = str_trxt.len();
                        cx.text_system()
                            .shape_line(
                                str_trxt.into(),
                                text_style.font_size.to_pixels(cx.rem_size()),
                                &[TextRun {
                                    len,
                                    font: text_style.font(),
                                    color: theme.colors().terminal_background,
                                    background_color: None,
                                    underline: Default::default(),
                                    strikethrough: None,
                                }],
                            )
                            .unwrap()
                    };

                    let focused = self.focused;
                    TerminalElement::shape_cursor(cursor_point, dimensions, &cursor_text).map(
                        move |(cursor_position, block_width)| {
                            let (shape, text) = match cursor.shape {
                                AlacCursorShape::Block if !focused => (CursorShape::Hollow, None),
                                AlacCursorShape::Block => (CursorShape::Block, Some(cursor_text)),
                                AlacCursorShape::Underline => (CursorShape::Underscore, None),
                                AlacCursorShape::Beam => (CursorShape::Bar, None),
                                AlacCursorShape::HollowBlock => (CursorShape::Hollow, None),
                                //This case is handled in the if wrapping the whole cursor layout
                                AlacCursorShape::Hidden => unreachable!(),
                            };

                            CursorLayout::new(
                                cursor_position,
                                block_width,
                                dimensions.line_height,
                                theme.players().local().cursor,
                                shape,
                                text,
                                None,
                            )
                        },
                    )
                };

                LayoutState {
                    hitbox,
                    cells,
                    cursor,
                    background_color,
                    dimensions,
                    rects,
                    relative_highlighted_ranges,
                    mode: *mode,
                    display_offset: *display_offset,
                    hyperlink_tooltip,
                    gutter,
                }
            },
        )
    }

    fn paint(
        &mut self,
        bounds: Bounds<Pixels>,
        _: &mut Self::BeforeLayout,
        after_layout: &mut Self::AfterLayout,
        cx: &mut ElementContext<'_>,
    ) {
        cx.paint_quad(fill(bounds, after_layout.background_color));
        let origin = bounds.origin + Point::new(after_layout.gutter, px(0.));

        let terminal_input_handler = TerminalInputHandler {
            terminal: self.terminal.clone(),
            cursor_bounds: after_layout
                .cursor
                .as_ref()
                .map(|cursor| cursor.bounding_rect(origin)),
            workspace: self.workspace.clone(),
        };

        self.register_mouse_listeners(origin, after_layout.mode, bounds, cx);

        let hitbox = after_layout.hitbox.clone();
        self.interactivity
            .paint(bounds, Some(&hitbox), cx, |_, cx| {
                cx.handle_input(&self.focus, terminal_input_handler);

                cx.on_key_event({
                    let this = self.terminal.clone();
                    move |event: &ModifiersChangedEvent, phase, cx| {
                        if phase != DispatchPhase::Bubble {
                            return;
                        }

                        let handled =
                            this.update(cx, |term, _| term.try_modifiers_change(&event.modifiers));

                        if handled {
                            cx.refresh();
                        }
                    }
                });

                for rect in &after_layout.rects {
                    rect.paint(origin, &after_layout, cx);
                }

<<<<<<< HEAD
                for (relative_highlighted_range, color) in
                    after_layout.relative_highlighted_ranges.iter()
                {
                    if let Some((start_y, highlighted_range_lines)) = to_highlighted_range_lines(
                        relative_highlighted_range,
                        &after_layout,
                        origin,
                    ) {
                        let hr = HighlightedRange {
                            start_y, //Need to change this
                            line_height: after_layout.dimensions.line_height,
                            lines: highlighted_range_lines,
                            color: color.clone(),
                            //Copied from editor. TODO: move to theme or something
                            corner_radius: 0.15 * after_layout.dimensions.line_height,
                        };
                        hr.paint(bounds, cx);
=======
                cx.with_z_index(1, |cx| {
                    for (relative_highlighted_range, color) in
                        layout.relative_highlighted_ranges.iter()
                    {
                        if let Some((start_y, highlighted_range_lines)) =
                            to_highlighted_range_lines(relative_highlighted_range, &layout, origin)
                        {
                            let hr = HighlightedRange {
                                start_y, //Need to change this
                                line_height: layout.dimensions.line_height,
                                lines: highlighted_range_lines,
                                color: *color,
                                //Copied from editor. TODO: move to theme or something
                                corner_radius: 0.15 * layout.dimensions.line_height,
                            };
                            hr.paint(bounds, cx);
                        }
>>>>>>> 01fe3eec
                    }
                }

                for cell in &after_layout.cells {
                    cell.paint(origin, &after_layout, bounds, cx);
                }

                if let Some(cursor) = &mut after_layout.cursor {
                    cursor.paint(origin, cx);
                }

                if let Some(mut element) = after_layout.hyperlink_tooltip.take() {
                    element.paint(cx);
                }
            });
    }
}

impl IntoElement for TerminalElement {
    type Element = Self;

    fn into_element(self) -> Self::Element {
        self
    }
}

struct TerminalInputHandler {
    terminal: Model<Terminal>,
    workspace: WeakView<Workspace>,
    cursor_bounds: Option<Bounds<Pixels>>,
}

impl InputHandler for TerminalInputHandler {
    fn selected_text_range(&mut self, cx: &mut WindowContext) -> Option<std::ops::Range<usize>> {
        if self
            .terminal
            .read(cx)
            .last_content
            .mode
            .contains(TermMode::ALT_SCREEN)
        {
            None
        } else {
            Some(0..0)
        }
    }

    fn marked_text_range(&mut self, _: &mut WindowContext) -> Option<std::ops::Range<usize>> {
        None
    }

    fn text_for_range(
        &mut self,
        _: std::ops::Range<usize>,
        _: &mut WindowContext,
    ) -> Option<String> {
        None
    }

    fn replace_text_in_range(
        &mut self,
        _replacement_range: Option<std::ops::Range<usize>>,
        text: &str,
        cx: &mut WindowContext,
    ) {
        self.terminal.update(cx, |terminal, _| {
            terminal.input(text.into());
        });

        self.workspace
            .update(cx, |this, cx| {
                let telemetry = this.project().read(cx).client().telemetry().clone();
                telemetry.log_edit_event("terminal");
            })
            .ok();
    }

    fn replace_and_mark_text_in_range(
        &mut self,
        _range_utf16: Option<std::ops::Range<usize>>,
        _new_text: &str,
        _new_selected_range: Option<std::ops::Range<usize>>,
        _: &mut WindowContext,
    ) {
    }

    fn unmark_text(&mut self, _: &mut WindowContext) {}

    fn bounds_for_range(
        &mut self,
        _range_utf16: std::ops::Range<usize>,
        _: &mut WindowContext,
    ) -> Option<Bounds<Pixels>> {
        self.cursor_bounds
    }
}

fn is_blank(cell: &IndexedCell) -> bool {
    if cell.c != ' ' {
        return false;
    }

    if cell.bg != AnsiColor::Named(NamedColor::Background) {
        return false;
    }

    if cell.hyperlink().is_some() {
        return false;
    }

    if cell
        .flags
        .intersects(Flags::ALL_UNDERLINES | Flags::INVERSE | Flags::STRIKEOUT)
    {
        return false;
    }

    return true;
}

fn to_highlighted_range_lines(
    range: &RangeInclusive<AlacPoint>,
    layout: &LayoutState,
    origin: Point<Pixels>,
) -> Option<(Pixels, Vec<HighlightedRangeLine>)> {
    // Step 1. Normalize the points to be viewport relative.
    // When display_offset = 1, here's how the grid is arranged:
    //-2,0 -2,1...
    //--- Viewport top
    //-1,0 -1,1...
    //--------- Terminal Top
    // 0,0  0,1...
    // 1,0  1,1...
    //--- Viewport Bottom
    // 2,0  2,1...
    //--------- Terminal Bottom

    // Normalize to viewport relative, from terminal relative.
    // lines are i32s, which are negative above the top left corner of the terminal
    // If the user has scrolled, we use the display_offset to tell us which offset
    // of the grid data we should be looking at. But for the rendering step, we don't
    // want negatives. We want things relative to the 'viewport' (the area of the grid
    // which is currently shown according to the display offset)
    let unclamped_start = AlacPoint::new(
        range.start().line + layout.display_offset,
        range.start().column,
    );
    let unclamped_end =
        AlacPoint::new(range.end().line + layout.display_offset, range.end().column);

    // Step 2. Clamp range to viewport, and return None if it doesn't overlap
    if unclamped_end.line.0 < 0 || unclamped_start.line.0 > layout.dimensions.num_lines() as i32 {
        return None;
    }

    let clamped_start_line = unclamped_start.line.0.max(0) as usize;
    let clamped_end_line = unclamped_end
        .line
        .0
        .min(layout.dimensions.num_lines() as i32) as usize;
    //Convert the start of the range to pixels
    let start_y = origin.y + clamped_start_line as f32 * layout.dimensions.line_height;

    // Step 3. Expand ranges that cross lines into a collection of single-line ranges.
    //  (also convert to pixels)
    let mut highlighted_range_lines = Vec::new();
    for line in clamped_start_line..=clamped_end_line {
        let mut line_start = 0;
        let mut line_end = layout.dimensions.columns();

        if line == clamped_start_line {
            line_start = unclamped_start.column.0;
        }
        if line == clamped_end_line {
            line_end = unclamped_end.column.0 + 1; // +1 for inclusive
        }

        highlighted_range_lines.push(HighlightedRangeLine {
            start_x: origin.x + line_start as f32 * layout.dimensions.cell_width,
            end_x: origin.x + line_end as f32 * layout.dimensions.cell_width,
        });
    }

    Some((start_y, highlighted_range_lines))
}

/// Converts a 2, 8, or 24 bit color ANSI color to the GPUI equivalent.
fn convert_color(fg: &terminal::alacritty_terminal::vte::ansi::Color, theme: &Theme) -> Hsla {
    let colors = theme.colors();
    match fg {
        // Named and theme defined colors
        terminal::alacritty_terminal::vte::ansi::Color::Named(n) => match n {
            NamedColor::Black => colors.terminal_ansi_black,
            NamedColor::Red => colors.terminal_ansi_red,
            NamedColor::Green => colors.terminal_ansi_green,
            NamedColor::Yellow => colors.terminal_ansi_yellow,
            NamedColor::Blue => colors.terminal_ansi_blue,
            NamedColor::Magenta => colors.terminal_ansi_magenta,
            NamedColor::Cyan => colors.terminal_ansi_cyan,
            NamedColor::White => colors.terminal_ansi_white,
            NamedColor::BrightBlack => colors.terminal_ansi_bright_black,
            NamedColor::BrightRed => colors.terminal_ansi_bright_red,
            NamedColor::BrightGreen => colors.terminal_ansi_bright_green,
            NamedColor::BrightYellow => colors.terminal_ansi_bright_yellow,
            NamedColor::BrightBlue => colors.terminal_ansi_bright_blue,
            NamedColor::BrightMagenta => colors.terminal_ansi_bright_magenta,
            NamedColor::BrightCyan => colors.terminal_ansi_bright_cyan,
            NamedColor::BrightWhite => colors.terminal_ansi_bright_white,
            NamedColor::Foreground => colors.text,
            NamedColor::Background => colors.background,
            NamedColor::Cursor => theme.players().local().cursor,
            NamedColor::DimBlack => colors.terminal_ansi_dim_black,
            NamedColor::DimRed => colors.terminal_ansi_dim_red,
            NamedColor::DimGreen => colors.terminal_ansi_dim_green,
            NamedColor::DimYellow => colors.terminal_ansi_dim_yellow,
            NamedColor::DimBlue => colors.terminal_ansi_dim_blue,
            NamedColor::DimMagenta => colors.terminal_ansi_dim_magenta,
            NamedColor::DimCyan => colors.terminal_ansi_dim_cyan,
            NamedColor::DimWhite => colors.terminal_ansi_dim_white,
            NamedColor::BrightForeground => colors.terminal_bright_foreground,
            NamedColor::DimForeground => colors.terminal_dim_foreground,
        },
        // 'True' colors
        terminal::alacritty_terminal::vte::ansi::Color::Spec(rgb) => {
            terminal::rgba_color(rgb.r, rgb.g, rgb.b)
        }
        // 8 bit, indexed colors
        terminal::alacritty_terminal::vte::ansi::Color::Indexed(i) => {
            terminal::get_color_at_index(*i as usize, theme)
        }
    }
}<|MERGE_RESOLUTION|>--- conflicted
+++ resolved
@@ -1,11 +1,11 @@
-use editor::{CursorLayout, HighlightedRange, HighlightedRangeLine};
+use editor::{Cursor, HighlightedRange, HighlightedRangeLine};
 use gpui::{
-    div, fill, point, px, relative, AnyElement, Bounds, DispatchPhase, Element, ElementContext,
-    FocusHandle, Font, FontStyle, FontWeight, HighlightStyle, Hitbox, Hsla, InputHandler,
-    InteractiveElement, Interactivity, IntoElement, LayoutId, Model, ModelContext,
-    ModifiersChangedEvent, Pixels, Point, ShapedLine, StatefulInteractiveElement,
-    StrikethroughStyle, Styled, TextRun, TextStyle, UnderlineStyle, WeakView, WhiteSpace,
-    WindowContext, WindowTextSystem,
+    div, fill, point, px, relative, AnyElement, AvailableSpace, Bounds, DispatchPhase, Element,
+    ElementContext, ElementId, FocusHandle, Font, FontStyle, FontWeight, HighlightStyle, Hsla,
+    InputHandler, InteractiveBounds, InteractiveElement, InteractiveElementState, Interactivity,
+    IntoElement, LayoutId, Model, ModelContext, ModifiersChangedEvent, MouseButton, MouseMoveEvent,
+    Pixels, Point, ShapedLine, StatefulInteractiveElement, StrikethroughStyle, Styled, TextRun,
+    TextStyle, UnderlineStyle, WeakView, WhiteSpace, WindowContext, WindowTextSystem,
 };
 use itertools::Itertools;
 use language::CursorShape;
@@ -29,11 +29,10 @@
 
 /// The information generated during layout that is necessary for painting.
 pub struct LayoutState {
-    hitbox: Hitbox,
     cells: Vec<LayoutCell>,
     rects: Vec<LayoutRect>,
     relative_highlighted_ranges: Vec<(RangeInclusive<AlacPoint>, Hsla)>,
-    cursor: Option<CursorLayout>,
+    cursor: Option<Cursor>,
     background_color: Hsla,
     dimensions: TerminalSize,
     mode: TermMode,
@@ -393,219 +392,6 @@
         result
     }
 
-<<<<<<< HEAD
-    // todo!("I accidentally pulled this method in when merging. We should see if there are relevant changes.")
-    // fn compute_layout(&self, bounds: Bounds<gpui::Pixels>, cx: &mut ElementContext) -> LayoutState {
-    //     let settings = ThemeSettings::get_global(cx).clone();
-
-    //     let buffer_font_size = settings.buffer_font_size(cx);
-
-    //     let terminal_settings = TerminalSettings::get_global(cx);
-    //     let font_family = terminal_settings
-    //         .font_family
-    //         .as_ref()
-    //         .map(|string| string.clone().into())
-    //         .unwrap_or(settings.buffer_font.family);
-
-    //     let font_features = terminal_settings
-    //         .font_features
-    //         .clone()
-    //         .unwrap_or(settings.buffer_font.features.clone());
-
-    //     let line_height = terminal_settings.line_height.value();
-    //     let font_size = terminal_settings.font_size.clone();
-
-    //     let font_size =
-    //         font_size.map_or(buffer_font_size, |size| theme::adjusted_font_size(size, cx));
-
-    //     let theme = cx.theme().clone();
-
-    //     let link_style = HighlightStyle {
-    //         color: Some(theme.colors().link_text_hover),
-    //         font_weight: None,
-    //         font_style: None,
-    //         background_color: None,
-    //         underline: Some(UnderlineStyle {
-    //             thickness: px(1.0),
-    //             color: Some(theme.colors().link_text_hover),
-    //             wavy: false,
-    //         }),
-    //         strikethrough: None,
-    //         fade_out: None,
-    //     };
-
-    //     let text_style = TextStyle {
-    //         font_family,
-    //         font_features,
-    //         font_size: font_size.into(),
-    //         font_style: FontStyle::Normal,
-    //         line_height: line_height.into(),
-    //         background_color: None,
-    //         white_space: WhiteSpace::Normal,
-    //         // These are going to be overridden per-cell
-    //         underline: None,
-    //         strikethrough: None,
-    //         color: theme.colors().text,
-    //         font_weight: FontWeight::NORMAL,
-    //     };
-
-    //     let text_system = cx.text_system();
-    //     let player_color = theme.players().local();
-    //     let match_color = theme.colors().search_match_background;
-    //     let gutter;
-    //     let dimensions = {
-    //         let rem_size = cx.rem_size();
-    //         let font_pixels = text_style.font_size.to_pixels(rem_size);
-    //         let line_height = font_pixels * line_height.to_pixels(rem_size);
-    //         let font_id = cx.text_system().resolve_font(&text_style.font());
-
-    //         let cell_width = text_system
-    //             .advance(font_id, font_pixels, 'm')
-    //             .unwrap()
-    //             .width;
-    //         gutter = cell_width;
-
-    //         let mut size = bounds.size.clone();
-    //         size.width -= gutter;
-
-    //         // https://github.com/zed-industries/zed/issues/2750
-    //         // if the terminal is one column wide, rendering 🦀
-    //         // causes alacritty to misbehave.
-    //         if size.width < cell_width * 2.0 {
-    //             size.width = cell_width * 2.0;
-    //         }
-
-    //         TerminalSize::new(line_height, cell_width, size)
-    //     };
-
-    //     let search_matches = self.terminal.read(cx).matches.clone();
-
-    //     let background_color = theme.colors().terminal_background;
-
-    //     let last_hovered_word = self.terminal.update(cx, |terminal, cx| {
-    //         terminal.set_size(dimensions);
-    //         terminal.sync(cx);
-    //         if self.can_navigate_to_selected_word && terminal.can_navigate_to_selected_word() {
-    //             terminal.last_content.last_hovered_word.clone()
-    //         } else {
-    //             None
-    //         }
-    //     });
-
-    //     if bounds.contains(&cx.mouse_position()) {
-    //         let stacking_order = cx.stacking_order().clone();
-    //         if self.can_navigate_to_selected_word && last_hovered_word.is_some() {
-    //             cx.set_cursor_style(gpui::CursorStyle::PointingHand, todo!());
-    //         } else {
-    //             cx.set_cursor_style(gpui::CursorStyle::IBeam, todo!());
-    //         }
-    //     }
-
-    //     let hyperlink_tooltip = last_hovered_word.clone().map(|hovered_word| {
-    //         div()
-    //             .size_full()
-    //             .id("terminal-element")
-    //             .tooltip(move |cx| Tooltip::text(hovered_word.word.clone(), cx))
-    //             .into_any_element()
-    //     });
-
-    //     let TerminalContent {
-    //         cells,
-    //         mode,
-    //         display_offset,
-    //         cursor_char,
-    //         selection,
-    //         cursor,
-    //         ..
-    //     } = &self.terminal.read(cx).last_content;
-
-    //     // searches, highlights to a single range representations
-    //     let mut relative_highlighted_ranges = Vec::new();
-    //     for search_match in search_matches {
-    //         relative_highlighted_ranges.push((search_match, match_color))
-    //     }
-    //     if let Some(selection) = selection {
-    //         relative_highlighted_ranges
-    //             .push((selection.start..=selection.end, player_color.selection));
-    //     }
-
-    //     // then have that representation be converted to the appropriate highlight data structure
-
-    //     let (cells, rects) = TerminalElement::layout_grid(
-    //         cells,
-    //         &text_style,
-    //         &cx.text_system(),
-    //         last_hovered_word
-    //             .as_ref()
-    //             .map(|last_hovered_word| (link_style, &last_hovered_word.word_match)),
-    //         cx,
-    //     );
-
-    //     // Layout cursor. Rectangle is used for IME, so we should lay it out even
-    //     // if we don't end up showing it.
-    //     let cursor = if let AlacCursorShape::Hidden = cursor.shape {
-    //         None
-    //     } else {
-    //         let cursor_point = DisplayCursor::from(cursor.point, *display_offset);
-    //         let cursor_text = {
-    //             let str_trxt = cursor_char.to_string();
-    //             let len = str_trxt.len();
-    //             cx.text_system()
-    //                 .shape_line(
-    //                     str_trxt.into(),
-    //                     text_style.font_size.to_pixels(cx.rem_size()),
-    //                     &[TextRun {
-    //                         len,
-    //                         font: text_style.font(),
-    //                         color: theme.colors().terminal_background,
-    //                         background_color: None,
-    //                         underline: Default::default(),
-    //                         strikethrough: None,
-    //                     }],
-    //                 )
-    //                 .unwrap()
-    //         };
-
-    //         let focused = self.focused;
-    //         TerminalElement::shape_cursor(cursor_point, dimensions, &cursor_text).map(
-    //             move |(cursor_position, block_width)| {
-    //                 let (shape, text) = match cursor.shape {
-    //                     AlacCursorShape::Block if !focused => (CursorShape::Hollow, None),
-    //                     AlacCursorShape::Block => (CursorShape::Block, Some(cursor_text)),
-    //                     AlacCursorShape::Underline => (CursorShape::Underscore, None),
-    //                     AlacCursorShape::Beam => (CursorShape::Bar, None),
-    //                     AlacCursorShape::HollowBlock => (CursorShape::Hollow, None),
-    //                     //This case is handled in the if wrapping the whole cursor layout
-    //                     AlacCursorShape::Hidden => unreachable!(),
-    //                 };
-
-    //                 CursorLayout::new(
-    //                     cursor_position,
-    //                     block_width,
-    //                     dimensions.line_height,
-    //                     theme.players().local().cursor,
-    //                     shape,
-    //                     text,
-    //                     None,
-    //                 )
-    //             },
-    //         )
-    //     };
-
-    //     LayoutState {
-    //         cells,
-    //         cursor,
-    //         background_color,
-    //         dimensions,
-    //         rects,
-    //         relative_highlighted_ranges,
-    //         mode: *mode,
-    //         display_offset: *display_offset,
-    //         hyperlink_tooltip,
-    //         gutter,
-    //     }
-    // }
-=======
     fn compute_layout(&self, bounds: Bounds<gpui::Pixels>, cx: &mut ElementContext) -> LayoutState {
         let settings = ThemeSettings::get_global(cx).clone();
 
@@ -815,7 +601,6 @@
             gutter,
         }
     }
->>>>>>> 01fe3eec
 
     fn generic_button_handler<E>(
         connection: Model<Terminal>,
@@ -840,145 +625,25 @@
         bounds: Bounds<Pixels>,
         cx: &mut ElementContext,
     ) {
-        // let focus = self.focus.clone();
-        // let terminal = self.terminal.clone();
-        // let interactive_bounds = InteractiveBounds {
-        //     bounds: bounds.intersect(&cx.content_mask().bounds),
-        //     stacking_order: cx.stacking_order().clone(),
-        // };
-
-        // self.interactivity.on_mouse_down(MouseButton::Left, {
-        //     let terminal = terminal.clone();
-        //     let focus = focus.clone();
-        //     move |e, cx| {
-        //         cx.focus(&focus);
-        //         terminal.update(cx, |terminal, cx| {
-        //             terminal.mouse_down(&e, origin);
-        //             cx.notify();
-        //         })
-        //     }
-        // });
-
-        // cx.on_mouse_event({
-        //     let bounds = bounds.clone();
-        //     let focus = self.focus.clone();
-        //     let terminal = self.terminal.clone();
-        //     move |e: &MouseMoveEvent, phase, cx| {
-        //         if phase != DispatchPhase::Bubble || !focus.is_focused(cx) {
-        //             return;
-        //         }
-
-        //         if e.pressed_button.is_some() && !cx.has_active_drag() {
-        //             let visibly_contains = interactive_bounds.visibly_contains(&e.position, cx);
-        //             terminal.update(cx, |terminal, cx| {
-        //                 if !terminal.selection_started() {
-        //                     if visibly_contains {
-        //                         terminal.mouse_drag(e, origin, bounds);
-        //                         cx.notify();
-        //                     }
-        //                 } else {
-        //                     terminal.mouse_drag(e, origin, bounds);
-        //                     cx.notify();
-        //                 }
-        //             })
-        //         }
-
-        //         if interactive_bounds.visibly_contains(&e.position, cx) {
-        //             terminal.update(cx, |terminal, cx| {
-        //                 terminal.mouse_move(&e, origin);
-        //                 cx.notify();
-        //             })
-        //         }
-        //     }
-        // });
-
-        // self.interactivity.on_mouse_up(
-        //     MouseButton::Left,
-        //     TerminalElement::generic_button_handler(
-        //         terminal.clone(),
-        //         origin,
-        //         focus.clone(),
-        //         move |terminal, origin, e, cx| {
-        //             terminal.mouse_up(&e, origin, cx);
-        //         },
-        //     ),
-        // );
-        // self.interactivity.on_scroll_wheel({
-        //     let terminal = terminal.clone();
-        //     move |e, cx| {
-        //         terminal.update(cx, |terminal, cx| {
-        //             terminal.scroll_wheel(e, origin);
-        //             cx.notify();
-        //         })
-        //     }
-        // });
-
-        // // Mouse mode handlers:
-        // // All mouse modes need the extra click handlers
-        // if mode.intersects(TermMode::MOUSE_MODE) {
-        //     self.interactivity.on_mouse_down(
-        //         MouseButton::Right,
-        //         TerminalElement::generic_button_handler(
-        //             terminal.clone(),
-        //             origin,
-        //             focus.clone(),
-        //             move |terminal, origin, e, _cx| {
-        //                 terminal.mouse_down(&e, origin);
-        //             },
-        //         ),
-        //     );
-        //     self.interactivity.on_mouse_down(
-        //         MouseButton::Middle,
-        //         TerminalElement::generic_button_handler(
-        //             terminal.clone(),
-        //             origin,
-        //             focus.clone(),
-        //             move |terminal, origin, e, _cx| {
-        //                 terminal.mouse_down(&e, origin);
-        //             },
-        //         ),
-        //     );
-        //     self.interactivity.on_mouse_up(
-        //         MouseButton::Right,
-        //         TerminalElement::generic_button_handler(
-        //             terminal.clone(),
-        //             origin,
-        //             focus.clone(),
-        //             move |terminal, origin, e, cx| {
-        //                 terminal.mouse_up(&e, origin, cx);
-        //             },
-        //         ),
-        //     );
-        //     self.interactivity.on_mouse_up(
-        //         MouseButton::Middle,
-        //         TerminalElement::generic_button_handler(
-        //             terminal,
-        //             origin,
-        //             focus,
-        //             move |terminal, origin, e, cx| {
-        //                 terminal.mouse_up(&e, origin, cx);
-        //             },
-        //         ),
-        //     );
-        // }
-    }
-}
-
-impl Element for TerminalElement {
-    type BeforeLayout = ();
-    type AfterLayout = LayoutState;
-
-    fn before_layout(&mut self, cx: &mut ElementContext<'_>) -> (LayoutId, Self::BeforeLayout) {
-        let layout_id = self.interactivity.before_layout(cx, |mut style, cx| {
-            style.size.width = relative(1.).into();
-            style.size.height = relative(1.).into();
-            cx.request_layout(&style, None)
+        let focus = self.focus.clone();
+        let terminal = self.terminal.clone();
+        let interactive_bounds = InteractiveBounds {
+            bounds: bounds.intersect(&cx.content_mask().bounds),
+            stacking_order: cx.stacking_order().clone(),
+        };
+
+        self.interactivity.on_mouse_down(MouseButton::Left, {
+            let terminal = terminal.clone();
+            let focus = focus.clone();
+            move |e, cx| {
+                cx.focus(&focus);
+                terminal.update(cx, |terminal, cx| {
+                    terminal.mouse_down(&e, origin);
+                    cx.notify();
+                })
+            }
         });
 
-<<<<<<< HEAD
-        (layout_id, ())
-    }
-=======
         cx.on_mouse_event({
             let focus = self.focus.clone();
             let terminal = self.terminal.clone();
@@ -986,262 +651,148 @@
                 if phase != DispatchPhase::Bubble || !focus.is_focused(cx) {
                     return;
                 }
->>>>>>> 01fe3eec
-
-    fn after_layout(
+
+                if e.pressed_button.is_some() && !cx.has_active_drag() {
+                    let visibly_contains = interactive_bounds.visibly_contains(&e.position, cx);
+                    terminal.update(cx, |terminal, cx| {
+                        if !terminal.selection_started() {
+                            if visibly_contains {
+                                terminal.mouse_drag(e, origin, bounds);
+                                cx.notify();
+                            }
+                        } else {
+                            terminal.mouse_drag(e, origin, bounds);
+                            cx.notify();
+                        }
+                    })
+                }
+
+                if interactive_bounds.visibly_contains(&e.position, cx) {
+                    terminal.update(cx, |terminal, cx| {
+                        terminal.mouse_move(&e, origin);
+                        cx.notify();
+                    })
+                }
+            }
+        });
+
+        self.interactivity.on_mouse_up(
+            MouseButton::Left,
+            TerminalElement::generic_button_handler(
+                terminal.clone(),
+                origin,
+                focus.clone(),
+                move |terminal, origin, e, cx| {
+                    terminal.mouse_up(&e, origin, cx);
+                },
+            ),
+        );
+        self.interactivity.on_scroll_wheel({
+            let terminal = terminal.clone();
+            move |e, cx| {
+                terminal.update(cx, |terminal, cx| {
+                    terminal.scroll_wheel(e, origin);
+                    cx.notify();
+                })
+            }
+        });
+
+        // Mouse mode handlers:
+        // All mouse modes need the extra click handlers
+        if mode.intersects(TermMode::MOUSE_MODE) {
+            self.interactivity.on_mouse_down(
+                MouseButton::Right,
+                TerminalElement::generic_button_handler(
+                    terminal.clone(),
+                    origin,
+                    focus.clone(),
+                    move |terminal, origin, e, _cx| {
+                        terminal.mouse_down(&e, origin);
+                    },
+                ),
+            );
+            self.interactivity.on_mouse_down(
+                MouseButton::Middle,
+                TerminalElement::generic_button_handler(
+                    terminal.clone(),
+                    origin,
+                    focus.clone(),
+                    move |terminal, origin, e, _cx| {
+                        terminal.mouse_down(&e, origin);
+                    },
+                ),
+            );
+            self.interactivity.on_mouse_up(
+                MouseButton::Right,
+                TerminalElement::generic_button_handler(
+                    terminal.clone(),
+                    origin,
+                    focus.clone(),
+                    move |terminal, origin, e, cx| {
+                        terminal.mouse_up(&e, origin, cx);
+                    },
+                ),
+            );
+            self.interactivity.on_mouse_up(
+                MouseButton::Middle,
+                TerminalElement::generic_button_handler(
+                    terminal,
+                    origin,
+                    focus,
+                    move |terminal, origin, e, cx| {
+                        terminal.mouse_up(&e, origin, cx);
+                    },
+                ),
+            );
+        }
+    }
+}
+
+impl Element for TerminalElement {
+    type State = InteractiveElementState;
+
+    fn request_layout(
         &mut self,
-        bounds: Bounds<Pixels>,
-        _before_layout: &mut Self::BeforeLayout,
-        cx: &mut ElementContext,
-    ) -> LayoutState {
-        self.interactivity.after_layout(
-            bounds,
-            bounds.size,
-            cx,
-            |_style, _scroll_offset, _hitbox, cx| {
-                let settings = ThemeSettings::get_global(cx).clone();
-
-                let buffer_font_size = settings.buffer_font_size(cx);
-
-                let terminal_settings = TerminalSettings::get_global(cx);
-                let font_family = terminal_settings
-                    .font_family
-                    .as_ref()
-                    .map(|string| string.clone().into())
-                    .unwrap_or(settings.buffer_font.family);
-
-                let font_features = terminal_settings
-                    .font_features
-                    .clone()
-                    .unwrap_or(settings.buffer_font.features.clone());
-
-                let line_height = terminal_settings.line_height.value();
-                let font_size = terminal_settings.font_size.clone();
-
-                let font_size =
-                    font_size.map_or(buffer_font_size, |size| theme::adjusted_font_size(size, cx));
-
-                let theme = cx.theme().clone();
-
-                let link_style = HighlightStyle {
-                    color: Some(theme.colors().link_text_hover),
-                    font_weight: None,
-                    font_style: None,
-                    background_color: None,
-                    underline: Some(UnderlineStyle {
-                        thickness: px(1.0),
-                        color: Some(theme.colors().link_text_hover),
-                        wavy: false,
-                    }),
-                    strikethrough: None,
-                    fade_out: None,
-                };
-
-                let text_style = TextStyle {
-                    font_family,
-                    font_features,
-                    font_size: font_size.into(),
-                    font_style: FontStyle::Normal,
-                    line_height: line_height.into(),
-                    background_color: None,
-                    white_space: WhiteSpace::Normal,
-                    // These are going to be overridden per-cell
-                    underline: None,
-                    strikethrough: None,
-                    color: theme.colors().text,
-                    font_weight: FontWeight::NORMAL,
-                };
-
-                let text_system = cx.text_system();
-                let player_color = theme.players().local();
-                let match_color = theme.colors().search_match_background;
-                let gutter;
-                let dimensions = {
-                    let rem_size = cx.rem_size();
-                    let font_pixels = text_style.font_size.to_pixels(rem_size);
-                    let line_height = font_pixels * line_height.to_pixels(rem_size);
-                    let font_id = cx.text_system().resolve_font(&text_style.font());
-
-                    let cell_width = text_system
-                        .advance(font_id, font_pixels, 'm')
-                        .unwrap()
-                        .width;
-                    gutter = cell_width;
-
-                    let mut size = bounds.size.clone();
-                    size.width -= gutter;
-
-                    // https://github.com/zed-industries/zed/issues/2750
-                    // if the terminal is one column wide, rendering 🦀
-                    // causes alacritty to misbehave.
-                    if size.width < cell_width * 2.0 {
-                        size.width = cell_width * 2.0;
-                    }
-
-                    TerminalSize::new(line_height, cell_width, size)
-                };
-
-                let search_matches = self.terminal.read(cx).matches.clone();
-
-                let background_color = theme.colors().terminal_background;
-
-                let last_hovered_word = self.terminal.update(cx, |terminal, cx| {
-                    terminal.set_size(dimensions);
-                    terminal.sync(cx);
-                    if self.can_navigate_to_selected_word
-                        && terminal.can_navigate_to_selected_word()
-                    {
-                        terminal.last_content.last_hovered_word.clone()
-                    } else {
-                        None
-                    }
+        element_state: Option<Self::State>,
+        cx: &mut ElementContext<'_>,
+    ) -> (LayoutId, Self::State) {
+        let (layout_id, interactive_state) =
+            self.interactivity
+                .layout(element_state, cx, |mut style, cx| {
+                    style.size.width = relative(1.).into();
+                    style.size.height = relative(1.).into();
+                    let layout_id = cx.request_layout(&style, None);
+
+                    layout_id
                 });
 
-                let hitbox = cx.insert_hitbox(bounds, false);
-                if self.can_navigate_to_selected_word && last_hovered_word.is_some() {
-                    cx.set_cursor_style(gpui::CursorStyle::PointingHand, &hitbox);
-                } else {
-                    cx.set_cursor_style(gpui::CursorStyle::IBeam, &hitbox)
-                }
-
-                let hyperlink_tooltip = last_hovered_word.clone().map(|hovered_word| {
-                    let mut element = div()
-                        .size_full()
-                        .id("terminal-element")
-                        .tooltip(move |cx| Tooltip::text(hovered_word.word.clone(), cx))
-                        .into_any_element();
-                    element.layout(
-                        bounds.origin + point(gutter, px(0.)),
-                        bounds.size.into(),
-                        cx,
-                    );
-                    element
-                });
-
-                let TerminalContent {
-                    cells,
-                    mode,
-                    display_offset,
-                    cursor_char,
-                    selection,
-                    cursor,
-                    ..
-                } = &self.terminal.read(cx).last_content;
-
-                // searches, highlights to a single range representations
-                let mut relative_highlighted_ranges = Vec::new();
-                for search_match in search_matches {
-                    relative_highlighted_ranges.push((search_match, match_color))
-                }
-                if let Some(selection) = selection {
-                    relative_highlighted_ranges
-                        .push((selection.start..=selection.end, player_color.selection));
-                }
-
-                // then have that representation be converted to the appropriate highlight data structure
-
-                let (cells, rects) = TerminalElement::layout_grid(
-                    cells,
-                    &text_style,
-                    &cx.text_system(),
-                    last_hovered_word
-                        .as_ref()
-                        .map(|last_hovered_word| (link_style, &last_hovered_word.word_match)),
-                    cx,
-                );
-
-                // Layout cursor. Rectangle is used for IME, so we should lay it out even
-                // if we don't end up showing it.
-                let cursor = if !self.cursor_visible || cursor.shape == AlacCursorShape::Hidden {
-                    None
-                } else {
-                    let cursor_point = DisplayCursor::from(cursor.point, *display_offset);
-                    let cursor_text = {
-                        let str_trxt = cursor_char.to_string();
-                        let len = str_trxt.len();
-                        cx.text_system()
-                            .shape_line(
-                                str_trxt.into(),
-                                text_style.font_size.to_pixels(cx.rem_size()),
-                                &[TextRun {
-                                    len,
-                                    font: text_style.font(),
-                                    color: theme.colors().terminal_background,
-                                    background_color: None,
-                                    underline: Default::default(),
-                                    strikethrough: None,
-                                }],
-                            )
-                            .unwrap()
-                    };
-
-                    let focused = self.focused;
-                    TerminalElement::shape_cursor(cursor_point, dimensions, &cursor_text).map(
-                        move |(cursor_position, block_width)| {
-                            let (shape, text) = match cursor.shape {
-                                AlacCursorShape::Block if !focused => (CursorShape::Hollow, None),
-                                AlacCursorShape::Block => (CursorShape::Block, Some(cursor_text)),
-                                AlacCursorShape::Underline => (CursorShape::Underscore, None),
-                                AlacCursorShape::Beam => (CursorShape::Bar, None),
-                                AlacCursorShape::HollowBlock => (CursorShape::Hollow, None),
-                                //This case is handled in the if wrapping the whole cursor layout
-                                AlacCursorShape::Hidden => unreachable!(),
-                            };
-
-                            CursorLayout::new(
-                                cursor_position,
-                                block_width,
-                                dimensions.line_height,
-                                theme.players().local().cursor,
-                                shape,
-                                text,
-                                None,
-                            )
-                        },
-                    )
-                };
-
-                LayoutState {
-                    hitbox,
-                    cells,
-                    cursor,
-                    background_color,
-                    dimensions,
-                    rects,
-                    relative_highlighted_ranges,
-                    mode: *mode,
-                    display_offset: *display_offset,
-                    hyperlink_tooltip,
-                    gutter,
-                }
-            },
-        )
+        (layout_id, interactive_state)
     }
 
     fn paint(
         &mut self,
         bounds: Bounds<Pixels>,
-        _: &mut Self::BeforeLayout,
-        after_layout: &mut Self::AfterLayout,
+        state: &mut Self::State,
         cx: &mut ElementContext<'_>,
     ) {
-        cx.paint_quad(fill(bounds, after_layout.background_color));
-        let origin = bounds.origin + Point::new(after_layout.gutter, px(0.));
+        let mut layout = self.compute_layout(bounds, cx);
+
+        cx.paint_quad(fill(bounds, layout.background_color));
+        let origin = bounds.origin + Point::new(layout.gutter, px(0.));
 
         let terminal_input_handler = TerminalInputHandler {
             terminal: self.terminal.clone(),
-            cursor_bounds: after_layout
+            cursor_bounds: layout
                 .cursor
                 .as_ref()
                 .map(|cursor| cursor.bounding_rect(origin)),
             workspace: self.workspace.clone(),
         };
 
-        self.register_mouse_listeners(origin, after_layout.mode, bounds, cx);
-
-        let hitbox = after_layout.hitbox.clone();
+        self.register_mouse_listeners(origin, layout.mode, bounds, cx);
+
         self.interactivity
-            .paint(bounds, Some(&hitbox), cx, |_, cx| {
+            .paint(bounds, bounds.size, state, cx, |_, _, cx| {
                 cx.handle_input(&self.focus, terminal_input_handler);
 
                 cx.on_key_event({
@@ -1260,29 +811,10 @@
                     }
                 });
 
-                for rect in &after_layout.rects {
-                    rect.paint(origin, &after_layout, cx);
+                for rect in &layout.rects {
+                    rect.paint(origin, &layout, cx);
                 }
 
-<<<<<<< HEAD
-                for (relative_highlighted_range, color) in
-                    after_layout.relative_highlighted_ranges.iter()
-                {
-                    if let Some((start_y, highlighted_range_lines)) = to_highlighted_range_lines(
-                        relative_highlighted_range,
-                        &after_layout,
-                        origin,
-                    ) {
-                        let hr = HighlightedRange {
-                            start_y, //Need to change this
-                            line_height: after_layout.dimensions.line_height,
-                            lines: highlighted_range_lines,
-                            color: color.clone(),
-                            //Copied from editor. TODO: move to theme or something
-                            corner_radius: 0.15 * after_layout.dimensions.line_height,
-                        };
-                        hr.paint(bounds, cx);
-=======
                 cx.with_z_index(1, |cx| {
                     for (relative_highlighted_range, color) in
                         layout.relative_highlighted_ranges.iter()
@@ -1300,20 +832,25 @@
                             };
                             hr.paint(bounds, cx);
                         }
->>>>>>> 01fe3eec
                     }
+                });
+
+                cx.with_z_index(2, |cx| {
+                    for cell in &layout.cells {
+                        cell.paint(origin, &layout, bounds, cx);
+                    }
+                });
+
+                if self.cursor_visible {
+                    cx.with_z_index(3, |cx| {
+                        if let Some(cursor) = &layout.cursor {
+                            cursor.paint(origin, cx);
+                        }
+                    });
                 }
 
-                for cell in &after_layout.cells {
-                    cell.paint(origin, &after_layout, bounds, cx);
-                }
-
-                if let Some(cursor) = &mut after_layout.cursor {
-                    cursor.paint(origin, cx);
-                }
-
-                if let Some(mut element) = after_layout.hyperlink_tooltip.take() {
-                    element.paint(cx);
+                if let Some(mut element) = layout.hyperlink_tooltip.take() {
+                    element.draw(origin, bounds.size.map(AvailableSpace::Definite), cx)
                 }
             });
     }
@@ -1321,6 +858,10 @@
 
 impl IntoElement for TerminalElement {
     type Element = Self;
+
+    fn element_id(&self) -> Option<ElementId> {
+        Some("terminal".into())
+    }
 
     fn into_element(self) -> Self::Element {
         self
