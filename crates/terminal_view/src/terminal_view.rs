--- conflicted
+++ resolved
@@ -7,11 +7,7 @@
 pub mod terminal_tab_tooltip;
 
 use assistant_slash_command::SlashCommandRegistry;
-<<<<<<< HEAD
-use editor::{Editor, EditorSettings, actions::SelectAll};
-=======
-use editor::{EditorSettings, actions::SelectAll, scroll::ScrollbarAutoHide};
->>>>>>> 628a9cd8
+use editor::{EditorSettings, actions::SelectAll};
 use gpui::{
     Action, AnyElement, App, DismissEvent, Entity, EventEmitter, FocusHandle, Focusable,
     KeyContext, KeyDownEvent, Keystroke, MouseButton, MouseDownEvent, Pixels, Render,
@@ -68,11 +64,6 @@
 };
 
 const CURSOR_BLINK_INTERVAL: Duration = Duration::from_millis(500);
-<<<<<<< HEAD
-const GIT_DIFF_PATH_PREFIXES: &[&str] = &["a", "b"];
-=======
-const TERMINAL_SCROLLBAR_WIDTH: Pixels = px(12.);
->>>>>>> 628a9cd8
 
 /// Event to transmit the scroll from the element to the view
 #[derive(Clone, Debug, PartialEq)]
