mod color_contrast;
mod persistence;
pub mod terminal_element;
pub mod terminal_panel;
mod terminal_path_like_target;
pub mod terminal_scrollbar;
mod terminal_slash_command;
pub mod terminal_tab_tooltip;

use assistant_slash_command::SlashCommandRegistry;
use editor::{EditorSettings, actions::SelectAll, scroll::ScrollbarAutoHide};
use gpui::{
    Action, AnyElement, App, DismissEvent, Entity, EventEmitter, FocusHandle, Focusable,
    KeyContext, KeyDownEvent, Keystroke, MouseButton, MouseDownEvent, Pixels, Render,
    ScrollWheelEvent, Stateful, Styled, Subscription, Task, WeakEntity, actions, anchored,
    deferred, div,
};
use persistence::TERMINAL_DB;
use project::{Project, search::SearchQuery, terminals::TerminalKind};
use schemars::JsonSchema;
use task::TaskId;
use terminal::{
    Clear, Copy, Event, HoveredWord, MaybeNavigationTarget, Paste, ScrollLineDown, ScrollLineUp,
    ScrollPageDown, ScrollPageUp, ScrollToBottom, ScrollToTop, ShowCharacterPalette, TaskState,
    TaskStatus, Terminal, TerminalBounds, ToggleViMode,
    alacritty_terminal::{
        index::Point,
        term::{TermMode, point_to_viewport, search::RegexSearch},
    },
    terminal_settings::{self, CursorShape, TerminalBlink, TerminalSettings, WorkingDirectory},
};
use terminal_element::TerminalElement;
use terminal_panel::TerminalPanel;
use terminal_path_like_target::{hover_path_like_target, open_path_like_target};
use terminal_scrollbar::TerminalScrollHandle;
use terminal_slash_command::TerminalSlashCommand;
use terminal_tab_tooltip::TerminalTooltip;
use ui::{
    ContextMenu, Icon, IconName, Label, Scrollbar, ScrollbarState, Tooltip, h_flex, prelude::*,
};
use util::ResultExt;
use workspace::{
    CloseActiveItem, NewCenterTerminal, NewTerminal, ToolbarItemLocation, Workspace, WorkspaceId,
    delete_unloaded_items,
    item::{
        BreadcrumbText, Item, ItemEvent, SerializableItem, TabContentParams, TabTooltipContent,
    },
    register_serializable_item,
    searchable::{Direction, SearchEvent, SearchOptions, SearchableItem, SearchableItemHandle},
};

use serde::Deserialize;
use settings::{Settings, SettingsStore};
use smol::Timer;
use zed_actions::assistant::InlineAssist;

use std::{
    cmp,
    ops::{Range, RangeInclusive},
    path::{Path, PathBuf},
    rc::Rc,
    sync::Arc,
    time::Duration,
};

const CURSOR_BLINK_INTERVAL: Duration = Duration::from_millis(500);
const TERMINAL_SCROLLBAR_WIDTH: Pixels = px(12.);

/// Event to transmit the scroll from the element to the view
#[derive(Clone, Debug, PartialEq)]
pub struct ScrollTerminal(pub i32);

/// Sends the specified text directly to the terminal.
#[derive(Clone, Debug, Default, Deserialize, JsonSchema, PartialEq, Action)]
#[action(namespace = terminal)]
pub struct SendText(String);

/// Sends a keystroke sequence to the terminal.
#[derive(Clone, Debug, Default, Deserialize, JsonSchema, PartialEq, Action)]
#[action(namespace = terminal)]
pub struct SendKeystroke(String);

actions!(
    terminal,
    [
        /// Reruns the last executed task in the terminal.
        RerunTask
    ]
);

pub fn init(cx: &mut App) {
    assistant_slash_command::init(cx);
    terminal_panel::init(cx);
    terminal::init(cx);

    register_serializable_item::<TerminalView>(cx);

    cx.observe_new(|workspace: &mut Workspace, _window, _cx| {
        workspace.register_action(TerminalView::deploy);
    })
    .detach();
    SlashCommandRegistry::global(cx).register_command(TerminalSlashCommand, true);
}

pub struct BlockProperties {
    pub height: u8,
    pub render: Box<dyn Send + Fn(&mut BlockContext) -> AnyElement>,
}

pub struct BlockContext<'a, 'b> {
    pub window: &'a mut Window,
    pub context: &'b mut App,
    pub dimensions: TerminalBounds,
}

///A terminal view, maintains the PTY's file handles and communicates with the terminal
pub struct TerminalView {
    terminal: Entity<Terminal>,
    workspace: WeakEntity<Workspace>,
    project: WeakEntity<Project>,
    focus_handle: FocusHandle,
    //Currently using iTerm bell, show bell emoji in tab until input is received
    has_bell: bool,
    context_menu: Option<(Entity<ContextMenu>, gpui::Point<Pixels>, Subscription)>,
    cursor_shape: CursorShape,
    blink_state: bool,
    mode: TerminalMode,
    blinking_terminal_enabled: bool,
    cwd_serialized: bool,
    blinking_paused: bool,
    blink_epoch: usize,
    hover: Option<HoverTarget>,
    hover_tooltip_update: Task<()>,
    workspace_id: Option<WorkspaceId>,
    show_breadcrumbs: bool,
    block_below_cursor: Option<Rc<BlockProperties>>,
    scroll_top: Pixels,
    scrollbar_state: ScrollbarState,
    scroll_handle: TerminalScrollHandle,
    show_scrollbar: bool,
    hide_scrollbar_task: Option<Task<()>>,
    marked_text: Option<String>,
    marked_range_utf16: Option<Range<usize>>,
    _subscriptions: Vec<Subscription>,
    _terminal_subscriptions: Vec<Subscription>,
}

#[derive(Default, Clone)]
pub enum TerminalMode {
    #[default]
    Standalone,
    Embedded {
        max_lines_when_unfocused: Option<usize>,
    },
}

#[derive(Clone)]
pub enum ContentMode {
    Scrollable,
    Inline {
        displayed_lines: usize,
        total_lines: usize,
    },
}

impl ContentMode {
    pub fn is_limited(&self) -> bool {
        match self {
            ContentMode::Scrollable => false,
            ContentMode::Inline {
                displayed_lines,
                total_lines,
            } => displayed_lines < total_lines,
        }
    }

    pub fn is_scrollable(&self) -> bool {
        matches!(self, ContentMode::Scrollable)
    }
}

#[derive(Debug)]
#[cfg_attr(test, derive(Clone, Eq, PartialEq))]
struct HoverTarget {
    tooltip: String,
    hovered_word: HoveredWord,
}

impl EventEmitter<Event> for TerminalView {}
impl EventEmitter<ItemEvent> for TerminalView {}
impl EventEmitter<SearchEvent> for TerminalView {}

impl Focusable for TerminalView {
    fn focus_handle(&self, _cx: &App) -> FocusHandle {
        self.focus_handle.clone()
    }
}

impl TerminalView {
    ///Create a new Terminal in the current working directory or the user's home directory
    pub fn deploy(
        workspace: &mut Workspace,
        _: &NewCenterTerminal,
        window: &mut Window,
        cx: &mut Context<Workspace>,
    ) {
        let working_directory = default_working_directory(workspace, cx);
        TerminalPanel::add_center_terminal(
            workspace,
            TerminalKind::Shell(working_directory),
            window,
            cx,
        )
        .detach_and_log_err(cx);
    }

    pub fn new(
        terminal: Entity<Terminal>,
        workspace: WeakEntity<Workspace>,
        workspace_id: Option<WorkspaceId>,
        project: WeakEntity<Project>,
        window: &mut Window,
        cx: &mut Context<Self>,
    ) -> Self {
        let workspace_handle = workspace.clone();
        let terminal_subscriptions =
            subscribe_for_terminal_events(&terminal, workspace, window, cx);

        let focus_handle = cx.focus_handle();
        let focus_in = cx.on_focus_in(&focus_handle, window, |terminal_view, window, cx| {
            terminal_view.focus_in(window, cx);
        });
        let focus_out = cx.on_focus_out(
            &focus_handle,
            window,
            |terminal_view, _event, window, cx| {
                terminal_view.focus_out(window, cx);
            },
        );
        let cursor_shape = TerminalSettings::get_global(cx)
            .cursor_shape
            .unwrap_or_default();

        let scroll_handle = TerminalScrollHandle::new(terminal.read(cx));

        Self {
            terminal,
            workspace: workspace_handle,
            project,
            has_bell: false,
            focus_handle,
            context_menu: None,
            cursor_shape,
            blink_state: true,
            blinking_terminal_enabled: false,
            blinking_paused: false,
            blink_epoch: 0,
            hover: None,
            hover_tooltip_update: Task::ready(()),
            mode: TerminalMode::Standalone,
            workspace_id,
            show_breadcrumbs: TerminalSettings::get_global(cx).toolbar.breadcrumbs,
            block_below_cursor: None,
            scroll_top: Pixels::ZERO,
            scrollbar_state: ScrollbarState::new(scroll_handle.clone()),
            scroll_handle,
            show_scrollbar: !Self::should_autohide_scrollbar(cx),
            hide_scrollbar_task: None,
            cwd_serialized: false,
            marked_text: None,
            marked_range_utf16: None,
            _subscriptions: vec![
                focus_in,
                focus_out,
                cx.observe_global::<SettingsStore>(Self::settings_changed),
            ],
            _terminal_subscriptions: terminal_subscriptions,
        }
    }

    /// Enable 'embedded' mode where the terminal displays the full content with an optional limit of lines.
    pub fn set_embedded_mode(
        &mut self,
        max_lines_when_unfocused: Option<usize>,
        cx: &mut Context<Self>,
    ) {
        self.mode = TerminalMode::Embedded {
            max_lines_when_unfocused,
        };
        cx.notify();
    }

    const MAX_EMBEDDED_LINES: usize = 1_000;

    /// Returns the current `ContentMode` depending on the set `TerminalMode` and the current number of lines
    ///
    /// Note: Even in embedded mode, the terminal will fallback to scrollable when its content exceeds `MAX_EMBEDDED_LINES`
    pub fn content_mode(&self, window: &Window, cx: &App) -> ContentMode {
        match &self.mode {
            TerminalMode::Standalone => ContentMode::Scrollable,
            TerminalMode::Embedded {
                max_lines_when_unfocused,
            } => {
                let total_lines = self.terminal.read(cx).total_lines();

                if total_lines > Self::MAX_EMBEDDED_LINES {
                    ContentMode::Scrollable
                } else {
                    let mut displayed_lines = total_lines;

                    if !self.focus_handle.is_focused(window)
                        && let Some(max_lines) = max_lines_when_unfocused
                    {
                        displayed_lines = displayed_lines.min(*max_lines)
                    }

                    ContentMode::Inline {
                        displayed_lines,
                        total_lines,
                    }
                }
            }
        }
    }

    /// Sets the marked (pre-edit) text from the IME.
    pub(crate) fn set_marked_text(
        &mut self,
        text: String,
        range: Range<usize>,
        cx: &mut Context<Self>,
    ) {
        self.marked_text = Some(text);
        self.marked_range_utf16 = Some(range);
        cx.notify();
    }

    /// Gets the current marked range (UTF-16).
    pub(crate) fn marked_text_range(&self) -> Option<Range<usize>> {
        self.marked_range_utf16.clone()
    }

    /// Clears the marked (pre-edit) text state.
    pub(crate) fn clear_marked_text(&mut self, cx: &mut Context<Self>) {
        if self.marked_text.is_some() {
            self.marked_text = None;
            self.marked_range_utf16 = None;
            cx.notify();
        }
    }

    /// Commits (sends) the given text to the PTY. Called by InputHandler::replace_text_in_range.
    pub(crate) fn commit_text(&mut self, text: &str, cx: &mut Context<Self>) {
        if !text.is_empty() {
            self.terminal.update(cx, |term, _| {
                term.input(text.to_string().into_bytes());
            });
        }
    }

    pub(crate) fn terminal_bounds(&self, cx: &App) -> TerminalBounds {
        self.terminal.read(cx).last_content().terminal_bounds
    }

    pub fn entity(&self) -> &Entity<Terminal> {
        &self.terminal
    }

    pub fn has_bell(&self) -> bool {
        self.has_bell
    }

    pub fn clear_bell(&mut self, cx: &mut Context<TerminalView>) {
        self.has_bell = false;
        cx.emit(Event::Wakeup);
    }

    pub fn deploy_context_menu(
        &mut self,
        position: gpui::Point<Pixels>,
        window: &mut Window,
        cx: &mut Context<Self>,
    ) {
        let assistant_enabled = self
            .workspace
            .upgrade()
            .and_then(|workspace| workspace.read(cx).panel::<TerminalPanel>(cx))
            .map_or(false, |terminal_panel| {
                terminal_panel.read(cx).assistant_enabled()
            });
        let context_menu = ContextMenu::build(window, cx, |menu, _, _| {
            menu.context(self.focus_handle.clone())
                .action("New Terminal", Box::new(NewTerminal))
                .separator()
                .action("Copy", Box::new(Copy))
                .action("Paste", Box::new(Paste))
                .action("Select All", Box::new(SelectAll))
                .action("Clear", Box::new(Clear))
                .when(assistant_enabled, |menu| {
                    menu.separator()
                        .action("Inline Assist", Box::new(InlineAssist::default()))
                })
                .separator()
                .action(
                    "Close Terminal Tab",
                    Box::new(CloseActiveItem {
                        save_intent: None,
                        close_pinned: true,
                    }),
                )
        });

        window.focus(&context_menu.focus_handle(cx));
        let subscription = cx.subscribe_in(
            &context_menu,
            window,
            |this, _, _: &DismissEvent, window, cx| {
                if this.context_menu.as_ref().is_some_and(|context_menu| {
                    context_menu.0.focus_handle(cx).contains_focused(window, cx)
                }) {
                    cx.focus_self(window);
                }
                this.context_menu.take();
                cx.notify();
            },
        );

        self.context_menu = Some((context_menu, position, subscription));
    }

    fn settings_changed(&mut self, cx: &mut Context<Self>) {
        let settings = TerminalSettings::get_global(cx);
        let breadcrumb_visibility_changed = self.show_breadcrumbs != settings.toolbar.breadcrumbs;
        self.show_breadcrumbs = settings.toolbar.breadcrumbs;

        let new_cursor_shape = settings.cursor_shape.unwrap_or_default();
        let old_cursor_shape = self.cursor_shape;
        if old_cursor_shape != new_cursor_shape {
            self.cursor_shape = new_cursor_shape;
            self.terminal.update(cx, |term, _| {
                term.set_cursor_shape(self.cursor_shape);
            });
        }

        if breadcrumb_visibility_changed {
            cx.emit(ItemEvent::UpdateBreadcrumbs);
        }
        cx.notify();
    }

    fn show_character_palette(
        &mut self,
        _: &ShowCharacterPalette,
        window: &mut Window,
        cx: &mut Context<Self>,
    ) {
        if self
            .terminal
            .read(cx)
            .last_content
            .mode
            .contains(TermMode::ALT_SCREEN)
        {
            self.terminal.update(cx, |term, cx| {
                term.try_keystroke(
                    &Keystroke::parse("ctrl-cmd-space").unwrap(),
                    TerminalSettings::get_global(cx).option_as_meta,
                )
            });
        } else {
            window.show_character_palette();
        }
    }

    fn select_all(&mut self, _: &SelectAll, _: &mut Window, cx: &mut Context<Self>) {
        self.terminal.update(cx, |term, _| term.select_all());
        cx.notify();
    }

    fn rerun_task(&mut self, _: &RerunTask, window: &mut Window, cx: &mut Context<Self>) {
        let task = self
            .terminal
            .read(cx)
            .task()
            .map(|task| terminal_rerun_override(&task.id))
            .unwrap_or_default();
        window.dispatch_action(Box::new(task), cx);
    }

    fn clear(&mut self, _: &Clear, _: &mut Window, cx: &mut Context<Self>) {
        self.scroll_top = px(0.);
        self.terminal.update(cx, |term, _| term.clear());
        cx.notify();
    }

    fn max_scroll_top(&self, cx: &App) -> Pixels {
        let terminal = self.terminal.read(cx);

        let Some(block) = self.block_below_cursor.as_ref() else {
            return Pixels::ZERO;
        };

        let line_height = terminal.last_content().terminal_bounds.line_height;
        let viewport_lines = terminal.viewport_lines();
        let cursor = point_to_viewport(
            terminal.last_content.display_offset,
            terminal.last_content.cursor.point,
        )
        .unwrap_or_default();
        let max_scroll_top_in_lines =
            (block.height as usize).saturating_sub(viewport_lines.saturating_sub(cursor.line + 1));

        max_scroll_top_in_lines as f32 * line_height
    }

    fn scroll_wheel(&mut self, event: &ScrollWheelEvent, cx: &mut Context<Self>) {
        let terminal_content = self.terminal.read(cx).last_content();

        if self.block_below_cursor.is_some() && terminal_content.display_offset == 0 {
            let line_height = terminal_content.terminal_bounds.line_height;
            let y_delta = event.delta.pixel_delta(line_height).y;
            if y_delta < Pixels::ZERO || self.scroll_top > Pixels::ZERO {
                self.scroll_top = cmp::max(
                    Pixels::ZERO,
                    cmp::min(self.scroll_top - y_delta, self.max_scroll_top(cx)),
                );
                cx.notify();
                return;
            }
        }
        self.terminal.update(cx, |term, _| term.scroll_wheel(event));
    }

    fn scroll_line_up(&mut self, _: &ScrollLineUp, _: &mut Window, cx: &mut Context<Self>) {
        let terminal_content = self.terminal.read(cx).last_content();
        if self.block_below_cursor.is_some()
            && terminal_content.display_offset == 0
            && self.scroll_top > Pixels::ZERO
        {
            let line_height = terminal_content.terminal_bounds.line_height;
            self.scroll_top = cmp::max(self.scroll_top - line_height, Pixels::ZERO);
            return;
        }

        self.terminal.update(cx, |term, _| term.scroll_line_up());
        cx.notify();
    }

    fn scroll_line_down(&mut self, _: &ScrollLineDown, _: &mut Window, cx: &mut Context<Self>) {
        let terminal_content = self.terminal.read(cx).last_content();
        if self.block_below_cursor.is_some() && terminal_content.display_offset == 0 {
            let max_scroll_top = self.max_scroll_top(cx);
            if self.scroll_top < max_scroll_top {
                let line_height = terminal_content.terminal_bounds.line_height;
                self.scroll_top = cmp::min(self.scroll_top + line_height, max_scroll_top);
            }
            return;
        }

        self.terminal.update(cx, |term, _| term.scroll_line_down());
        cx.notify();
    }

    fn scroll_page_up(&mut self, _: &ScrollPageUp, _: &mut Window, cx: &mut Context<Self>) {
        if self.scroll_top == Pixels::ZERO {
            self.terminal.update(cx, |term, _| term.scroll_page_up());
        } else {
            let line_height = self
                .terminal
                .read(cx)
                .last_content
                .terminal_bounds
                .line_height();
            let visible_block_lines = (self.scroll_top / line_height) as usize;
            let viewport_lines = self.terminal.read(cx).viewport_lines();
            let visible_content_lines = viewport_lines - visible_block_lines;

            if visible_block_lines >= viewport_lines {
                self.scroll_top = ((visible_block_lines - viewport_lines) as f32) * line_height;
            } else {
                self.scroll_top = px(0.);
                self.terminal
                    .update(cx, |term, _| term.scroll_up_by(visible_content_lines));
            }
        }
        cx.notify();
    }

    fn scroll_page_down(&mut self, _: &ScrollPageDown, _: &mut Window, cx: &mut Context<Self>) {
        self.terminal.update(cx, |term, _| term.scroll_page_down());
        let terminal = self.terminal.read(cx);
        if terminal.last_content().display_offset < terminal.viewport_lines() {
            self.scroll_top = self.max_scroll_top(cx);
        }
        cx.notify();
    }

    fn scroll_to_top(&mut self, _: &ScrollToTop, _: &mut Window, cx: &mut Context<Self>) {
        self.terminal.update(cx, |term, _| term.scroll_to_top());
        cx.notify();
    }

    fn scroll_to_bottom(&mut self, _: &ScrollToBottom, _: &mut Window, cx: &mut Context<Self>) {
        self.terminal.update(cx, |term, _| term.scroll_to_bottom());
        if self.block_below_cursor.is_some() {
            self.scroll_top = self.max_scroll_top(cx);
        }
        cx.notify();
    }

    fn toggle_vi_mode(&mut self, _: &ToggleViMode, _: &mut Window, cx: &mut Context<Self>) {
        self.terminal.update(cx, |term, _| term.toggle_vi_mode());
        cx.notify();
    }

    pub fn should_show_cursor(&self, focused: bool, cx: &mut Context<Self>) -> bool {
        //Don't blink the cursor when not focused, blinking is disabled, or paused
        if !focused
            || self.blinking_paused
            || self
                .terminal
                .read(cx)
                .last_content
                .mode
                .contains(TermMode::ALT_SCREEN)
        {
            return true;
        }

        match TerminalSettings::get_global(cx).blinking {
            //If the user requested to never blink, don't blink it.
            TerminalBlink::Off => true,
            //If the terminal is controlling it, check terminal mode
            TerminalBlink::TerminalControlled => {
                !self.blinking_terminal_enabled || self.blink_state
            }
            TerminalBlink::On => self.blink_state,
        }
    }

    fn blink_cursors(&mut self, epoch: usize, window: &mut Window, cx: &mut Context<Self>) {
        if epoch == self.blink_epoch && !self.blinking_paused {
            self.blink_state = !self.blink_state;
            cx.notify();

            let epoch = self.next_blink_epoch();
            cx.spawn_in(window, async move |this, cx| {
                Timer::after(CURSOR_BLINK_INTERVAL).await;
                this.update_in(cx, |this, window, cx| this.blink_cursors(epoch, window, cx))
                    .ok();
            })
            .detach();
        }
    }

    pub fn pause_cursor_blinking(&mut self, window: &mut Window, cx: &mut Context<Self>) {
        self.blink_state = true;
        cx.notify();

        let epoch = self.next_blink_epoch();
        cx.spawn_in(window, async move |this, cx| {
            Timer::after(CURSOR_BLINK_INTERVAL).await;
            this.update_in(cx, |this, window, cx| {
                this.resume_cursor_blinking(epoch, window, cx)
            })
            .ok();
        })
        .detach();
    }

    pub fn terminal(&self) -> &Entity<Terminal> {
        &self.terminal
    }

    pub fn set_block_below_cursor(
        &mut self,
        block: BlockProperties,
        window: &mut Window,
        cx: &mut Context<Self>,
    ) {
        self.block_below_cursor = Some(Rc::new(block));
        self.scroll_to_bottom(&ScrollToBottom, window, cx);
        cx.notify();
    }

    pub fn clear_block_below_cursor(&mut self, cx: &mut Context<Self>) {
        self.block_below_cursor = None;
        self.scroll_top = Pixels::ZERO;
        cx.notify();
    }

    fn next_blink_epoch(&mut self) -> usize {
        self.blink_epoch += 1;
        self.blink_epoch
    }

    fn resume_cursor_blinking(
        &mut self,
        epoch: usize,
        window: &mut Window,
        cx: &mut Context<Self>,
    ) {
        if epoch == self.blink_epoch {
            self.blinking_paused = false;
            self.blink_cursors(epoch, window, cx);
        }
    }

    ///Attempt to paste the clipboard into the terminal
    fn copy(&mut self, _: &Copy, _: &mut Window, cx: &mut Context<Self>) {
        self.terminal.update(cx, |term, _| term.copy(None));
        cx.notify();
    }

    ///Attempt to paste the clipboard into the terminal
    fn paste(&mut self, _: &Paste, _: &mut Window, cx: &mut Context<Self>) {
        if let Some(clipboard_string) = cx.read_from_clipboard().and_then(|item| item.text()) {
            self.terminal
                .update(cx, |terminal, _cx| terminal.paste(&clipboard_string));
        }
    }

    fn send_text(&mut self, text: &SendText, _: &mut Window, cx: &mut Context<Self>) {
        self.clear_bell(cx);
        self.terminal.update(cx, |term, _| {
            term.input(text.0.to_string().into_bytes());
        });
    }

    fn send_keystroke(&mut self, text: &SendKeystroke, _: &mut Window, cx: &mut Context<Self>) {
        if let Some(keystroke) = Keystroke::parse(&text.0).log_err() {
            self.clear_bell(cx);
            self.terminal.update(cx, |term, cx| {
                let processed =
                    term.try_keystroke(&keystroke, TerminalSettings::get_global(cx).option_as_meta);
                if processed && term.vi_mode_enabled() {
                    cx.notify();
                }
                processed
            });
        }
    }

    fn dispatch_context(&self, cx: &App) -> KeyContext {
        let mut dispatch_context = KeyContext::new_with_defaults();
        dispatch_context.add("Terminal");

        if self.terminal.read(cx).vi_mode_enabled() {
            dispatch_context.add("vi_mode");
        }

        let mode = self.terminal.read(cx).last_content.mode;
        dispatch_context.set(
            "screen",
            if mode.contains(TermMode::ALT_SCREEN) {
                "alt"
            } else {
                "normal"
            },
        );

        if mode.contains(TermMode::APP_CURSOR) {
            dispatch_context.add("DECCKM");
        }
        if mode.contains(TermMode::APP_KEYPAD) {
            dispatch_context.add("DECPAM");
        } else {
            dispatch_context.add("DECPNM");
        }
        if mode.contains(TermMode::SHOW_CURSOR) {
            dispatch_context.add("DECTCEM");
        }
        if mode.contains(TermMode::LINE_WRAP) {
            dispatch_context.add("DECAWM");
        }
        if mode.contains(TermMode::ORIGIN) {
            dispatch_context.add("DECOM");
        }
        if mode.contains(TermMode::INSERT) {
            dispatch_context.add("IRM");
        }
        //LNM is apparently the name for this. https://vt100.net/docs/vt510-rm/LNM.html
        if mode.contains(TermMode::LINE_FEED_NEW_LINE) {
            dispatch_context.add("LNM");
        }
        if mode.contains(TermMode::FOCUS_IN_OUT) {
            dispatch_context.add("report_focus");
        }
        if mode.contains(TermMode::ALTERNATE_SCROLL) {
            dispatch_context.add("alternate_scroll");
        }
        if mode.contains(TermMode::BRACKETED_PASTE) {
            dispatch_context.add("bracketed_paste");
        }
        if mode.intersects(TermMode::MOUSE_MODE) {
            dispatch_context.add("any_mouse_reporting");
        }
        {
            let mouse_reporting = if mode.contains(TermMode::MOUSE_REPORT_CLICK) {
                "click"
            } else if mode.contains(TermMode::MOUSE_DRAG) {
                "drag"
            } else if mode.contains(TermMode::MOUSE_MOTION) {
                "motion"
            } else {
                "off"
            };
            dispatch_context.set("mouse_reporting", mouse_reporting);
        }
        {
            let format = if mode.contains(TermMode::SGR_MOUSE) {
                "sgr"
            } else if mode.contains(TermMode::UTF8_MOUSE) {
                "utf8"
            } else {
                "normal"
            };
            dispatch_context.set("mouse_format", format);
        };

        if self.terminal.read(cx).last_content.selection.is_some() {
            dispatch_context.add("selection");
        }

        dispatch_context
    }

    fn set_terminal(
        &mut self,
        terminal: Entity<Terminal>,
        window: &mut Window,
        cx: &mut Context<TerminalView>,
    ) {
        self._terminal_subscriptions =
            subscribe_for_terminal_events(&terminal, self.workspace.clone(), window, cx);
        self.terminal = terminal;
    }

    // Hack: Using editor in terminal causes cyclic dependency i.e. editor -> terminal -> project -> editor.
    fn map_show_scrollbar_from_editor_to_terminal(
        show_scrollbar: editor::ShowScrollbar,
    ) -> terminal_settings::ShowScrollbar {
        match show_scrollbar {
            editor::ShowScrollbar::Auto => terminal_settings::ShowScrollbar::Auto,
            editor::ShowScrollbar::System => terminal_settings::ShowScrollbar::System,
            editor::ShowScrollbar::Always => terminal_settings::ShowScrollbar::Always,
            editor::ShowScrollbar::Never => terminal_settings::ShowScrollbar::Never,
        }
    }

    fn should_show_scrollbar(cx: &App) -> bool {
        let show = TerminalSettings::get_global(cx)
            .scrollbar
            .show
            .unwrap_or_else(|| {
                Self::map_show_scrollbar_from_editor_to_terminal(
                    EditorSettings::get_global(cx).scrollbar.show,
                )
            });
        match show {
            terminal_settings::ShowScrollbar::Auto => true,
            terminal_settings::ShowScrollbar::System => true,
            terminal_settings::ShowScrollbar::Always => true,
            terminal_settings::ShowScrollbar::Never => false,
        }
    }

    fn should_autohide_scrollbar(cx: &App) -> bool {
        let show = TerminalSettings::get_global(cx)
            .scrollbar
            .show
            .unwrap_or_else(|| {
                Self::map_show_scrollbar_from_editor_to_terminal(
                    EditorSettings::get_global(cx).scrollbar.show,
                )
            });
        match show {
            terminal_settings::ShowScrollbar::Auto => true,
            terminal_settings::ShowScrollbar::System => cx
                .try_global::<ScrollbarAutoHide>()
                .map_or_else(|| cx.should_auto_hide_scrollbars(), |autohide| autohide.0),
            terminal_settings::ShowScrollbar::Always => false,
            terminal_settings::ShowScrollbar::Never => true,
        }
    }

    fn hide_scrollbar(&mut self, cx: &mut Context<Self>) {
        const SCROLLBAR_SHOW_INTERVAL: Duration = Duration::from_secs(1);
        if !Self::should_autohide_scrollbar(cx) {
            return;
        }
        self.hide_scrollbar_task = Some(cx.spawn(async move |panel, cx| {
            cx.background_executor()
                .timer(SCROLLBAR_SHOW_INTERVAL)
                .await;
            panel
                .update(cx, |panel, cx| {
                    panel.show_scrollbar = false;
                    cx.notify();
                })
                .log_err();
        }))
    }

    fn render_scrollbar(&self, window: &Window, cx: &mut Context<Self>) -> Option<Stateful<Div>> {
        if !Self::should_show_scrollbar(cx)
            || !(self.show_scrollbar || self.scrollbar_state.is_dragging())
            || !self.content_mode(window, cx).is_scrollable()
        {
            return None;
        }

        if self.terminal.read(cx).total_lines() == self.terminal.read(cx).viewport_lines() {
            return None;
        }

        self.scroll_handle.update(self.terminal.read(cx));

        if let Some(new_display_offset) = self.scroll_handle.future_display_offset.take() {
            self.terminal.update(cx, |term, _| {
                let delta = new_display_offset as i32 - term.last_content.display_offset as i32;
                match delta.cmp(&0) {
                    std::cmp::Ordering::Greater => term.scroll_up_by(delta as usize),
                    std::cmp::Ordering::Less => term.scroll_down_by(-delta as usize),
                    std::cmp::Ordering::Equal => {}
                }
            });
        }

        Some(
            div()
                .occlude()
                .id("terminal-view-scroll")
                .on_mouse_move(cx.listener(|_, _, _window, cx| {
                    cx.notify();
                    cx.stop_propagation()
                }))
                .on_hover(|_, _window, cx| {
                    cx.stop_propagation();
                })
                .on_any_mouse_down(|_, _window, cx| {
                    cx.stop_propagation();
                })
                .on_mouse_up(
                    MouseButton::Left,
                    cx.listener(|terminal_view, _, window, cx| {
                        if !terminal_view.scrollbar_state.is_dragging()
                            && !terminal_view.focus_handle.contains_focused(window, cx)
                        {
                            terminal_view.hide_scrollbar(cx);
                            cx.notify();
                        }
                        cx.stop_propagation();
                    }),
                )
                .on_scroll_wheel(cx.listener(|_, _, _window, cx| {
                    cx.notify();
                }))
                .absolute()
                .top_0()
                .bottom_0()
                .right_0()
                .h_full()
                .w(TERMINAL_SCROLLBAR_WIDTH)
                .children(Scrollbar::vertical(self.scrollbar_state.clone())),
        )
    }

    fn rerun_button(task: &TaskState) -> Option<IconButton> {
        if !task.show_rerun {
            return None;
        }

        let task_id = task.id.clone();
        Some(
            IconButton::new("rerun-icon", IconName::Rerun)
                .icon_size(IconSize::Small)
                .size(ButtonSize::Compact)
                .icon_color(Color::Default)
                .shape(ui::IconButtonShape::Square)
                .tooltip(move |window, cx| {
                    Tooltip::for_action("Rerun task", &RerunTask, window, cx)
                })
                .on_click(move |_, window, cx| {
                    window.dispatch_action(Box::new(terminal_rerun_override(&task_id)), cx);
                }),
        )
    }
}

fn terminal_rerun_override(task: &TaskId) -> zed_actions::Rerun {
    zed_actions::Rerun {
        task_id: Some(task.0.clone()),
        allow_concurrent_runs: Some(true),
        use_new_terminal: Some(false),
        reevaluate_context: false,
    }
}

fn subscribe_for_terminal_events(
    terminal: &Entity<Terminal>,
    workspace: WeakEntity<Workspace>,
    window: &mut Window,
    cx: &mut Context<TerminalView>,
) -> Vec<Subscription> {
    let terminal_subscription = cx.observe(terminal, |_, _, cx| cx.notify());
    let mut previous_cwd = None;
    let terminal_events_subscription = cx.subscribe_in(
        terminal,
        window,
        move |terminal_view, terminal, event, window, cx| {
            let current_cwd = terminal.read(cx).working_directory();
            if current_cwd != previous_cwd {
                previous_cwd = current_cwd;
                terminal_view.cwd_serialized = false;
            }

            match event {
                Event::Wakeup => {
                    cx.notify();
                    cx.emit(Event::Wakeup);
                    cx.emit(ItemEvent::UpdateTab);
                    cx.emit(SearchEvent::MatchesInvalidated);
                }

                Event::Bell => {
                    terminal_view.has_bell = true;
                    cx.emit(Event::Wakeup);
                }

                Event::BlinkChanged(blinking) => {
                    if matches!(
                        TerminalSettings::get_global(cx).blinking,
                        TerminalBlink::TerminalControlled
                    ) {
                        terminal_view.blinking_terminal_enabled = *blinking;
                    }
                }

                Event::TitleChanged => {
                    cx.emit(ItemEvent::UpdateTab);
                }

                Event::NewNavigationTarget(maybe_navigation_target) => {
                    match maybe_navigation_target
                        .as_ref()
                        .zip(terminal.read(cx).last_content.last_hovered_word.as_ref())
                    {
                        Some((MaybeNavigationTarget::Url(url), hovered_word)) => {
                            if Some(hovered_word)
                                != terminal_view
                                    .hover
                                    .as_ref()
                                    .map(|hover| &hover.hovered_word)
                            {
                                terminal_view.hover = Some(HoverTarget {
                                    tooltip: url.clone(),
                                    hovered_word: hovered_word.clone(),
                                });
                                terminal_view.hover_tooltip_update = Task::ready(());
                                cx.notify();
                            }
                        }
                        Some((MaybeNavigationTarget::PathLike(path_like_target), hovered_word)) => {
                            if Some(hovered_word)
                                != terminal_view
                                    .hover
                                    .as_ref()
                                    .map(|hover| &hover.hovered_word)
                            {
                                terminal_view.hover = None;
                                terminal_view.hover_tooltip_update = hover_path_like_target(
                                    &workspace,
                                    hovered_word.clone(),
                                    path_like_target,
                                    cx,
                                );
                                cx.notify();
                            }
                        }
                        None => {
                            terminal_view.hover = None;
                            terminal_view.hover_tooltip_update = Task::ready(());
                            cx.notify();
                        }
                    }
                }

                Event::Open(maybe_navigation_target) => match maybe_navigation_target {
                    MaybeNavigationTarget::Url(url) => cx.open_url(url),
<<<<<<< HEAD
                    MaybeNavigationTarget::PathLike(path_like_target) => open_path_like_target(
                        &workspace,
                        terminal_view,
                        path_like_target,
                        window,
                        cx,
                    ),
=======

                    MaybeNavigationTarget::PathLike(path_like_target) => {
                        if terminal_view.hover.is_none() {
                            return;
                        }
                        let task_workspace = workspace.clone();
                        let path_like_target = path_like_target.clone();
                        cx.spawn_in(window, async move |terminal_view, cx| {
                            let open_target = terminal_view
                                .update(cx, |_, cx| {
                                    possible_open_target(
                                        &task_workspace,
                                        &path_like_target.terminal_dir,
                                        &path_like_target.maybe_path,
                                        cx,
                                    )
                                })?
                                .await;
                            if let Some(open_target) = open_target {
                                let path_to_open = open_target.path();
                                let opened_items = task_workspace
                                    .update_in(cx, |workspace, window, cx| {
                                        workspace.open_paths(
                                            vec![path_to_open.path.clone()],
                                            OpenOptions {
                                                visible: Some(OpenVisible::OnlyDirectories),
                                                ..Default::default()
                                            },
                                            None,
                                            window,
                                            cx,
                                        )
                                    })
                                    .context("workspace update")?
                                    .await;
                                if opened_items.len() != 1 {
                                    debug_panic!(
                                        "Received {} items for one path {path_to_open:?}",
                                        opened_items.len(),
                                    );
                                }

                                if let Some(opened_item) = opened_items.first() {
                                    if open_target.is_file() {
                                        if let Some(Ok(opened_item)) = opened_item
                                            && let Some(row) = path_to_open.row
                                        {
                                            let col = path_to_open.column.unwrap_or(0);
                                            if let Some(active_editor) =
                                                opened_item.downcast::<Editor>()
                                            {
                                                active_editor
                                                    .downgrade()
                                                    .update_in(cx, |editor, window, cx| {
                                                        editor.go_to_singleton_buffer_point(
                                                            language::Point::new(
                                                                row.saturating_sub(1),
                                                                col.saturating_sub(1),
                                                            ),
                                                            window,
                                                            cx,
                                                        )
                                                    })
                                                    .log_err();
                                            }
                                        }
                                    } else if open_target.is_dir() {
                                        task_workspace.update(cx, |workspace, cx| {
                                            workspace.project().update(cx, |_, cx| {
                                                cx.emit(project::Event::ActivateProjectPanel);
                                            })
                                        })?;
                                    }
                                }
                            }

                            anyhow::Ok(())
                        })
                        .detach_and_log_err(cx)
                    }
>>>>>>> 6c255c19
                },
                Event::BreadcrumbsChanged => cx.emit(ItemEvent::UpdateBreadcrumbs),
                Event::CloseTerminal => cx.emit(ItemEvent::CloseItem),
                Event::SelectionsChanged => {
                    window.invalidate_character_coordinates();
                    cx.emit(SearchEvent::ActiveMatchChanged)
                }
            }
        },
    );
    vec![terminal_subscription, terminal_events_subscription]
}

<<<<<<< HEAD
=======
#[derive(Debug, Clone)]
enum OpenTarget {
    Worktree(PathWithPosition, Entry),
    File(PathWithPosition, Metadata),
}

impl OpenTarget {
    fn is_file(&self) -> bool {
        match self {
            OpenTarget::Worktree(_, entry) => entry.is_file(),
            OpenTarget::File(_, metadata) => !metadata.is_dir,
        }
    }

    fn is_dir(&self) -> bool {
        match self {
            OpenTarget::Worktree(_, entry) => entry.is_dir(),
            OpenTarget::File(_, metadata) => metadata.is_dir,
        }
    }

    fn path(&self) -> &PathWithPosition {
        match self {
            OpenTarget::Worktree(path, _) => path,
            OpenTarget::File(path, _) => path,
        }
    }
}

fn possible_open_target(
    workspace: &WeakEntity<Workspace>,
    cwd: &Option<PathBuf>,
    maybe_path: &str,
    cx: &App,
) -> Task<Option<OpenTarget>> {
    let Some(workspace) = workspace.upgrade() else {
        return Task::ready(None);
    };
    // We have to check for both paths, as on Unix, certain paths with positions are valid file paths too.
    // We can be on FS remote part, without real FS, so cannot canonicalize or check for existence the path right away.
    let mut potential_paths = Vec::new();
    let original_path = PathWithPosition::from_path(PathBuf::from(maybe_path));
    let path_with_position = PathWithPosition::parse_str(maybe_path);
    let worktree_candidates = workspace
        .read(cx)
        .worktrees(cx)
        .sorted_by_key(|worktree| {
            let worktree_root = worktree.read(cx).abs_path();
            match cwd
                .as_ref()
                .and_then(|cwd| worktree_root.strip_prefix(cwd).ok())
            {
                Some(cwd_child) => cwd_child.components().count(),
                None => usize::MAX,
            }
        })
        .collect::<Vec<_>>();
    // Since we do not check paths via FS and joining, we need to strip off potential `./`, `a/`, `b/` prefixes out of it.
    for prefix_str in GIT_DIFF_PATH_PREFIXES.iter().chain(std::iter::once(&".")) {
        if let Some(stripped) = original_path.path.strip_prefix(prefix_str).ok() {
            potential_paths.push(PathWithPosition {
                path: stripped.to_owned(),
                row: original_path.row,
                column: original_path.column,
            });
        }
        if let Some(stripped) = path_with_position.path.strip_prefix(prefix_str).ok() {
            potential_paths.push(PathWithPosition {
                path: stripped.to_owned(),
                row: path_with_position.row,
                column: path_with_position.column,
            });
        }
    }

    let insert_both_paths = original_path != path_with_position;
    potential_paths.insert(0, original_path);
    if insert_both_paths {
        potential_paths.insert(1, path_with_position);
    }

    // If we won't find paths "easily", we can traverse the entire worktree to look what ends with the potential path suffix.
    // That will be slow, though, so do the fast checks first.
    let mut worktree_paths_to_check = Vec::new();
    for worktree in &worktree_candidates {
        let worktree_root = worktree.read(cx).abs_path();
        let mut paths_to_check = Vec::with_capacity(potential_paths.len());

        for path_with_position in &potential_paths {
            let path_to_check = if worktree_root.ends_with(&path_with_position.path) {
                let root_path_with_position = PathWithPosition {
                    path: worktree_root.to_path_buf(),
                    row: path_with_position.row,
                    column: path_with_position.column,
                };
                match worktree.read(cx).root_entry() {
                    Some(root_entry) => {
                        return Task::ready(Some(OpenTarget::Worktree(
                            root_path_with_position,
                            root_entry.clone(),
                        )));
                    }
                    None => root_path_with_position,
                }
            } else {
                PathWithPosition {
                    path: path_with_position
                        .path
                        .strip_prefix(&worktree_root)
                        .unwrap_or(&path_with_position.path)
                        .to_owned(),
                    row: path_with_position.row,
                    column: path_with_position.column,
                }
            };

            if path_to_check.path.is_relative()
                && let Some(entry) = worktree.read(cx).entry_for_path(&path_to_check.path)
            {
                return Task::ready(Some(OpenTarget::Worktree(
                    PathWithPosition {
                        path: worktree_root.join(&entry.path),
                        row: path_to_check.row,
                        column: path_to_check.column,
                    },
                    entry.clone(),
                )));
            }

            paths_to_check.push(path_to_check);
        }

        if !paths_to_check.is_empty() {
            worktree_paths_to_check.push((worktree.clone(), paths_to_check));
        }
    }

    // Before entire worktree traversal(s), make an attempt to do FS checks if available.
    let fs_paths_to_check = if workspace.read(cx).project().read(cx).is_local() {
        potential_paths
            .into_iter()
            .flat_map(|path_to_check| {
                let mut paths_to_check = Vec::new();
                let maybe_path = &path_to_check.path;
                if maybe_path.starts_with("~") {
                    if let Some(home_path) =
                        maybe_path
                            .strip_prefix("~")
                            .ok()
                            .and_then(|stripped_maybe_path| {
                                Some(dirs::home_dir()?.join(stripped_maybe_path))
                            })
                    {
                        paths_to_check.push(PathWithPosition {
                            path: home_path,
                            row: path_to_check.row,
                            column: path_to_check.column,
                        });
                    }
                } else {
                    paths_to_check.push(PathWithPosition {
                        path: maybe_path.clone(),
                        row: path_to_check.row,
                        column: path_to_check.column,
                    });
                    if maybe_path.is_relative() {
                        if let Some(cwd) = &cwd {
                            paths_to_check.push(PathWithPosition {
                                path: cwd.join(maybe_path),
                                row: path_to_check.row,
                                column: path_to_check.column,
                            });
                        }
                        for worktree in &worktree_candidates {
                            paths_to_check.push(PathWithPosition {
                                path: worktree.read(cx).abs_path().join(maybe_path),
                                row: path_to_check.row,
                                column: path_to_check.column,
                            });
                        }
                    }
                }
                paths_to_check
            })
            .collect()
    } else {
        Vec::new()
    };

    let worktree_check_task = cx.spawn(async move |cx| {
        for (worktree, worktree_paths_to_check) in worktree_paths_to_check {
            let found_entry = worktree
                .update(cx, |worktree, _| {
                    let worktree_root = worktree.abs_path();
                    let mut traversal = worktree.traverse_from_path(true, true, false, "".as_ref());
                    while let Some(entry) = traversal.next() {
                        if let Some(path_in_worktree) = worktree_paths_to_check
                            .iter()
                            .find(|path_to_check| entry.path.ends_with(&path_to_check.path))
                        {
                            return Some(OpenTarget::Worktree(
                                PathWithPosition {
                                    path: worktree_root.join(&entry.path),
                                    row: path_in_worktree.row,
                                    column: path_in_worktree.column,
                                },
                                entry.clone(),
                            ));
                        }
                    }
                    None
                })
                .ok()?;
            if let Some(found_entry) = found_entry {
                return Some(found_entry);
            }
        }
        None
    });

    let fs = workspace.read(cx).project().read(cx).fs().clone();
    cx.background_spawn(async move {
        for mut path_to_check in fs_paths_to_check {
            if let Some(fs_path_to_check) = fs.canonicalize(&path_to_check.path).await.ok()
                && let Some(metadata) = fs.metadata(&fs_path_to_check).await.ok().flatten()
            {
                path_to_check.path = fs_path_to_check;
                return Some(OpenTarget::File(path_to_check, metadata));
            }
        }

        worktree_check_task.await
    })
}

>>>>>>> 6c255c19
fn regex_search_for_query(query: &project::search::SearchQuery) -> Option<RegexSearch> {
    let str = query.as_str();
    if query.is_regex() {
        if str == "." {
            return None;
        }
        RegexSearch::new(str).ok()
    } else {
        RegexSearch::new(&regex::escape(str)).ok()
    }
}

impl TerminalView {
    fn key_down(&mut self, event: &KeyDownEvent, window: &mut Window, cx: &mut Context<Self>) {
        self.clear_bell(cx);
        self.pause_cursor_blinking(window, cx);

        self.terminal.update(cx, |term, cx| {
            let handled = term.try_keystroke(
                &event.keystroke,
                TerminalSettings::get_global(cx).option_as_meta,
            );
            if handled {
                cx.stop_propagation();
            }
        });
    }

    fn focus_in(&mut self, window: &mut Window, cx: &mut Context<Self>) {
        self.terminal.update(cx, |terminal, _| {
            terminal.set_cursor_shape(self.cursor_shape);
            terminal.focus_in();
        });
        self.blink_cursors(self.blink_epoch, window, cx);
        window.invalidate_character_coordinates();
        cx.notify();
    }

    fn focus_out(&mut self, _: &mut Window, cx: &mut Context<Self>) {
        self.terminal.update(cx, |terminal, _| {
            terminal.focus_out();
            terminal.set_cursor_shape(CursorShape::Hollow);
        });
        self.hide_scrollbar(cx);
        cx.notify();
    }
}

impl Render for TerminalView {
    fn render(&mut self, window: &mut Window, cx: &mut Context<Self>) -> impl IntoElement {
        let terminal_handle = self.terminal.clone();
        let terminal_view_handle = cx.entity();

        let focused = self.focus_handle.is_focused(window);

        // Always calculate scrollbar width to prevent layout shift
        let scrollbar_width = if Self::should_show_scrollbar(cx)
            && self.content_mode(window, cx).is_scrollable()
            && self.terminal.read(cx).total_lines() > self.terminal.read(cx).viewport_lines()
        {
            TERMINAL_SCROLLBAR_WIDTH
        } else {
            px(0.)
        };

        div()
            .id("terminal-view")
            .size_full()
            .relative()
            .track_focus(&self.focus_handle(cx))
            .key_context(self.dispatch_context(cx))
            .on_action(cx.listener(TerminalView::send_text))
            .on_action(cx.listener(TerminalView::send_keystroke))
            .on_action(cx.listener(TerminalView::copy))
            .on_action(cx.listener(TerminalView::paste))
            .on_action(cx.listener(TerminalView::clear))
            .on_action(cx.listener(TerminalView::scroll_line_up))
            .on_action(cx.listener(TerminalView::scroll_line_down))
            .on_action(cx.listener(TerminalView::scroll_page_up))
            .on_action(cx.listener(TerminalView::scroll_page_down))
            .on_action(cx.listener(TerminalView::scroll_to_top))
            .on_action(cx.listener(TerminalView::scroll_to_bottom))
            .on_action(cx.listener(TerminalView::toggle_vi_mode))
            .on_action(cx.listener(TerminalView::show_character_palette))
            .on_action(cx.listener(TerminalView::select_all))
            .on_action(cx.listener(TerminalView::rerun_task))
            .on_key_down(cx.listener(Self::key_down))
            .on_mouse_down(
                MouseButton::Right,
                cx.listener(|this, event: &MouseDownEvent, window, cx| {
                    if !this.terminal.read(cx).mouse_mode(event.modifiers.shift) {
                        if this.terminal.read(cx).last_content.selection.is_none() {
                            this.terminal.update(cx, |terminal, _| {
                                terminal.select_word_at_event_position(event);
                            });
                        };
                        this.deploy_context_menu(event.position, window, cx);
                        cx.notify();
                    }
                }),
            )
            .on_hover(cx.listener(|this, hovered, window, cx| {
                if *hovered {
                    this.show_scrollbar = true;
                    this.hide_scrollbar_task.take();
                    cx.notify();
                } else if !this.focus_handle.contains_focused(window, cx) {
                    this.hide_scrollbar(cx);
                }
            }))
            .child(
                // TODO: Oddly this wrapper div is needed for TerminalElement to not steal events from the context menu
                div()
                    .size_full()
                    .bg(cx.theme().colors().editor_background)
                    .when(scrollbar_width > px(0.), |div| div.pr(scrollbar_width))
                    .child(TerminalElement::new(
                        terminal_handle,
                        terminal_view_handle,
                        self.workspace.clone(),
                        self.focus_handle.clone(),
                        focused,
                        self.should_show_cursor(focused, cx),
                        self.block_below_cursor.clone(),
                        self.mode.clone(),
                    ))
                    .when_some(self.render_scrollbar(window, cx), |div, scrollbar| {
                        div.child(scrollbar)
                    }),
            )
            .children(self.context_menu.as_ref().map(|(menu, position, _)| {
                deferred(
                    anchored()
                        .position(*position)
                        .anchor(gpui::Corner::TopLeft)
                        .child(menu.clone()),
                )
                .with_priority(1)
            }))
    }
}

impl Item for TerminalView {
    type Event = ItemEvent;

    fn tab_tooltip_content(&self, cx: &App) -> Option<TabTooltipContent> {
        let terminal = self.terminal().read(cx);
        let title = terminal.title(false);
        let pid = terminal.pty_info.pid_getter().fallback_pid();

        Some(TabTooltipContent::Custom(Box::new(move |_window, cx| {
            cx.new(|_| TerminalTooltip::new(title.clone(), pid)).into()
        })))
    }

    fn tab_content(&self, params: TabContentParams, _window: &Window, cx: &App) -> AnyElement {
        let terminal = self.terminal().read(cx);
        let title = terminal.title(true);

        let (icon, icon_color, rerun_button) = match terminal.task() {
            Some(terminal_task) => match &terminal_task.status {
                TaskStatus::Running => (
                    IconName::PlayFilled,
                    Color::Disabled,
                    TerminalView::rerun_button(terminal_task),
                ),
                TaskStatus::Unknown => (
                    IconName::Warning,
                    Color::Warning,
                    TerminalView::rerun_button(terminal_task),
                ),
                TaskStatus::Completed { success } => {
                    let rerun_button = TerminalView::rerun_button(terminal_task);

                    if *success {
                        (IconName::Check, Color::Success, rerun_button)
                    } else {
                        (IconName::XCircle, Color::Error, rerun_button)
                    }
                }
            },
            None => (IconName::Terminal, Color::Muted, None),
        };

        h_flex()
            .gap_1()
            .group("term-tab-icon")
            .child(
                h_flex()
                    .group("term-tab-icon")
                    .child(
                        div()
                            .when(rerun_button.is_some(), |this| {
                                this.hover(|style| style.invisible().w_0())
                            })
                            .child(Icon::new(icon).color(icon_color)),
                    )
                    .when_some(rerun_button, |this, rerun_button| {
                        this.child(
                            div()
                                .absolute()
                                .visible_on_hover("term-tab-icon")
                                .child(rerun_button),
                        )
                    }),
            )
            .child(Label::new(title).color(params.text_color()))
            .into_any()
    }

    fn tab_content_text(&self, detail: usize, cx: &App) -> SharedString {
        let terminal = self.terminal().read(cx);
        terminal.title(detail == 0).into()
    }

    fn telemetry_event_text(&self) -> Option<&'static str> {
        None
    }

    fn clone_on_split(
        &self,
        workspace_id: Option<WorkspaceId>,
        window: &mut Window,
        cx: &mut Context<Self>,
    ) -> Option<Entity<Self>> {
        let terminal = self
            .project
            .update(cx, |project, cx| {
                let terminal = self.terminal().read(cx);
                let working_directory = terminal
                    .working_directory()
                    .or_else(|| Some(project.active_project_directory(cx)?.to_path_buf()));
                let python_venv_directory = terminal.python_venv_directory.clone();
                project.create_terminal_with_venv(
                    TerminalKind::Shell(working_directory),
                    python_venv_directory,
                    cx,
                )
            })
            .ok()?
            .log_err()?;

        Some(cx.new(|cx| {
            TerminalView::new(
                terminal,
                self.workspace.clone(),
                workspace_id,
                self.project.clone(),
                window,
                cx,
            )
        }))
    }

    fn is_dirty(&self, cx: &gpui::App) -> bool {
        match self.terminal.read(cx).task() {
            Some(task) => task.status == TaskStatus::Running,
            None => self.has_bell(),
        }
    }

    fn has_conflict(&self, _cx: &App) -> bool {
        false
    }

    fn can_save_as(&self, _cx: &App) -> bool {
        false
    }

    fn is_singleton(&self, _cx: &App) -> bool {
        true
    }

    fn as_searchable(&self, handle: &Entity<Self>) -> Option<Box<dyn SearchableItemHandle>> {
        Some(Box::new(handle.clone()))
    }

    fn breadcrumb_location(&self, cx: &App) -> ToolbarItemLocation {
        if self.show_breadcrumbs && !self.terminal().read(cx).breadcrumb_text.trim().is_empty() {
            ToolbarItemLocation::PrimaryLeft
        } else {
            ToolbarItemLocation::Hidden
        }
    }

    fn breadcrumbs(&self, _: &theme::Theme, cx: &App) -> Option<Vec<BreadcrumbText>> {
        Some(vec![BreadcrumbText {
            text: self.terminal().read(cx).breadcrumb_text.clone(),
            highlights: None,
            font: None,
        }])
    }

    fn added_to_workspace(
        &mut self,
        workspace: &mut Workspace,
        _: &mut Window,
        cx: &mut Context<Self>,
    ) {
        if self.terminal().read(cx).task().is_none() {
            if let Some((new_id, old_id)) = workspace.database_id().zip(self.workspace_id) {
                log::debug!(
                    "Updating workspace id for the terminal, old: {old_id:?}, new: {new_id:?}",
                );
                cx.background_spawn(TERMINAL_DB.update_workspace_id(
                    new_id,
                    old_id,
                    cx.entity_id().as_u64(),
                ))
                .detach();
            }
            self.workspace_id = workspace.database_id();
        }
    }

    fn to_item_events(event: &Self::Event, mut f: impl FnMut(ItemEvent)) {
        f(*event)
    }
}

impl SerializableItem for TerminalView {
    fn serialized_item_kind() -> &'static str {
        "Terminal"
    }

    fn cleanup(
        workspace_id: WorkspaceId,
        alive_items: Vec<workspace::ItemId>,
        _window: &mut Window,
        cx: &mut App,
    ) -> Task<anyhow::Result<()>> {
        delete_unloaded_items(alive_items, workspace_id, "terminals", &TERMINAL_DB, cx)
    }

    fn serialize(
        &mut self,
        _workspace: &mut Workspace,
        item_id: workspace::ItemId,
        _closing: bool,
        _: &mut Window,
        cx: &mut Context<Self>,
    ) -> Option<Task<anyhow::Result<()>>> {
        let terminal = self.terminal().read(cx);
        if terminal.task().is_some() {
            return None;
        }

        if let Some((cwd, workspace_id)) = terminal.working_directory().zip(self.workspace_id) {
            self.cwd_serialized = true;
            Some(cx.background_spawn(async move {
                TERMINAL_DB
                    .save_working_directory(item_id, workspace_id, cwd)
                    .await
            }))
        } else {
            None
        }
    }

    fn should_serialize(&self, _: &Self::Event) -> bool {
        !self.cwd_serialized
    }

    fn deserialize(
        project: Entity<Project>,
        workspace: WeakEntity<Workspace>,
        workspace_id: workspace::WorkspaceId,
        item_id: workspace::ItemId,
        window: &mut Window,
        cx: &mut App,
    ) -> Task<anyhow::Result<Entity<Self>>> {
        window.spawn(cx, async move |cx| {
            let cwd = cx
                .update(|_window, cx| {
                    let from_db = TERMINAL_DB
                        .get_working_directory(item_id, workspace_id)
                        .log_err()
                        .flatten();
                    if from_db
                        .as_ref()
                        .is_some_and(|from_db| !from_db.as_os_str().is_empty())
                    {
                        from_db
                    } else {
                        workspace
                            .upgrade()
                            .and_then(|workspace| default_working_directory(workspace.read(cx), cx))
                    }
                })
                .ok()
                .flatten();

            let terminal = project
                .update(cx, |project, cx| {
                    project.create_terminal(TerminalKind::Shell(cwd), cx)
                })?
                .await?;
            cx.update(|window, cx| {
                cx.new(|cx| {
                    TerminalView::new(
                        terminal,
                        workspace,
                        Some(workspace_id),
                        project.downgrade(),
                        window,
                        cx,
                    )
                })
            })
        })
    }
}

impl SearchableItem for TerminalView {
    type Match = RangeInclusive<Point>;

    fn supported_options(&self) -> SearchOptions {
        SearchOptions {
            case: false,
            word: false,
            regex: true,
            replacement: false,
            selection: false,
            find_in_results: false,
        }
    }

    /// Clear stored matches
    fn clear_matches(&mut self, _window: &mut Window, cx: &mut Context<Self>) {
        self.terminal().update(cx, |term, _| term.clear_matches())
    }

    /// Store matches returned from find_matches somewhere for rendering
    fn update_matches(
        &mut self,
        matches: &[Self::Match],
        _window: &mut Window,
        cx: &mut Context<Self>,
    ) {
        self.terminal()
            .update(cx, |term, _| term.matches = matches.to_vec())
    }

    /// Returns the selection content to pre-load into this search
    fn query_suggestion(&mut self, _window: &mut Window, cx: &mut Context<Self>) -> String {
        self.terminal()
            .read(cx)
            .last_content
            .selection_text
            .clone()
            .unwrap_or_default()
    }

    /// Focus match at given index into the Vec of matches
    fn activate_match(
        &mut self,
        index: usize,
        _: &[Self::Match],
        _window: &mut Window,
        cx: &mut Context<Self>,
    ) {
        self.terminal()
            .update(cx, |term, _| term.activate_match(index));
        cx.notify();
    }

    /// Add selections for all matches given.
    fn select_matches(&mut self, matches: &[Self::Match], _: &mut Window, cx: &mut Context<Self>) {
        self.terminal()
            .update(cx, |term, _| term.select_matches(matches));
        cx.notify();
    }

    /// Get all of the matches for this query, should be done on the background
    fn find_matches(
        &mut self,
        query: Arc<SearchQuery>,
        _: &mut Window,
        cx: &mut Context<Self>,
    ) -> Task<Vec<Self::Match>> {
        if let Some(s) = regex_search_for_query(&query) {
            self.terminal()
                .update(cx, |term, cx| term.find_matches(s, cx))
        } else {
            Task::ready(vec![])
        }
    }

    /// Reports back to the search toolbar what the active match should be (the selection)
    fn active_match_index(
        &mut self,
        direction: Direction,
        matches: &[Self::Match],
        _: &mut Window,
        cx: &mut Context<Self>,
    ) -> Option<usize> {
        // Selection head might have a value if there's a selection that isn't
        // associated with a match. Therefore, if there are no matches, we should
        // report None, no matter the state of the terminal
        let res = if !matches.is_empty() {
            if let Some(selection_head) = self.terminal().read(cx).selection_head {
                // If selection head is contained in a match. Return that match
                match direction {
                    Direction::Prev => {
                        // If no selection before selection head, return the first match
                        Some(
                            matches
                                .iter()
                                .enumerate()
                                .rev()
                                .find(|(_, search_match)| {
                                    search_match.contains(&selection_head)
                                        || search_match.start() < &selection_head
                                })
                                .map(|(ix, _)| ix)
                                .unwrap_or(0),
                        )
                    }
                    Direction::Next => {
                        // If no selection after selection head, return the last match
                        Some(
                            matches
                                .iter()
                                .enumerate()
                                .find(|(_, search_match)| {
                                    search_match.contains(&selection_head)
                                        || search_match.start() > &selection_head
                                })
                                .map(|(ix, _)| ix)
                                .unwrap_or(matches.len().saturating_sub(1)),
                        )
                    }
                }
            } else {
                // Matches found but no active selection, return the first last one (closest to cursor)
                Some(matches.len().saturating_sub(1))
            }
        } else {
            None
        };

        res
    }
    fn replace(
        &mut self,
        _: &Self::Match,
        _: &SearchQuery,
        _window: &mut Window,
        _: &mut Context<Self>,
    ) {
        // Replacement is not supported in terminal view, so this is a no-op.
    }
}

///Gets the working directory for the given workspace, respecting the user's settings.
/// None implies "~" on whichever machine we end up on.
pub(crate) fn default_working_directory(workspace: &Workspace, cx: &App) -> Option<PathBuf> {
    match &TerminalSettings::get_global(cx).working_directory {
        WorkingDirectory::CurrentProjectDirectory => workspace
            .project()
            .read(cx)
            .active_project_directory(cx)
            .as_deref()
            .map(Path::to_path_buf),
        WorkingDirectory::FirstProjectDirectory => first_project_directory(workspace, cx),
        WorkingDirectory::AlwaysHome => None,
        WorkingDirectory::Always { directory } => {
            shellexpand::full(&directory) //TODO handle this better
                .ok()
                .map(|dir| Path::new(&dir.to_string()).to_path_buf())
                .filter(|dir| dir.is_dir())
        }
    }
}
///Gets the first project's home directory, or the home directory
fn first_project_directory(workspace: &Workspace, cx: &App) -> Option<PathBuf> {
    let worktree = workspace.worktrees(cx).next()?.read(cx);
    if !worktree.root_entry()?.is_dir() {
        return None;
    }
    Some(worktree.abs_path().to_path_buf())
}

#[cfg(test)]
mod tests {
    use super::*;
    use gpui::TestAppContext;
    use project::{Entry, Project, ProjectPath, Worktree};
    use std::path::Path;
    use workspace::AppState;

    // Working directory calculation tests

    // No Worktrees in project -> home_dir()
    #[gpui::test]
    async fn no_worktree(cx: &mut TestAppContext) {
        let (project, workspace) = init_test(cx).await;
        cx.read(|cx| {
            let workspace = workspace.read(cx);
            let active_entry = project.read(cx).active_entry();

            //Make sure environment is as expected
            assert!(active_entry.is_none());
            assert!(workspace.worktrees(cx).next().is_none());

            let res = default_working_directory(workspace, cx);
            assert_eq!(res, None);
            let res = first_project_directory(workspace, cx);
            assert_eq!(res, None);
        });
    }

    // No active entry, but a worktree, worktree is a file -> home_dir()
    #[gpui::test]
    async fn no_active_entry_worktree_is_file(cx: &mut TestAppContext) {
        let (project, workspace) = init_test(cx).await;

        create_file_wt(project.clone(), "/root.txt", cx).await;
        cx.read(|cx| {
            let workspace = workspace.read(cx);
            let active_entry = project.read(cx).active_entry();

            //Make sure environment is as expected
            assert!(active_entry.is_none());
            assert!(workspace.worktrees(cx).next().is_some());

            let res = default_working_directory(workspace, cx);
            assert_eq!(res, None);
            let res = first_project_directory(workspace, cx);
            assert_eq!(res, None);
        });
    }

    // No active entry, but a worktree, worktree is a folder -> worktree_folder
    #[gpui::test]
    async fn no_active_entry_worktree_is_dir(cx: &mut TestAppContext) {
        let (project, workspace) = init_test(cx).await;

        let (_wt, _entry) = create_folder_wt(project.clone(), "/root/", cx).await;
        cx.update(|cx| {
            let workspace = workspace.read(cx);
            let active_entry = project.read(cx).active_entry();

            assert!(active_entry.is_none());
            assert!(workspace.worktrees(cx).next().is_some());

            let res = default_working_directory(workspace, cx);
            assert_eq!(res, Some((Path::new("/root/")).to_path_buf()));
            let res = first_project_directory(workspace, cx);
            assert_eq!(res, Some((Path::new("/root/")).to_path_buf()));
        });
    }

    // Active entry with a work tree, worktree is a file -> worktree_folder()
    #[gpui::test]
    async fn active_entry_worktree_is_file(cx: &mut TestAppContext) {
        let (project, workspace) = init_test(cx).await;

        let (_wt, _entry) = create_folder_wt(project.clone(), "/root1/", cx).await;
        let (wt2, entry2) = create_file_wt(project.clone(), "/root2.txt", cx).await;
        insert_active_entry_for(wt2, entry2, project.clone(), cx);

        cx.update(|cx| {
            let workspace = workspace.read(cx);
            let active_entry = project.read(cx).active_entry();

            assert!(active_entry.is_some());

            let res = default_working_directory(workspace, cx);
            assert_eq!(res, Some((Path::new("/root1/")).to_path_buf()));
            let res = first_project_directory(workspace, cx);
            assert_eq!(res, Some((Path::new("/root1/")).to_path_buf()));
        });
    }

    // Active entry, with a worktree, worktree is a folder -> worktree_folder
    #[gpui::test]
    async fn active_entry_worktree_is_dir(cx: &mut TestAppContext) {
        let (project, workspace) = init_test(cx).await;

        let (_wt, _entry) = create_folder_wt(project.clone(), "/root1/", cx).await;
        let (wt2, entry2) = create_folder_wt(project.clone(), "/root2/", cx).await;
        insert_active_entry_for(wt2, entry2, project.clone(), cx);

        cx.update(|cx| {
            let workspace = workspace.read(cx);
            let active_entry = project.read(cx).active_entry();

            assert!(active_entry.is_some());

            let res = default_working_directory(workspace, cx);
            assert_eq!(res, Some((Path::new("/root2/")).to_path_buf()));
            let res = first_project_directory(workspace, cx);
            assert_eq!(res, Some((Path::new("/root1/")).to_path_buf()));
        });
    }

    /// Creates a worktree with 1 file: /root.txt
    pub async fn init_test(cx: &mut TestAppContext) -> (Entity<Project>, Entity<Workspace>) {
        let params = cx.update(AppState::test);
        cx.update(|cx| {
            terminal::init(cx);
            theme::init(theme::LoadThemes::JustBase, cx);
            Project::init_settings(cx);
            language::init(cx);
        });

        let project = Project::test(params.fs.clone(), [], cx).await;
        let workspace = cx
            .add_window(|window, cx| Workspace::test_new(project.clone(), window, cx))
            .root(cx)
            .unwrap();

        (project, workspace)
    }

    /// Creates a worktree with 1 folder: /root{suffix}/
    async fn create_folder_wt(
        project: Entity<Project>,
        path: impl AsRef<Path>,
        cx: &mut TestAppContext,
    ) -> (Entity<Worktree>, Entry) {
        create_wt(project, true, path, cx).await
    }

    /// Creates a worktree with 1 file: /root{suffix}.txt
    async fn create_file_wt(
        project: Entity<Project>,
        path: impl AsRef<Path>,
        cx: &mut TestAppContext,
    ) -> (Entity<Worktree>, Entry) {
        create_wt(project, false, path, cx).await
    }

    async fn create_wt(
        project: Entity<Project>,
        is_dir: bool,
        path: impl AsRef<Path>,
        cx: &mut TestAppContext,
    ) -> (Entity<Worktree>, Entry) {
        let (wt, _) = project
            .update(cx, |project, cx| {
                project.find_or_create_worktree(path, true, cx)
            })
            .await
            .unwrap();

        let entry = cx
            .update(|cx| {
                wt.update(cx, |wt, cx| {
                    wt.create_entry(Path::new(""), is_dir, None, cx)
                })
            })
            .await
            .unwrap()
            .to_included()
            .unwrap();

        (wt, entry)
    }

    pub fn insert_active_entry_for(
        wt: Entity<Worktree>,
        entry: Entry,
        project: Entity<Project>,
        cx: &mut TestAppContext,
    ) {
        cx.update(|cx| {
            let p = ProjectPath {
                worktree_id: wt.read(cx).id(),
                path: entry.path,
            };
            project.update(cx, |project, cx| project.set_active_path(Some(p), cx));
        });
    }
}<|MERGE_RESOLUTION|>--- conflicted
+++ resolved
@@ -1088,7 +1088,6 @@
 
                 Event::Open(maybe_navigation_target) => match maybe_navigation_target {
                     MaybeNavigationTarget::Url(url) => cx.open_url(url),
-<<<<<<< HEAD
                     MaybeNavigationTarget::PathLike(path_like_target) => open_path_like_target(
                         &workspace,
                         terminal_view,
@@ -1096,88 +1095,6 @@
                         window,
                         cx,
                     ),
-=======
-
-                    MaybeNavigationTarget::PathLike(path_like_target) => {
-                        if terminal_view.hover.is_none() {
-                            return;
-                        }
-                        let task_workspace = workspace.clone();
-                        let path_like_target = path_like_target.clone();
-                        cx.spawn_in(window, async move |terminal_view, cx| {
-                            let open_target = terminal_view
-                                .update(cx, |_, cx| {
-                                    possible_open_target(
-                                        &task_workspace,
-                                        &path_like_target.terminal_dir,
-                                        &path_like_target.maybe_path,
-                                        cx,
-                                    )
-                                })?
-                                .await;
-                            if let Some(open_target) = open_target {
-                                let path_to_open = open_target.path();
-                                let opened_items = task_workspace
-                                    .update_in(cx, |workspace, window, cx| {
-                                        workspace.open_paths(
-                                            vec![path_to_open.path.clone()],
-                                            OpenOptions {
-                                                visible: Some(OpenVisible::OnlyDirectories),
-                                                ..Default::default()
-                                            },
-                                            None,
-                                            window,
-                                            cx,
-                                        )
-                                    })
-                                    .context("workspace update")?
-                                    .await;
-                                if opened_items.len() != 1 {
-                                    debug_panic!(
-                                        "Received {} items for one path {path_to_open:?}",
-                                        opened_items.len(),
-                                    );
-                                }
-
-                                if let Some(opened_item) = opened_items.first() {
-                                    if open_target.is_file() {
-                                        if let Some(Ok(opened_item)) = opened_item
-                                            && let Some(row) = path_to_open.row
-                                        {
-                                            let col = path_to_open.column.unwrap_or(0);
-                                            if let Some(active_editor) =
-                                                opened_item.downcast::<Editor>()
-                                            {
-                                                active_editor
-                                                    .downgrade()
-                                                    .update_in(cx, |editor, window, cx| {
-                                                        editor.go_to_singleton_buffer_point(
-                                                            language::Point::new(
-                                                                row.saturating_sub(1),
-                                                                col.saturating_sub(1),
-                                                            ),
-                                                            window,
-                                                            cx,
-                                                        )
-                                                    })
-                                                    .log_err();
-                                            }
-                                        }
-                                    } else if open_target.is_dir() {
-                                        task_workspace.update(cx, |workspace, cx| {
-                                            workspace.project().update(cx, |_, cx| {
-                                                cx.emit(project::Event::ActivateProjectPanel);
-                                            })
-                                        })?;
-                                    }
-                                }
-                            }
-
-                            anyhow::Ok(())
-                        })
-                        .detach_and_log_err(cx)
-                    }
->>>>>>> 6c255c19
                 },
                 Event::BreadcrumbsChanged => cx.emit(ItemEvent::UpdateBreadcrumbs),
                 Event::CloseTerminal => cx.emit(ItemEvent::CloseItem),
@@ -1191,244 +1108,6 @@
     vec![terminal_subscription, terminal_events_subscription]
 }
 
-<<<<<<< HEAD
-=======
-#[derive(Debug, Clone)]
-enum OpenTarget {
-    Worktree(PathWithPosition, Entry),
-    File(PathWithPosition, Metadata),
-}
-
-impl OpenTarget {
-    fn is_file(&self) -> bool {
-        match self {
-            OpenTarget::Worktree(_, entry) => entry.is_file(),
-            OpenTarget::File(_, metadata) => !metadata.is_dir,
-        }
-    }
-
-    fn is_dir(&self) -> bool {
-        match self {
-            OpenTarget::Worktree(_, entry) => entry.is_dir(),
-            OpenTarget::File(_, metadata) => metadata.is_dir,
-        }
-    }
-
-    fn path(&self) -> &PathWithPosition {
-        match self {
-            OpenTarget::Worktree(path, _) => path,
-            OpenTarget::File(path, _) => path,
-        }
-    }
-}
-
-fn possible_open_target(
-    workspace: &WeakEntity<Workspace>,
-    cwd: &Option<PathBuf>,
-    maybe_path: &str,
-    cx: &App,
-) -> Task<Option<OpenTarget>> {
-    let Some(workspace) = workspace.upgrade() else {
-        return Task::ready(None);
-    };
-    // We have to check for both paths, as on Unix, certain paths with positions are valid file paths too.
-    // We can be on FS remote part, without real FS, so cannot canonicalize or check for existence the path right away.
-    let mut potential_paths = Vec::new();
-    let original_path = PathWithPosition::from_path(PathBuf::from(maybe_path));
-    let path_with_position = PathWithPosition::parse_str(maybe_path);
-    let worktree_candidates = workspace
-        .read(cx)
-        .worktrees(cx)
-        .sorted_by_key(|worktree| {
-            let worktree_root = worktree.read(cx).abs_path();
-            match cwd
-                .as_ref()
-                .and_then(|cwd| worktree_root.strip_prefix(cwd).ok())
-            {
-                Some(cwd_child) => cwd_child.components().count(),
-                None => usize::MAX,
-            }
-        })
-        .collect::<Vec<_>>();
-    // Since we do not check paths via FS and joining, we need to strip off potential `./`, `a/`, `b/` prefixes out of it.
-    for prefix_str in GIT_DIFF_PATH_PREFIXES.iter().chain(std::iter::once(&".")) {
-        if let Some(stripped) = original_path.path.strip_prefix(prefix_str).ok() {
-            potential_paths.push(PathWithPosition {
-                path: stripped.to_owned(),
-                row: original_path.row,
-                column: original_path.column,
-            });
-        }
-        if let Some(stripped) = path_with_position.path.strip_prefix(prefix_str).ok() {
-            potential_paths.push(PathWithPosition {
-                path: stripped.to_owned(),
-                row: path_with_position.row,
-                column: path_with_position.column,
-            });
-        }
-    }
-
-    let insert_both_paths = original_path != path_with_position;
-    potential_paths.insert(0, original_path);
-    if insert_both_paths {
-        potential_paths.insert(1, path_with_position);
-    }
-
-    // If we won't find paths "easily", we can traverse the entire worktree to look what ends with the potential path suffix.
-    // That will be slow, though, so do the fast checks first.
-    let mut worktree_paths_to_check = Vec::new();
-    for worktree in &worktree_candidates {
-        let worktree_root = worktree.read(cx).abs_path();
-        let mut paths_to_check = Vec::with_capacity(potential_paths.len());
-
-        for path_with_position in &potential_paths {
-            let path_to_check = if worktree_root.ends_with(&path_with_position.path) {
-                let root_path_with_position = PathWithPosition {
-                    path: worktree_root.to_path_buf(),
-                    row: path_with_position.row,
-                    column: path_with_position.column,
-                };
-                match worktree.read(cx).root_entry() {
-                    Some(root_entry) => {
-                        return Task::ready(Some(OpenTarget::Worktree(
-                            root_path_with_position,
-                            root_entry.clone(),
-                        )));
-                    }
-                    None => root_path_with_position,
-                }
-            } else {
-                PathWithPosition {
-                    path: path_with_position
-                        .path
-                        .strip_prefix(&worktree_root)
-                        .unwrap_or(&path_with_position.path)
-                        .to_owned(),
-                    row: path_with_position.row,
-                    column: path_with_position.column,
-                }
-            };
-
-            if path_to_check.path.is_relative()
-                && let Some(entry) = worktree.read(cx).entry_for_path(&path_to_check.path)
-            {
-                return Task::ready(Some(OpenTarget::Worktree(
-                    PathWithPosition {
-                        path: worktree_root.join(&entry.path),
-                        row: path_to_check.row,
-                        column: path_to_check.column,
-                    },
-                    entry.clone(),
-                )));
-            }
-
-            paths_to_check.push(path_to_check);
-        }
-
-        if !paths_to_check.is_empty() {
-            worktree_paths_to_check.push((worktree.clone(), paths_to_check));
-        }
-    }
-
-    // Before entire worktree traversal(s), make an attempt to do FS checks if available.
-    let fs_paths_to_check = if workspace.read(cx).project().read(cx).is_local() {
-        potential_paths
-            .into_iter()
-            .flat_map(|path_to_check| {
-                let mut paths_to_check = Vec::new();
-                let maybe_path = &path_to_check.path;
-                if maybe_path.starts_with("~") {
-                    if let Some(home_path) =
-                        maybe_path
-                            .strip_prefix("~")
-                            .ok()
-                            .and_then(|stripped_maybe_path| {
-                                Some(dirs::home_dir()?.join(stripped_maybe_path))
-                            })
-                    {
-                        paths_to_check.push(PathWithPosition {
-                            path: home_path,
-                            row: path_to_check.row,
-                            column: path_to_check.column,
-                        });
-                    }
-                } else {
-                    paths_to_check.push(PathWithPosition {
-                        path: maybe_path.clone(),
-                        row: path_to_check.row,
-                        column: path_to_check.column,
-                    });
-                    if maybe_path.is_relative() {
-                        if let Some(cwd) = &cwd {
-                            paths_to_check.push(PathWithPosition {
-                                path: cwd.join(maybe_path),
-                                row: path_to_check.row,
-                                column: path_to_check.column,
-                            });
-                        }
-                        for worktree in &worktree_candidates {
-                            paths_to_check.push(PathWithPosition {
-                                path: worktree.read(cx).abs_path().join(maybe_path),
-                                row: path_to_check.row,
-                                column: path_to_check.column,
-                            });
-                        }
-                    }
-                }
-                paths_to_check
-            })
-            .collect()
-    } else {
-        Vec::new()
-    };
-
-    let worktree_check_task = cx.spawn(async move |cx| {
-        for (worktree, worktree_paths_to_check) in worktree_paths_to_check {
-            let found_entry = worktree
-                .update(cx, |worktree, _| {
-                    let worktree_root = worktree.abs_path();
-                    let mut traversal = worktree.traverse_from_path(true, true, false, "".as_ref());
-                    while let Some(entry) = traversal.next() {
-                        if let Some(path_in_worktree) = worktree_paths_to_check
-                            .iter()
-                            .find(|path_to_check| entry.path.ends_with(&path_to_check.path))
-                        {
-                            return Some(OpenTarget::Worktree(
-                                PathWithPosition {
-                                    path: worktree_root.join(&entry.path),
-                                    row: path_in_worktree.row,
-                                    column: path_in_worktree.column,
-                                },
-                                entry.clone(),
-                            ));
-                        }
-                    }
-                    None
-                })
-                .ok()?;
-            if let Some(found_entry) = found_entry {
-                return Some(found_entry);
-            }
-        }
-        None
-    });
-
-    let fs = workspace.read(cx).project().read(cx).fs().clone();
-    cx.background_spawn(async move {
-        for mut path_to_check in fs_paths_to_check {
-            if let Some(fs_path_to_check) = fs.canonicalize(&path_to_check.path).await.ok()
-                && let Some(metadata) = fs.metadata(&fs_path_to_check).await.ok().flatten()
-            {
-                path_to_check.path = fs_path_to_check;
-                return Some(OpenTarget::File(path_to_check, metadata));
-            }
-        }
-
-        worktree_check_task.await
-    })
-}
-
->>>>>>> 6c255c19
 fn regex_search_for_query(query: &project::search::SearchQuery) -> Option<RegexSearch> {
     let str = query.as_str();
     if query.is_regex() {
