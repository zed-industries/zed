mod color_contrast;
mod persistence;
pub mod terminal_element;
pub mod terminal_panel;
mod terminal_path_like_target;
pub mod terminal_scrollbar;
mod terminal_slash_command;
pub mod terminal_tab_tooltip;

use assistant_slash_command::SlashCommandRegistry;
use editor::{EditorSettings, actions::SelectAll, scroll::ScrollbarAutoHide};
use gpui::{
    Action, AnyElement, App, DismissEvent, Entity, EventEmitter, FocusHandle, Focusable,
    KeyContext, KeyDownEvent, Keystroke, MouseButton, MouseDownEvent, Pixels, Render,
    ScrollWheelEvent, Stateful, Styled, Subscription, Task, WeakEntity, actions, anchored,
    deferred, div,
};
use persistence::TERMINAL_DB;
use project::{Project, search::SearchQuery, terminals::TerminalKind};
use schemars::JsonSchema;
use task::TaskId;
use terminal::{
    Clear, Copy, Event, HoveredWord, MaybeNavigationTarget, Paste, ScrollLineDown, ScrollLineUp,
    ScrollPageDown, ScrollPageUp, ScrollToBottom, ScrollToTop, ShowCharacterPalette, TaskState,
    TaskStatus, Terminal, TerminalBounds, ToggleViMode,
    alacritty_terminal::{
        index::Point,
        term::{TermMode, point_to_viewport, search::RegexSearch},
    },
    terminal_settings::{self, CursorShape, TerminalBlink, TerminalSettings, WorkingDirectory},
};
use terminal_element::TerminalElement;
use terminal_panel::TerminalPanel;
use terminal_path_like_target::{hover_path_like_target, open_path_like_target};
use terminal_scrollbar::TerminalScrollHandle;
use terminal_slash_command::TerminalSlashCommand;
use terminal_tab_tooltip::TerminalTooltip;
use ui::{
    ContextMenu, Icon, IconName, Label, Scrollbar, ScrollbarState, Tooltip, h_flex, prelude::*,
};
use util::ResultExt;
use workspace::{
    CloseActiveItem, NewCenterTerminal, NewTerminal, ToolbarItemLocation, Workspace, WorkspaceId,
    delete_unloaded_items,
    item::{
        BreadcrumbText, Item, ItemEvent, SerializableItem, TabContentParams, TabTooltipContent,
    },
    register_serializable_item,
    searchable::{Direction, SearchEvent, SearchOptions, SearchableItem, SearchableItemHandle},
};

use serde::Deserialize;
use settings::{Settings, SettingsStore};
use smol::Timer;
use zed_actions::assistant::InlineAssist;

use std::{
    cmp,
    ops::{Range, RangeInclusive},
    path::{Path, PathBuf},
    rc::Rc,
    sync::Arc,
    time::Duration,
};

const CURSOR_BLINK_INTERVAL: Duration = Duration::from_millis(500);
<<<<<<< HEAD
=======
const GIT_DIFF_PATH_PREFIXES: &[&str] = &["a", "b"];
const TERMINAL_SCROLLBAR_WIDTH: Pixels = px(12.);
>>>>>>> c6ef35ba

/// Event to transmit the scroll from the element to the view
#[derive(Clone, Debug, PartialEq)]
pub struct ScrollTerminal(pub i32);

/// Sends the specified text directly to the terminal.
#[derive(Clone, Debug, Default, Deserialize, JsonSchema, PartialEq, Action)]
#[action(namespace = terminal)]
pub struct SendText(String);

/// Sends a keystroke sequence to the terminal.
#[derive(Clone, Debug, Default, Deserialize, JsonSchema, PartialEq, Action)]
#[action(namespace = terminal)]
pub struct SendKeystroke(String);

actions!(
    terminal,
    [
        /// Reruns the last executed task in the terminal.
        RerunTask
    ]
);

pub fn init(cx: &mut App) {
    assistant_slash_command::init(cx);
    terminal_panel::init(cx);
    terminal::init(cx);

    register_serializable_item::<TerminalView>(cx);

    cx.observe_new(|workspace: &mut Workspace, _window, _cx| {
        workspace.register_action(TerminalView::deploy);
    })
    .detach();
    SlashCommandRegistry::global(cx).register_command(TerminalSlashCommand, true);
}

pub struct BlockProperties {
    pub height: u8,
    pub render: Box<dyn Send + Fn(&mut BlockContext) -> AnyElement>,
}

pub struct BlockContext<'a, 'b> {
    pub window: &'a mut Window,
    pub context: &'b mut App,
    pub dimensions: TerminalBounds,
}

///A terminal view, maintains the PTY's file handles and communicates with the terminal
pub struct TerminalView {
    terminal: Entity<Terminal>,
    workspace: WeakEntity<Workspace>,
    project: WeakEntity<Project>,
    focus_handle: FocusHandle,
    //Currently using iTerm bell, show bell emoji in tab until input is received
    has_bell: bool,
    context_menu: Option<(Entity<ContextMenu>, gpui::Point<Pixels>, Subscription)>,
    cursor_shape: CursorShape,
    blink_state: bool,
    mode: TerminalMode,
    blinking_terminal_enabled: bool,
    cwd_serialized: bool,
    blinking_paused: bool,
    blink_epoch: usize,
    hover: Option<HoverTarget>,
    hover_tooltip_update: Task<()>,
    workspace_id: Option<WorkspaceId>,
    show_breadcrumbs: bool,
    block_below_cursor: Option<Rc<BlockProperties>>,
    scroll_top: Pixels,
    scrollbar_state: ScrollbarState,
    scroll_handle: TerminalScrollHandle,
    show_scrollbar: bool,
    hide_scrollbar_task: Option<Task<()>>,
    marked_text: Option<String>,
    marked_range_utf16: Option<Range<usize>>,
    _subscriptions: Vec<Subscription>,
    _terminal_subscriptions: Vec<Subscription>,
}

#[derive(Default, Clone)]
pub enum TerminalMode {
    #[default]
    Standalone,
    Embedded {
        max_lines_when_unfocused: Option<usize>,
    },
}

#[derive(Clone)]
pub enum ContentMode {
    Scrollable,
    Inline {
        displayed_lines: usize,
        total_lines: usize,
    },
}

impl ContentMode {
    pub fn is_limited(&self) -> bool {
        match self {
            ContentMode::Scrollable => false,
            ContentMode::Inline {
                displayed_lines,
                total_lines,
            } => displayed_lines < total_lines,
        }
    }

    pub fn is_scrollable(&self) -> bool {
        matches!(self, ContentMode::Scrollable)
    }
}

#[derive(Debug)]
#[cfg_attr(test, derive(Clone, Eq, PartialEq))]
struct HoverTarget {
    tooltip: String,
    hovered_word: HoveredWord,
}

impl EventEmitter<Event> for TerminalView {}
impl EventEmitter<ItemEvent> for TerminalView {}
impl EventEmitter<SearchEvent> for TerminalView {}

impl Focusable for TerminalView {
    fn focus_handle(&self, _cx: &App) -> FocusHandle {
        self.focus_handle.clone()
    }
}

impl TerminalView {
    ///Create a new Terminal in the current working directory or the user's home directory
    pub fn deploy(
        workspace: &mut Workspace,
        _: &NewCenterTerminal,
        window: &mut Window,
        cx: &mut Context<Workspace>,
    ) {
        let working_directory = default_working_directory(workspace, cx);
        TerminalPanel::add_center_terminal(
            workspace,
            TerminalKind::Shell(working_directory),
            window,
            cx,
        )
        .detach_and_log_err(cx);
    }

    pub fn new(
        terminal: Entity<Terminal>,
        workspace: WeakEntity<Workspace>,
        workspace_id: Option<WorkspaceId>,
        project: WeakEntity<Project>,
        window: &mut Window,
        cx: &mut Context<Self>,
    ) -> Self {
        let workspace_handle = workspace.clone();
        let terminal_subscriptions =
            subscribe_for_terminal_events(&terminal, workspace, window, cx);

        let focus_handle = cx.focus_handle();
        let focus_in = cx.on_focus_in(&focus_handle, window, |terminal_view, window, cx| {
            terminal_view.focus_in(window, cx);
        });
        let focus_out = cx.on_focus_out(
            &focus_handle,
            window,
            |terminal_view, _event, window, cx| {
                terminal_view.focus_out(window, cx);
            },
        );
        let cursor_shape = TerminalSettings::get_global(cx)
            .cursor_shape
            .unwrap_or_default();

        let scroll_handle = TerminalScrollHandle::new(terminal.read(cx));

        Self {
            terminal,
            workspace: workspace_handle,
            project,
            has_bell: false,
            focus_handle,
            context_menu: None,
            cursor_shape,
            blink_state: true,
            blinking_terminal_enabled: false,
            blinking_paused: false,
            blink_epoch: 0,
            hover: None,
            hover_tooltip_update: Task::ready(()),
            mode: TerminalMode::Standalone,
            workspace_id,
            show_breadcrumbs: TerminalSettings::get_global(cx).toolbar.breadcrumbs,
            block_below_cursor: None,
            scroll_top: Pixels::ZERO,
            scrollbar_state: ScrollbarState::new(scroll_handle.clone()),
            scroll_handle,
            show_scrollbar: !Self::should_autohide_scrollbar(cx),
            hide_scrollbar_task: None,
            cwd_serialized: false,
            marked_text: None,
            marked_range_utf16: None,
            _subscriptions: vec![
                focus_in,
                focus_out,
                cx.observe_global::<SettingsStore>(Self::settings_changed),
            ],
            _terminal_subscriptions: terminal_subscriptions,
        }
    }

    /// Enable 'embedded' mode where the terminal displays the full content with an optional limit of lines.
    pub fn set_embedded_mode(
        &mut self,
        max_lines_when_unfocused: Option<usize>,
        cx: &mut Context<Self>,
    ) {
        self.mode = TerminalMode::Embedded {
            max_lines_when_unfocused,
        };
        cx.notify();
    }

    const MAX_EMBEDDED_LINES: usize = 1_000;

    /// Returns the current `ContentMode` depending on the set `TerminalMode` and the current number of lines
    ///
    /// Note: Even in embedded mode, the terminal will fallback to scrollable when its content exceeds `MAX_EMBEDDED_LINES`
    pub fn content_mode(&self, window: &Window, cx: &App) -> ContentMode {
        match &self.mode {
            TerminalMode::Standalone => ContentMode::Scrollable,
            TerminalMode::Embedded {
                max_lines_when_unfocused,
            } => {
                let total_lines = self.terminal.read(cx).total_lines();

                if total_lines > Self::MAX_EMBEDDED_LINES {
                    ContentMode::Scrollable
                } else {
                    let mut displayed_lines = total_lines;

                    if !self.focus_handle.is_focused(window) {
                        if let Some(max_lines) = max_lines_when_unfocused {
                            displayed_lines = displayed_lines.min(*max_lines)
                        }
                    }

                    ContentMode::Inline {
                        displayed_lines,
                        total_lines,
                    }
                }
            }
        }
    }

    /// Sets the marked (pre-edit) text from the IME.
    pub(crate) fn set_marked_text(
        &mut self,
        text: String,
        range: Range<usize>,
        cx: &mut Context<Self>,
    ) {
        self.marked_text = Some(text);
        self.marked_range_utf16 = Some(range);
        cx.notify();
    }

    /// Gets the current marked range (UTF-16).
    pub(crate) fn marked_text_range(&self) -> Option<Range<usize>> {
        self.marked_range_utf16.clone()
    }

    /// Clears the marked (pre-edit) text state.
    pub(crate) fn clear_marked_text(&mut self, cx: &mut Context<Self>) {
        if self.marked_text.is_some() {
            self.marked_text = None;
            self.marked_range_utf16 = None;
            cx.notify();
        }
    }

    /// Commits (sends) the given text to the PTY. Called by InputHandler::replace_text_in_range.
    pub(crate) fn commit_text(&mut self, text: &str, cx: &mut Context<Self>) {
        if !text.is_empty() {
            self.terminal.update(cx, |term, _| {
                term.input(text.to_string().into_bytes());
            });
        }
    }

    pub(crate) fn terminal_bounds(&self, cx: &App) -> TerminalBounds {
        self.terminal.read(cx).last_content().terminal_bounds
    }

    pub fn entity(&self) -> &Entity<Terminal> {
        &self.terminal
    }

    pub fn has_bell(&self) -> bool {
        self.has_bell
    }

    pub fn clear_bell(&mut self, cx: &mut Context<TerminalView>) {
        self.has_bell = false;
        cx.emit(Event::Wakeup);
    }

    pub fn deploy_context_menu(
        &mut self,
        position: gpui::Point<Pixels>,
        window: &mut Window,
        cx: &mut Context<Self>,
    ) {
        let assistant_enabled = self
            .workspace
            .upgrade()
            .and_then(|workspace| workspace.read(cx).panel::<TerminalPanel>(cx))
            .map_or(false, |terminal_panel| {
                terminal_panel.read(cx).assistant_enabled()
            });
        let context_menu = ContextMenu::build(window, cx, |menu, _, _| {
            menu.context(self.focus_handle.clone())
                .action("New Terminal", Box::new(NewTerminal))
                .separator()
                .action("Copy", Box::new(Copy))
                .action("Paste", Box::new(Paste))
                .action("Select All", Box::new(SelectAll))
                .action("Clear", Box::new(Clear))
                .when(assistant_enabled, |menu| {
                    menu.separator()
                        .action("Inline Assist", Box::new(InlineAssist::default()))
                })
                .separator()
                .action(
                    "Close Terminal Tab",
                    Box::new(CloseActiveItem {
                        save_intent: None,
                        close_pinned: true,
                    }),
                )
        });

        window.focus(&context_menu.focus_handle(cx));
        let subscription = cx.subscribe_in(
            &context_menu,
            window,
            |this, _, _: &DismissEvent, window, cx| {
                if this.context_menu.as_ref().is_some_and(|context_menu| {
                    context_menu.0.focus_handle(cx).contains_focused(window, cx)
                }) {
                    cx.focus_self(window);
                }
                this.context_menu.take();
                cx.notify();
            },
        );

        self.context_menu = Some((context_menu, position, subscription));
    }

    fn settings_changed(&mut self, cx: &mut Context<Self>) {
        let settings = TerminalSettings::get_global(cx);
        let breadcrumb_visibility_changed = self.show_breadcrumbs != settings.toolbar.breadcrumbs;
        self.show_breadcrumbs = settings.toolbar.breadcrumbs;

        let new_cursor_shape = settings.cursor_shape.unwrap_or_default();
        let old_cursor_shape = self.cursor_shape;
        if old_cursor_shape != new_cursor_shape {
            self.cursor_shape = new_cursor_shape;
            self.terminal.update(cx, |term, _| {
                term.set_cursor_shape(self.cursor_shape);
            });
        }

        if breadcrumb_visibility_changed {
            cx.emit(ItemEvent::UpdateBreadcrumbs);
        }
        cx.notify();
    }

    fn show_character_palette(
        &mut self,
        _: &ShowCharacterPalette,
        window: &mut Window,
        cx: &mut Context<Self>,
    ) {
        if self
            .terminal
            .read(cx)
            .last_content
            .mode
            .contains(TermMode::ALT_SCREEN)
        {
            self.terminal.update(cx, |term, cx| {
                term.try_keystroke(
                    &Keystroke::parse("ctrl-cmd-space").unwrap(),
                    TerminalSettings::get_global(cx).option_as_meta,
                )
            });
        } else {
            window.show_character_palette();
        }
    }

    fn select_all(&mut self, _: &SelectAll, _: &mut Window, cx: &mut Context<Self>) {
        self.terminal.update(cx, |term, _| term.select_all());
        cx.notify();
    }

    fn rerun_task(&mut self, _: &RerunTask, window: &mut Window, cx: &mut Context<Self>) {
        let task = self
            .terminal
            .read(cx)
            .task()
            .map(|task| terminal_rerun_override(&task.id))
            .unwrap_or_default();
        window.dispatch_action(Box::new(task), cx);
    }

    fn clear(&mut self, _: &Clear, _: &mut Window, cx: &mut Context<Self>) {
        self.scroll_top = px(0.);
        self.terminal.update(cx, |term, _| term.clear());
        cx.notify();
    }

    fn max_scroll_top(&self, cx: &App) -> Pixels {
        let terminal = self.terminal.read(cx);

        let Some(block) = self.block_below_cursor.as_ref() else {
            return Pixels::ZERO;
        };

        let line_height = terminal.last_content().terminal_bounds.line_height;
        let viewport_lines = terminal.viewport_lines();
        let cursor = point_to_viewport(
            terminal.last_content.display_offset,
            terminal.last_content.cursor.point,
        )
        .unwrap_or_default();
        let max_scroll_top_in_lines =
            (block.height as usize).saturating_sub(viewport_lines.saturating_sub(cursor.line + 1));

        max_scroll_top_in_lines as f32 * line_height
    }

    fn scroll_wheel(&mut self, event: &ScrollWheelEvent, cx: &mut Context<Self>) {
        let terminal_content = self.terminal.read(cx).last_content();

        if self.block_below_cursor.is_some() && terminal_content.display_offset == 0 {
            let line_height = terminal_content.terminal_bounds.line_height;
            let y_delta = event.delta.pixel_delta(line_height).y;
            if y_delta < Pixels::ZERO || self.scroll_top > Pixels::ZERO {
                self.scroll_top = cmp::max(
                    Pixels::ZERO,
                    cmp::min(self.scroll_top - y_delta, self.max_scroll_top(cx)),
                );
                cx.notify();
                return;
            }
        }
        self.terminal.update(cx, |term, _| term.scroll_wheel(event));
    }

    fn scroll_line_up(&mut self, _: &ScrollLineUp, _: &mut Window, cx: &mut Context<Self>) {
        let terminal_content = self.terminal.read(cx).last_content();
        if self.block_below_cursor.is_some()
            && terminal_content.display_offset == 0
            && self.scroll_top > Pixels::ZERO
        {
            let line_height = terminal_content.terminal_bounds.line_height;
            self.scroll_top = cmp::max(self.scroll_top - line_height, Pixels::ZERO);
            return;
        }

        self.terminal.update(cx, |term, _| term.scroll_line_up());
        cx.notify();
    }

    fn scroll_line_down(&mut self, _: &ScrollLineDown, _: &mut Window, cx: &mut Context<Self>) {
        let terminal_content = self.terminal.read(cx).last_content();
        if self.block_below_cursor.is_some() && terminal_content.display_offset == 0 {
            let max_scroll_top = self.max_scroll_top(cx);
            if self.scroll_top < max_scroll_top {
                let line_height = terminal_content.terminal_bounds.line_height;
                self.scroll_top = cmp::min(self.scroll_top + line_height, max_scroll_top);
            }
            return;
        }

        self.terminal.update(cx, |term, _| term.scroll_line_down());
        cx.notify();
    }

    fn scroll_page_up(&mut self, _: &ScrollPageUp, _: &mut Window, cx: &mut Context<Self>) {
        if self.scroll_top == Pixels::ZERO {
            self.terminal.update(cx, |term, _| term.scroll_page_up());
        } else {
            let line_height = self
                .terminal
                .read(cx)
                .last_content
                .terminal_bounds
                .line_height();
            let visible_block_lines = (self.scroll_top / line_height) as usize;
            let viewport_lines = self.terminal.read(cx).viewport_lines();
            let visible_content_lines = viewport_lines - visible_block_lines;

            if visible_block_lines >= viewport_lines {
                self.scroll_top = ((visible_block_lines - viewport_lines) as f32) * line_height;
            } else {
                self.scroll_top = px(0.);
                self.terminal
                    .update(cx, |term, _| term.scroll_up_by(visible_content_lines));
            }
        }
        cx.notify();
    }

    fn scroll_page_down(&mut self, _: &ScrollPageDown, _: &mut Window, cx: &mut Context<Self>) {
        self.terminal.update(cx, |term, _| term.scroll_page_down());
        let terminal = self.terminal.read(cx);
        if terminal.last_content().display_offset < terminal.viewport_lines() {
            self.scroll_top = self.max_scroll_top(cx);
        }
        cx.notify();
    }

    fn scroll_to_top(&mut self, _: &ScrollToTop, _: &mut Window, cx: &mut Context<Self>) {
        self.terminal.update(cx, |term, _| term.scroll_to_top());
        cx.notify();
    }

    fn scroll_to_bottom(&mut self, _: &ScrollToBottom, _: &mut Window, cx: &mut Context<Self>) {
        self.terminal.update(cx, |term, _| term.scroll_to_bottom());
        if self.block_below_cursor.is_some() {
            self.scroll_top = self.max_scroll_top(cx);
        }
        cx.notify();
    }

    fn toggle_vi_mode(&mut self, _: &ToggleViMode, _: &mut Window, cx: &mut Context<Self>) {
        self.terminal.update(cx, |term, _| term.toggle_vi_mode());
        cx.notify();
    }

    pub fn should_show_cursor(&self, focused: bool, cx: &mut Context<Self>) -> bool {
        //Don't blink the cursor when not focused, blinking is disabled, or paused
        if !focused
            || self.blinking_paused
            || self
                .terminal
                .read(cx)
                .last_content
                .mode
                .contains(TermMode::ALT_SCREEN)
        {
            return true;
        }

        match TerminalSettings::get_global(cx).blinking {
            //If the user requested to never blink, don't blink it.
            TerminalBlink::Off => true,
            //If the terminal is controlling it, check terminal mode
            TerminalBlink::TerminalControlled => {
                !self.blinking_terminal_enabled || self.blink_state
            }
            TerminalBlink::On => self.blink_state,
        }
    }

    fn blink_cursors(&mut self, epoch: usize, window: &mut Window, cx: &mut Context<Self>) {
        if epoch == self.blink_epoch && !self.blinking_paused {
            self.blink_state = !self.blink_state;
            cx.notify();

            let epoch = self.next_blink_epoch();
            cx.spawn_in(window, async move |this, cx| {
                Timer::after(CURSOR_BLINK_INTERVAL).await;
                this.update_in(cx, |this, window, cx| this.blink_cursors(epoch, window, cx))
                    .ok();
            })
            .detach();
        }
    }

    pub fn pause_cursor_blinking(&mut self, window: &mut Window, cx: &mut Context<Self>) {
        self.blink_state = true;
        cx.notify();

        let epoch = self.next_blink_epoch();
        cx.spawn_in(window, async move |this, cx| {
            Timer::after(CURSOR_BLINK_INTERVAL).await;
            this.update_in(cx, |this, window, cx| {
                this.resume_cursor_blinking(epoch, window, cx)
            })
            .ok();
        })
        .detach();
    }

    pub fn terminal(&self) -> &Entity<Terminal> {
        &self.terminal
    }

    pub fn set_block_below_cursor(
        &mut self,
        block: BlockProperties,
        window: &mut Window,
        cx: &mut Context<Self>,
    ) {
        self.block_below_cursor = Some(Rc::new(block));
        self.scroll_to_bottom(&ScrollToBottom, window, cx);
        cx.notify();
    }

    pub fn clear_block_below_cursor(&mut self, cx: &mut Context<Self>) {
        self.block_below_cursor = None;
        self.scroll_top = Pixels::ZERO;
        cx.notify();
    }

    fn next_blink_epoch(&mut self) -> usize {
        self.blink_epoch += 1;
        self.blink_epoch
    }

    fn resume_cursor_blinking(
        &mut self,
        epoch: usize,
        window: &mut Window,
        cx: &mut Context<Self>,
    ) {
        if epoch == self.blink_epoch {
            self.blinking_paused = false;
            self.blink_cursors(epoch, window, cx);
        }
    }

    ///Attempt to paste the clipboard into the terminal
    fn copy(&mut self, _: &Copy, _: &mut Window, cx: &mut Context<Self>) {
        self.terminal.update(cx, |term, _| term.copy(None));
        cx.notify();
    }

    ///Attempt to paste the clipboard into the terminal
    fn paste(&mut self, _: &Paste, _: &mut Window, cx: &mut Context<Self>) {
        if let Some(clipboard_string) = cx.read_from_clipboard().and_then(|item| item.text()) {
            self.terminal
                .update(cx, |terminal, _cx| terminal.paste(&clipboard_string));
        }
    }

    fn send_text(&mut self, text: &SendText, _: &mut Window, cx: &mut Context<Self>) {
        self.clear_bell(cx);
        self.terminal.update(cx, |term, _| {
            term.input(text.0.to_string().into_bytes());
        });
    }

    fn send_keystroke(&mut self, text: &SendKeystroke, _: &mut Window, cx: &mut Context<Self>) {
        if let Some(keystroke) = Keystroke::parse(&text.0).log_err() {
            self.clear_bell(cx);
            self.terminal.update(cx, |term, cx| {
                let processed =
                    term.try_keystroke(&keystroke, TerminalSettings::get_global(cx).option_as_meta);
                if processed && term.vi_mode_enabled() {
                    cx.notify();
                }
                processed
            });
        }
    }

    fn dispatch_context(&self, cx: &App) -> KeyContext {
        let mut dispatch_context = KeyContext::new_with_defaults();
        dispatch_context.add("Terminal");

        if self.terminal.read(cx).vi_mode_enabled() {
            dispatch_context.add("vi_mode");
        }

        let mode = self.terminal.read(cx).last_content.mode;
        dispatch_context.set(
            "screen",
            if mode.contains(TermMode::ALT_SCREEN) {
                "alt"
            } else {
                "normal"
            },
        );

        if mode.contains(TermMode::APP_CURSOR) {
            dispatch_context.add("DECCKM");
        }
        if mode.contains(TermMode::APP_KEYPAD) {
            dispatch_context.add("DECPAM");
        } else {
            dispatch_context.add("DECPNM");
        }
        if mode.contains(TermMode::SHOW_CURSOR) {
            dispatch_context.add("DECTCEM");
        }
        if mode.contains(TermMode::LINE_WRAP) {
            dispatch_context.add("DECAWM");
        }
        if mode.contains(TermMode::ORIGIN) {
            dispatch_context.add("DECOM");
        }
        if mode.contains(TermMode::INSERT) {
            dispatch_context.add("IRM");
        }
        //LNM is apparently the name for this. https://vt100.net/docs/vt510-rm/LNM.html
        if mode.contains(TermMode::LINE_FEED_NEW_LINE) {
            dispatch_context.add("LNM");
        }
        if mode.contains(TermMode::FOCUS_IN_OUT) {
            dispatch_context.add("report_focus");
        }
        if mode.contains(TermMode::ALTERNATE_SCROLL) {
            dispatch_context.add("alternate_scroll");
        }
        if mode.contains(TermMode::BRACKETED_PASTE) {
            dispatch_context.add("bracketed_paste");
        }
        if mode.intersects(TermMode::MOUSE_MODE) {
            dispatch_context.add("any_mouse_reporting");
        }
        {
            let mouse_reporting = if mode.contains(TermMode::MOUSE_REPORT_CLICK) {
                "click"
            } else if mode.contains(TermMode::MOUSE_DRAG) {
                "drag"
            } else if mode.contains(TermMode::MOUSE_MOTION) {
                "motion"
            } else {
                "off"
            };
            dispatch_context.set("mouse_reporting", mouse_reporting);
        }
        {
            let format = if mode.contains(TermMode::SGR_MOUSE) {
                "sgr"
            } else if mode.contains(TermMode::UTF8_MOUSE) {
                "utf8"
            } else {
                "normal"
            };
            dispatch_context.set("mouse_format", format);
        };

        if self.terminal.read(cx).last_content.selection.is_some() {
            dispatch_context.add("selection");
        }

        dispatch_context
    }

    fn set_terminal(
        &mut self,
        terminal: Entity<Terminal>,
        window: &mut Window,
        cx: &mut Context<TerminalView>,
    ) {
        self._terminal_subscriptions =
            subscribe_for_terminal_events(&terminal, self.workspace.clone(), window, cx);
        self.terminal = terminal;
    }

    // Hack: Using editor in terminal causes cyclic dependency i.e. editor -> terminal -> project -> editor.
    fn map_show_scrollbar_from_editor_to_terminal(
        show_scrollbar: editor::ShowScrollbar,
    ) -> terminal_settings::ShowScrollbar {
        match show_scrollbar {
            editor::ShowScrollbar::Auto => terminal_settings::ShowScrollbar::Auto,
            editor::ShowScrollbar::System => terminal_settings::ShowScrollbar::System,
            editor::ShowScrollbar::Always => terminal_settings::ShowScrollbar::Always,
            editor::ShowScrollbar::Never => terminal_settings::ShowScrollbar::Never,
        }
    }

    fn should_show_scrollbar(cx: &App) -> bool {
        let show = TerminalSettings::get_global(cx)
            .scrollbar
            .show
            .unwrap_or_else(|| {
                Self::map_show_scrollbar_from_editor_to_terminal(
                    EditorSettings::get_global(cx).scrollbar.show,
                )
            });
        match show {
            terminal_settings::ShowScrollbar::Auto => true,
            terminal_settings::ShowScrollbar::System => true,
            terminal_settings::ShowScrollbar::Always => true,
            terminal_settings::ShowScrollbar::Never => false,
        }
    }

    fn should_autohide_scrollbar(cx: &App) -> bool {
        let show = TerminalSettings::get_global(cx)
            .scrollbar
            .show
            .unwrap_or_else(|| {
                Self::map_show_scrollbar_from_editor_to_terminal(
                    EditorSettings::get_global(cx).scrollbar.show,
                )
            });
        match show {
            terminal_settings::ShowScrollbar::Auto => true,
            terminal_settings::ShowScrollbar::System => cx
                .try_global::<ScrollbarAutoHide>()
                .map_or_else(|| cx.should_auto_hide_scrollbars(), |autohide| autohide.0),
            terminal_settings::ShowScrollbar::Always => false,
            terminal_settings::ShowScrollbar::Never => true,
        }
    }

    fn hide_scrollbar(&mut self, cx: &mut Context<Self>) {
        const SCROLLBAR_SHOW_INTERVAL: Duration = Duration::from_secs(1);
        if !Self::should_autohide_scrollbar(cx) {
            return;
        }
        self.hide_scrollbar_task = Some(cx.spawn(async move |panel, cx| {
            cx.background_executor()
                .timer(SCROLLBAR_SHOW_INTERVAL)
                .await;
            panel
                .update(cx, |panel, cx| {
                    panel.show_scrollbar = false;
                    cx.notify();
                })
                .log_err();
        }))
    }

    fn render_scrollbar(&self, window: &Window, cx: &mut Context<Self>) -> Option<Stateful<Div>> {
        if !Self::should_show_scrollbar(cx)
            || !(self.show_scrollbar || self.scrollbar_state.is_dragging())
            || !self.content_mode(window, cx).is_scrollable()
        {
            return None;
        }

        if self.terminal.read(cx).total_lines() == self.terminal.read(cx).viewport_lines() {
            return None;
        }

        self.scroll_handle.update(self.terminal.read(cx));

        if let Some(new_display_offset) = self.scroll_handle.future_display_offset.take() {
            self.terminal.update(cx, |term, _| {
                let delta = new_display_offset as i32 - term.last_content.display_offset as i32;
                match delta.cmp(&0) {
                    std::cmp::Ordering::Greater => term.scroll_up_by(delta as usize),
                    std::cmp::Ordering::Less => term.scroll_down_by(-delta as usize),
                    std::cmp::Ordering::Equal => {}
                }
            });
        }

        Some(
            div()
                .occlude()
                .id("terminal-view-scroll")
                .on_mouse_move(cx.listener(|_, _, _window, cx| {
                    cx.notify();
                    cx.stop_propagation()
                }))
                .on_hover(|_, _window, cx| {
                    cx.stop_propagation();
                })
                .on_any_mouse_down(|_, _window, cx| {
                    cx.stop_propagation();
                })
                .on_mouse_up(
                    MouseButton::Left,
                    cx.listener(|terminal_view, _, window, cx| {
                        if !terminal_view.scrollbar_state.is_dragging()
                            && !terminal_view.focus_handle.contains_focused(window, cx)
                        {
                            terminal_view.hide_scrollbar(cx);
                            cx.notify();
                        }
                        cx.stop_propagation();
                    }),
                )
                .on_scroll_wheel(cx.listener(|_, _, _window, cx| {
                    cx.notify();
                }))
                .absolute()
                .top_0()
                .bottom_0()
                .right_0()
                .h_full()
                .w(TERMINAL_SCROLLBAR_WIDTH)
                .children(Scrollbar::vertical(self.scrollbar_state.clone())),
        )
    }

    fn rerun_button(task: &TaskState) -> Option<IconButton> {
        if !task.show_rerun {
            return None;
        }

        let task_id = task.id.clone();
        Some(
            IconButton::new("rerun-icon", IconName::Rerun)
                .icon_size(IconSize::Small)
                .size(ButtonSize::Compact)
                .icon_color(Color::Default)
                .shape(ui::IconButtonShape::Square)
                .tooltip(move |window, cx| {
                    Tooltip::for_action("Rerun task", &RerunTask, window, cx)
                })
                .on_click(move |_, window, cx| {
                    window.dispatch_action(Box::new(terminal_rerun_override(&task_id)), cx);
                }),
        )
    }
}

fn terminal_rerun_override(task: &TaskId) -> zed_actions::Rerun {
    zed_actions::Rerun {
        task_id: Some(task.0.clone()),
        allow_concurrent_runs: Some(true),
        use_new_terminal: Some(false),
        reevaluate_context: false,
    }
}

fn subscribe_for_terminal_events(
    terminal: &Entity<Terminal>,
    workspace: WeakEntity<Workspace>,
    window: &mut Window,
    cx: &mut Context<TerminalView>,
) -> Vec<Subscription> {
    let terminal_subscription = cx.observe(terminal, |_, _, cx| cx.notify());
    let mut previous_cwd = None;
    let terminal_events_subscription = cx.subscribe_in(
        terminal,
        window,
        move |terminal_view, terminal, event, window, cx| {
            let current_cwd = terminal.read(cx).working_directory();
            if current_cwd != previous_cwd {
                previous_cwd = current_cwd;
                terminal_view.cwd_serialized = false;
            }

            match event {
                Event::Wakeup => {
                    cx.notify();
                    cx.emit(Event::Wakeup);
                    cx.emit(ItemEvent::UpdateTab);
                    cx.emit(SearchEvent::MatchesInvalidated);
                }

                Event::Bell => {
                    terminal_view.has_bell = true;
                    cx.emit(Event::Wakeup);
                }

                Event::BlinkChanged(blinking) => {
                    if matches!(
                        TerminalSettings::get_global(cx).blinking,
                        TerminalBlink::TerminalControlled
                    ) {
                        terminal_view.blinking_terminal_enabled = *blinking;
                    }
                }

                Event::TitleChanged => {
                    cx.emit(ItemEvent::UpdateTab);
                }

                Event::NewNavigationTarget(maybe_navigation_target) => {
                    match maybe_navigation_target
                        .as_ref()
                        .zip(terminal.read(cx).last_content.last_hovered_word.as_ref())
                    {
                        Some((MaybeNavigationTarget::Url(url), hovered_word)) => {
                            if Some(hovered_word)
                                != terminal_view
                                    .hover
                                    .as_ref()
                                    .map(|hover| &hover.hovered_word)
                            {
                                terminal_view.hover = Some(HoverTarget {
                                    tooltip: url.clone(),
                                    hovered_word: hovered_word.clone(),
                                });
                                terminal_view.hover_tooltip_update = Task::ready(());
                                cx.notify();
                            }
                        }
                        Some((MaybeNavigationTarget::PathLike(path_like_target), hovered_word)) => {
                            if Some(hovered_word)
                                != terminal_view
                                    .hover
                                    .as_ref()
                                    .map(|hover| &hover.hovered_word)
                            {
                                terminal_view.hover = None;
                                terminal_view.hover_tooltip_update = hover_path_like_target(
                                    &workspace,
                                    hovered_word.clone(),
                                    path_like_target,
                                    cx,
                                );
                                cx.notify();
                            }
                        }
                        None => {
                            terminal_view.hover = None;
                            terminal_view.hover_tooltip_update = Task::ready(());
                            cx.notify();
                        }
                    }
                }

                Event::Open(maybe_navigation_target) => match maybe_navigation_target {
                    MaybeNavigationTarget::Url(url) => cx.open_url(url),
                    MaybeNavigationTarget::PathLike(path_like_target) => open_path_like_target(
                        &workspace,
                        terminal_view,
                        path_like_target,
                        window,
                        cx,
                    ),
                },
                Event::BreadcrumbsChanged => cx.emit(ItemEvent::UpdateBreadcrumbs),
                Event::CloseTerminal => cx.emit(ItemEvent::CloseItem),
                Event::SelectionsChanged => {
                    window.invalidate_character_coordinates();
                    cx.emit(SearchEvent::ActiveMatchChanged)
                }
            }
        },
    );
    vec![terminal_subscription, terminal_events_subscription]
}

fn regex_search_for_query(query: &project::search::SearchQuery) -> Option<RegexSearch> {
    let str = query.as_str();
    if query.is_regex() {
        if str == "." {
            return None;
        }
        RegexSearch::new(str).ok()
    } else {
        RegexSearch::new(&regex::escape(str)).ok()
    }
}

impl TerminalView {
    fn key_down(&mut self, event: &KeyDownEvent, window: &mut Window, cx: &mut Context<Self>) {
        self.clear_bell(cx);
        self.pause_cursor_blinking(window, cx);

        self.terminal.update(cx, |term, cx| {
            let handled = term.try_keystroke(
                &event.keystroke,
                TerminalSettings::get_global(cx).option_as_meta,
            );
            if handled {
                cx.stop_propagation();
            }
        });
    }

    fn focus_in(&mut self, window: &mut Window, cx: &mut Context<Self>) {
        self.terminal.update(cx, |terminal, _| {
            terminal.set_cursor_shape(self.cursor_shape);
            terminal.focus_in();
        });
        self.blink_cursors(self.blink_epoch, window, cx);
        window.invalidate_character_coordinates();
        cx.notify();
    }

    fn focus_out(&mut self, _: &mut Window, cx: &mut Context<Self>) {
        self.terminal.update(cx, |terminal, _| {
            terminal.focus_out();
            terminal.set_cursor_shape(CursorShape::Hollow);
        });
        self.hide_scrollbar(cx);
        cx.notify();
    }
}

impl Render for TerminalView {
    fn render(&mut self, window: &mut Window, cx: &mut Context<Self>) -> impl IntoElement {
        let terminal_handle = self.terminal.clone();
        let terminal_view_handle = cx.entity().clone();

        let focused = self.focus_handle.is_focused(window);

        // Always calculate scrollbar width to prevent layout shift
        let scrollbar_width = if Self::should_show_scrollbar(cx)
            && self.content_mode(window, cx).is_scrollable()
            && self.terminal.read(cx).total_lines() > self.terminal.read(cx).viewport_lines()
        {
            TERMINAL_SCROLLBAR_WIDTH
        } else {
            px(0.)
        };

        div()
            .id("terminal-view")
            .size_full()
            .relative()
            .track_focus(&self.focus_handle(cx))
            .key_context(self.dispatch_context(cx))
            .on_action(cx.listener(TerminalView::send_text))
            .on_action(cx.listener(TerminalView::send_keystroke))
            .on_action(cx.listener(TerminalView::copy))
            .on_action(cx.listener(TerminalView::paste))
            .on_action(cx.listener(TerminalView::clear))
            .on_action(cx.listener(TerminalView::scroll_line_up))
            .on_action(cx.listener(TerminalView::scroll_line_down))
            .on_action(cx.listener(TerminalView::scroll_page_up))
            .on_action(cx.listener(TerminalView::scroll_page_down))
            .on_action(cx.listener(TerminalView::scroll_to_top))
            .on_action(cx.listener(TerminalView::scroll_to_bottom))
            .on_action(cx.listener(TerminalView::toggle_vi_mode))
            .on_action(cx.listener(TerminalView::show_character_palette))
            .on_action(cx.listener(TerminalView::select_all))
            .on_action(cx.listener(TerminalView::rerun_task))
            .on_key_down(cx.listener(Self::key_down))
            .on_mouse_down(
                MouseButton::Right,
                cx.listener(|this, event: &MouseDownEvent, window, cx| {
                    if !this.terminal.read(cx).mouse_mode(event.modifiers.shift) {
                        if this.terminal.read(cx).last_content.selection.is_none() {
                            this.terminal.update(cx, |terminal, _| {
                                terminal.select_word_at_event_position(event);
                            });
                        };
                        this.deploy_context_menu(event.position, window, cx);
                        cx.notify();
                    }
                }),
            )
            .on_hover(cx.listener(|this, hovered, window, cx| {
                if *hovered {
                    this.show_scrollbar = true;
                    this.hide_scrollbar_task.take();
                    cx.notify();
                } else if !this.focus_handle.contains_focused(window, cx) {
                    this.hide_scrollbar(cx);
                }
            }))
            .child(
                // TODO: Oddly this wrapper div is needed for TerminalElement to not steal events from the context menu
                div()
                    .size_full()
                    .bg(cx.theme().colors().editor_background)
                    .when(scrollbar_width > px(0.), |div| div.pr(scrollbar_width))
                    .child(TerminalElement::new(
                        terminal_handle,
                        terminal_view_handle,
                        self.workspace.clone(),
                        self.focus_handle.clone(),
                        focused,
                        self.should_show_cursor(focused, cx),
                        self.block_below_cursor.clone(),
                        self.mode.clone(),
                    ))
                    .when_some(self.render_scrollbar(window, cx), |div, scrollbar| {
                        div.child(scrollbar)
                    }),
            )
            .children(self.context_menu.as_ref().map(|(menu, position, _)| {
                deferred(
                    anchored()
                        .position(*position)
                        .anchor(gpui::Corner::TopLeft)
                        .child(menu.clone()),
                )
                .with_priority(1)
            }))
    }
}

impl Item for TerminalView {
    type Event = ItemEvent;

    fn tab_tooltip_content(&self, cx: &App) -> Option<TabTooltipContent> {
        let terminal = self.terminal().read(cx);
        let title = terminal.title(false);
        let pid = terminal.pty_info.pid_getter().fallback_pid();

        Some(TabTooltipContent::Custom(Box::new(move |_window, cx| {
            cx.new(|_| TerminalTooltip::new(title.clone(), pid)).into()
        })))
    }

    fn tab_content(&self, params: TabContentParams, _window: &Window, cx: &App) -> AnyElement {
        let terminal = self.terminal().read(cx);
        let title = terminal.title(true);

        let (icon, icon_color, rerun_button) = match terminal.task() {
            Some(terminal_task) => match &terminal_task.status {
                TaskStatus::Running => (
                    IconName::PlayFilled,
                    Color::Disabled,
                    TerminalView::rerun_button(&terminal_task),
                ),
                TaskStatus::Unknown => (
                    IconName::Warning,
                    Color::Warning,
                    TerminalView::rerun_button(&terminal_task),
                ),
                TaskStatus::Completed { success } => {
                    let rerun_button = TerminalView::rerun_button(&terminal_task);

                    if *success {
                        (IconName::Check, Color::Success, rerun_button)
                    } else {
                        (IconName::XCircle, Color::Error, rerun_button)
                    }
                }
            },
            None => (IconName::Terminal, Color::Muted, None),
        };

        h_flex()
            .gap_1()
            .group("term-tab-icon")
            .child(
                h_flex()
                    .group("term-tab-icon")
                    .child(
                        div()
                            .when(rerun_button.is_some(), |this| {
                                this.hover(|style| style.invisible().w_0())
                            })
                            .child(Icon::new(icon).color(icon_color)),
                    )
                    .when_some(rerun_button, |this, rerun_button| {
                        this.child(
                            div()
                                .absolute()
                                .visible_on_hover("term-tab-icon")
                                .child(rerun_button),
                        )
                    }),
            )
            .child(Label::new(title).color(params.text_color()))
            .into_any()
    }

    fn tab_content_text(&self, detail: usize, cx: &App) -> SharedString {
        let terminal = self.terminal().read(cx);
        terminal.title(detail == 0).into()
    }

    fn telemetry_event_text(&self) -> Option<&'static str> {
        None
    }

    fn clone_on_split(
        &self,
        workspace_id: Option<WorkspaceId>,
        window: &mut Window,
        cx: &mut Context<Self>,
    ) -> Option<Entity<Self>> {
        let terminal = self
            .project
            .update(cx, |project, cx| {
                let terminal = self.terminal().read(cx);
                let working_directory = terminal
                    .working_directory()
                    .or_else(|| Some(project.active_project_directory(cx)?.to_path_buf()));
                let python_venv_directory = terminal.python_venv_directory.clone();
                project.create_terminal_with_venv(
                    TerminalKind::Shell(working_directory),
                    python_venv_directory,
                    cx,
                )
            })
            .ok()?
            .log_err()?;

        Some(cx.new(|cx| {
            TerminalView::new(
                terminal,
                self.workspace.clone(),
                workspace_id,
                self.project.clone(),
                window,
                cx,
            )
        }))
    }

    fn is_dirty(&self, cx: &gpui::App) -> bool {
        match self.terminal.read(cx).task() {
            Some(task) => task.status == TaskStatus::Running,
            None => self.has_bell(),
        }
    }

    fn has_conflict(&self, _cx: &App) -> bool {
        false
    }

    fn can_save_as(&self, _cx: &App) -> bool {
        false
    }

    fn is_singleton(&self, _cx: &App) -> bool {
        true
    }

    fn as_searchable(&self, handle: &Entity<Self>) -> Option<Box<dyn SearchableItemHandle>> {
        Some(Box::new(handle.clone()))
    }

    fn breadcrumb_location(&self, cx: &App) -> ToolbarItemLocation {
        if self.show_breadcrumbs && !self.terminal().read(cx).breadcrumb_text.trim().is_empty() {
            ToolbarItemLocation::PrimaryLeft
        } else {
            ToolbarItemLocation::Hidden
        }
    }

    fn breadcrumbs(&self, _: &theme::Theme, cx: &App) -> Option<Vec<BreadcrumbText>> {
        Some(vec![BreadcrumbText {
            text: self.terminal().read(cx).breadcrumb_text.clone(),
            highlights: None,
            font: None,
        }])
    }

    fn added_to_workspace(
        &mut self,
        workspace: &mut Workspace,
        _: &mut Window,
        cx: &mut Context<Self>,
    ) {
        if self.terminal().read(cx).task().is_none() {
            if let Some((new_id, old_id)) = workspace.database_id().zip(self.workspace_id) {
                log::debug!(
                    "Updating workspace id for the terminal, old: {old_id:?}, new: {new_id:?}",
                );
                cx.background_spawn(TERMINAL_DB.update_workspace_id(
                    new_id,
                    old_id,
                    cx.entity_id().as_u64(),
                ))
                .detach();
            }
            self.workspace_id = workspace.database_id();
        }
    }

    fn to_item_events(event: &Self::Event, mut f: impl FnMut(ItemEvent)) {
        f(*event)
    }
}

impl SerializableItem for TerminalView {
    fn serialized_item_kind() -> &'static str {
        "Terminal"
    }

    fn cleanup(
        workspace_id: WorkspaceId,
        alive_items: Vec<workspace::ItemId>,
        _window: &mut Window,
        cx: &mut App,
    ) -> Task<anyhow::Result<()>> {
        delete_unloaded_items(alive_items, workspace_id, "terminals", &TERMINAL_DB, cx)
    }

    fn serialize(
        &mut self,
        _workspace: &mut Workspace,
        item_id: workspace::ItemId,
        _closing: bool,
        _: &mut Window,
        cx: &mut Context<Self>,
    ) -> Option<Task<anyhow::Result<()>>> {
        let terminal = self.terminal().read(cx);
        if terminal.task().is_some() {
            return None;
        }

        if let Some((cwd, workspace_id)) = terminal.working_directory().zip(self.workspace_id) {
            self.cwd_serialized = true;
            Some(cx.background_spawn(async move {
                TERMINAL_DB
                    .save_working_directory(item_id, workspace_id, cwd)
                    .await
            }))
        } else {
            None
        }
    }

    fn should_serialize(&self, _: &Self::Event) -> bool {
        !self.cwd_serialized
    }

    fn deserialize(
        project: Entity<Project>,
        workspace: WeakEntity<Workspace>,
        workspace_id: workspace::WorkspaceId,
        item_id: workspace::ItemId,
        window: &mut Window,
        cx: &mut App,
    ) -> Task<anyhow::Result<Entity<Self>>> {
        window.spawn(cx, async move |cx| {
            let cwd = cx
                .update(|_window, cx| {
                    let from_db = TERMINAL_DB
                        .get_working_directory(item_id, workspace_id)
                        .log_err()
                        .flatten();
                    if from_db
                        .as_ref()
                        .is_some_and(|from_db| !from_db.as_os_str().is_empty())
                    {
                        from_db
                    } else {
                        workspace
                            .upgrade()
                            .and_then(|workspace| default_working_directory(workspace.read(cx), cx))
                    }
                })
                .ok()
                .flatten();

            let terminal = project
                .update(cx, |project, cx| {
                    project.create_terminal(TerminalKind::Shell(cwd), cx)
                })?
                .await?;
            cx.update(|window, cx| {
                cx.new(|cx| {
                    TerminalView::new(
                        terminal,
                        workspace,
                        Some(workspace_id),
                        project.downgrade(),
                        window,
                        cx,
                    )
                })
            })
        })
    }
}

impl SearchableItem for TerminalView {
    type Match = RangeInclusive<Point>;

    fn supported_options(&self) -> SearchOptions {
        SearchOptions {
            case: false,
            word: false,
            regex: true,
            replacement: false,
            selection: false,
            find_in_results: false,
        }
    }

    /// Clear stored matches
    fn clear_matches(&mut self, _window: &mut Window, cx: &mut Context<Self>) {
        self.terminal().update(cx, |term, _| term.matches.clear())
    }

    /// Store matches returned from find_matches somewhere for rendering
    fn update_matches(
        &mut self,
        matches: &[Self::Match],
        _window: &mut Window,
        cx: &mut Context<Self>,
    ) {
        self.terminal()
            .update(cx, |term, _| term.matches = matches.to_vec())
    }

    /// Returns the selection content to pre-load into this search
    fn query_suggestion(&mut self, _window: &mut Window, cx: &mut Context<Self>) -> String {
        self.terminal()
            .read(cx)
            .last_content
            .selection_text
            .clone()
            .unwrap_or_default()
    }

    /// Focus match at given index into the Vec of matches
    fn activate_match(
        &mut self,
        index: usize,
        _: &[Self::Match],
        _window: &mut Window,
        cx: &mut Context<Self>,
    ) {
        self.terminal()
            .update(cx, |term, _| term.activate_match(index));
        cx.notify();
    }

    /// Add selections for all matches given.
    fn select_matches(&mut self, matches: &[Self::Match], _: &mut Window, cx: &mut Context<Self>) {
        self.terminal()
            .update(cx, |term, _| term.select_matches(matches));
        cx.notify();
    }

    /// Get all of the matches for this query, should be done on the background
    fn find_matches(
        &mut self,
        query: Arc<SearchQuery>,
        _: &mut Window,
        cx: &mut Context<Self>,
    ) -> Task<Vec<Self::Match>> {
        if let Some(s) = regex_search_for_query(&query) {
            self.terminal()
                .update(cx, |term, cx| term.find_matches(s, cx))
        } else {
            Task::ready(vec![])
        }
    }

    /// Reports back to the search toolbar what the active match should be (the selection)
    fn active_match_index(
        &mut self,
        direction: Direction,
        matches: &[Self::Match],
        _: &mut Window,
        cx: &mut Context<Self>,
    ) -> Option<usize> {
        // Selection head might have a value if there's a selection that isn't
        // associated with a match. Therefore, if there are no matches, we should
        // report None, no matter the state of the terminal
        let res = if !matches.is_empty() {
            if let Some(selection_head) = self.terminal().read(cx).selection_head {
                // If selection head is contained in a match. Return that match
                match direction {
                    Direction::Prev => {
                        // If no selection before selection head, return the first match
                        Some(
                            matches
                                .iter()
                                .enumerate()
                                .rev()
                                .find(|(_, search_match)| {
                                    search_match.contains(&selection_head)
                                        || search_match.start() < &selection_head
                                })
                                .map(|(ix, _)| ix)
                                .unwrap_or(0),
                        )
                    }
                    Direction::Next => {
                        // If no selection after selection head, return the last match
                        Some(
                            matches
                                .iter()
                                .enumerate()
                                .find(|(_, search_match)| {
                                    search_match.contains(&selection_head)
                                        || search_match.start() > &selection_head
                                })
                                .map(|(ix, _)| ix)
                                .unwrap_or(matches.len().saturating_sub(1)),
                        )
                    }
                }
            } else {
                // Matches found but no active selection, return the first last one (closest to cursor)
                Some(matches.len().saturating_sub(1))
            }
        } else {
            None
        };

        res
    }
    fn replace(
        &mut self,
        _: &Self::Match,
        _: &SearchQuery,
        _window: &mut Window,
        _: &mut Context<Self>,
    ) {
        // Replacement is not supported in terminal view, so this is a no-op.
    }
}

///Gets the working directory for the given workspace, respecting the user's settings.
/// None implies "~" on whichever machine we end up on.
pub(crate) fn default_working_directory(workspace: &Workspace, cx: &App) -> Option<PathBuf> {
    match &TerminalSettings::get_global(cx).working_directory {
        WorkingDirectory::CurrentProjectDirectory => workspace
            .project()
            .read(cx)
            .active_project_directory(cx)
            .as_deref()
            .map(Path::to_path_buf),
        WorkingDirectory::FirstProjectDirectory => first_project_directory(workspace, cx),
        WorkingDirectory::AlwaysHome => None,
        WorkingDirectory::Always { directory } => {
            shellexpand::full(&directory) //TODO handle this better
                .ok()
                .map(|dir| Path::new(&dir.to_string()).to_path_buf())
                .filter(|dir| dir.is_dir())
        }
    }
}
///Gets the first project's home directory, or the home directory
fn first_project_directory(workspace: &Workspace, cx: &App) -> Option<PathBuf> {
    let worktree = workspace.worktrees(cx).next()?.read(cx);
    if !worktree.root_entry()?.is_dir() {
        return None;
    }
    Some(worktree.abs_path().to_path_buf())
}

#[cfg(test)]
mod tests {
    use super::*;
    use gpui::TestAppContext;
    use project::{Entry, Project, ProjectPath, Worktree};
    use std::path::Path;
    use workspace::AppState;

    // Working directory calculation tests

    // No Worktrees in project -> home_dir()
    #[gpui::test]
    async fn no_worktree(cx: &mut TestAppContext) {
        let (project, workspace) = init_test(cx).await;
        cx.read(|cx| {
            let workspace = workspace.read(cx);
            let active_entry = project.read(cx).active_entry();

            //Make sure environment is as expected
            assert!(active_entry.is_none());
            assert!(workspace.worktrees(cx).next().is_none());

            let res = default_working_directory(workspace, cx);
            assert_eq!(res, None);
            let res = first_project_directory(workspace, cx);
            assert_eq!(res, None);
        });
    }

    // No active entry, but a worktree, worktree is a file -> home_dir()
    #[gpui::test]
    async fn no_active_entry_worktree_is_file(cx: &mut TestAppContext) {
        let (project, workspace) = init_test(cx).await;

        create_file_wt(project.clone(), "/root.txt", cx).await;
        cx.read(|cx| {
            let workspace = workspace.read(cx);
            let active_entry = project.read(cx).active_entry();

            //Make sure environment is as expected
            assert!(active_entry.is_none());
            assert!(workspace.worktrees(cx).next().is_some());

            let res = default_working_directory(workspace, cx);
            assert_eq!(res, None);
            let res = first_project_directory(workspace, cx);
            assert_eq!(res, None);
        });
    }

    // No active entry, but a worktree, worktree is a folder -> worktree_folder
    #[gpui::test]
    async fn no_active_entry_worktree_is_dir(cx: &mut TestAppContext) {
        let (project, workspace) = init_test(cx).await;

        let (_wt, _entry) = create_folder_wt(project.clone(), "/root/", cx).await;
        cx.update(|cx| {
            let workspace = workspace.read(cx);
            let active_entry = project.read(cx).active_entry();

            assert!(active_entry.is_none());
            assert!(workspace.worktrees(cx).next().is_some());

            let res = default_working_directory(workspace, cx);
            assert_eq!(res, Some((Path::new("/root/")).to_path_buf()));
            let res = first_project_directory(workspace, cx);
            assert_eq!(res, Some((Path::new("/root/")).to_path_buf()));
        });
    }

    // Active entry with a work tree, worktree is a file -> worktree_folder()
    #[gpui::test]
    async fn active_entry_worktree_is_file(cx: &mut TestAppContext) {
        let (project, workspace) = init_test(cx).await;

        let (_wt, _entry) = create_folder_wt(project.clone(), "/root1/", cx).await;
        let (wt2, entry2) = create_file_wt(project.clone(), "/root2.txt", cx).await;
        insert_active_entry_for(wt2, entry2, project.clone(), cx);

        cx.update(|cx| {
            let workspace = workspace.read(cx);
            let active_entry = project.read(cx).active_entry();

            assert!(active_entry.is_some());

            let res = default_working_directory(workspace, cx);
            assert_eq!(res, Some((Path::new("/root1/")).to_path_buf()));
            let res = first_project_directory(workspace, cx);
            assert_eq!(res, Some((Path::new("/root1/")).to_path_buf()));
        });
    }

    // Active entry, with a worktree, worktree is a folder -> worktree_folder
    #[gpui::test]
    async fn active_entry_worktree_is_dir(cx: &mut TestAppContext) {
        let (project, workspace) = init_test(cx).await;

        let (_wt, _entry) = create_folder_wt(project.clone(), "/root1/", cx).await;
        let (wt2, entry2) = create_folder_wt(project.clone(), "/root2/", cx).await;
        insert_active_entry_for(wt2, entry2, project.clone(), cx);

        cx.update(|cx| {
            let workspace = workspace.read(cx);
            let active_entry = project.read(cx).active_entry();

            assert!(active_entry.is_some());

            let res = default_working_directory(workspace, cx);
            assert_eq!(res, Some((Path::new("/root2/")).to_path_buf()));
            let res = first_project_directory(workspace, cx);
            assert_eq!(res, Some((Path::new("/root1/")).to_path_buf()));
        });
    }

    /// Creates a worktree with 1 file: /root.txt
    pub async fn init_test(cx: &mut TestAppContext) -> (Entity<Project>, Entity<Workspace>) {
        let params = cx.update(AppState::test);
        cx.update(|cx| {
            terminal::init(cx);
            theme::init(theme::LoadThemes::JustBase, cx);
            Project::init_settings(cx);
            language::init(cx);
        });

        let project = Project::test(params.fs.clone(), [], cx).await;
        let workspace = cx
            .add_window(|window, cx| Workspace::test_new(project.clone(), window, cx))
            .root(cx)
            .unwrap();

        (project, workspace)
    }

    /// Creates a worktree with 1 folder: /root{suffix}/
    async fn create_folder_wt(
        project: Entity<Project>,
        path: impl AsRef<Path>,
        cx: &mut TestAppContext,
    ) -> (Entity<Worktree>, Entry) {
        create_wt(project, true, path, cx).await
    }

    /// Creates a worktree with 1 file: /root{suffix}.txt
    async fn create_file_wt(
        project: Entity<Project>,
        path: impl AsRef<Path>,
        cx: &mut TestAppContext,
    ) -> (Entity<Worktree>, Entry) {
        create_wt(project, false, path, cx).await
    }

    async fn create_wt(
        project: Entity<Project>,
        is_dir: bool,
        path: impl AsRef<Path>,
        cx: &mut TestAppContext,
    ) -> (Entity<Worktree>, Entry) {
        let (wt, _) = project
            .update(cx, |project, cx| {
                project.find_or_create_worktree(path, true, cx)
            })
            .await
            .unwrap();

        let entry = cx
            .update(|cx| {
                wt.update(cx, |wt, cx| {
                    wt.create_entry(Path::new(""), is_dir, None, cx)
                })
            })
            .await
            .unwrap()
            .to_included()
            .unwrap();

        (wt, entry)
    }

    pub fn insert_active_entry_for(
        wt: Entity<Worktree>,
        entry: Entry,
        project: Entity<Project>,
        cx: &mut TestAppContext,
    ) {
        cx.update(|cx| {
            let p = ProjectPath {
                worktree_id: wt.read(cx).id(),
                path: entry.path,
            };
            project.update(cx, |project, cx| project.set_active_path(Some(p), cx));
        });
    }
}<|MERGE_RESOLUTION|>--- conflicted
+++ resolved
@@ -64,11 +64,7 @@
 };
 
 const CURSOR_BLINK_INTERVAL: Duration = Duration::from_millis(500);
-<<<<<<< HEAD
-=======
-const GIT_DIFF_PATH_PREFIXES: &[&str] = &["a", "b"];
 const TERMINAL_SCROLLBAR_WIDTH: Pixels = px(12.);
->>>>>>> c6ef35ba
 
 /// Event to transmit the scroll from the element to the view
 #[derive(Clone, Debug, PartialEq)]
