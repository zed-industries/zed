--- conflicted
+++ resolved
@@ -17,21 +17,10 @@
 }
 
 impl Gitlab {
-<<<<<<< HEAD
-    pub fn new_default() -> Self {
-        Self::new("GitLab", "https://gitlab.com")
-    }
-
-    pub fn new(name: &str, base_url: &str) -> Self {
-        Self {
-            name: name.to_string(),
-            base_url: Url::parse(&base_url).unwrap(),
-=======
     pub fn new(name: impl Into<String>, base_url: Url) -> Self {
         Self {
             name: name.into(),
             base_url,
->>>>>>> 45606abf
         }
     }
 
