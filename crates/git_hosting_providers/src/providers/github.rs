use std::str::FromStr;
use std::sync::{Arc, LazyLock};

use anyhow::{bail, Context, Result};
use async_trait::async_trait;
use futures::AsyncReadExt;
use gpui::SharedString;
use http_client::{AsyncBody, HttpClient, HttpRequestExt, Request};
use regex::Regex;
use serde::Deserialize;
use url::Url;

use git::{
    BuildCommitPermalinkParams, BuildPermalinkParams, GitHostingProvider, ParsedGitRemote,
    PullRequest, RemoteUrl,
};

use crate::get_host_from_git_remote_url;

fn pull_request_number_regex() -> &'static Regex {
    static PULL_REQUEST_NUMBER_REGEX: LazyLock<Regex> =
        LazyLock::new(|| Regex::new(r"\(#(\d+)\)$").unwrap());
    &PULL_REQUEST_NUMBER_REGEX
}

#[derive(Debug, Deserialize)]
struct CommitDetails {
    commit: Commit,
    author: Option<User>,
}

#[derive(Debug, Deserialize)]
struct Commit {
    author: Author,
}

#[derive(Debug, Deserialize)]
struct Author {
    email: String,
}

#[derive(Debug, Deserialize)]
struct User {
    pub id: u64,
    pub avatar_url: String,
}

#[derive(Debug)]
pub struct Github {
    name: String,
    base_url: Url,
}

impl Github {
<<<<<<< HEAD
    pub fn new_default() -> Self {
        Self::new("GitHub", "https://github.com")
    }

    pub fn new(name: &str, base_url: &str) -> Self {
        Self {
            name: name.to_string(),
            base_url: Url::parse(&base_url).unwrap(),
=======
    pub fn new(name: impl Into<String>, base_url: Url) -> Self {
        Self {
            name: name.into(),
            base_url,
>>>>>>> 45606abf
        }
    }

    pub fn public_instance() -> Self {
        Self::new("GitHub", Url::parse("https://github.com").unwrap())
    }

    pub fn from_remote_url(remote_url: &str) -> Result<Self> {
        let host = get_host_from_git_remote_url(remote_url)?;
        if host == "github.com" {
            bail!("the GitHub instance is not self-hosted");
        }

        // TODO: detecting self hosted instances by checking whether "github" is in the url or not
        // is not very reliable. This is why we've added git_providers to configure custom domains.
        // See https://github.com/zed-industries/zed/issues/26393 for more information.
        if !host.contains("github") {
            bail!("not a GitHub URL");
        }

        Ok(Self::new(
            "GitHub Self-Hosted",
            Url::parse(&format!("https://{}", host))?,
        ))
    }

    async fn fetch_github_commit_author(
        &self,
        repo_owner: &str,
        repo: &str,
        commit: &str,
        client: &Arc<dyn HttpClient>,
    ) -> Result<Option<User>> {
        let Some(host) = self.base_url.host_str() else {
            bail!("failed to get host from github base url");
        };
        let url = format!("https://api.{host}/repos/{repo_owner}/{repo}/commits/{commit}");

        let mut request = Request::get(&url)
            .header("Content-Type", "application/json")
            .follow_redirects(http_client::RedirectPolicy::FollowAll);

        if let Ok(github_token) = std::env::var("GITHUB_TOKEN") {
            request = request.header("Authorization", format!("Bearer {}", github_token));
        }

        let mut response = client
            .send(request.body(AsyncBody::default())?)
            .await
            .with_context(|| format!("error fetching GitHub commit details at {:?}", url))?;

        let mut body = Vec::new();
        response.body_mut().read_to_end(&mut body).await?;

        if response.status().is_client_error() {
            let text = String::from_utf8_lossy(body.as_slice());
            bail!(
                "status error {}, response: {text:?}",
                response.status().as_u16()
            );
        }

        let body_str = std::str::from_utf8(&body)?;

        serde_json::from_str::<CommitDetails>(body_str)
            .map(|commit| commit.author)
            .context("failed to deserialize GitHub commit details")
    }
}

#[async_trait]
impl GitHostingProvider for Github {
    fn name(&self) -> String {
        self.name.clone()
    }

    fn base_url(&self) -> Url {
        self.base_url.clone()
    }

    fn supports_avatars(&self) -> bool {
        // Avatars are not supported for self-hosted GitHub instances
        // See tracking issue: https://github.com/zed-industries/zed/issues/11043
        &self.name == "GitHub"
    }

    fn provider_type(&self) -> &'static str {
        "github"
    }

    fn format_line_number(&self, line: u32) -> String {
        format!("L{line}")
    }

    fn format_line_numbers(&self, start_line: u32, end_line: u32) -> String {
        format!("L{start_line}-L{end_line}")
    }

    fn parse_remote_url(&self, url: &str) -> Option<ParsedGitRemote> {
        let url = RemoteUrl::from_str(url).ok()?;

        let host = url.host_str()?;
        if host != self.base_url.host_str()? {
            return None;
        }

        let mut path_segments = url.path_segments()?;
        let owner = path_segments.next()?;
        let repo = path_segments.next()?.trim_end_matches(".git");

        Some(ParsedGitRemote {
            owner: owner.into(),
            repo: repo.into(),
        })
    }

    fn build_commit_permalink(
        &self,
        remote: &ParsedGitRemote,
        params: BuildCommitPermalinkParams,
    ) -> Url {
        let BuildCommitPermalinkParams { sha } = params;
        let ParsedGitRemote { owner, repo } = remote;

        self.base_url()
            .join(&format!("{owner}/{repo}/commit/{sha}"))
            .unwrap()
    }

    fn build_permalink(&self, remote: ParsedGitRemote, params: BuildPermalinkParams) -> Url {
        let ParsedGitRemote { owner, repo } = remote;
        let BuildPermalinkParams {
            sha,
            path,
            selection,
        } = params;

        let mut permalink = self
            .base_url()
            .join(&format!("{owner}/{repo}/blob/{sha}/{path}"))
            .unwrap();
        if path.ends_with(".md") {
            permalink.set_query(Some("plain=1"));
        }
        permalink.set_fragment(
            selection
                .map(|selection| self.line_fragment(&selection))
                .as_deref(),
        );
        permalink
    }

    fn extract_pull_request(&self, remote: &ParsedGitRemote, message: &str) -> Option<PullRequest> {
        let line = message.lines().next()?;
        let capture = pull_request_number_regex().captures(line)?;
        let number = capture.get(1)?.as_str().parse::<u32>().ok()?;

        let mut url = self.base_url();
        let path = format!("/{}/{}/pull/{}", remote.owner, remote.repo, number);
        url.set_path(&path);

        Some(PullRequest { number, url })
    }

    async fn commit_author_avatar_url(
        &self,
        repo_owner: &str,
        repo: &str,
        commit: SharedString,
        http_client: Arc<dyn HttpClient>,
    ) -> Result<Option<Url>> {
        let commit = commit.to_string();
        let avatar_url = self
            .fetch_github_commit_author(repo_owner, repo, &commit, &http_client)
            .await?
            .map(|author| -> Result<Url, url::ParseError> {
                let mut url = Url::parse(&author.avatar_url)?;
                url.set_query(Some("size=128"));
                Ok(url)
            })
            .transpose()?;
        Ok(avatar_url)
    }
}

#[cfg(test)]
mod tests {
    use indoc::indoc;
    use pretty_assertions::assert_eq;

    use super::*;

    #[test]
    fn test_invalid_self_hosted_remote_url() {
        let remote_url = "git@github.com:zed-industries/zed.git";
        let github = Github::from_remote_url(remote_url);
        assert!(github.is_err());
    }

    #[test]
    fn test_from_remote_url_ssh() {
        let remote_url = "git@github.my-enterprise.com:zed-industries/zed.git";
        let github = Github::from_remote_url(remote_url).unwrap();

        assert!(!github.supports_avatars());
        assert_eq!(github.name, "GitHub Self-Hosted".to_string());
        assert_eq!(
            github.base_url,
            Url::parse("https://github.my-enterprise.com").unwrap()
        );
    }

    #[test]
    fn test_from_remote_url_https() {
        let remote_url = "https://github.my-enterprise.com/zed-industries/zed.git";
        let github = Github::from_remote_url(remote_url).unwrap();

        assert!(!github.supports_avatars());
        assert_eq!(github.name, "GitHub Self-Hosted".to_string());
        assert_eq!(
            github.base_url,
            Url::parse("https://github.my-enterprise.com").unwrap()
        );
    }

    #[test]
    fn test_parse_remote_url_given_self_hosted_ssh_url() {
        let remote_url = "git@github.my-enterprise.com:zed-industries/zed.git";
        let parsed_remote = Github::from_remote_url(remote_url)
            .unwrap()
            .parse_remote_url(remote_url)
            .unwrap();

        assert_eq!(
            parsed_remote,
            ParsedGitRemote {
                owner: "zed-industries".into(),
                repo: "zed".into(),
            }
        );
    }

    #[test]
    fn test_parse_remote_url_given_self_hosted_https_url_with_subgroup() {
        let remote_url = "https://github.my-enterprise.com/zed-industries/zed.git";
        let parsed_remote = Github::from_remote_url(remote_url)
            .unwrap()
            .parse_remote_url(remote_url)
            .unwrap();

        assert_eq!(
            parsed_remote,
            ParsedGitRemote {
                owner: "zed-industries".into(),
                repo: "zed".into(),
            }
        );
    }

    #[test]
    fn test_parse_remote_url_given_ssh_url() {
        let parsed_remote = Github::public_instance()
            .parse_remote_url("git@github.com:zed-industries/zed.git")
            .unwrap();

        assert_eq!(
            parsed_remote,
            ParsedGitRemote {
                owner: "zed-industries".into(),
                repo: "zed".into(),
            }
        );
    }

    #[test]
    fn test_parse_remote_url_given_https_url() {
        let parsed_remote = Github::public_instance()
            .parse_remote_url("https://github.com/zed-industries/zed.git")
            .unwrap();

        assert_eq!(
            parsed_remote,
            ParsedGitRemote {
                owner: "zed-industries".into(),
                repo: "zed".into(),
            }
        );
    }

    #[test]
    fn test_parse_remote_url_given_https_url_with_username() {
        let parsed_remote = Github::public_instance()
            .parse_remote_url("https://jlannister@github.com/some-org/some-repo.git")
            .unwrap();

        assert_eq!(
            parsed_remote,
            ParsedGitRemote {
                owner: "some-org".into(),
                repo: "some-repo".into(),
            }
        );
    }

    #[test]
    fn test_build_github_permalink_from_ssh_url() {
        let remote = ParsedGitRemote {
            owner: "zed-industries".into(),
            repo: "zed".into(),
        };
        let permalink = Github::public_instance().build_permalink(
            remote,
            BuildPermalinkParams {
                sha: "e6ebe7974deb6bb6cc0e2595c8ec31f0c71084b7",
                path: "crates/editor/src/git/permalink.rs",
                selection: None,
            },
        );

        let expected_url = "https://github.com/zed-industries/zed/blob/e6ebe7974deb6bb6cc0e2595c8ec31f0c71084b7/crates/editor/src/git/permalink.rs";
        assert_eq!(permalink.to_string(), expected_url.to_string())
    }

    #[test]
    fn test_build_github_permalink() {
        let permalink = Github::public_instance().build_permalink(
            ParsedGitRemote {
                owner: "zed-industries".into(),
                repo: "zed".into(),
            },
            BuildPermalinkParams {
                sha: "b2efec9824c45fcc90c9a7eb107a50d1772a60aa",
                path: "crates/zed/src/main.rs",
                selection: None,
            },
        );

        let expected_url = "https://github.com/zed-industries/zed/blob/b2efec9824c45fcc90c9a7eb107a50d1772a60aa/crates/zed/src/main.rs";
        assert_eq!(permalink.to_string(), expected_url.to_string())
    }

    #[test]
    fn test_build_github_permalink_with_single_line_selection() {
        let permalink = Github::public_instance().build_permalink(
            ParsedGitRemote {
                owner: "zed-industries".into(),
                repo: "zed".into(),
            },
            BuildPermalinkParams {
                sha: "e6ebe7974deb6bb6cc0e2595c8ec31f0c71084b7",
                path: "crates/editor/src/git/permalink.rs",
                selection: Some(6..6),
            },
        );

        let expected_url = "https://github.com/zed-industries/zed/blob/e6ebe7974deb6bb6cc0e2595c8ec31f0c71084b7/crates/editor/src/git/permalink.rs#L7";
        assert_eq!(permalink.to_string(), expected_url.to_string())
    }

    #[test]
    fn test_build_github_permalink_with_multi_line_selection() {
        let permalink = Github::public_instance().build_permalink(
            ParsedGitRemote {
                owner: "zed-industries".into(),
                repo: "zed".into(),
            },
            BuildPermalinkParams {
                sha: "e6ebe7974deb6bb6cc0e2595c8ec31f0c71084b7",
                path: "crates/editor/src/git/permalink.rs",
                selection: Some(23..47),
            },
        );

        let expected_url = "https://github.com/zed-industries/zed/blob/e6ebe7974deb6bb6cc0e2595c8ec31f0c71084b7/crates/editor/src/git/permalink.rs#L24-L48";
        assert_eq!(permalink.to_string(), expected_url.to_string())
    }

    #[test]
    fn test_github_pull_requests() {
        let remote = ParsedGitRemote {
            owner: "zed-industries".into(),
            repo: "zed".into(),
        };

        let github = Github::public_instance();
        let message = "This does not contain a pull request";
        assert!(github.extract_pull_request(&remote, message).is_none());

        // Pull request number at end of first line
        let message = indoc! {r#"
            project panel: do not expand collapsed worktrees on "collapse all entries" (#10687)

            Fixes #10597

            Release Notes:

            - Fixed "project panel: collapse all entries" expanding collapsed worktrees.
            "#
        };

        assert_eq!(
            github
                .extract_pull_request(&remote, &message)
                .unwrap()
                .url
                .as_str(),
            "https://github.com/zed-industries/zed/pull/10687"
        );

        // Pull request number in middle of line, which we want to ignore
        let message = indoc! {r#"
            Follow-up to #10687 to fix problems

            See the original PR, this is a fix.
            "#
        };
        assert_eq!(github.extract_pull_request(&remote, &message), None);
    }
}<|MERGE_RESOLUTION|>--- conflicted
+++ resolved
@@ -52,21 +52,10 @@
 }
 
 impl Github {
-<<<<<<< HEAD
-    pub fn new_default() -> Self {
-        Self::new("GitHub", "https://github.com")
-    }
-
-    pub fn new(name: &str, base_url: &str) -> Self {
-        Self {
-            name: name.to_string(),
-            base_url: Url::parse(&base_url).unwrap(),
-=======
     pub fn new(name: impl Into<String>, base_url: Url) -> Self {
         Self {
             name: name.into(),
             base_url,
->>>>>>> 45606abf
         }
     }
 
