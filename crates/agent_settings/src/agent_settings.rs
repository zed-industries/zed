--- conflicted
+++ resolved
@@ -372,11 +372,8 @@
                                 None,
                                 None,
                                 Some(language_model.supports_tools()),
-<<<<<<< HEAD
                                 Some(language_model.supports_images()),
-=======
                                 None,
->>>>>>> 65e3e84c
                             )),
                             api_url,
                         });
