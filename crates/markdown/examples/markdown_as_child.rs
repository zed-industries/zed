--- conflicted
+++ resolved
@@ -1,12 +1,10 @@
 use assets::Assets;
-use gpui::size;
 use gpui::{Application, Entity, KeyBinding, Length, StyleRefinement, WindowOptions, rgb};
 use language::{LanguageRegistry, language_settings::AllLanguageSettings};
 use markdown::{Markdown, MarkdownElement, MarkdownStyle};
 use node_runtime::NodeRuntime;
 use settings::SettingsStore;
 use std::sync::Arc;
-use std::time::{Duration, Instant};
 use theme::LoadThemes;
 use ui::div;
 use ui::prelude::*;
@@ -37,94 +35,13 @@
         Assets.load_fonts(cx).unwrap();
 
         cx.activate(true);
-<<<<<<< HEAD
-        let markdown_style = MarkdownStyle {
-            base_text_style: gpui::TextStyle {
-                font_family: "Zed Mono".into(),
-                color: cx.theme().colors().text,
-                ..Default::default()
-            },
-            code_block: StyleRefinement {
-                text: Some(gpui::TextStyleRefinement {
-                    font_family: Some("Zed Mono".into()),
-                    background_color: Some(cx.theme().colors().editor_background),
-                    ..Default::default()
-                }),
-                margin: gpui::EdgesRefinement {
-                    top: Some(Length::Definite(rems(4.).into())),
-                    left: Some(Length::Definite(rems(4.).into())),
-                    right: Some(Length::Definite(rems(4.).into())),
-                    bottom: Some(Length::Definite(rems(4.).into())),
-                },
-                ..Default::default()
-            },
-            inline_code: gpui::TextStyleRefinement {
-                font_family: Some("Zed Mono".into()),
-                background_color: Some(cx.theme().colors().editor_background),
-                ..Default::default()
-            },
-            rule_color: Color::Muted.color(cx),
-            block_quote_border_color: Color::Muted.color(cx),
-            block_quote: gpui::TextStyleRefinement {
-                color: Some(Color::Muted.color(cx)),
-                ..Default::default()
-            },
-            link: gpui::TextStyleRefinement {
-                color: Some(Color::Accent.color(cx)),
-                underline: Some(gpui::UnderlineStyle {
-                    thickness: px(1.),
-                    color: Some(Color::Accent.color(cx)),
-                    wavy: false,
-                }),
-                ..Default::default()
-            },
-            syntax: cx.theme().syntax().clone(),
-            selection_background_color: {
-                let mut selection = cx.theme().players().local().selection;
-                selection.fade_out(0.7);
-                selection
-            },
-            heading: Default::default(),
-            ..Default::default()
-        };
-        let window = cx
-            .open_window(WindowOptions::default(), |_, cx| {
-                cx.new(|cx| {
-                    let markdown = cx.new(|cx| {
-                        Markdown::new(
-                            MARKDOWN_EXAMPLE.into(),
-                            markdown_style.clone(),
-                            None,
-                            None,
-                            cx,
-                        )
-                    });
-=======
         let _ = cx.open_window(WindowOptions::default(), |_, cx| {
             cx.new(|cx| {
                 let markdown = cx.new(|cx| Markdown::new(MARKDOWN_EXAMPLE.into(), None, None, cx));
->>>>>>> df3c7a73
 
-                    HelloWorld { markdown }
-                })
+                HelloWorld { markdown }
             })
-            .unwrap();
-
-        let markdown =
-            cx.new(|cx| Markdown::new(MARKDOWN_EXAMPLE.into(), markdown_style, None, None, cx));
-        cx.spawn(async move |cx| {
-            cx.background_executor()
-                .timer(Duration::from_millis(100))
-                .await;
-            window
-                .update(cx, |_, window, cx| {
-                    let now = Instant::now();
-                    dbg!(window.measure(markdown, size(px(600.), px(1000.)).into(), cx));
-                    dbg!(now.elapsed());
-                })
-                .unwrap();
-        })
-        .detach();
+        });
     });
 }
 struct HelloWorld {
