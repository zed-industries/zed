use gpui::SharedString;
use linkify::LinkFinder;
pub use pulldown_cmark::TagEnd as MarkdownTagEnd;
use pulldown_cmark::{
    Alignment, CowStr, HeadingLevel, LinkType, MetadataBlockKind, Options, Parser,
};
<<<<<<< HEAD
use std::{collections::HashSet, ops::Range, sync::Arc};
=======
use std::{ops::Range, path::Path, sync::Arc};

use collections::HashSet;
>>>>>>> bc528411

use crate::path_range::PathWithRange;

const PARSE_OPTIONS: Options = Options::ENABLE_TABLES
    .union(Options::ENABLE_FOOTNOTES)
    .union(Options::ENABLE_STRIKETHROUGH)
    .union(Options::ENABLE_TASKLISTS)
    .union(Options::ENABLE_SMART_PUNCTUATION)
    .union(Options::ENABLE_HEADING_ATTRIBUTES)
    .union(Options::ENABLE_PLUSES_DELIMITED_METADATA_BLOCKS)
    .union(Options::ENABLE_OLD_FOOTNOTES)
    .union(Options::ENABLE_GFM);

pub fn parse_markdown(
    text: &str,
) -> (
    Vec<(Range<usize>, MarkdownEvent)>,
    HashSet<SharedString>,
    HashSet<Arc<str>>,
) {
    let mut events = Vec::new();
    let mut language_names = HashSet::default();
    let mut language_paths = HashSet::default();
    let mut within_link = false;
    let mut within_metadata = false;
    let mut parser = Parser::new_ext(text, PARSE_OPTIONS)
        .into_offset_iter()
        .peekable();
    while let Some((pulldown_event, range)) = parser.next() {
        if within_metadata {
            if let pulldown_cmark::Event::End(pulldown_cmark::TagEnd::MetadataBlock { .. }) =
                pulldown_event
            {
                within_metadata = false;
            }
            continue;
        }
        match pulldown_event {
            pulldown_cmark::Event::Start(tag) => {
                let tag = match tag {
                    pulldown_cmark::Tag::Link {
                        link_type,
                        dest_url,
                        title,
                        id,
                    } => {
                        within_link = true;
                        MarkdownTag::Link {
                            link_type,
                            dest_url: SharedString::from(dest_url.into_string()),
                            title: SharedString::from(title.into_string()),
                            id: SharedString::from(id.into_string()),
                        }
                    }
                    pulldown_cmark::Tag::MetadataBlock(kind) => {
                        within_metadata = true;
                        MarkdownTag::MetadataBlock(kind)
                    }
                    pulldown_cmark::Tag::CodeBlock(pulldown_cmark::CodeBlockKind::Indented) => {
                        MarkdownTag::CodeBlock {
                            kind: CodeBlockKind::Indented,
                            metadata: CodeBlockMetadata {
                                content_range: range.clone(),
                                line_count: 1,
                            },
                        }
                    }
                    pulldown_cmark::Tag::CodeBlock(pulldown_cmark::CodeBlockKind::Fenced(
                        ref info,
                    )) => {
                        let content_range = extract_code_block_content_range(&text[range.clone()]);
                        let content_range =
                            content_range.start + range.start..content_range.end + range.start;

                        // Valid to use bytes since multi-byte UTF-8 doesn't use ASCII chars.
                        let line_count = text[content_range.clone()]
                            .bytes()
                            .filter(|c| *c == b'\n')
                            .count();
                        let metadata = CodeBlockMetadata {
                            content_range,
                            line_count,
                        };

                        let info = info.trim();
                        let kind = if info.is_empty() {
                            CodeBlockKind::Fenced
                            // Languages should never contain a slash, and PathRanges always should.
                            // (Models are told to specify them relative to a workspace root.)
                        } else if info.contains('/') {
                            let path_range = PathWithRange::new(info);
                            language_paths.insert(path_range.path.clone());
                            CodeBlockKind::FencedSrc(path_range)
                        } else {
                            let language = SharedString::from(info.to_string());
                            language_names.insert(language.clone());
                            CodeBlockKind::FencedLang(language)
                        };

                        MarkdownTag::CodeBlock { kind, metadata }
                    }
                    pulldown_cmark::Tag::Paragraph => MarkdownTag::Paragraph,
                    pulldown_cmark::Tag::Heading {
                        level,
                        id,
                        classes,
                        attrs,
                    } => {
                        let id = id.map(|id| SharedString::from(id.into_string()));
                        let classes = classes
                            .into_iter()
                            .map(|c| SharedString::from(c.into_string()))
                            .collect();
                        let attrs = attrs
                            .into_iter()
                            .map(|(key, value)| {
                                (
                                    SharedString::from(key.into_string()),
                                    value.map(|v| SharedString::from(v.into_string())),
                                )
                            })
                            .collect();
                        MarkdownTag::Heading {
                            level,
                            id,
                            classes,
                            attrs,
                        }
                    }
                    pulldown_cmark::Tag::BlockQuote(_kind) => MarkdownTag::BlockQuote,
                    pulldown_cmark::Tag::List(start_number) => MarkdownTag::List(start_number),
                    pulldown_cmark::Tag::Item => MarkdownTag::Item,
                    pulldown_cmark::Tag::FootnoteDefinition(label) => {
                        MarkdownTag::FootnoteDefinition(SharedString::from(label.to_string()))
                    }
                    pulldown_cmark::Tag::Table(alignments) => MarkdownTag::Table(alignments),
                    pulldown_cmark::Tag::TableHead => MarkdownTag::TableHead,
                    pulldown_cmark::Tag::TableRow => MarkdownTag::TableRow,
                    pulldown_cmark::Tag::TableCell => MarkdownTag::TableCell,
                    pulldown_cmark::Tag::Emphasis => MarkdownTag::Emphasis,
                    pulldown_cmark::Tag::Strong => MarkdownTag::Strong,
                    pulldown_cmark::Tag::Strikethrough => MarkdownTag::Strikethrough,
                    pulldown_cmark::Tag::Image {
                        link_type,
                        dest_url,
                        title,
                        id,
                    } => MarkdownTag::Image {
                        link_type,
                        dest_url: SharedString::from(dest_url.into_string()),
                        title: SharedString::from(title.into_string()),
                        id: SharedString::from(id.into_string()),
                    },
                    pulldown_cmark::Tag::HtmlBlock => MarkdownTag::HtmlBlock,
                    pulldown_cmark::Tag::DefinitionList => MarkdownTag::DefinitionList,
                    pulldown_cmark::Tag::DefinitionListTitle => MarkdownTag::DefinitionListTitle,
                    pulldown_cmark::Tag::DefinitionListDefinition => {
                        MarkdownTag::DefinitionListDefinition
                    }
                };
                events.push((range, MarkdownEvent::Start(tag)))
            }
            pulldown_cmark::Event::End(tag) => {
                if let pulldown_cmark::TagEnd::Link = tag {
                    within_link = false;
                }
                events.push((range, MarkdownEvent::End(tag)));
            }
            pulldown_cmark::Event::Text(parsed) => {
                fn event_for(
                    text: &str,
                    range: Range<usize>,
                    str: &str,
                ) -> (Range<usize>, MarkdownEvent) {
                    if str == &text[range.clone()] {
                        (range, MarkdownEvent::Text)
                    } else {
                        (range, MarkdownEvent::SubstitutedText(str.to_owned()))
                    }
                }
                #[derive(Debug)]
                struct TextRange<'a> {
                    source_range: Range<usize>,
                    merged_range: Range<usize>,
                    parsed: CowStr<'a>,
                }

                let mut last_len = parsed.len();
                let mut ranges = vec![TextRange {
                    source_range: range.clone(),
                    merged_range: 0..last_len,
                    parsed,
                }];

                while matches!(parser.peek(), Some((pulldown_cmark::Event::Text(_), _))) {
                    let Some((pulldown_cmark::Event::Text(next_event), next_range)) = parser.next()
                    else {
                        unreachable!()
                    };
                    let next_len = last_len + next_event.len();
                    ranges.push(TextRange {
                        source_range: next_range.clone(),
                        merged_range: last_len..next_len,
                        parsed: next_event,
                    });
                    last_len = next_len;
                }

                let mut merged_text =
                    String::with_capacity(ranges.last().unwrap().merged_range.end);
                for range in &ranges {
                    merged_text.push_str(&range.parsed);
                }

                let mut ranges = ranges.into_iter().peekable();

                if !within_link {
                    let mut finder = LinkFinder::new();
                    finder.kinds(&[linkify::LinkKind::Url]);

                    // Find links in the merged text
                    for link in finder.links(&merged_text) {
                        let link_start_in_merged = link.start();
                        let link_end_in_merged = link.end();

                        while ranges
                            .peek()
                            .is_some_and(|range| range.merged_range.end <= link_start_in_merged)
                        {
                            let range = ranges.next().unwrap();
                            events.push(event_for(text, range.source_range, &range.parsed));
                        }

                        let Some(range) = ranges.peek_mut() else {
                            continue;
                        };
                        let prefix_len = link_start_in_merged - range.merged_range.start;
                        if prefix_len > 0 {
                            let (head, tail) = range.parsed.split_at(prefix_len);
                            events.push(event_for(
                                text,
                                range.source_range.start..range.source_range.start + prefix_len,
                                head,
                            ));
                            range.parsed = CowStr::Boxed(tail.into());
                            range.merged_range.start += prefix_len;
                            range.source_range.start += prefix_len;
                        }

                        let link_start_in_source = range.source_range.start;
                        let mut link_end_in_source = range.source_range.end;
                        let mut link_events = Vec::new();

                        while ranges
                            .peek()
                            .is_some_and(|range| range.merged_range.end <= link_end_in_merged)
                        {
                            let range = ranges.next().unwrap();
                            link_end_in_source = range.source_range.end;
                            link_events.push(event_for(text, range.source_range, &range.parsed));
                        }

                        if let Some(range) = ranges.peek_mut() {
                            let prefix_len = link_end_in_merged - range.merged_range.start;
                            if prefix_len > 0 {
                                let (head, tail) = range.parsed.split_at(prefix_len);
                                link_events.push(event_for(
                                    text,
                                    range.source_range.start..range.source_range.start + prefix_len,
                                    head,
                                ));
                                range.parsed = CowStr::Boxed(tail.into());
                                range.merged_range.start += prefix_len;
                                range.source_range.start += prefix_len;
                                link_end_in_source = range.source_range.start;
                            }
                        }
                        let link_range = link_start_in_source..link_end_in_source;

                        events.push((
                            link_range.clone(),
                            MarkdownEvent::Start(MarkdownTag::Link {
                                link_type: LinkType::Autolink,
                                dest_url: SharedString::from(link.as_str().to_string()),
                                title: SharedString::default(),
                                id: SharedString::default(),
                            }),
                        ));
                        events.extend(link_events);
                        events.push((link_range.clone(), MarkdownEvent::End(MarkdownTagEnd::Link)));
                    }
                }

                for range in ranges {
                    events.push(event_for(text, range.source_range, &range.parsed));
                }
            }
            pulldown_cmark::Event::Code(_) => {
                let content_range = extract_code_content_range(&text[range.clone()]);
                let content_range =
                    content_range.start + range.start..content_range.end + range.start;
                events.push((content_range, MarkdownEvent::Code))
            }
            pulldown_cmark::Event::Html(_) => events.push((range, MarkdownEvent::Html)),
            pulldown_cmark::Event::InlineHtml(_) => events.push((range, MarkdownEvent::InlineHtml)),
            pulldown_cmark::Event::FootnoteReference(_) => {
                events.push((range, MarkdownEvent::FootnoteReference))
            }
            pulldown_cmark::Event::SoftBreak => events.push((range, MarkdownEvent::SoftBreak)),
            pulldown_cmark::Event::HardBreak => events.push((range, MarkdownEvent::HardBreak)),
            pulldown_cmark::Event::Rule => events.push((range, MarkdownEvent::Rule)),
            pulldown_cmark::Event::TaskListMarker(checked) => {
                events.push((range, MarkdownEvent::TaskListMarker(checked)))
            }
            pulldown_cmark::Event::InlineMath(_) | pulldown_cmark::Event::DisplayMath(_) => {}
        }
    }
    (events, language_names, language_paths)
}

pub fn parse_links_only(text: &str) -> Vec<(Range<usize>, MarkdownEvent)> {
    let mut events = Vec::new();
    let mut finder = LinkFinder::new();
    finder.kinds(&[linkify::LinkKind::Url]);
    let mut text_range = Range {
        start: 0,
        end: text.len(),
    };
    for link in finder.links(text) {
        let link_range = link.start()..link.end();

        if link_range.start > text_range.start {
            events.push((text_range.start..link_range.start, MarkdownEvent::Text));
        }

        events.push((
            link_range.clone(),
            MarkdownEvent::Start(MarkdownTag::Link {
                link_type: LinkType::Autolink,
                dest_url: SharedString::from(link.as_str().to_string()),
                title: SharedString::default(),
                id: SharedString::default(),
            }),
        ));
        events.push((link_range.clone(), MarkdownEvent::Text));
        events.push((link_range.clone(), MarkdownEvent::End(MarkdownTagEnd::Link)));

        text_range.start = link_range.end;
    }

    if text_range.end > text_range.start {
        events.push((text_range, MarkdownEvent::Text));
    }

    events
}

/// A static-lifetime equivalent of pulldown_cmark::Event so we can cache the
/// parse result for rendering without resorting to unsafe lifetime coercion.
#[derive(Clone, Debug, PartialEq)]
pub enum MarkdownEvent {
    /// Start of a tagged element. Events that are yielded after this event
    /// and before its corresponding `End` event are inside this element.
    /// Start and end events are guaranteed to be balanced.
    Start(MarkdownTag),
    /// End of a tagged element.
    End(MarkdownTagEnd),
    /// Text that uses the associated range from the markdown source.
    Text,
    /// Text that differs from the markdown source - typically due to substitution of HTML entities
    /// and smart punctuation.
    SubstitutedText(String),
    /// An inline code node.
    Code,
    /// An HTML node.
    Html,
    /// An inline HTML node.
    InlineHtml,
    /// A reference to a footnote with given label, which may or may not be defined
    /// by an event with a `Tag::FootnoteDefinition` tag. Definitions and references to them may
    /// occur in any order.
    FootnoteReference,
    /// A soft line break.
    SoftBreak,
    /// A hard line break.
    HardBreak,
    /// A horizontal ruler.
    Rule,
    /// A task list marker, rendered as a checkbox in HTML. Contains a true when it is checked.
    TaskListMarker(bool),
}

/// Tags for elements that can contain other elements.
#[derive(Clone, Debug, PartialEq)]
pub enum MarkdownTag {
    /// A paragraph of text and other inline elements.
    Paragraph,

    /// A heading, with optional identifier, classes and custom attributes.
    /// The identifier is prefixed with `#` and the last one in the attributes
    /// list is chosen, classes are prefixed with `.` and custom attributes
    /// have no prefix and can optionally have a value (`myattr` o `myattr=myvalue`).
    Heading {
        level: HeadingLevel,
        id: Option<SharedString>,
        classes: Vec<SharedString>,
        /// The first item of the tuple is the attr and second one the value.
        attrs: Vec<(SharedString, Option<SharedString>)>,
    },

    BlockQuote,

    /// A code block.
    CodeBlock {
        kind: CodeBlockKind,
        metadata: CodeBlockMetadata,
    },

    /// A HTML block.
    HtmlBlock,

    /// A list. If the list is ordered the field indicates the number of the first item.
    /// Contains only list items.
    List(Option<u64>), // TODO: add delim and tight for ast (not needed for html)

    /// A list item.
    Item,

    /// A footnote definition. The value contained is the footnote's label by which it can
    /// be referred to.
    FootnoteDefinition(SharedString),

    /// A table. Contains a vector describing the text-alignment for each of its columns.
    Table(Vec<Alignment>),

    /// A table header. Contains only `TableCell`s. Note that the table body starts immediately
    /// after the closure of the `TableHead` tag. There is no `TableBody` tag.
    TableHead,

    /// A table row. Is used both for header rows as body rows. Contains only `TableCell`s.
    TableRow,
    TableCell,

    // span-level tags
    Emphasis,
    Strong,
    Strikethrough,

    /// A link.
    Link {
        link_type: LinkType,
        dest_url: SharedString,
        title: SharedString,
        /// Identifier of reference links, e.g. `world` in the link `[hello][world]`.
        id: SharedString,
    },

    /// An image. The first field is the link type, the second the destination URL and the third is a title,
    /// the fourth is the link identifier.
    Image {
        link_type: LinkType,
        dest_url: SharedString,
        title: SharedString,
        /// Identifier of reference links, e.g. `world` in the link `[hello][world]`.
        id: SharedString,
    },

    /// A metadata block.
    MetadataBlock(MetadataBlockKind),

    DefinitionList,
    DefinitionListTitle,
    DefinitionListDefinition,
}

#[derive(Clone, Debug, PartialEq)]
pub enum CodeBlockKind {
    Indented,
    /// "Fenced" means "surrounded by triple backticks."
    /// There can optionally be either a language after the backticks (like in traditional Markdown)
    /// or, if an agent is specifying a path for a source location in the project, it can be a PathRange,
    /// e.g. ```path/to/foo.rs#L123-456 instead of ```rust
    Fenced,
    FencedLang(SharedString),
    FencedSrc(PathWithRange),
}

#[derive(Default, Clone, Debug, PartialEq)]
pub struct CodeBlockMetadata {
    pub content_range: Range<usize>,
    pub line_count: usize,
}

fn extract_code_content_range(text: &str) -> Range<usize> {
    let text_len = text.len();
    if text_len == 0 {
        return 0..0;
    }

    let start_ticks = text.chars().take_while(|&c| c == '`').count();

    if start_ticks == 0 || start_ticks > text_len {
        return 0..text_len;
    }

    let end_ticks = text.chars().rev().take_while(|&c| c == '`').count();

    if end_ticks != start_ticks || text_len < start_ticks + end_ticks {
        return 0..text_len;
    }

    start_ticks..text_len - end_ticks
}

pub(crate) fn extract_code_block_content_range(text: &str) -> Range<usize> {
    let mut range = 0..text.len();
    if text.starts_with("```") {
        range.start += 3;

        if let Some(newline_ix) = text[range.clone()].find('\n') {
            range.start += newline_ix + 1;
        }
    }

    if !range.is_empty() && text.ends_with("```") {
        range.end -= 3;
    }
    if range.start > range.end {
        range.end = range.start;
    }
    range
}

#[cfg(test)]
mod tests {
    use super::MarkdownEvent::*;
    use super::MarkdownTag::*;
    use super::*;

    const UNWANTED_OPTIONS: Options = Options::ENABLE_YAML_STYLE_METADATA_BLOCKS
        .union(Options::ENABLE_MATH)
        .union(Options::ENABLE_DEFINITION_LIST);

    #[test]
    fn all_options_considered() {
        // The purpose of this is to fail when new options are added to pulldown_cmark, so that they
        // can be evaluated for inclusion.
        assert_eq!(PARSE_OPTIONS.union(UNWANTED_OPTIONS), Options::all());
    }

    #[test]
    fn wanted_and_unwanted_options_disjoint() {
        assert_eq!(
            PARSE_OPTIONS.intersection(UNWANTED_OPTIONS),
            Options::empty()
        );
    }

    #[test]
    fn test_html_comments() {
        assert_eq!(
            parse_markdown("  <!--\nrdoc-file=string.c\n-->\nReturns"),
            (
                vec![
                    (2..30, Start(HtmlBlock)),
                    (2..2, SubstitutedText("  ".into())),
                    (2..7, Html),
                    (7..26, Html),
                    (26..30, Html),
                    (2..30, End(MarkdownTagEnd::HtmlBlock)),
                    (30..37, Start(Paragraph)),
                    (30..37, Text),
                    (30..37, End(MarkdownTagEnd::Paragraph))
                ],
                HashSet::default(),
                HashSet::default()
            )
        )
    }

    #[test]
    fn test_plain_urls_and_escaped_text() {
        assert_eq!(
            parse_markdown("&nbsp;&nbsp; https://some.url some \\`&#9658;\\` text"),
            (
                vec![
                    (0..51, Start(Paragraph)),
                    (0..6, SubstitutedText("\u{a0}".into())),
                    (6..12, SubstitutedText("\u{a0}".into())),
                    (12..13, Text),
                    (
                        13..29,
                        Start(Link {
                            link_type: LinkType::Autolink,
                            dest_url: "https://some.url".into(),
                            title: "".into(),
                            id: "".into(),
                        })
                    ),
                    (13..29, Text),
                    (13..29, End(MarkdownTagEnd::Link)),
                    (29..35, Text),
                    (36..37, Text), // Escaped backtick
                    (37..44, SubstitutedText("►".into())),
                    (45..46, Text), // Escaped backtick
                    (46..51, Text),
                    (0..51, End(MarkdownTagEnd::Paragraph))
                ],
                HashSet::default(),
                HashSet::default()
            )
        );
    }

    #[test]
    fn test_incomplete_link() {
        assert_eq!(
            parse_markdown("You can use the [GitHub Search API](https://docs.github.com/en").0,
            vec![
                (0..62, Start(Paragraph)),
                (0..16, Text),
                (16..17, Text),
                (17..34, Text),
                (34..35, Text),
                (35..36, Text),
                (
                    36..62,
                    Start(Link {
                        link_type: LinkType::Autolink,
                        dest_url: "https://docs.github.com/en".into(),
                        title: "".into(),
                        id: "".into()
                    })
                ),
                (36..62, Text),
                (36..62, End(MarkdownTagEnd::Link)),
                (0..62, End(MarkdownTagEnd::Paragraph))
            ],
        );
    }

    #[test]
    fn test_smart_punctuation() {
        assert_eq!(
            parse_markdown("-- --- ... \"double quoted\" 'single quoted' ----------"),
            (
                vec![
                    (0..53, Start(Paragraph)),
                    (0..2, SubstitutedText("–".into())),
                    (2..3, Text),
                    (3..6, SubstitutedText("—".into())),
                    (6..7, Text),
                    (7..10, SubstitutedText("…".into())),
                    (10..11, Text),
                    (11..12, SubstitutedText("“".into())),
                    (12..25, Text),
                    (25..26, SubstitutedText("”".into())),
                    (26..27, Text),
                    (27..28, SubstitutedText("‘".into())),
                    (28..41, Text),
                    (41..42, SubstitutedText("’".into())),
                    (42..43, Text),
                    (43..53, SubstitutedText("–––––".into())),
                    (0..53, End(MarkdownTagEnd::Paragraph))
                ],
                HashSet::default(),
                HashSet::default()
            )
        )
    }

    #[test]
    fn test_code_block_metadata() {
        assert_eq!(
            parse_markdown("```rust\nfn main() {\n let a = 1;\n}\n```"),
            (
                vec![
                    (
                        0..37,
                        Start(CodeBlock {
                            kind: CodeBlockKind::FencedLang("rust".into()),
                            metadata: CodeBlockMetadata {
                                content_range: 8..34,
                                line_count: 3
                            }
                        })
                    ),
                    (8..34, Text),
                    (0..37, End(MarkdownTagEnd::CodeBlock)),
                ],
                {
                    let mut h = HashSet::default();
                    h.insert("rust".into());
                    h
                },
                HashSet::default()
            )
        );
        assert_eq!(
            parse_markdown("    fn main() {}"),
            (
                vec![
                    (
                        4..16,
                        Start(CodeBlock {
                            kind: CodeBlockKind::Indented,
                            metadata: CodeBlockMetadata {
                                content_range: 4..16,
                                line_count: 1
                            }
                        })
                    ),
                    (4..16, Text),
                    (4..16, End(MarkdownTagEnd::CodeBlock))
                ],
                HashSet::default(),
                HashSet::default()
            )
        );
    }

    #[test]
    fn test_extract_code_content_range() {
        let input = "```let x = 5;```";
        assert_eq!(extract_code_content_range(input), 3..13);

        let input = "``let x = 5;``";
        assert_eq!(extract_code_content_range(input), 2..12);

        let input = "`let x = 5;`";
        assert_eq!(extract_code_content_range(input), 1..11);

        let input = "plain text";
        assert_eq!(extract_code_content_range(input), 0..10);

        let input = "``let x = 5;`";
        assert_eq!(extract_code_content_range(input), 0..13);
    }

    #[test]
    fn test_extract_code_block_content_range() {
        let input = "```rust\nlet x = 5;\n```";
        assert_eq!(extract_code_block_content_range(input), 8..19);

        let input = "plain text";
        assert_eq!(extract_code_block_content_range(input), 0..10);

        let input = "```python\nprint('hello')\nprint('world')\n```";
        assert_eq!(extract_code_block_content_range(input), 10..40);

        // Malformed input
        let input = "`````";
        assert_eq!(extract_code_block_content_range(input), 3..3);
    }

    #[test]
    fn test_links_split_across_fragments() {
        // This test verifies that links split across multiple text fragments due to escaping or other issues
        // are correctly detected and processed
        // Note: In real usage, pulldown_cmark creates separate text events for the escaped character
        // We're verifying our parser can handle this correctly
        assert_eq!(
            parse_markdown("https:/\\/example.com is equivalent to https://example&#46;com!").0,
            vec![
                (0..62, Start(Paragraph)),
                (
                    0..20,
                    Start(Link {
                        link_type: LinkType::Autolink,
                        dest_url: "https://example.com".into(),
                        title: "".into(),
                        id: "".into()
                    })
                ),
                (0..7, Text),
                (8..20, Text),
                (0..20, End(MarkdownTagEnd::Link)),
                (20..38, Text),
                (
                    38..61,
                    Start(Link {
                        link_type: LinkType::Autolink,
                        dest_url: "https://example.com".into(),
                        title: "".into(),
                        id: "".into()
                    })
                ),
                (38..53, Text),
                (53..58, SubstitutedText(".".into())),
                (58..61, Text),
                (38..61, End(MarkdownTagEnd::Link)),
                (61..62, Text),
                (0..62, End(MarkdownTagEnd::Paragraph))
            ],
        );

        assert_eq!(
            parse_markdown("Visit https://example.com/cat\\/é&#8205;☕ for coffee!").0,
            [
                (0..55, Start(Paragraph)),
                (0..6, Text),
                (
                    6..43,
                    Start(Link {
                        link_type: LinkType::Autolink,
                        dest_url: "https://example.com/cat/é\u{200d}☕".into(),
                        title: "".into(),
                        id: "".into()
                    })
                ),
                (6..29, Text),
                (30..33, Text),
                (33..40, SubstitutedText("\u{200d}".into())),
                (40..43, Text),
                (6..43, End(MarkdownTagEnd::Link)),
                (43..55, Text),
                (0..55, End(MarkdownTagEnd::Paragraph))
            ]
        );
    }
}<|MERGE_RESOLUTION|>--- conflicted
+++ resolved
@@ -4,13 +4,9 @@
 use pulldown_cmark::{
     Alignment, CowStr, HeadingLevel, LinkType, MetadataBlockKind, Options, Parser,
 };
-<<<<<<< HEAD
-use std::{collections::HashSet, ops::Range, sync::Arc};
-=======
-use std::{ops::Range, path::Path, sync::Arc};
+use std::{ops::Range, sync::Arc};
 
 use collections::HashSet;
->>>>>>> bc528411
 
 use crate::path_range::PathWithRange;
 
