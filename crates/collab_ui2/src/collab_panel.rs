--- conflicted
+++ resolved
@@ -1156,8 +1156,7 @@
         let tooltip = format!("Follow {}", user.github_login);
 
         ListItem::new(SharedString::from(user.github_login.clone()))
-<<<<<<< HEAD
-            .start_slot(Avatar::new(user.avatar.clone().unwrap()))
+            .start_slot(Avatar::new(user.avatar_uri.clone()))
             .child(Label::new(user.github_login.clone()))
             .end_slot(if is_pending {
                 Label::new("Calling").color(Color::Muted).into_any_element()
@@ -1172,27 +1171,6 @@
             } else {
                 div().into_any_element()
             })
-=======
-            .start_slot(Avatar::new(user.avatar_uri.clone()))
-            .child(
-                h_stack()
-                    .w_full()
-                    .justify_between()
-                    .child(Label::new(user.github_login.clone()))
-                    .child(if is_pending {
-                        Label::new("Calling").color(Color::Muted).into_any_element()
-                    } else if is_current_user {
-                        IconButton::new("leave-call", Icon::ArrowRight)
-                            .on_click(cx.listener(move |this, _, cx| {
-                                Self::leave_call(cx);
-                            }))
-                            .tooltip(|cx| Tooltip::text("Leave Call", cx))
-                            .into_any_element()
-                    } else {
-                        div().into_any_element()
-                    }),
-            )
->>>>>>> ee509e04
             .when_some(peer_id, |this, peer_id| {
                 this.tooltip(move |cx| Tooltip::text(tooltip.clone(), cx))
                     .on_click(cx.listener(move |this, _, cx| {
@@ -1230,17 +1208,12 @@
                         .detach_and_log_err(cx);
                 });
             }))
-<<<<<<< HEAD
             .start_slot(
                 h_stack()
                     .gap_1()
                     .child(render_tree_branch(is_last, cx))
                     .child(IconButton::new(0, Icon::Folder)),
             )
-=======
-            .start_slot(render_tree_branch(is_last, cx))
-            .child(IconButton::new(0, Icon::Folder))
->>>>>>> ee509e04
             .child(Label::new(project_name.clone()))
             .tooltip(move |cx| Tooltip::text(format!("Open {}", project_name), cx))
 
@@ -1332,17 +1305,12 @@
         let id = peer_id.map_or(usize::MAX, |id| id.as_u64() as usize);
 
         ListItem::new(("screen", id))
-<<<<<<< HEAD
             .start_slot(
                 h_stack()
                     .gap_1()
                     .child(render_tree_branch(is_last, cx))
                     .child(IconButton::new(0, Icon::Screen)),
             )
-=======
-            .start_slot(render_tree_branch(is_last, cx))
-            .child(IconButton::new(0, Icon::Screen))
->>>>>>> ee509e04
             .child(Label::new("Screen"))
             .when_some(peer_id, |this, _| {
                 this.on_click(cx.listener(move |this, _, cx| {
@@ -1408,7 +1376,6 @@
             .on_click(cx.listener(move |this, _, cx| {
                 this.open_channel_notes(channel_id, cx);
             }))
-<<<<<<< HEAD
             .start_slot(
                 h_stack()
                     .gap_1()
@@ -1416,11 +1383,6 @@
                     .child(IconButton::new(0, Icon::File)),
             )
             .child(div().h_7().w_full().child(Label::new("notes")))
-=======
-            .start_slot(render_tree_branch(false, cx))
-            .child(IconButton::new(0, Icon::File))
-            .child(Label::new("notes"))
->>>>>>> ee509e04
             .tooltip(move |cx| Tooltip::text("Open Channel Notes", cx))
     }
 
@@ -1433,17 +1395,12 @@
             .on_click(cx.listener(move |this, _, cx| {
                 this.join_channel_chat(channel_id, cx);
             }))
-<<<<<<< HEAD
             .start_slot(
                 h_stack()
                     .gap_1()
                     .child(render_tree_branch(false, cx))
                     .child(IconButton::new(0, Icon::MessageBubbles)),
             )
-=======
-            .start_slot(render_tree_branch(true, cx))
-            .child(IconButton::new(0, Icon::MessageBubbles))
->>>>>>> ee509e04
             .child(Label::new("chat"))
             .tooltip(move |cx| Tooltip::text("Open Chat", cx))
     }
@@ -2377,7 +2334,6 @@
         // Old version commented below.
         h_stack()
             .w_full()
-<<<<<<< HEAD
             .group("section-header")
             .child(
                 ListHeader::new(text)
@@ -2391,24 +2347,6 @@
                         IconButton::new("add-contact", Icon::Plus)
                             .on_click(cx.listener(|this, _, cx| this.toggle_contact_finder(cx)))
                             .tooltip(|cx| Tooltip::text("Search for new contact", cx)),
-=======
-            .map(|el| {
-                if can_collapse {
-                    el.child(
-                        ListItem::new(text.clone())
-                            .child(div().w_full().child(Label::new(text)))
-                            .selected(is_selected)
-                            .toggle(Some(!is_collapsed))
-                            .on_click(cx.listener(move |this, _, cx| {
-                                this.toggle_section_expanded(section, cx)
-                            })),
-                    )
-                } else {
-                    el.child(
-                        ListHeader::new(text)
-                            .when_some(button, |el, button| el.end_slot(button))
-                            .selected(is_selected),
->>>>>>> ee509e04
                     )
                     .selected(is_selected),
             )
@@ -2477,46 +2415,6 @@
         let busy = contact.busy || calling;
         let user_id = contact.user.id;
         let github_login = SharedString::from(contact.user.github_login.clone());
-<<<<<<< HEAD
-        let mut item = ListItem::new(github_login.clone())
-            .on_click(cx.listener(move |this, _, cx| this.call(user_id, cx)))
-            .child(
-                h_stack()
-                    .w_full()
-                    .justify_between()
-                    .child(Label::new(github_login.clone()))
-                    .when(calling, |el| {
-                        el.child(Label::new("Calling").color(Color::Muted))
-                    })
-                    .when(!calling, |el| {
-                        el.child(
-                            div()
-                                .id("remove_contact")
-                                .invisible()
-                                .group_hover("", |style| style.visible())
-                                .child(
-                                    IconButton::new("remove_contact", Icon::Close)
-                                        .icon_color(Color::Muted)
-                                        .tooltip(|cx| Tooltip::text("Remove Contact", cx))
-                                        .on_click(cx.listener({
-                                            let github_login = github_login.clone();
-                                            move |this, _, cx| {
-                                                this.remove_contact(user_id, &github_login, cx);
-                                            }
-                                        })),
-                                ),
-                        )
-                    }),
-            )
-            .start_slot(
-                // todo!() handle contacts with no avatar
-                Avatar::new(contact.user.avatar.clone().unwrap())
-                    .availability_indicator(if online { Some(!busy) } else { None }),
-            )
-            .when(online && !busy, |el| {
-                el.on_click(cx.listener(move |this, _, cx| this.call(user_id, cx)))
-            });
-=======
         let mut item =
             ListItem::new(github_login.clone())
                 .on_click(cx.listener(move |this, _, cx| this.call(user_id, cx)))
@@ -2556,7 +2454,6 @@
                 .when(online && !busy, |el| {
                     el.on_click(cx.listener(move |this, _, cx| this.call(user_id, cx)))
                 });
->>>>>>> ee509e04
 
         div()
             .id(github_login.clone())
@@ -2628,11 +2525,7 @@
                     .child(Label::new(github_login.clone()))
                     .child(h_stack().children(controls)),
             )
-<<<<<<< HEAD
-            .start_slot::<Avatar>(user.avatar.clone().map(|avatar| Avatar::new(avatar)))
-=======
-            .start_slot::<Avatar>(user.avatar_uri.clone().map(|avatar| Avatar::new(avatar)))
->>>>>>> ee509e04
+            .start_slot::<Avatar>(Avatar::new(user.avatar_uri))
     }
 
     fn render_contact_placeholder(
@@ -2690,13 +2583,9 @@
             let result = FacePile {
                 faces: participants
                     .iter()
-<<<<<<< HEAD
-                    .filter_map(|user| Some(Avatar::new(user.avatar.clone()?).into_any_element()))
-=======
                     .filter_map(|user| {
                         Some(Avatar::new(user.avatar_uri.clone()).into_any_element())
                     })
->>>>>>> ee509e04
                     .take(FACEPILE_LIMIT)
                     .chain(if extra_count > 0 {
                         // todo!() @nate - this label looks wrong.
@@ -2746,14 +2635,6 @@
                 ListItem::new(channel_id as usize)
                     .indent_level(depth)
                     .indent_step_size(cx.rem_size() * 14.0 / 16.0) // @todo()! @nate this is to  step over the disclosure toggle
-<<<<<<< HEAD
-=======
-                    .start_slot(
-                        IconElement::new(if is_public { Icon::Public } else { Icon::Hash })
-                            .size(IconSize::Small)
-                            .color(Color::Muted),
-                    )
->>>>>>> ee509e04
                     .selected(is_selected || is_active)
                     .toggle(disclosed)
                     .on_toggle(
