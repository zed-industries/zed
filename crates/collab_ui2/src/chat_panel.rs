--- conflicted
+++ resolved
@@ -368,17 +368,7 @@
         if !is_continuation {
             result = result.child(
                 h_stack()
-<<<<<<< HEAD
-                    .children(
-                        message
-                            .sender
-                            .avatar
-                            .clone()
-                            .map(|avatar| Avatar::new(avatar)),
-                    )
-=======
                     .child(Avatar::new(message.sender.avatar_uri.clone()))
->>>>>>> ee509e04
                     .child(Label::new(message.sender.github_login.clone()))
                     .child(Label::new(format_timestamp(
                         message.timestamp,
