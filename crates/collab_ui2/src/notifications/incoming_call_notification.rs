--- conflicted
+++ resolved
@@ -114,18 +114,7 @@
     }
     fn render_caller(&self, cx: &mut ViewContext<Self>) -> impl Element {
         h_stack()
-<<<<<<< HEAD
-            .children(
-                self.state
-                    .call
-                    .calling_user
-                    .avatar
-                    .as_ref()
-                    .map(|avatar| Avatar::new(avatar.clone())),
-            )
-=======
             .child(Avatar::new(self.state.call.calling_user.avatar_uri.clone()))
->>>>>>> ee509e04
             .child(
                 v_stack()
                     .child(Label::new(format!(
