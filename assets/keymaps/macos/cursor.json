--- conflicted
+++ resolved
@@ -71,21 +71,9 @@
     "context": "Editor && mode == full && edit_prediction",
     "use_key_equivalents": true,
     "bindings": {
-<<<<<<< HEAD
-      "cmd-right": "editor::AcceptNextWordEditPrediction"
-    }
-  },
-
-  {
-    "context": "Editor && mode == full && edit_prediction",
-    "use_key_equivalents": true,
-    "bindings": {
-      "cmd-down": "editor::AcceptNextLineEditPrediction"
-    }
-=======
-      "cmd-right": "editor::AcceptPartialEditPrediction",
+      "cmd-right": "editor::AcceptNextWordEditPrediction",
+      "cmd-down": "editor::AcceptNextLineEditPrediction",
     },
->>>>>>> 0a5955a4
   },
   {
     "context": "Terminal",
