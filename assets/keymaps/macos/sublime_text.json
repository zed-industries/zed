--- conflicted
+++ resolved
@@ -53,17 +53,11 @@
       "cmd-shift-j": "editor::JoinLines",
       "shift-alt-m": "markdown::OpenPreviewToTheSide",
       "ctrl-backspace": "editor::DeleteToPreviousWordStart",
-<<<<<<< HEAD
       "ctrl-delete": "editor::DeleteToNextWordEnd",
-      "cmd-g": "editor::FindNextMatch",
-      "cmd-shift-g": "editor::FindPreviousMatch",
       "ctrl-right": "editor::MoveToNextSubwordEnd",
       "ctrl-left": "editor::MoveToPreviousSubwordStart",
       "ctrl-shift-right": "editor::SelectToNextSubwordEnd",
       "ctrl-shift-left": "editor::SelectToPreviousSubwordStart"
-=======
-      "ctrl-delete": "editor::DeleteToNextWordEnd"
->>>>>>> 6d687a2c
     }
   },
   {
