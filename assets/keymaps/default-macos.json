--- conflicted
+++ resolved
@@ -652,16 +652,15 @@
       "cmd-k shift-up": "workspace::SwapPaneUp",
       "cmd-k shift-down": "workspace::SwapPaneDown",
       "cmd-shift-x": "zed::Extensions",
-<<<<<<< HEAD
+      "f5": "debugger::Rerun",
+      // TODO kb wrong: need a different binding
+      // TODO kb docs + all parameters listed
       "alt-0": "workspace::ResetActiveDockSize",
       "alt--": "workspace::DecreaseActiveDockSize",
       "alt-=": "workspace::IncreaseActiveDockSize",
       "ctrl-alt-0": "workspace::ResetOpenDocksSize",
       "ctrl-alt--": "workspace::DecreaseOpenDocksSize",
       "ctrl-alt-=": "workspace::IncreaseOpenDocksSize"
-=======
-      "f5": "debugger::Rerun"
->>>>>>> f000dfeb
     }
   },
   {
