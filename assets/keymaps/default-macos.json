--- conflicted
+++ resolved
@@ -621,12 +621,9 @@
       "delete": ["project_panel::Trash", { "skip_prompt": false }],
       "cmd-backspace": ["project_panel::Trash", { "skip_prompt": true }],
       "cmd-delete": ["project_panel::Delete", { "skip_prompt": false }],
-<<<<<<< HEAD
       "alt-cmd-r": "project_panel::RevealInFileManager",
-=======
       "cmd-alt-backspace": ["project_panel::Delete", { "skip_prompt": false }],
-      "alt-cmd-r": "project_panel::RevealInFinder",
->>>>>>> e7214a42
+
       "alt-shift-f": "project_panel::NewSearchInDirectory",
       "shift-down": "menu::SelectNext",
       "shift-up": "menu::SelectPrev",
