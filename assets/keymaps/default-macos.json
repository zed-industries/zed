--- conflicted
+++ resolved
@@ -806,18 +806,18 @@
     }
   },
   {
-<<<<<<< HEAD
-    "context": "Editor && smart_tab_supersede_completions && showing_completions",
-    "use_key_equivalents": true,
-    "bindings": {
-      "tab": "editor::Tab"
-=======
     "context": "Editor && in_snippet",
     "use_key_equivalents": true,
     "bindings": {
       "alt-right": "editor::NextSnippetTabstop",
       "alt-left": "editor::PreviousSnippetTabstop"
->>>>>>> 982f2418
+    }
+  },
+  {
+    "context": "Editor && smart_tab_supersede_completions && showing_completions",
+    "use_key_equivalents": true,
+    "bindings": {
+      "tab": "editor::Tab"
     }
   },
   {
