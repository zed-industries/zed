[
  // Moved before Standard macOS bindings so that `cmd-w` is not the last binding for
  // `workspace::CloseWindow` and displayed/intercepted by macOS
  {
    "context": "PromptLibrary",
    "use_key_equivalents": true,
    "bindings": {
      "cmd-n": "rules_library::NewRule",
      "cmd-shift-s": "rules_library::ToggleDefaultRule",
      "cmd-w": "workspace::CloseWindow"
    }
  },
  // Standard macOS bindings
  {
    "use_key_equivalents": true,
    "bindings": {
      "f4": "debugger::Start",
      "f5": "debugger::Continue",
      "shift-f5": "debugger::Stop",
      "f6": "debugger::Pause",
      "f7": "debugger::StepOver",
      "f11": "debugger::StepInto",
      "shift-f11": "debugger::StepOut",
      "home": "menu::SelectFirst",
      "shift-pageup": "menu::SelectFirst",
      "pageup": "menu::SelectFirst",
      "cmd-up": "menu::SelectFirst",
      "end": "menu::SelectLast",
      "shift-pagedown": "menu::SelectLast",
      "pagedown": "menu::SelectLast",
      "cmd-down": "menu::SelectLast",
      "tab": "menu::SelectNext",
      "ctrl-n": "menu::SelectNext",
      "down": "menu::SelectNext",
      "shift-tab": "menu::SelectPrevious",
      "ctrl-p": "menu::SelectPrevious",
      "up": "menu::SelectPrevious",
      "enter": "menu::Confirm",
      "ctrl-enter": "menu::SecondaryConfirm",
      "cmd-enter": "menu::SecondaryConfirm",
      "cmd-escape": "menu::Cancel",
      "ctrl-escape": "menu::Cancel",
      "ctrl-c": "menu::Cancel",
      "escape": "menu::Cancel",
      "alt-shift-enter": "menu::Restart",
      "cmd-shift-w": "workspace::CloseWindow",
      "shift-escape": "workspace::ToggleZoom",
      "cmd-o": "workspace::Open",
      "cmd-=": ["zed::IncreaseBufferFontSize", { "persist": false }],
      "cmd-+": ["zed::IncreaseBufferFontSize", { "persist": false }],
      "cmd--": ["zed::DecreaseBufferFontSize", { "persist": false }],
      "cmd-0": ["zed::ResetBufferFontSize", { "persist": false }],
      "cmd-,": "zed::OpenSettings",
      "cmd-q": "zed::Quit",
      "cmd-h": "zed::Hide",
      "alt-cmd-h": "zed::HideOthers",
      "cmd-m": "zed::Minimize",
      "fn-f": "zed::ToggleFullScreen",
      "ctrl-cmd-f": "zed::ToggleFullScreen",
      "ctrl-cmd-z": "edit_prediction::RateCompletions",
      "ctrl-cmd-i": "edit_prediction::ToggleMenu"
    }
  },
  {
    "context": "Editor",
    "use_key_equivalents": true,
    "bindings": {
      "escape": "editor::Cancel",
      "shift-backspace": "editor::Backspace",
      "ctrl-h": "editor::Backspace",
      "backspace": "editor::Backspace",
      "ctrl-d": "editor::Delete",
      "delete": "editor::Delete",
      "tab": "editor::Tab",
      "shift-tab": "editor::Backtab",
      "ctrl-t": "editor::Transpose",
      "ctrl-k": "editor::KillRingCut",
      "ctrl-y": "editor::KillRingYank",
      "cmd-k cmd-q": "editor::Rewrap",
      "cmd-k q": "editor::Rewrap",
      "cmd-backspace": "editor::DeleteToBeginningOfLine",
      "cmd-delete": "editor::DeleteToEndOfLine",
      "alt-backspace": "editor::DeleteToPreviousWordStart",
      "ctrl-w": "editor::DeleteToPreviousWordStart",
      "alt-delete": "editor::DeleteToNextWordEnd",
      "cmd-x": "editor::Cut",
      "cmd-c": "editor::Copy",
      "cmd-v": "editor::Paste",
      "cmd-z": "editor::Undo",
      "cmd-shift-z": "editor::Redo",
      "up": "editor::MoveUp",
      "ctrl-up": "editor::MoveToStartOfParagraph",
      "pageup": "editor::MovePageUp",
      "shift-pageup": "editor::SelectPageUp",
      "cmd-pageup": "editor::PageUp",
      "ctrl-pageup": "editor::LineUp",
      "down": "editor::MoveDown",
      "ctrl-down": "editor::MoveToEndOfParagraph",
      "pagedown": "editor::MovePageDown",
      "shift-pagedown": "editor::SelectPageDown",
      "cmd-pagedown": "editor::PageDown",
      "ctrl-pagedown": "editor::LineDown",
      "ctrl-p": "editor::MoveUp",
      "ctrl-n": "editor::MoveDown",
      "ctrl-b": "editor::MoveLeft",
      "left": "editor::MoveLeft",
      "ctrl-f": "editor::MoveRight",
      "right": "editor::MoveRight",
      "ctrl-l": "editor::ScrollCursorCenter",
      "alt-left": "editor::MoveToPreviousWordStart",
      "alt-right": "editor::MoveToNextWordEnd",
      "cmd-left": ["editor::MoveToBeginningOfLine", { "stop_at_soft_wraps": true, "stop_at_indent": true }],
      "ctrl-a": ["editor::MoveToBeginningOfLine", { "stop_at_soft_wraps": false, "stop_at_indent": true }],
      "home": ["editor::MoveToBeginningOfLine", { "stop_at_soft_wraps": true, "stop_at_indent": true }],
      "cmd-right": ["editor::MoveToEndOfLine", { "stop_at_soft_wraps": true }],
      "ctrl-e": ["editor::MoveToEndOfLine", { "stop_at_soft_wraps": false }],
      "end": ["editor::MoveToEndOfLine", { "stop_at_soft_wraps": true }],
      "cmd-up": "editor::MoveToBeginning",
      "cmd-down": "editor::MoveToEnd",
      "cmd-home": "editor::MoveToBeginning", // Typed via `cmd-fn-left`
      "cmd-end": "editor::MoveToEnd", // Typed via `cmd-fn-right`
      "shift-up": "editor::SelectUp",
      "ctrl-shift-p": "editor::SelectUp",
      "shift-down": "editor::SelectDown",
      "ctrl-shift-n": "editor::SelectDown",
      "shift-left": "editor::SelectLeft",
      "ctrl-shift-b": "editor::SelectLeft",
      "shift-right": "editor::SelectRight",
      "ctrl-shift-f": "editor::SelectRight",
      "alt-shift-left": "editor::SelectToPreviousWordStart", // cursorWordLeftSelect
      "alt-shift-right": "editor::SelectToNextWordEnd", // cursorWordRightSelect
      "ctrl-shift-up": "editor::SelectToStartOfParagraph",
      "ctrl-shift-down": "editor::SelectToEndOfParagraph",
      "cmd-shift-up": "editor::SelectToBeginning",
      "cmd-shift-down": "editor::SelectToEnd",
      "cmd-a": "editor::SelectAll",
      "cmd-l": "editor::SelectLine",
      "cmd-shift-i": "editor::Format",
      "alt-shift-o": "editor::OrganizeImports",
      "cmd-shift-left": ["editor::SelectToBeginningOfLine", { "stop_at_soft_wraps": true, "stop_at_indent": true }],
      "shift-home": ["editor::SelectToBeginningOfLine", { "stop_at_soft_wraps": true, "stop_at_indent": true }],
      "ctrl-shift-a": ["editor::SelectToBeginningOfLine", { "stop_at_soft_wraps": true, "stop_at_indent": true }],
      "cmd-shift-right": ["editor::SelectToEndOfLine", { "stop_at_soft_wraps": true }],
      "shift-end": ["editor::SelectToEndOfLine", { "stop_at_soft_wraps": true }],
      "ctrl-shift-e": ["editor::SelectToEndOfLine", { "stop_at_soft_wraps": true }],
      "ctrl-v": ["editor::MovePageDown", { "center_cursor": true }],
      "ctrl-shift-v": ["editor::MovePageUp", { "center_cursor": true }],
      "ctrl-cmd-space": "editor::ShowCharacterPalette",
      "cmd-;": "editor::ToggleLineNumbers",
      "cmd-'": "editor::ToggleSelectedDiffHunks",
      "cmd-\"": "editor::ExpandAllDiffHunks",
      "cmd-alt-g b": "editor::ToggleGitBlame",
      "cmd-i": "editor::ShowSignatureHelp",
      "f9": "editor::ToggleBreakpoint",
      "shift-f9": "editor::EditLogBreakpoint",
      "ctrl-f12": "editor::GoToDeclaration",
      "alt-ctrl-f12": "editor::GoToDeclarationSplit",
      "ctrl-cmd-e": "editor::ToggleEditPrediction"
    }
  },
  {
    "context": "Editor && mode == full",
    "use_key_equivalents": true,
    "bindings": {
      "shift-enter": "editor::Newline",
      "enter": "editor::Newline",
      "cmd-enter": "editor::NewlineBelow",
      "cmd-shift-enter": "editor::NewlineAbove",
      "cmd-k z": "editor::ToggleSoftWrap",
      "cmd-f": "buffer_search::Deploy",
      "cmd-alt-f": "buffer_search::DeployReplace",
      "cmd-alt-l": ["buffer_search::Deploy", { "selection_search_enabled": true }],
      "cmd-e": ["buffer_search::Deploy", { "focus": false }],
      "cmd->": "assistant::QuoteSelection",
      "cmd-<": "assistant::InsertIntoEditor",
      "cmd-alt-e": "editor::SelectEnclosingSymbol",
      "alt-enter": "editor::OpenSelectionsInMultibuffer"
    }
  },
  {
    "context": "Editor && multibuffer",
    "use_key_equivalents": true,
    "bindings": {
      "cmd-up": "editor::MoveToStartOfExcerpt",
      "cmd-down": "editor::MoveToStartOfNextExcerpt",
      "cmd-shift-up": "editor::SelectToStartOfExcerpt",
      "cmd-shift-down": "editor::SelectToStartOfNextExcerpt"
    }
  },
  {
    "context": "Editor && mode == full && edit_prediction",
    "use_key_equivalents": true,
    "bindings": {
      "alt-tab": "editor::NextEditPrediction",
      "alt-shift-tab": "editor::PreviousEditPrediction",
      "ctrl-cmd-right": "editor::AcceptPartialEditPrediction"
    }
  },
  {
    "context": "Editor && !edit_prediction",
    "use_key_equivalents": true,
    "bindings": {
      "alt-tab": "editor::ShowEditPrediction"
    }
  },
  {
    "context": "Editor && mode == auto_height",
    "use_key_equivalents": true,
    "bindings": {
      "ctrl-enter": "editor::Newline",
      "shift-enter": "editor::Newline",
      "ctrl-shift-enter": "editor::NewlineBelow"
    }
  },
  {
    "context": "Markdown",
    "use_key_equivalents": true,
    "bindings": {
      "cmd-c": "markdown::Copy"
    }
  },
  {
    "context": "Editor && jupyter && !ContextEditor",
    "use_key_equivalents": true,
    "bindings": {
      "ctrl-shift-enter": "repl::Run",
      "ctrl-alt-enter": "repl::RunInPlace"
    }
  },
  {
    "context": "Editor && !agent_diff",
    "use_key_equivalents": true,
    "bindings": {
      "cmd-alt-z": "git::Restore",
      "cmd-alt-y": "git::ToggleStaged",
      "cmd-y": "git::StageAndNext",
      "cmd-shift-y": "git::UnstageAndNext"
    }
  },
  {
    "context": "AgentDiff",
    "use_key_equivalents": true,
    "bindings": {
      "cmd-y": "agent::Keep",
      "cmd-n": "agent::Reject",
      "cmd-shift-y": "agent::KeepAll",
      "cmd-shift-n": "agent::RejectAll"
    }
  },
  {
    "context": "Editor && editor_agent_diff",
    "use_key_equivalents": true,
    "bindings": {
      "cmd-y": "agent::Keep",
      "cmd-n": "agent::Reject",
      "cmd-shift-y": "agent::KeepAll",
      "cmd-shift-n": "agent::RejectAll",
      "shift-ctrl-r": "agent::OpenAgentDiff"
    }
  },
  {
    "context": "ContextEditor > Editor",
    "use_key_equivalents": true,
    "bindings": {
      "cmd-enter": "assistant::Assist",
      "cmd-s": "workspace::Save",
      "cmd->": "assistant::QuoteSelection",
      "cmd-<": "assistant::InsertIntoEditor",
      "shift-enter": "assistant::Split",
      "ctrl-r": "assistant::CycleMessageRole",
      "enter": "assistant::ConfirmCommand",
      "alt-enter": "editor::Newline",
      "cmd-k c": "assistant::CopyCode",
      "cmd-g": "search::SelectNextMatch",
      "cmd-shift-g": "search::SelectPreviousMatch",
      "cmd-k l": "agent::OpenRulesLibrary"
    }
  },
  {
    "context": "AgentPanel",
    "use_key_equivalents": true,
    "bindings": {
      "cmd-n": "agent::NewThread",
      "cmd-alt-n": "agent::NewTextThread",
      "cmd-shift-h": "agent::OpenHistory",
      "cmd-alt-c": "agent::OpenConfiguration",
      "cmd-alt-p": "agent::OpenRulesLibrary",
      "cmd-i": "agent::ToggleProfileSelector",
      "cmd-alt-/": "agent::ToggleModelSelector",
      "cmd-shift-a": "agent::ToggleContextPicker",
      "cmd-shift-o": "agent::ToggleNavigationMenu",
      "cmd-shift-i": "agent::ToggleOptionsMenu",
      "shift-alt-escape": "agent::ExpandMessageEditor",
      "cmd-alt-e": "agent::RemoveAllContext",
      "cmd-shift-e": "project_panel::ToggleFocus"
    }
  },
  {
    "context": "AgentPanel > NavigationMenu",
    "bindings": {
      "shift-backspace": "agent::DeleteRecentlyOpenThread"
    }
  },
  {
    "context": "AgentPanel > Markdown",
    "use_key_equivalents": true,
    "bindings": {
      "cmd-c": "markdown::CopyAsMarkdown"
    }
  },
  {
    "context": "AgentPanel && prompt_editor",
    "use_key_equivalents": true,
    "bindings": {
      "cmd-n": "agent::NewTextThread",
      "cmd-alt-t": "agent::NewThread"
    }
  },
  {
    "context": "MessageEditor > Editor",
    "use_key_equivalents": true,
    "bindings": {
      "enter": "agent::Chat",
      "cmd-i": "agent::ToggleProfileSelector",
      "shift-ctrl-r": "agent::OpenAgentDiff"
    }
  },
  {
    "context": "EditMessageEditor > Editor",
    "use_key_equivalents": true,
    "bindings": {
      "escape": "menu::Cancel",
      "enter": "menu::Confirm",
      "alt-enter": "editor::Newline"
    }
  },
  {
    "context": "AgentFeedbackMessageEditor > Editor",
    "use_key_equivalents": true,
    "bindings": {
      "escape": "menu::Cancel",
      "enter": "menu::Confirm",
      "alt-enter": "editor::Newline"
    }
  },
  {
    "context": "ContextStrip",
    "use_key_equivalents": true,
    "bindings": {
      "up": "agent::FocusUp",
      "right": "agent::FocusRight",
      "left": "agent::FocusLeft",
      "down": "agent::FocusDown",
      "backspace": "agent::RemoveFocusedContext",
      "enter": "agent::AcceptSuggestedContext"
    }
  },
  {
    "context": "AgentConfiguration",
    "bindings": {
      "ctrl--": "pane::GoBack"
    }
  },
  {
    "context": "ThreadHistory",
    "bindings": {
      "ctrl--": "pane::GoBack"
    }
  },
  {
    "context": "ThreadHistory",
    "bindings": {
      "ctrl--": "pane::GoBack"
    }
  },
  {
    "context": "ThreadHistory > Editor",
    "bindings": {
      "shift-backspace": "agent::RemoveSelectedThread"
    }
  },
  {
    "context": "BufferSearchBar",
    "use_key_equivalents": true,
    "bindings": {
      "escape": "buffer_search::Dismiss",
      "tab": "buffer_search::FocusEditor",
      "enter": "search::SelectNextMatch",
      "shift-enter": "search::SelectPreviousMatch",
      "alt-enter": "search::SelectAllMatches",
      "cmd-f": "search::FocusSearch",
      "cmd-alt-f": "search::ToggleReplace",
      "cmd-alt-l": "search::ToggleSelection",
      "cmd-shift-o": "outline::Toggle"
    }
  },
  {
    "context": "BufferSearchBar && in_replace > Editor",
    "use_key_equivalents": true,
    "bindings": {
      "enter": "search::ReplaceNext",
      "cmd-enter": "search::ReplaceAll"
    }
  },
  {
    "context": "BufferSearchBar && !in_replace > Editor",
    "use_key_equivalents": true,
    "bindings": {
      "up": "search::PreviousHistoryQuery",
      "down": "search::NextHistoryQuery"
    }
  },
  {
    "context": "ProjectSearchBar",
    "use_key_equivalents": true,
    "bindings": {
      "escape": "project_search::ToggleFocus",
      "cmd-shift-j": "project_search::ToggleFilters",
      "cmd-shift-f": "search::FocusSearch",
      "cmd-shift-h": "search::ToggleReplace",
      "alt-cmd-g": "search::ToggleRegex",
      "alt-cmd-x": "search::ToggleRegex"
    }
  },
  {
    "context": "ProjectSearchBar > Editor",
    "use_key_equivalents": true,
    "bindings": {
      "up": "search::PreviousHistoryQuery",
      "down": "search::NextHistoryQuery"
    }
  },
  {
    "context": "ProjectSearchBar && in_replace > Editor",
    "use_key_equivalents": true,
    "bindings": {
      "enter": "search::ReplaceNext",
      "cmd-enter": "search::ReplaceAll"
    }
  },
  {
    "context": "ProjectSearchView",
    "use_key_equivalents": true,
    "bindings": {
      "escape": "project_search::ToggleFocus",
      "cmd-shift-j": "project_search::ToggleFilters",
      "cmd-shift-h": "search::ToggleReplace",
      "alt-cmd-g": "search::ToggleRegex",
      "alt-cmd-x": "search::ToggleRegex"
    }
  },
  {
    "context": "Pane",
    "use_key_equivalents": true,
    "bindings": {
      "alt-cmd-left": "pane::ActivatePreviousItem",
      "cmd-{": "pane::ActivatePreviousItem",
      "alt-cmd-right": "pane::ActivateNextItem",
      "cmd-}": "pane::ActivateNextItem",
      "ctrl-shift-pageup": "pane::SwapItemLeft",
      "ctrl-shift-pagedown": "pane::SwapItemRight",
      "cmd-w": ["pane::CloseActiveItem", { "close_pinned": false }],
      "alt-cmd-t": ["pane::CloseInactiveItems", { "close_pinned": false }],
      "ctrl-alt-cmd-w": "workspace::CloseInactiveTabsAndPanes",
      "cmd-k e": ["pane::CloseItemsToTheLeft", { "close_pinned": false }],
      "cmd-k t": ["pane::CloseItemsToTheRight", { "close_pinned": false }],
      "cmd-k u": ["pane::CloseCleanItems", { "close_pinned": false }],
      "cmd-k w": ["pane::CloseAllItems", { "close_pinned": false }],
      "cmd-k cmd-w": "workspace::CloseAllItemsAndPanes",
      "cmd-f": "project_search::ToggleFocus",
      "cmd-g": "search::SelectNextMatch",
      "cmd-shift-g": "search::SelectPreviousMatch",
      "cmd-shift-h": "search::ToggleReplace",
      "cmd-alt-l": "search::ToggleSelection",
      "alt-enter": "search::SelectAllMatches",
      "alt-cmd-c": "search::ToggleCaseSensitive",
      "alt-cmd-w": "search::ToggleWholeWord",
      "alt-cmd-f": "project_search::ToggleFilters",
      "alt-cmd-x": "search::ToggleRegex",
      "cmd-k shift-enter": "pane::TogglePinTab"
    }
  },
  // Bindings from VS Code
  {
    "context": "Editor",
    "use_key_equivalents": true,
    "bindings": {
      "cmd-[": "editor::Outdent",
      "cmd-]": "editor::Indent",
      "cmd-ctrl-p": "editor::AddSelectionAbove", // Insert cursor above
      "cmd-alt-up": "editor::AddSelectionAbove",
      "cmd-ctrl-n": "editor::AddSelectionBelow", // Insert cursor below
      "cmd-alt-down": "editor::AddSelectionBelow",
      "cmd-shift-k": "editor::DeleteLine",
      "alt-up": "editor::MoveLineUp",
      "alt-down": "editor::MoveLineDown",
      "alt-shift-up": "editor::DuplicateLineUp",
      "alt-shift-down": "editor::DuplicateLineDown",
      "ctrl-shift-right": "editor::SelectLargerSyntaxNode", // Expand Selection
      "ctrl-shift-left": "editor::SelectSmallerSyntaxNode", // Shrink Selection
      "cmd-d": ["editor::SelectNext", { "replace_newest": false }], // editor.action.addSelectionToNextFindMatch / find_under_expand
      "cmd-shift-l": "editor::SelectAllMatches", // Select all occurrences of current selection
      "cmd-f2": "editor::SelectAllMatches", // Select all occurrences of current word
      "cmd-k cmd-d": ["editor::SelectNext", { "replace_newest": true }], // editor.action.moveSelectionToNextFindMatch / find_under_expand_skip
      // macOS binds `ctrl-cmd-d` to Show Dictionary which breaks these two binds
      // To use `ctrl-cmd-d` or `ctrl-k ctrl-cmd-d` in Zed you must execute this command and then restart:
      //   defaults write com.apple.symbolichotkeys AppleSymbolicHotKeys -dict-add 70 '<dict><key>enabled</key><false/></dict>'
      "ctrl-cmd-d": ["editor::SelectPrevious", { "replace_newest": false }], // editor.action.addSelectionToPreviousFindMatch
      "cmd-k ctrl-cmd-d": ["editor::SelectPrevious", { "replace_newest": true }], // editor.action.moveSelectionToPreviousFindMatch
      "cmd-k cmd-i": "editor::Hover",
      "cmd-/": ["editor::ToggleComments", { "advance_downwards": false }],
      "cmd-u": "editor::UndoSelection",
      "cmd-shift-u": "editor::RedoSelection",
      "f8": "editor::GoToDiagnostic",
      "shift-f8": "editor::GoToPreviousDiagnostic",
      "f2": "editor::Rename",
      "f12": "editor::GoToDefinition",
      "alt-f12": "editor::GoToDefinitionSplit",
      "cmd-f12": "editor::GoToTypeDefinition",
      "shift-f12": "editor::GoToImplementation",
      "alt-cmd-f12": "editor::GoToTypeDefinitionSplit",
      "alt-shift-f12": "editor::FindAllReferences",
      "cmd-|": "editor::MoveToEnclosingBracket",
      "ctrl-m": "editor::MoveToEnclosingBracket",
      "alt-cmd-[": "editor::Fold",
      "alt-cmd-]": "editor::UnfoldLines",
      "cmd-k cmd-l": "editor::ToggleFold",
      "cmd-k cmd-[": "editor::FoldRecursive",
      "cmd-k cmd-]": "editor::UnfoldRecursive",
      "cmd-k cmd-1": ["editor::FoldAtLevel", 1],
      "cmd-k cmd-2": ["editor::FoldAtLevel", 2],
      "cmd-k cmd-3": ["editor::FoldAtLevel", 3],
      "cmd-k cmd-4": ["editor::FoldAtLevel", 4],
      "cmd-k cmd-5": ["editor::FoldAtLevel", 5],
      "cmd-k cmd-6": ["editor::FoldAtLevel", 6],
      "cmd-k cmd-7": ["editor::FoldAtLevel", 7],
      "cmd-k cmd-8": ["editor::FoldAtLevel", 8],
      "cmd-k cmd-9": ["editor::FoldAtLevel", 9],
      "cmd-k cmd-0": "editor::FoldAll",
      "cmd-k cmd-j": "editor::UnfoldAll",
      // Using `ctrl-space` / `ctrl-shift-space` in Zed requires disabling the macOS global shortcut.
      // System Preferences->Keyboard->Keyboard Shortcuts->Input Sources->Select the previous input source (uncheck)
      "ctrl-space": "editor::ShowCompletions",
      "ctrl-shift-space": "editor::ShowWordCompletions",
      "cmd-.": "editor::ToggleCodeActions",
      "cmd-k r": "editor::RevealInFileManager",
      "cmd-k p": "editor::CopyPath",
      "cmd-\\": "pane::SplitRight",
      "cmd-k v": "markdown::OpenPreviewToTheSide",
      "cmd-shift-v": "markdown::OpenPreview",
      "ctrl-cmd-c": "editor::DisplayCursorNames",
      "cmd-shift-backspace": "editor::GoToPreviousChange",
      "cmd-shift-alt-backspace": "editor::GoToNextChange"
    }
  },
  {
    "context": "Editor && mode == full",
    "use_key_equivalents": true,
    "bindings": {
      "cmd-shift-o": "outline::Toggle",
      "ctrl-g": "go_to_line::Toggle"
    }
  },
  {
    "context": "Pane",
    "use_key_equivalents": true,
    "bindings": {
      "ctrl-1": ["pane::ActivateItem", 0],
      "ctrl-2": ["pane::ActivateItem", 1],
      "ctrl-3": ["pane::ActivateItem", 2],
      "ctrl-4": ["pane::ActivateItem", 3],
      "ctrl-5": ["pane::ActivateItem", 4],
      "ctrl-6": ["pane::ActivateItem", 5],
      "ctrl-7": ["pane::ActivateItem", 6],
      "ctrl-8": ["pane::ActivateItem", 7],
      "ctrl-9": ["pane::ActivateItem", 8],
      "ctrl-0": "pane::ActivateLastItem",
      "ctrl--": "pane::GoBack",
      "ctrl-_": "pane::GoForward",
      "cmd-shift-f": "pane::DeploySearch"
    }
  },
  {
    "context": "Workspace",
    "use_key_equivalents": true,
    "bindings": {
      // Change the default action on `menu::Confirm` by setting the parameter
      // "alt-cmd-o": ["projects::OpenRecent", {"create_new_window": true }],
      "alt-cmd-o": "projects::OpenRecent",
      "ctrl-cmd-o": "projects::OpenRemote",
      "ctrl-cmd-shift-o": ["projects::OpenRemote", { "from_existing_connection": true }],
      "alt-cmd-b": "branches::OpenRecent",
      "ctrl-~": "workspace::NewTerminal",
      "cmd-s": "workspace::Save",
      "cmd-k s": "workspace::SaveWithoutFormat",
      "alt-shift-enter": "toast::RunAction",
      "cmd-shift-s": "workspace::SaveAs",
      "cmd-shift-n": "workspace::NewWindow",
      "ctrl-`": "terminal_panel::ToggleFocus",
      "cmd-1": ["workspace::ActivatePane", 0],
      "cmd-2": ["workspace::ActivatePane", 1],
      "cmd-3": ["workspace::ActivatePane", 2],
      "cmd-4": ["workspace::ActivatePane", 3],
      "cmd-5": ["workspace::ActivatePane", 4],
      "cmd-6": ["workspace::ActivatePane", 5],
      "cmd-7": ["workspace::ActivatePane", 6],
      "cmd-8": ["workspace::ActivatePane", 7],
      "cmd-9": ["workspace::ActivatePane", 8],
      "cmd-b": "workspace::ToggleLeftDock",
      "cmd-r": "workspace::ToggleRightDock",
      "cmd-j": "workspace::ToggleBottomDock",
      "alt-cmd-y": "workspace::CloseAllDocks",
      "cmd-shift-f": "pane::DeploySearch",
      "cmd-shift-h": ["pane::DeploySearch", { "replace_enabled": true }],
      "cmd-shift-t": "pane::ReopenClosedItem",
      "cmd-k cmd-s": "zed::OpenKeymap",
      "cmd-k cmd-t": "theme_selector::Toggle",
      "cmd-t": "project_symbols::Toggle",
      "cmd-p": "file_finder::Toggle",
      "ctrl-tab": "tab_switcher::Toggle",
      "ctrl-shift-tab": ["tab_switcher::Toggle", { "select_last": true }],
      "cmd-shift-p": "command_palette::Toggle",
      "cmd-shift-m": "diagnostics::Deploy",
      "cmd-shift-e": "project_panel::ToggleFocus",
      "cmd-shift-b": "outline_panel::ToggleFocus",
      "ctrl-shift-g": "git_panel::ToggleFocus",
      "cmd-?": "agent::ToggleFocus",
      "cmd-alt-s": "workspace::SaveAll",
      "cmd-k m": "language_selector::Toggle",
      "escape": "workspace::Unfollow",
      "cmd-k cmd-left": "workspace::ActivatePaneLeft",
      "cmd-k cmd-right": "workspace::ActivatePaneRight",
      "cmd-k cmd-up": "workspace::ActivatePaneUp",
      "cmd-k cmd-down": "workspace::ActivatePaneDown",
      "cmd-k shift-left": "workspace::SwapPaneLeft",
      "cmd-k shift-right": "workspace::SwapPaneRight",
      "cmd-k shift-up": "workspace::SwapPaneUp",
      "cmd-k shift-down": "workspace::SwapPaneDown",
      "cmd-shift-x": "zed::Extensions"
    }
  },
  {
    "context": "Workspace && !Terminal",
    "use_key_equivalents": true,
    "bindings": {
      "cmd-n": "workspace::NewFile",
      "cmd-shift-r": "task::Spawn",
      "cmd-alt-r": "task::Rerun",
      "ctrl-alt-shift-r": ["task::Spawn", { "reveal_target": "center" }]
      // also possible to spawn tasks by name:
      // "foo-bar": ["task::Spawn", { "task_name": "MyTask", "reveal_target": "dock" }]
      // or by tag:
      // "foo-bar": ["task::Spawn", { "task_tag": "MyTag" }],
    }
  },
  // Bindings from Sublime Text
  {
    "context": "Editor",
    "use_key_equivalents": true,
    "bindings": {
      "ctrl-j": "editor::JoinLines",
      "ctrl-alt-backspace": "editor::DeleteToPreviousSubwordStart",
      "ctrl-alt-h": "editor::DeleteToPreviousSubwordStart",
      "ctrl-alt-delete": "editor::DeleteToNextSubwordEnd",
      "ctrl-alt-d": "editor::DeleteToNextSubwordEnd",
      "ctrl-alt-left": "editor::MoveToPreviousSubwordStart",
      "ctrl-alt-b": "editor::MoveToPreviousSubwordStart",
      "ctrl-alt-right": "editor::MoveToNextSubwordEnd",
      "ctrl-alt-f": "editor::MoveToNextSubwordEnd",
      "ctrl-alt-shift-left": "editor::SelectToPreviousSubwordStart",
      "ctrl-alt-shift-b": "editor::SelectToPreviousSubwordStart",
      "ctrl-alt-shift-right": "editor::SelectToNextSubwordEnd",
      "ctrl-alt-shift-f": "editor::SelectToNextSubwordEnd"
    }
  },
  // Bindings from Atom
  {
    "context": "Pane",
    "use_key_equivalents": true,
    "bindings": {
      "cmd-k up": "pane::SplitUp",
      "cmd-k down": "pane::SplitDown",
      "cmd-k left": "pane::SplitLeft",
      "cmd-k right": "pane::SplitRight"
    }
  },
  // Bindings that should be unified with bindings for more general actions
  {
    "context": "Editor && renaming",
    "use_key_equivalents": true,
    "bindings": {
      "enter": "editor::ConfirmRename"
    }
  },
  {
    "context": "Editor && showing_completions",
    "use_key_equivalents": true,
    "bindings": {
      "enter": "editor::ConfirmCompletion",
      "shift-enter": "editor::ConfirmCompletionReplace",
      "tab": "editor::ComposeCompletion"
    }
  },
  {
    "context": "Editor && edit_prediction",
    "bindings": {
      "alt-tab": "editor::AcceptEditPrediction",
      "tab": "editor::AcceptEditPrediction"
    }
  },
  {
    "context": "Editor && edit_prediction_conflict",
    "use_key_equivalents": true,
    "bindings": {
      "alt-tab": "editor::AcceptEditPrediction"
    }
  },
  {
    "context": "Editor && showing_code_actions",
    "use_key_equivalents": true,
    "bindings": {
      "enter": "editor::ConfirmCodeAction"
    }
  },
  {
    "context": "Editor && (showing_code_actions || showing_completions)",
    "use_key_equivalents": true,
    "bindings": {
      "up": "editor::ContextMenuPrevious",
      "ctrl-p": "editor::ContextMenuPrevious",
      "down": "editor::ContextMenuNext",
      "ctrl-n": "editor::ContextMenuNext",
      "pageup": "editor::ContextMenuFirst",
      "pagedown": "editor::ContextMenuLast"
    }
  },
  // Custom bindings
  {
    "use_key_equivalents": true,
    "bindings": {
      "ctrl-alt-cmd-f": "workspace::FollowNextCollaborator",
      // TODO: Move this to a dock open action
      "cmd-shift-c": "collab_panel::ToggleFocus",
      "cmd-alt-i": "zed::DebugElements"
    }
  },
  {
    "context": "!ContextEditor > Editor && mode == full",
    "use_key_equivalents": true,
    "bindings": {
      "alt-enter": "editor::OpenExcerpts",
      "shift-enter": "editor::ExpandExcerpts",
      "cmd-alt-enter": "editor::OpenExcerptsSplit",
      "cmd-shift-e": "pane::RevealInProjectPanel",
      "cmd-f8": "editor::GoToHunk",
      "cmd-shift-f8": "editor::GoToPreviousHunk",
      "ctrl-enter": "assistant::InlineAssist",
      "ctrl-:": "editor::ToggleInlayHints"
    }
  },
  {
    "context": "PromptEditor",
    "use_key_equivalents": true,
    "bindings": {
      "cmd-shift-a": "agent::ToggleContextPicker",
      "cmd-alt-/": "agent::ToggleModelSelector",
      "cmd-alt-e": "agent::RemoveAllContext",
      "ctrl-[": "agent::CyclePreviousInlineAssist",
      "ctrl-]": "agent::CycleNextInlineAssist"
    }
  },
  {
    "context": "Prompt",
    "use_key_equivalents": true,
    "bindings": {
      "left": "menu::SelectPrevious",
      "right": "menu::SelectNext",
      "h": "menu::SelectPrevious",
      "l": "menu::SelectNext"
    }
  },
  {
    "context": "ProjectSearchBar && !in_replace",
    "use_key_equivalents": true,
    "bindings": {
      "cmd-enter": "project_search::SearchInNew"
    }
  },
  {
    "context": "OutlinePanel && not_editing",
    "use_key_equivalents": true,
    "bindings": {
      "escape": "menu::Cancel",
      "left": "outline_panel::CollapseSelectedEntry",
      "right": "outline_panel::ExpandSelectedEntry",
      "cmd-alt-c": "workspace::CopyPath",
      "alt-cmd-shift-c": "workspace::CopyRelativePath",
      "alt-cmd-r": "outline_panel::RevealInFileManager",
      "space": "outline_panel::OpenSelectedEntry",
      "shift-down": "menu::SelectNext",
      "shift-up": "menu::SelectPrevious",
      "alt-enter": "editor::OpenExcerpts",
      "cmd-alt-enter": "editor::OpenExcerptsSplit"
    }
  },
  {
    "context": "ProjectPanel",
    "use_key_equivalents": true,
    "bindings": {
      "left": "project_panel::CollapseSelectedEntry",
      "right": "project_panel::ExpandSelectedEntry",
      "cmd-n": "project_panel::NewFile",
      "cmd-d": "project_panel::Duplicate",
      "alt-cmd-n": "project_panel::NewDirectory",
      "cmd-x": "project_panel::Cut",
      "cmd-c": "project_panel::Copy",
      "cmd-v": "project_panel::Paste",
      "cmd-alt-c": "workspace::CopyPath",
      "alt-cmd-shift-c": "workspace::CopyRelativePath",
      "enter": "project_panel::Rename",
      "f2": "project_panel::Rename",
      "backspace": ["project_panel::Trash", { "skip_prompt": false }],
      "delete": ["project_panel::Trash", { "skip_prompt": false }],
      "cmd-backspace": ["project_panel::Trash", { "skip_prompt": true }],
      "cmd-delete": ["project_panel::Delete", { "skip_prompt": false }],
      "alt-cmd-r": "project_panel::RevealInFileManager",
      "ctrl-shift-enter": "project_panel::OpenWithSystem",
      "cmd-alt-backspace": ["project_panel::Delete", { "skip_prompt": false }],
      "cmd-alt-shift-f": "project_panel::NewSearchInDirectory",
      "shift-down": "menu::SelectNext",
      "shift-up": "menu::SelectPrevious",
      "escape": "menu::Cancel"
    }
  },
  {
    "context": "ProjectPanel && not_editing",
    "use_key_equivalents": true,
    "bindings": {
      "space": "project_panel::Open"
    }
  },
  {
    "context": "VariableList",
    "use_key_equivalents": true,
    "bindings": {
      "left": "variable_list::CollapseSelectedEntry",
      "right": "variable_list::ExpandSelectedEntry"
    }
  },
  {
    "context": "GitPanel && ChangesList",
    "use_key_equivalents": true,
    "bindings": {
      "up": "menu::SelectPrevious",
      "down": "menu::SelectNext",
      "cmd-up": "menu::SelectFirst",
      "cmd-down": "menu::SelectLast",
      "enter": "menu::Confirm",
      "cmd-alt-y": "git::ToggleStaged",
      "space": "git::ToggleStaged",
      "cmd-y": "git::StageFile",
      "cmd-shift-y": "git::UnstageFile",
      "alt-down": "git_panel::FocusEditor",
      "tab": "git_panel::FocusEditor",
      "shift-tab": "git_panel::FocusEditor",
      "escape": "git_panel::ToggleFocus",
      "cmd-enter": "git::Commit",
      "cmd-shift-enter": "git::Amend",
      "backspace": ["git::RestoreFile", { "skip_prompt": false }],
      "delete": ["git::RestoreFile", { "skip_prompt": false }],
      "cmd-backspace": ["git::RestoreFile", { "skip_prompt": true }],
      "cmd-delete": ["git::RestoreFile", { "skip_prompt": true }]
    }
  },
  {
    "context": "GitPanel && CommitEditor",
    "use_key_equivalents": true,
    "bindings": {
      "escape": "git::Cancel"
    }
  },
  {
    "context": "GitDiff > Editor",
    "use_key_equivalents": true,
    "bindings": {
      "cmd-enter": "git::Commit",
      "cmd-shift-enter": "git::Amend",
      "cmd-ctrl-y": "git::StageAll",
      "cmd-ctrl-shift-y": "git::UnstageAll"
    }
  },
  {
    "context": "GitPanel > Editor",
    "use_key_equivalents": true,
    "bindings": {
      "enter": "editor::Newline",
      "cmd-enter": "git::Commit",
      "cmd-shift-enter": "git::Amend",
      "tab": "git_panel::FocusChanges",
      "shift-tab": "git_panel::FocusChanges",
      "alt-up": "git_panel::FocusChanges",
      "shift-escape": "git::ExpandCommitEditor",
      "alt-tab": "git::GenerateCommitMessage"
    }
  },
  {
    "context": "GitPanel",
    "use_key_equivalents": true,
    "bindings": {
      "ctrl-g ctrl-g": "git::Fetch",
      "ctrl-g up": "git::Push",
      "ctrl-g down": "git::Pull",
      "ctrl-g shift-up": "git::ForcePush",
      "ctrl-g d": "git::Diff",
      "ctrl-g backspace": "git::RestoreTrackedFiles",
      "ctrl-g shift-backspace": "git::TrashUntrackedFiles",
      "cmd-ctrl-y": "git::StageAll",
      "cmd-ctrl-shift-y": "git::UnstageAll"
    }
  },
  {
    "context": "GitCommit > Editor",
    "use_key_equivalents": true,
    "bindings": {
      "enter": "editor::Newline",
      "escape": "menu::Cancel",
      "cmd-enter": "git::Commit",
      "cmd-shift-enter": "git::Amend",
      "alt-tab": "git::GenerateCommitMessage"
    }
  },
  {
    "context": "CollabPanel && not_editing",
    "use_key_equivalents": true,
    "bindings": {
      "ctrl-backspace": "collab_panel::Remove",
      "space": "menu::Confirm"
    }
  },
  {
    "context": "(CollabPanel && editing) > Editor",
    "use_key_equivalents": true,
    "bindings": {
      "space": "collab_panel::InsertSpace"
    }
  },
  {
    "context": "ChannelModal",
    "use_key_equivalents": true,
    "bindings": {
      "tab": "channel_modal::ToggleMode"
    }
  },
  {
    "context": "Picker > Editor",
    "use_key_equivalents": true,
    "bindings": {
      "escape": "menu::Cancel",
      "up": "menu::SelectPrevious",
      "down": "menu::SelectNext",
      "tab": "picker::ConfirmCompletion",
      "alt-enter": ["picker::ConfirmInput", { "secondary": false }],
      "cmd-alt-enter": ["picker::ConfirmInput", { "secondary": true }]
    }
  },
  {
    "context": "ChannelModal > Picker > Editor",
    "use_key_equivalents": true,
    "bindings": {
      "tab": "channel_modal::ToggleMode"
    }
  },
  {
    "context": "FileFinder || (FileFinder > Picker > Editor) || (FileFinder > Picker > menu)",
    "use_key_equivalents": true,
    "bindings": {
      "cmd-shift-p": "file_finder::SelectPrevious",
      "cmd-j": "pane::SplitDown",
      "cmd-k": "pane::SplitUp",
      "cmd-h": "pane::SplitLeft",
      "cmd-l": "pane::SplitRight"
    }
  },
  {
    "context": "TabSwitcher",
    "use_key_equivalents": true,
    "bindings": {
      "ctrl-shift-tab": "menu::SelectPrevious",
      "ctrl-up": "menu::SelectPrevious",
      "ctrl-down": "menu::SelectNext",
      "ctrl-backspace": "tab_switcher::CloseSelectedItem"
    }
  },
  {
    "context": "Terminal",
    "use_key_equivalents": true,
    "bindings": {
      "ctrl-cmd-space": "terminal::ShowCharacterPalette",
      "cmd-c": "terminal::Copy",
      "cmd-v": "terminal::Paste",
      "cmd-a": "editor::SelectAll",
      "cmd-k": "terminal::Clear",
      "cmd-n": "workspace::NewTerminal",
      "ctrl-enter": "assistant::InlineAssist",
      "ctrl-_": null, // emacs undo
      // Some nice conveniences
      "cmd-backspace": ["terminal::SendText", "\u0015"],
      "cmd-right": ["terminal::SendText", "\u0005"],
      "cmd-left": ["terminal::SendText", "\u0001"],
      // Terminal.app compatibility
      "alt-left": ["terminal::SendText", "\u001bb"],
      "alt-right": ["terminal::SendText", "\u001bf"],
      "alt-b": ["terminal::SendText", "\u001bb"],
      "alt-f": ["terminal::SendText", "\u001bf"],
<<<<<<< HEAD
=======
      "alt-.": ["terminal::SendText", "\u001b."],
      "ctrl-delete": ["terminal::SendText", "\u001bd"],
>>>>>>> a092e2dc
      // There are conflicting bindings for these keys in the global context.
      // these bindings override them, remove at your own risk:
      "up": ["terminal::SendKeystroke", "up"],
      "pageup": ["terminal::SendKeystroke", "pageup"],
      "down": ["terminal::SendKeystroke", "down"],
      "pagedown": ["terminal::SendKeystroke", "pagedown"],
      "escape": ["terminal::SendKeystroke", "escape"],
      "enter": ["terminal::SendKeystroke", "enter"],
      "ctrl-c": ["terminal::SendKeystroke", "ctrl-c"],
      "ctrl-backspace": ["terminal::SendKeystroke", "ctrl-w"],
      "shift-pageup": "terminal::ScrollPageUp",
      "cmd-up": "terminal::ScrollPageUp",
      "shift-pagedown": "terminal::ScrollPageDown",
      "cmd-down": "terminal::ScrollPageDown",
      "shift-up": "terminal::ScrollLineUp",
      "shift-down": "terminal::ScrollLineDown",
      "shift-home": "terminal::ScrollToTop",
      "cmd-home": "terminal::ScrollToTop",
      "shift-end": "terminal::ScrollToBottom",
      "cmd-end": "terminal::ScrollToBottom",
      // Using `ctrl-shift-space` in Zed requires disabling the macOS global shortcut.
      // System Preferences->Keyboard->Keyboard Shortcuts->Input Sources->Select the previous input source (uncheck)
      "ctrl-shift-space": "terminal::ToggleViMode",
      "ctrl-alt-up": "pane::SplitUp",
      "ctrl-alt-down": "pane::SplitDown",
      "ctrl-alt-left": "pane::SplitLeft",
      "ctrl-alt-right": "pane::SplitRight",
      "cmd-alt-r": "terminal::RerunTask"
    }
  },
  {
    "context": "RateCompletionModal",
    "use_key_equivalents": true,
    "bindings": {
      "cmd-shift-enter": "zeta::ThumbsUpActiveCompletion",
      "cmd-shift-backspace": "zeta::ThumbsDownActiveCompletion",
      "shift-down": "zeta::NextEdit",
      "shift-up": "zeta::PreviousEdit",
      "right": "zeta::PreviewCompletion"
    }
  },
  {
    "context": "RateCompletionModal > Editor",
    "use_key_equivalents": true,
    "bindings": {
      "escape": "zeta::FocusCompletions",
      "cmd-shift-enter": "zeta::ThumbsUpActiveCompletion",
      "cmd-shift-backspace": "zeta::ThumbsDownActiveCompletion"
    }
  },
  {
    "context": "ZedPredictModal",
    "use_key_equivalents": true,
    "bindings": {
      "escape": "menu::Cancel"
    }
  },
  {
    "context": "ConfigureContextServerModal > Editor",
    "use_key_equivalents": true,
    "bindings": {
      "escape": "menu::Cancel",
      "enter": "editor::Newline",
      "cmd-enter": "menu::Confirm"
    }
  },
  {
    "context": "Diagnostics",
    "use_key_equivalents": true,
    "bindings": {
      "ctrl-r": "diagnostics::ToggleDiagnosticsRefresh"
    }
  },
  {
    "context": "DebugConsole > Editor",
    "use_key_equivalents": true,
    "bindings": {
      "enter": "menu::Confirm"
    }
  }
]<|MERGE_RESOLUTION|>--- conflicted
+++ resolved
@@ -1012,11 +1012,7 @@
       "alt-right": ["terminal::SendText", "\u001bf"],
       "alt-b": ["terminal::SendText", "\u001bb"],
       "alt-f": ["terminal::SendText", "\u001bf"],
-<<<<<<< HEAD
-=======
-      "alt-.": ["terminal::SendText", "\u001b."],
       "ctrl-delete": ["terminal::SendText", "\u001bd"],
->>>>>>> a092e2dc
       // There are conflicting bindings for these keys in the global context.
       // these bindings override them, remove at your own risk:
       "up": ["terminal::SendKeystroke", "up"],
