--- conflicted
+++ resolved
@@ -1169,17 +1169,17 @@
     }
   },
   {
-<<<<<<< HEAD
     "context": "MarkdownPreview",
     "bindings": {
       "pageup": "markdown::MovePageUp",
       "pagedown": "markdown::MovePageDown"
-=======
+    }
+  },
+  {
     "context": "KeymapEditor",
     "use_key_equivalents": true,
     "bindings": {
       "cmd-f": "search::FocusSearch"
->>>>>>> 3f0f316f
     }
   }
 ]