--- conflicted
+++ resolved
@@ -736,17 +736,17 @@
     }
   },
   {
-<<<<<<< HEAD
-    "context": "Editor && smart_tab_supersede_completions && showing_completions",
-    "bindings": {
-      "tab": "editor::Tab"
-=======
     "context": "Editor && in_snippet",
     "use_key_equivalents": true,
     "bindings": {
       "alt-right": "editor::NextSnippetTabstop",
       "alt-left": "editor::PreviousSnippetTabstop"
->>>>>>> 982f2418
+    }
+  },
+  {
+    "context": "Editor && smart_tab_supersede_completions && showing_completions",
+    "bindings": {
+      "tab": "editor::Tab"
     }
   },
   // Bindings for accepting edit predictions
