[
  // todo(linux): Review the editor bindings
  // Standard Linux bindings
  {
    "bindings": {
      "up": "menu::SelectPrev",
      "pageup": "menu::SelectFirst",
      "shift-pageup": "menu::SelectFirst",
      "ctrl-p": "menu::SelectPrev",
      "down": "menu::SelectNext",
      "pagedown": "menu::SelectLast",
      "shift-pagedown": "menu::SelectFirst",
      "ctrl-n": "menu::SelectNext",
      "enter": "menu::Confirm",
      "ctrl-enter": "menu::SecondaryConfirm",
      "escape": "menu::Cancel",
      "ctrl-escape": "menu::Cancel",
      "ctrl-c": "menu::Cancel",
      "shift-enter": "picker::UseSelectedQuery",
      "alt-enter": ["picker::ConfirmInput", { "secondary": false }],
      "ctrl-alt-enter": ["picker::ConfirmInput", { "secondary": true }],
      "ctrl-shift-w": "workspace::CloseWindow",
      "shift-escape": "workspace::ToggleZoom",
      "ctrl-o": "workspace::Open",
      "ctrl-=": "zed::IncreaseBufferFontSize",
      "ctrl-+": "zed::IncreaseBufferFontSize",
      "ctrl--": "zed::DecreaseBufferFontSize",
      "ctrl-0": "zed::ResetBufferFontSize",
      "ctrl-,": "zed::OpenSettings",
      "ctrl-q": "zed::Quit",
      "f11": "zed::ToggleFullScreen"
    }
  },
  {
    "context": "Editor",
    "bindings": {
      "escape": "editor::Cancel",
      "backspace": "editor::Backspace",
      "shift-backspace": "editor::Backspace",
      "delete": "editor::Delete",
      "ctrl-d": "editor::Delete",
      "tab": "editor::Tab",
      "shift-tab": "editor::TabPrev",
      "ctrl-k": "editor::CutToEndOfLine",
      "ctrl-t": "editor::Transpose",
      // "ctrl-backspace": "editor::DeleteToBeginningOfLine",
      // "ctrl-delete": "editor::DeleteToEndOfLine",
      "ctrl-backspace": "editor::DeleteToPreviousWordStart",
      // "ctrl-w": "editor::DeleteToPreviousWordStart",
      "ctrl-delete": "editor::DeleteToNextWordEnd",
      // "alt-h": "editor::DeleteToPreviousWordStart",
      // "alt-d": "editor::DeleteToNextWordEnd",
      "ctrl-x": "editor::Cut",
      "ctrl-c": "editor::Copy",
      "ctrl-insert": "editor::Copy",
      "ctrl-v": "editor::Paste",
      "shift-insert": "editor::Paste",
      "ctrl-z": "editor::Undo",
      "ctrl-shift-z": "editor::Redo",
      "up": "editor::MoveUp",
      // "ctrl-up": "editor::MoveToStartOfParagraph", todo(linux) Should be "scroll down by 1 line"
      "pageup": "editor::PageUp",
      // "shift-pageup": "editor::MovePageUp", todo(linux) should be 'select page up'
      "home": "editor::MoveToBeginningOfLine",
      "down": "editor::MoveDown",
      // "ctrl-down": "editor::MoveToEndOfParagraph", todo(linux) should be "scroll up by 1 line"
      "pagedown": "editor::PageDown",
      // "shift-pagedown": "editor::MovePageDown", todo(linux) should be 'select page down'
      "end": "editor::MoveToEndOfLine",
      "left": "editor::MoveLeft",
      "right": "editor::MoveRight",
      "ctrl-left": "editor::MoveToPreviousWordStart",
      // "alt-b": "editor::MoveToPreviousWordStart",
      "ctrl-right": "editor::MoveToNextWordEnd",
      // "alt-f": "editor::MoveToNextWordEnd",
      // "cmd-left": "editor::MoveToBeginningOfLine",
      // "ctrl-a": "editor::MoveToBeginningOfLine",
      // "cmd-right": "editor::MoveToEndOfLine",
      // "ctrl-e": "editor::MoveToEndOfLine",
      "ctrl-home": "editor::MoveToBeginning",
      "ctrl-end": "editor::MoveToEnd",
      "shift-up": "editor::SelectUp",
      "shift-down": "editor::SelectDown",
      "shift-left": "editor::SelectLeft",
      "shift-right": "editor::SelectRight",
      "ctrl-shift-left": "editor::SelectToPreviousWordStart",
      "ctrl-shift-right": "editor::SelectToNextWordEnd",
      "ctrl-shift-up": "editor::AddSelectionAbove",
      "ctrl-shift-down": "editor::AddSelectionBelow",
      // "ctrl-shift-up": "editor::SelectToStartOfParagraph",
      // "ctrl-shift-down": "editor::SelectToEndOfParagraph",
      "ctrl-shift-home": "editor::SelectToBeginning",
      "ctrl-shift-end": "editor::SelectToEnd",
      "ctrl-a": "editor::SelectAll",
      "ctrl-l": "editor::SelectLine",
      "ctrl-shift-i": "editor::Format",
      // "cmd-shift-left": [
      //   "editor::SelectToBeginningOfLine",
      //   {
      //     "stop_at_soft_wraps": true
      //   }
      // ],
      "shift-home": [
        "editor::SelectToBeginningOfLine",
        {
          "stop_at_soft_wraps": true
        }
      ],
      // "ctrl-shift-a": [
      //   "editor::SelectToBeginningOfLine",
      //   {
      //     "stop_at_soft_wraps": true
      //   }
      // ],
      // "cmd-shift-right": [
      //   "editor::SelectToEndOfLine",
      //   {
      //     "stop_at_soft_wraps": true
      //   }
      // ],
      "shift-end": [
        "editor::SelectToEndOfLine",
        {
          "stop_at_soft_wraps": true
        }
      ],
      // "ctrl-shift-e": [
      //   "editor::SelectToEndOfLine",
      //   {
      //     "stop_at_soft_wraps": true
      //   }
      // ],
      // "alt-v": [
      //   "editor::MovePageUp",
      //   {
      //     "center_cursor": true
      //   }
      // ],
      "ctrl-alt-space": "editor::ShowCharacterPalette",
      "ctrl-;": "editor::ToggleLineNumbers",
      "ctrl-k ctrl-r": "editor::RevertSelectedHunks",
      "ctrl-'": "editor::ToggleHunkDiff",
      "ctrl-\"": "editor::ExpandAllHunkDiffs",
      "ctrl-alt-g b": "editor::ToggleGitBlame"
    }
  },
  {
    "context": "Editor && mode == full",
    "bindings": {
      "enter": "editor::Newline",
      "shift-enter": "editor::Newline",
      "ctrl-shift-enter": "editor::NewlineBelow",
      "ctrl-enter": "editor::NewlineAbove",
      "alt-z": "editor::ToggleSoftWrap",
      "ctrl-f": "buffer_search::Deploy",
      "ctrl-h": [
        "buffer_search::Deploy",
        {
          "replace_enabled": true
        }
      ],
      // "cmd-e": [
      //   "buffer_search::Deploy",
      //   {
      //     "focus": false
      //   }
      // ],
      "ctrl->": "assistant::QuoteSelection"
    }
  },
  {
    "context": "Editor && mode == full && inline_completion",
    "bindings": {
      "alt-]": "editor::NextInlineCompletion",
      "alt-[": "editor::PreviousInlineCompletion",
      "alt-right": "editor::AcceptPartialInlineCompletion"
    }
  },
  {
    "context": "Editor && !inline_completion",
    "bindings": {
      "alt-\\": "editor::ShowInlineCompletion"
    }
  },
  {
    "context": "Editor && mode == auto_height",
    "bindings": {
      "ctrl-enter": "editor::Newline",
      "shift-enter": "editor::Newline",
      "ctrl-shift-enter": "editor::NewlineBelow"
    }
  },
  {
    "context": "Markdown",
    "bindings": {
      "ctrl-c": "markdown::Copy"
    }
  },
  {
    "context": "AssistantPanel",
    "bindings": {
      "ctrl-g": "search::SelectNextMatch",
      "ctrl-shift-g": "search::SelectPrevMatch",
      "alt-m": "assistant::ToggleModelSelector"
    }
  },
  {
<<<<<<< HEAD
=======
    "context": "ConversationEditor > Editor",
    "bindings": {
      "ctrl-enter": "assistant::Assist",
      "ctrl-s": "workspace::Save",
      "ctrl->": "assistant::QuoteSelection",
      "shift-enter": "assistant::Split",
      "ctrl-r": "assistant::CycleMessageRole",
      "enter": "assistant::ConfirmCommand",
      "alt-enter": "editor::Newline"
    }
  },
  {
    "context": "PromptLibrary",
    "bindings": {
      "ctrl-n": "prompt_library::NewPrompt",
      "ctrl-shift-s": "prompt_library::ToggleDefaultPrompt"
    }
  },
  {
>>>>>>> 611bf2d9
    "context": "BufferSearchBar",
    "bindings": {
      "escape": "buffer_search::Dismiss",
      "tab": "buffer_search::FocusEditor",
      "enter": "search::SelectNextMatch",
      "shift-enter": "search::SelectPrevMatch",
      "alt-enter": "search::SelectAllMatches",
      "ctrl-f": "search::FocusSearch",
      "ctrl-h": "search::ToggleReplace",
      "ctrl-l": "search::ToggleSelection"
    }
  },
  {
    "context": "BufferSearchBar && in_replace",
    "bindings": {
      "enter": "search::ReplaceNext",
      "ctrl-enter": "search::ReplaceAll"
    }
  },
  {
    "context": "BufferSearchBar && !in_replace > Editor",
    "bindings": {
      "up": "search::PreviousHistoryQuery",
      "down": "search::NextHistoryQuery"
    }
  },
  {
    "context": "ProjectSearchBar",
    "bindings": {
      "escape": "project_search::ToggleFocus",
      "ctrl-shift-f": "search::FocusSearch",
      "ctrl-shift-h": "search::ToggleReplace",
      "alt-ctrl-g": "search::ToggleRegex",
      "alt-ctrl-x": "search::ToggleRegex"
    }
  },
  {
    "context": "ProjectSearchBar > Editor",
    "bindings": {
      "up": "search::PreviousHistoryQuery",
      "down": "search::NextHistoryQuery"
    }
  },
  {
    "context": "ProjectSearchBar && in_replace",
    "bindings": {
      "enter": "search::ReplaceNext",
      "ctrl-alt-enter": "search::ReplaceAll"
    }
  },
  {
    "context": "ProjectSearchView",
    "bindings": {
      "escape": "project_search::ToggleFocus",
      "ctrl-shift-h": "search::ToggleReplace",
      "alt-ctrl-g": "search::ToggleRegex",
      "alt-ctrl-x": "search::ToggleRegex"
    }
  },
  {
    "context": "Pane",
    "bindings": {
      "ctrl-pageup": "pane::ActivatePrevItem",
      "ctrl-pagedown": "pane::ActivateNextItem",
      "ctrl-w": "pane::CloseActiveItem",
      "alt-ctrl-t": "pane::CloseInactiveItems",
      "alt-ctrl-shift-w": "workspace::CloseInactiveTabsAndPanes",
      "ctrl-k u": "pane::CloseCleanItems",
      "ctrl-k w": "pane::CloseAllItems",
      "ctrl-shift-f": "project_search::ToggleFocus",
      "ctrl-alt-g": "search::SelectNextMatch",
      "ctrl-alt-shift-g": "search::SelectPrevMatch",
      "ctrl-alt-shift-h": "search::ToggleReplace",
      "ctrl-alt-shift-l": "search::ToggleSelection",
      "alt-enter": "search::SelectAllMatches",
      "alt-c": "search::ToggleCaseSensitive",
      "alt-w": "search::ToggleWholeWord",
      "alt-r": "search::ToggleRegex",
      "alt-ctrl-f": "project_search::ToggleFilters",
      "ctrl-alt-shift-r": "search::ToggleRegex",
      "ctrl-alt-shift-x": "search::ToggleRegex"
    }
  },
  // Bindings from VS Code
  {
    "context": "Editor",
    "bindings": {
      "ctrl-[": "editor::Outdent",
      "ctrl-]": "editor::Indent",
      "shift-alt-up": "editor::AddSelectionAbove",
      "shift-alt-down": "editor::AddSelectionBelow",
      "ctrl-shift-k": "editor::DeleteLine",
      "alt-up": "editor::MoveLineUp",
      "alt-down": "editor::MoveLineDown",
      "ctrl-alt-shift-up": "editor::DuplicateLineUp",
      "ctrl-alt-shift-down": "editor::DuplicateLineDown",
      "ctrl-shift-left": "editor::SelectToPreviousWordStart",
      "ctrl-shift-right": "editor::SelectToNextWordEnd",
      "ctrl-shift-up": "editor::SelectLargerSyntaxNode", //todo(linux) tmp keybinding
      "ctrl-shift-down": "editor::SelectSmallerSyntaxNode", //todo(linux) tmp keybinding
      "ctrl-d": [
        "editor::SelectNext",
        {
          "replace_newest": false
        }
      ],
      "ctrl-shift-l": "editor::SelectAllMatches",
      "ctrl-shift-d": [
        "editor::SelectPrevious",
        {
          "replace_newest": false
        }
      ],
      "ctrl-k ctrl-d": [
        "editor::SelectNext",
        {
          "replace_newest": true
        }
      ],
      "ctrl-k ctrl-shift-d": [
        "editor::SelectPrevious",
        {
          "replace_newest": true
        }
      ],
      "ctrl-k ctrl-i": "editor::Hover",
      "ctrl-/": [
        "editor::ToggleComments",
        {
          "advance_downwards": false
        }
      ],
      "ctrl-u": "editor::UndoSelection",
      "ctrl-shift-u": "editor::RedoSelection",
      "f8": "editor::GoToDiagnostic",
      "shift-f8": "editor::GoToPrevDiagnostic",
      "f2": "editor::Rename",
      "f12": "editor::GoToDefinition",
      "alt-f12": "editor::GoToDefinitionSplit",
      "ctrl-f12": "editor::GoToTypeDefinition",
      "shift-f12": "editor::GoToImplementation",
      "alt-ctrl-f12": "editor::GoToTypeDefinitionSplit",
      "alt-shift-f12": "editor::FindAllReferences",
      "ctrl-m": "editor::MoveToEnclosingBracket",
      "ctrl-shift-[": "editor::Fold",
      "ctrl-shift-]": "editor::UnfoldLines",
      "ctrl-space": "editor::ShowCompletions",
      "ctrl-.": "editor::ToggleCodeActions",
      "alt-ctrl-r": "editor::RevealInFinder",
      "ctrl-alt-shift-c": "editor::DisplayCursorNames"
    }
  },
  {
    "context": "Editor && mode == full",
    "bindings": {
      "ctrl-shift-o": "outline::Toggle",
      "ctrl-g": "go_to_line::Toggle"
    }
  },
  {
    "context": "Pane",
    "bindings": {
      "alt-1": ["pane::ActivateItem", 0],
      "alt-2": ["pane::ActivateItem", 1],
      "alt-3": ["pane::ActivateItem", 2],
      "alt-4": ["pane::ActivateItem", 3],
      "alt-5": ["pane::ActivateItem", 4],
      "alt-6": ["pane::ActivateItem", 5],
      "alt-7": ["pane::ActivateItem", 6],
      "alt-8": ["pane::ActivateItem", 7],
      "alt-9": ["pane::ActivateItem", 8],
      "alt-0": "pane::ActivateLastItem",
      "ctrl-alt--": "pane::GoBack",
      "ctrl-alt-_": "pane::GoForward",
      "ctrl-shift-t": "pane::ReopenClosedItem",
      "ctrl-shift-f": "project_search::ToggleFocus"
    }
  },
  {
    "context": "Workspace",
    "bindings": {
      // Change the default action on `menu::Confirm` by setting the parameter
      // "alt-cmd-o": [
      //     "projects::OpenRecent",
      //     {
      //         "create_new_window": true
      //     }
      // ]
      "alt-ctrl-o": "projects::OpenRecent",
      "alt-ctrl-shift-b": "branches::OpenRecent",
      "ctrl-~": "workspace::NewTerminal",
      "ctrl-s": "workspace::Save",
      "ctrl-k s": "workspace::SaveWithoutFormat",
      "ctrl-shift-s": "workspace::SaveAs",
      "ctrl-n": "workspace::NewFile",
      "ctrl-shift-n": "workspace::NewWindow",
      "ctrl-`": "terminal_panel::ToggleFocus",
      "alt-1": ["workspace::ActivatePane", 0],
      "alt-2": ["workspace::ActivatePane", 1],
      "alt-3": ["workspace::ActivatePane", 2],
      "alt-4": ["workspace::ActivatePane", 3],
      "alt-5": ["workspace::ActivatePane", 4],
      "alt-6": ["workspace::ActivatePane", 5],
      "alt-7": ["workspace::ActivatePane", 6],
      "alt-8": ["workspace::ActivatePane", 7],
      "alt-9": ["workspace::ActivatePane", 8],
      "ctrl-alt-b": "workspace::ToggleLeftDock",
      "ctrl-b": "workspace::ToggleRightDock",
      "ctrl-j": "workspace::ToggleBottomDock",
      "ctrl-alt-y": "workspace::CloseAllDocks",
      "ctrl-shift-f": "pane::DeploySearch",
      "ctrl-shift-h": [
        "pane::DeploySearch",
        {
          "replace_enabled": true
        }
      ],
      "ctrl-k ctrl-s": "zed::OpenKeymap",
      "ctrl-k ctrl-t": "theme_selector::Toggle",
      "ctrl-shift-t": "project_symbols::Toggle",
      "ctrl-p": "file_finder::Toggle",
      "ctrl-tab": "tab_switcher::Toggle",
      "ctrl-shift-tab": ["tab_switcher::Toggle", { "select_last": true }],
      "ctrl-e": "file_finder::Toggle",
      "ctrl-shift-p": "command_palette::Toggle",
      "ctrl-shift-m": "diagnostics::Deploy",
      "ctrl-shift-e": "project_panel::ToggleFocus",
      "ctrl-?": "assistant::ToggleFocus",
      "ctrl-alt-s": "workspace::SaveAll",
      "ctrl-k m": "language_selector::Toggle",
      "escape": "workspace::Unfollow",
      "ctrl-k ctrl-left": ["workspace::ActivatePaneInDirection", "Left"],
      "ctrl-k ctrl-right": ["workspace::ActivatePaneInDirection", "Right"],
      "ctrl-k ctrl-up": ["workspace::ActivatePaneInDirection", "Up"],
      "ctrl-k ctrl-down": ["workspace::ActivatePaneInDirection", "Down"],
      "ctrl-k shift-left": ["workspace::SwapPaneInDirection", "Left"],
      "ctrl-k shift-right": ["workspace::SwapPaneInDirection", "Right"],
      "ctrl-k shift-up": ["workspace::SwapPaneInDirection", "Up"],
      "ctrl-k shift-down": ["workspace::SwapPaneInDirection", "Down"],
      "alt-t": "task::Rerun",
      "alt-shift-t": "task::Spawn"
    }
  },
  // Bindings from Sublime Text
  {
    "context": "Editor",
    "bindings": {
      "ctrl-shift-k": "editor::DeleteLine",
      "ctrl-shift-d": "editor::DuplicateLineDown",
      "ctrl-j": "editor::JoinLines",
      "ctrl-alt-backspace": "editor::DeleteToPreviousSubwordStart",
      "ctrl-alt-h": "editor::DeleteToPreviousSubwordStart",
      "ctrl-alt-delete": "editor::DeleteToNextSubwordEnd",
      "ctrl-alt-d": "editor::DeleteToNextSubwordEnd",
      "ctrl-alt-left": "editor::MoveToPreviousSubwordStart",
      "ctrl-alt-b": "editor::MoveToPreviousSubwordStart",
      "ctrl-alt-right": "editor::MoveToNextSubwordEnd",
      "ctrl-alt-f": "editor::MoveToNextSubwordEnd",
      "ctrl-alt-shift-left": "editor::SelectToPreviousSubwordStart",
      "ctrl-alt-shift-b": "editor::SelectToPreviousSubwordStart",
      "ctrl-alt-shift-right": "editor::SelectToNextSubwordEnd",
      "ctrl-alt-shift-f": "editor::SelectToNextSubwordEnd"
    }
  },
  // Bindings from Atom
  {
    "context": "Pane",
    "bindings": {
      "ctrl-k up": "pane::SplitUp",
      "ctrl-k down": "pane::SplitDown",
      "ctrl-k left": "pane::SplitLeft",
      "ctrl-k right": "pane::SplitRight"
    }
  },
  // Bindings that should be unified with bindings for more general actions
  {
    "context": "Editor && renaming",
    "bindings": {
      "enter": "editor::ConfirmRename"
    }
  },
  {
    "context": "Editor && showing_completions",
    "bindings": {
      "enter": "editor::ConfirmCompletion",
      "tab": "editor::ConfirmCompletion"
    }
  },
  {
    "context": "Editor && inline_completion && !showing_completions",
    "bindings": {
      "tab": "editor::AcceptInlineCompletion"
    }
  },
  {
    "context": "Editor && showing_code_actions",
    "bindings": {
      "enter": "editor::ConfirmCodeAction"
    }
  },
  {
    "context": "Editor && (showing_code_actions || showing_completions)",
    "bindings": {
      "up": "editor::ContextMenuPrev",
      "ctrl-p": "editor::ContextMenuPrev",
      "down": "editor::ContextMenuNext",
      "ctrl-n": "editor::ContextMenuNext",
      "pageup": "editor::ContextMenuFirst",
      "pagedown": "editor::ContextMenuLast"
    }
  },
  // Custom bindings
  {
    "bindings": {
      "ctrl-alt-shift-f": "workspace::FollowNextCollaborator",
      // TODO: Move this to a dock open action
      "ctrl-shift-c": "collab_panel::ToggleFocus",
      "ctrl-alt-i": "zed::DebugElements",
      "ctrl-:": "editor::ToggleInlayHints"
    }
  },
  {
    "context": "Editor && mode == full",
    "bindings": {
      "alt-enter": "editor::OpenExcerpts",
      "shift-enter": "editor::ExpandExcerpts",
      "ctrl-k enter": "editor::OpenExcerptsSplit",
      "ctrl-f8": "editor::GoToHunk",
      "ctrl-shift-f8": "editor::GoToPrevHunk",
      "ctrl-enter": "assistant::InlineAssist"
    }
  },
  {
    "context": "ConversationEditor > Editor",
    "bindings": {
      "ctrl-enter": "assistant::Assist",
      "ctrl-s": "workspace::Save",
      "ctrl->": "assistant::QuoteSelection",
      "shift-enter": "assistant::Split",
      "ctrl-r": "assistant::CycleMessageRole",
      "enter": "assistant::ConfirmCommand",
      "alt-enter": "editor::Newline"
    }
  },
  {
    "context": "ProjectSearchBar && !in_replace",
    "bindings": {
      "ctrl-enter": "project_search::SearchInNew"
    }
  },
  {
    "context": "ProjectPanel",
    "bindings": {
      "left": "project_panel::CollapseSelectedEntry",
      "right": "project_panel::ExpandSelectedEntry",
      "ctrl-n": "project_panel::NewFile",
      "alt-ctrl-n": "project_panel::NewDirectory",
      "ctrl-x": "project_panel::Cut",
      "ctrl-c": "project_panel::Copy",
      "ctrl-insert": "project_panel::Copy",
      "ctrl-v": "project_panel::Paste",
      "shift-insert": "project_panel::Paste",
      "ctrl-alt-c": "project_panel::CopyPath",
      "alt-ctrl-shift-c": "project_panel::CopyRelativePath",
      "f2": "project_panel::Rename",
      "enter": "project_panel::Rename",
      "backspace": "project_panel::Trash",
      "delete": "project_panel::Trash",
      "ctrl-backspace": ["project_panel::Delete", { "skip_prompt": false }],
      "ctrl-delete": ["project_panel::Delete", { "skip_prompt": false }],
      "alt-ctrl-r": "project_panel::RevealInFinder",
      "alt-shift-f": "project_panel::NewSearchInDirectory"
    }
  },
  {
    "context": "ProjectPanel && not_editing",
    "bindings": {
      "space": "project_panel::Open"
    }
  },
  {
    "context": "CollabPanel && not_editing",
    "bindings": {
      "ctrl-backspace": "collab_panel::Remove",
      "space": "menu::Confirm"
    }
  },
  {
    "context": "(CollabPanel && editing) > Editor",
    "bindings": {
      "space": "collab_panel::InsertSpace"
    }
  },
  {
    "context": "ChannelModal",
    "bindings": {
      "tab": "channel_modal::ToggleMode"
    }
  },
  {
    "context": "ChannelModal > Picker > Editor",
    "bindings": {
      "tab": "channel_modal::ToggleMode"
    }
  },
  {
    "context": "FileFinder",
    "bindings": { "ctrl-shift-p": "file_finder::SelectPrev" }
  },
  {
    "context": "TabSwitcher",
    "bindings": {
      "ctrl-up": "menu::SelectPrev",
      "ctrl-down": "menu::SelectNext",
      "ctrl-shift-tab": "menu::SelectPrev",
      "ctrl-backspace": "tab_switcher::CloseSelectedItem"
    }
  },
  {
    "context": "Terminal",
    "bindings": {
      "ctrl-alt-space": "terminal::ShowCharacterPalette",
      "shift-ctrl-c": "terminal::Copy",
      "ctrl-insert": "terminal::Copy",
      "shift-ctrl-v": "terminal::Paste",
      "shift-insert": "terminal::Paste",
      "up": ["terminal::SendKeystroke", "up"],
      "pageup": ["terminal::SendKeystroke", "pageup"],
      "down": ["terminal::SendKeystroke", "down"],
      "pagedown": ["terminal::SendKeystroke", "pagedown"],
      "escape": ["terminal::SendKeystroke", "escape"],
      "enter": ["terminal::SendKeystroke", "enter"],
      "ctrl-c": ["terminal::SendKeystroke", "ctrl-c"]
    }
  }
]<|MERGE_RESOLUTION|>--- conflicted
+++ resolved
@@ -205,20 +205,6 @@
     }
   },
   {
-<<<<<<< HEAD
-=======
-    "context": "ConversationEditor > Editor",
-    "bindings": {
-      "ctrl-enter": "assistant::Assist",
-      "ctrl-s": "workspace::Save",
-      "ctrl->": "assistant::QuoteSelection",
-      "shift-enter": "assistant::Split",
-      "ctrl-r": "assistant::CycleMessageRole",
-      "enter": "assistant::ConfirmCommand",
-      "alt-enter": "editor::Newline"
-    }
-  },
-  {
     "context": "PromptLibrary",
     "bindings": {
       "ctrl-n": "prompt_library::NewPrompt",
@@ -226,7 +212,6 @@
     }
   },
   {
->>>>>>> 611bf2d9
     "context": "BufferSearchBar",
     "bindings": {
       "escape": "buffer_search::Dismiss",
