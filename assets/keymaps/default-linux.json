--- conflicted
+++ resolved
@@ -263,9 +263,7 @@
   {
     "context": "Pane",
     "bindings": {
-      "ctrl-shift-tab": "pane::ActivatePrevItem",
       "ctrl-pageup": "pane::ActivatePrevItem",
-      "ctrl-tab": "pane::ActivateNextItem",
       "ctrl-pagedown": "pane::ActivateNextItem",
       "ctrl-w": "pane::CloseActiveItem",
       "alt-ctrl-t": "pane::CloseInactiveItems",
@@ -420,12 +418,9 @@
       "ctrl-k ctrl-t": "theme_selector::Toggle",
       "ctrl-t": "project_symbols::Toggle",
       "ctrl-p": "file_finder::Toggle",
-<<<<<<< HEAD
       "ctrl-tab": "tab_switcher::Toggle",
       "ctrl-shift-tab": ["tab_switcher::Toggle", { "select_last": true }],
-=======
       "ctrl-e": "file_finder::Toggle",
->>>>>>> 044b516d
       "ctrl-shift-p": "command_palette::Toggle",
       "ctrl-shift-m": "diagnostics::Deploy",
       "ctrl-shift-e": "project_panel::ToggleFocus",
