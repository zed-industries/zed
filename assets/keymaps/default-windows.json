--- conflicted
+++ resolved
@@ -1270,11 +1270,8 @@
     "use_key_equivalents": true,
     "bindings": {
       "ctrl-w": "workspace::CloseWindow",
-<<<<<<< HEAD
-       "escape": "workspace::CloseWindow",
-=======
+      "escape": "workspace::CloseWindow",
       "ctrl-m": "settings_editor::Minimize",
->>>>>>> 8bf37dd1
       "ctrl-f": "search::FocusSearch",
       "ctrl-shift-e": "settings_editor::ToggleFocusNav",
       // todo(settings_ui): cut this down based on the max files and overflow UI
