--- conflicted
+++ resolved
@@ -323,7 +323,6 @@
       "g ?": "vim::ConvertToRot13",
       // "g ?": "vim::ConvertToRot47",
       "\"": "vim::PushRegister"
-<<<<<<< HEAD
     }
   },
   {
@@ -345,8 +344,6 @@
       "ctrl-pagedown": "pane::ActivateNextItem",
       ".": "vim::Repeat",
       "alt-.": "vim::RepeatFind"
-=======
->>>>>>> 8527dcfc
     }
   },
   {
