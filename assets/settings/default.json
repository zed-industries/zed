{
  "$schema": "zed://schemas/settings",
  /// The displayed name of this project. If not set or null, the root directory name
  /// will be displayed.
  "project_name": null,
  // The name of the Zed theme to use for the UI.
  //
  // `mode` is one of:
  // - "system": Use the theme that corresponds to the system's appearance
  // - "light": Use the theme indicated by the "light" field
  // - "dark": Use the theme indicated by the "dark" field
  "theme": {
    "mode": "system",
    "light": "One Light",
    "dark": "One Dark"
  },
  "icon_theme": "Zed (Default)",
  // The name of a base set of key bindings to use.
  // This setting can take six values, each named after another
  // text editor:
  //
  // 1. "VSCode"
  // 2. "Atom"
  // 3. "JetBrains"
  // 4. "None"
  // 5. "SublimeText"
  // 6. "TextMate"
  "base_keymap": "VSCode",
  // Features that can be globally enabled or disabled
  "features": {
    // Which edit prediction provider to use.
    "edit_prediction_provider": "zed"
  },
  // The name of a font to use for rendering text in the editor
  // ".ZedMono" currently aliases to Lilex
  // but this may change in the future.
  "buffer_font_family": ".ZedMono",
  // Set the buffer text's font fallbacks, this will be merged with
  // the platform's default fallbacks.
  "buffer_font_fallbacks": null,
  // The OpenType features to enable for text in the editor.
  "buffer_font_features": {
    // Disable ligatures:
    // "calt": false
  },
  // The default font size for text in the editor
  "buffer_font_size": 15,
  // The weight of the editor font in standard CSS units from 100 to 900.
  "buffer_font_weight": 400,
  // Set the buffer's line height.
  // May take 3 values:
  //  1. Use a line height that's comfortable for reading (1.618)
  //         "buffer_line_height": "comfortable"
  //  2. Use a standard line height, (1.3)
  //         "buffer_line_height": "standard",
  //  3. Use a custom line height
  //         "buffer_line_height": {
  //           "custom": 2
  //         },
  "buffer_line_height": "comfortable",
  // The name of a font to use for rendering text in the UI
  // You can set this to ".SystemUIFont" to use the system font
  // ".ZedSans" currently aliases to "IBM Plex Sans", but this may
  // change in the future
  "ui_font_family": ".ZedSans",
  // Set the UI's font fallbacks, this will be merged with the platform's
  // default font fallbacks.
  "ui_font_fallbacks": null,
  // The OpenType features to enable for text in the UI
  "ui_font_features": {
    // Disable ligatures:
    "calt": false
  },
  // The weight of the UI font in standard CSS units from 100 to 900.
  "ui_font_weight": 400,
  // The default font size for text in the UI
  "ui_font_size": 16,
  // The default font size for agent responses in the agent panel. Falls back to the UI font size if unset.
  "agent_ui_font_size": null,
  // The default font size for user messages in the agent panel.
  "agent_buffer_font_size": 12,
  // How much to fade out unused code.
  "unnecessary_code_fade": 0.3,
  // Active pane styling settings.
  "active_pane_modifiers": {
    // Inset border size of the active pane, in pixels.
    "border_size": 0.0,
    // Opacity of the inactive panes. 0 means transparent, 1 means opaque.
    // Values are clamped to the [0.0, 1.0] range.
    "inactive_opacity": 1.0
  },
  // Layout mode of the bottom dock. Defaults to "contained"
  //   choices: contained, full, left_aligned, right_aligned
  "bottom_dock_layout": "contained",
  // The direction that you want to split panes horizontally. Defaults to "down"
  "pane_split_direction_horizontal": "down",
  // The direction that you want to split panes vertically. Defaults to "right"
  "pane_split_direction_vertical": "right",
  // Centered layout related settings.
  "centered_layout": {
    // The relative width of the left padding of the central pane from the
    // workspace when the centered layout is used.
    "left_padding": 0.2,
    // The relative width of the right padding of the central pane from the
    // workspace when the centered layout is used.
    "right_padding": 0.2
  },
  // Image viewer settings
  "image_viewer": {
    // The unit for image file sizes: "binary" (KiB, MiB) or decimal (KB, MB)
    "unit": "binary"
  },
  // Determines the modifier to be used to add multiple cursors with the mouse. The open hover link mouse gestures will adapt such that it do not conflict with the multicursor modifier.
  //
  // 1. Maps to `Alt` on Linux and Windows and to `Option` on MacOS:
  //    "alt"
  // 2. Maps `Control` on Linux and Windows and to `Command` on MacOS:
  //    "cmd_or_ctrl" (alias: "cmd", "ctrl")
  "multi_cursor_modifier": "alt",
  // Whether to enable vim modes and key bindings.
  "vim_mode": false,
  // Whether to enable helix mode and key bindings.
  // Enabling this mode will automatically enable vim mode.
  "helix_mode": false,
  // Whether to show the informational hover box when moving the mouse
  // over symbols in the editor.
  "hover_popover_enabled": true,
  // Time to wait in milliseconds before showing the informational hover box.
  "hover_popover_delay": 300,
  // Whether to confirm before quitting Zed.
  "confirm_quit": false,
  // Whether to restore last closed project when fresh Zed instance is opened
  // May take 3 values:
  //  1. All workspaces open during last session
  //         "restore_on_startup": "last_session"
  //  2. The workspace opened
  //         "restore_on_startup": "last_workspace",
  //  3. Do not restore previous workspaces
  //         "restore_on_startup": "none",
  "restore_on_startup": "last_session",
  // Whether to attempt to restore previous file's state when opening it again.
  // The state is stored per pane.
  // When disabled, defaults are applied instead of the state restoration.
  //
  // E.g. for editors, selections, folds and scroll positions are restored, if the same file is closed and, later, opened again in the same pane.
  // When disabled, a single selection in the very beginning of the file, zero scroll position and no folds state is used as a default.
  //
  // Default: true
  "restore_on_file_reopen": true,
  // Whether to automatically close files that have been deleted on disk.
  "close_on_file_delete": false,
  // Relative size of the drop target in the editor that will open dropped file as a split pane (0-0.5)
  // E.g. 0.25 == If you drop onto the top/bottom quarter of the pane a new vertical split will be used
  //              If you drop onto the left/right quarter of the pane a new horizontal split will be used
  "drop_target_size": 0.2,
  // Whether the window should be closed when using 'close active item' on a window with no tabs.
  // May take 3 values:
  //  1. Use the current platform's convention
  //         "when_closing_with_no_tabs": "platform_default"
  //  2. Always close the window:
  //         "when_closing_with_no_tabs": "close_window",
  //  3. Never close the window
  //         "when_closing_with_no_tabs": "keep_window_open",
  "when_closing_with_no_tabs": "platform_default",
  // What to do when the last window is closed.
  // May take 2 values:
  //  1. Use the current platform's convention
  //         "on_last_window_closed": "platform_default"
  //  2. Always quit the application
  //         "on_last_window_closed": "quit_app",
  "on_last_window_closed": "platform_default",
  // Whether to show padding for zoomed panels.
  // When enabled, zoomed center panels (e.g. code editor) will have padding all around,
  // while zoomed bottom/left/right panels will have padding to the top/right/left (respectively).
  //
  // Default: true
  "zoomed_padding": true,
  // What draws Zed's window decorations (titlebar):
  // 1. Client application (Zed) draws its own window decorations
  //    "client"
  // 2. Display server draws the window decorations. Not supported by GNOME Wayland.
  //    "server"
  //
  // This requires restarting Zed for changes to take effect.
  //
  // Default: "client"
  "window_decorations": "client",
  // Whether to use the system provided dialogs for Open and Save As.
  // When set to false, Zed will use the built-in keyboard-first pickers.
  "use_system_path_prompts": true,
  // Whether to use the system provided dialogs for prompts, such as confirmation
  // prompts.
  // When set to false, Zed will use its built-in prompts. Note that on Linux,
  // this option is ignored and Zed will always use the built-in prompts.
  "use_system_prompts": true,
  // Whether the cursor blinks in the editor.
  "cursor_blink": true,
  // Cursor shape for the default editor.
  //  1. A vertical bar
  //     "bar"
  //  2. A block that surrounds the following character
  //     "block"
  //  3. An underline / underscore that runs along the following character
  //     "underline"
  //  4. A box drawn around the following character
  //     "hollow"
  //
  // Default: "bar"
  "cursor_shape": "bar",
  // Determines when the mouse cursor should be hidden in an editor or input box.
  //
  // 1. Never hide the mouse cursor:
  //    "never"
  // 2. Hide only when typing:
  //    "on_typing"
  // 3. Hide on both typing and cursor movement:
  //    "on_typing_and_movement"
  "hide_mouse": "on_typing_and_movement",
  // Determines how snippets are sorted relative to other completion items.
  //
  // 1. Place snippets at the top of the completion list:
  //    "top"
  // 2. Place snippets normally without any preference:
  //    "inline"
  // 3. Place snippets at the bottom of the completion list:
  //    "bottom"
  // 4. Do not show snippets in the completion list:
  //    "none"
  "snippet_sort_order": "inline",
  // How to highlight the current line in the editor.
  //
  // 1. Don't highlight the current line:
  //    "none"
  // 2. Highlight the gutter area:
  //    "gutter"
  // 3. Highlight the editor area:
  //    "line"
  // 4. Highlight the full line (default):
  //    "all"
  "current_line_highlight": "all",
  // Whether to highlight all occurrences of the selected text in an editor.
  "selection_highlight": true,
  // Whether the text selection should have rounded corners.
  "rounded_selection": true,
  // The debounce delay before querying highlights from the language
  // server based on the current cursor location.
  "lsp_highlight_debounce": 75,
  // The minimum APCA perceptual contrast between foreground and background colors.
  // APCA (Accessible Perceptual Contrast Algorithm) is more accurate than WCAG 2.x,
  // especially for dark mode. Values range from 0 to 106.
  //
  // Based on APCA Readability Criterion (ARC) Bronze Simple Mode:
  // https://readtech.org/ARC/tests/bronze-simple-mode/
  // - 0: No contrast adjustment
  // - 45: Minimum for large fluent text (36px+)
  // - 60: Minimum for other content text
  // - 75: Minimum for body text
  // - 90: Preferred for body text
  //
  // This only affects text drawn over highlight backgrounds in the editor.
  "minimum_contrast_for_highlights": 45,
  // Whether to pop the completions menu while typing in an editor without
  // explicitly requesting it.
  "show_completions_on_input": true,
  // Whether to display inline and alongside documentation for items in the
  // completions menu
  "show_completion_documentation": true,
  // Whether to colorize brackets in the editor.
  // (also known as "rainbow brackets")
  //
  // The colors that are used for different indentation levels are defined in the theme (theme key: `accents`).
  // They can be customized by using theme overrides.
  "colorize_brackets": false,
  // When to show the scrollbar in the completion menu.
  // This setting can take four values:
  //
  // 1. Show the scrollbar if there's important information or
  //    follow the system's configured behavior
  //   "auto"
  // 2. Match the system's configured behavior:
  //    "system"
  // 3. Always show the scrollbar:
  //    "always"
  // 4. Never show the scrollbar:
  //    "never" (default)
  "completion_menu_scrollbar": "never",
  // Show method signatures in the editor, when inside parentheses.
  "auto_signature_help": false,
  // Whether to show the signature help after completion or a bracket pair inserted.
  // If `auto_signature_help` is enabled, this setting will be treated as enabled also.
  "show_signature_help_after_edits": false,
  // Whether to show code action button at start of buffer line.
  "inline_code_actions": true,
  // Whether to allow drag and drop text selection in buffer.
  "drag_and_drop_selection": {
    // When true, enables drag and drop text selection in buffer.
    "enabled": true,
    // The delay in milliseconds that must elapse before drag and drop is allowed. Otherwise, a new text selection is created.
    "delay": 300
  },
  // What to do when go to definition yields no results.
  //
  // 1. Do nothing: `none`
  // 2. Find references for the same symbol: `find_all_references` (default)
  "go_to_definition_fallback": "find_all_references",
  // Which level to use to filter out diagnostics displayed in the editor.
  //
  // Affects the editor rendering only, and does not interrupt
  // the functionality of diagnostics fetching and project diagnostics editor.
  // Which files containing diagnostic errors/warnings to mark in the tabs.
  // Diagnostics are only shown when file icons are also active.
  // This setting only works when can take the following three values:
  //
  // Which diagnostic indicators to show in the scrollbar, their level should be more or equal to the specified severity level.
  // Possible values:
  //  - "off" — no diagnostics are allowed
  //  - "error"
  //  - "warning"
  //  - "info"
  //  - "hint"
  //  - "all" — allow all diagnostics (default)
  "diagnostics_max_severity": "all",
  // Whether to show wrap guides (vertical rulers) in the editor.
  // Setting this to true will show a guide at the 'preferred_line_length' value
  // if 'soft_wrap' is set to 'preferred_line_length', and will show any
  // additional guides as specified by the 'wrap_guides' setting.
  "show_wrap_guides": true,
  // Character counts at which to show wrap guides in the editor.
  "wrap_guides": [],
  // Hide the values of in variables from visual display in private files
  "redact_private_values": false,
  // The default number of lines to expand excerpts in the multibuffer by.
  "expand_excerpt_lines": 5,
  // The default number of context lines shown in multibuffer excerpts.
  "excerpt_context_lines": 2,
  // Globs to match against file paths to determine if a file is private.
  "private_files": ["**/.env*", "**/*.pem", "**/*.key", "**/*.cert", "**/*.crt", "**/secrets.yml"],
  // Whether to use additional LSP queries to format (and amend) the code after
  // every "trigger" symbol input, defined by LSP server capabilities.
  "use_on_type_format": true,
  // Whether to automatically add matching closing characters when typing
  // opening parenthesis, bracket, brace, single or double quote characters.
  // For example, when you type '(', Zed will add a closing ) at the correct position.
  "use_autoclose": true,
  // Whether to automatically surround selected text when typing opening parenthesis,
  // bracket, brace, single or double quote characters.
  // For example, when you select text and type '(', Zed will surround the text with ().
  "use_auto_surround": true,
  // Whether indentation should be adjusted based on the context whilst typing.
  "auto_indent": true,
  // Whether indentation of pasted content should be adjusted based on the context.
  "auto_indent_on_paste": true,
  // Controls how the editor handles the autoclosed characters.
  // When set to `false`(default), skipping over and auto-removing of the closing characters
  // happen only for auto-inserted characters.
  // Otherwise(when `true`), the closing characters are always skipped over and auto-removed
  // no matter how they were inserted.
  "always_treat_brackets_as_autoclosed": false,
  // Controls where the `editor::Rewrap` action is allowed in the current language scope.
  //
  // This setting can take three values:
  //
  // 1. Only allow rewrapping in comments:
  //    "in_comments"
  // 2. Only allow rewrapping in the current selection(s):
  //    "in_selections"
  // 3. Allow rewrapping anywhere:
  //    "anywhere"
  //
  // When using values other than `in_comments`, it is possible for the rewrapping to produce code
  // that is syntactically invalid. Keep this in mind when selecting which behavior you would like
  // to use.
  //
  // Note: This setting has no effect in Vim mode, as rewrap is already allowed everywhere.
  "allow_rewrap": "in_comments",
  // Controls whether edit predictions are shown immediately (true)
  // or manually by triggering `editor::ShowEditPrediction` (false).
  "show_edit_predictions": true,
  // Controls whether edit predictions are shown in a given language scope.
  // Example: ["string", "comment"]
  "edit_predictions_disabled_in": [],
  // Whether to show tabs and spaces in the editor.
  // This setting can take four values:
  //
  // 1. Draw tabs and spaces only for the selected text (default):
  //    "selection"
  // 2. Do not draw any tabs or spaces:
  //    "none"
  // 3. Draw all invisible symbols:
  //    "all"
  // 4. Draw whitespaces at boundaries only:
  //    "boundary"
  // 5. Draw whitespaces only after non-whitespace characters:
  //    "trailing"
  // For a whitespace to be on a boundary, any of the following conditions need to be met:
  // - It is a tab
  // - It is adjacent to an edge (start or end)
  // - It is adjacent to a whitespace (left or right)
  "show_whitespaces": "selection",
  // Visible characters used to render whitespace when show_whitespaces is enabled.
  "whitespace_map": {
    "space": "•",
    "tab": "→"
  },
  // Settings related to calls in Zed
  "calls": {
    // Join calls with the microphone live by default
    "mute_on_join": false,
    // Share your project when you are the first to join a channel
    "share_on_join": false
  },
  // Toolbar related settings
  "toolbar": {
    // Whether to show breadcrumbs.
    "breadcrumbs": true,
    // Whether to show quick action buttons.
    "quick_actions": true,
    // Whether to show the Selections menu in the editor toolbar.
    "selections_menu": true,
    // Whether to show agent review buttons in the editor toolbar.
    "agent_review": true,
    // Whether to show code action buttons in the editor toolbar.
    "code_actions": false
  },
  // Whether to allow windows to tab together based on the user’s tabbing preference (macOS only).
  "use_system_window_tabs": false,
  // Titlebar related settings
  "title_bar": {
    // Whether to show the branch icon beside branch switcher in the titlebar.
    "show_branch_icon": false,
    // Whether to show the branch name button in the titlebar.
    "show_branch_name": true,
    // Whether to show the project host and name in the titlebar.
    "show_project_items": true,
    // Whether to show onboarding banners in the titlebar.
    "show_onboarding_banner": true,
    // Whether to show user picture in the titlebar.
    "show_user_picture": true,
    // Whether to show the sign in button in the titlebar.
    "show_sign_in": true,
    // Whether to show the menus in the titlebar.
    "show_menus": false
  },
  "audio": {
    // Opt into the new audio system.
    "experimental.rodio_audio": false,
    // Requires 'rodio_audio: true'
    //
    // Automatically increase or decrease you microphone's volume. This affects how
    // loud you sound to others.
    //
    // Recommended: off (default)
    // Microphones are too quite in zed, until everyone is on experimental
    // audio and has auto speaker volume on this will make you very loud
    // compared to other speakers.
    "experimental.auto_microphone_volume": false,
    // Requires 'rodio_audio: true'
    //
    // Automatically increate or decrease the volume of other call members.
    // This only affects how things sound for you.
    "experimental.auto_speaker_volume": true,
    // Requires 'rodio_audio: true'
    //
    // Remove background noises. Works great for typing, cars, dogs, AC. Does
    // not work well on music.
    "experimental.denoise": true,
    // Requires 'rodio_audio: true'
    //
    // Use audio parameters compatible with the previous versions of
    // experimental audio and non-experimental audio. When this is false you
    // will sound strange to anyone not on the latest experimental audio. In
    // the future we will migrate by setting this to false
    //
    // You need to rejoin a call for this setting to apply
    "experimental.legacy_audio_compatible": true
  },
  // Scrollbar related settings
  "scrollbar": {
    // When to show the scrollbar in the editor.
    // This setting can take four values:
    //
    // 1. Show the scrollbar if there's important information or
    //    follow the system's configured behavior (default):
    //   "auto"
    // 2. Match the system's configured behavior:
    //    "system"
    // 3. Always show the scrollbar:
    //    "always"
    // 4. Never show the scrollbar:
    //    "never"
    "show": "auto",
    // Whether to show cursor positions in the scrollbar.
    "cursors": true,
    // Whether to show git diff indicators in the scrollbar.
    "git_diff": true,
    // Whether to show buffer search results in the scrollbar.
    "search_results": true,
    // Whether to show selected text occurrences in the scrollbar.
    "selected_text": true,
    // Whether to show selected symbol occurrences in the scrollbar.
    "selected_symbol": true,
    // Which diagnostic indicators to show in the scrollbar:
    //  - "none" or false: do not show diagnostics
    //  - "error": show only errors
    //  - "warning": show only errors and warnings
    //  - "information": show only errors, warnings, and information
    //  - "all" or true: show all diagnostics
    "diagnostics": "all",
    // Forcefully enable or disable the scrollbar for each axis
    "axes": {
      // When false, forcefully disables the horizontal scrollbar. Otherwise, obey other settings.
      "horizontal": true,
      // When false, forcefully disables the vertical scrollbar. Otherwise, obey other settings.
      "vertical": true
    }
  },
  // Minimap related settings
  "minimap": {
    // When to show the minimap in the editor.
    // This setting can take three values:
    // 1. Show the minimap if the editor's scrollbar is visible:
    //    "auto"
    // 2. Always show the minimap:
    //    "always"
    // 3. Never show the minimap:
    //    "never" (default)
    "show": "never",
    // Where to show the minimap in the editor.
    // This setting can take two values:
    // 1. Show the minimap on the focused editor only:
    //    "active_editor" (default)
    // 2. Show the minimap on all open editors:
    //    "all_editors"
    "display_in": "active_editor",
    // When to show the minimap thumb.
    // This setting can take two values:
    // 1. Show the minimap thumb if the mouse is over the minimap:
    //    "hover"
    // 2. Always show the minimap thumb:
    //    "always" (default)
    "thumb": "always",
    // How the minimap thumb border should look.
    // This setting can take five values:
    // 1. Display a border on all sides of the thumb:
    //    "thumb_border": "full"
    // 2. Display a border on all sides except the left side of the thumb:
    //    "thumb_border": "left_open" (default)
    // 3. Display a border on all sides except the right side of the thumb:
    //    "thumb_border": "right_open"
    // 4. Display a border only on the left side of the thumb:
    //    "thumb_border": "left_only"
    // 5. Display the thumb without any border:
    //    "thumb_border": "none"
    "thumb_border": "left_open",
    // How to highlight the current line in the minimap.
    // This setting can take the following values:
    //
    // 1. `null` to inherit the editor `current_line_highlight` setting (default)
    // 2. "line" or "all" to highlight the current line in the minimap.
    // 3. "gutter" or "none" to not highlight the current line in the minimap.
    "current_line_highlight": null,
    // Maximum number of columns to display in the minimap.
    "max_width_columns": 80
  },
  // Enable middle-click paste on Linux.
  "middle_click_paste": true,
  // What to do when multibuffer is double clicked in some of its excerpts
  // (parts of singleton buffers).
  // May take 2 values:
  //  1. Behave as a regular buffer and select the whole word (default).
  //         "double_click_in_multibuffer": "select"
  //  2. Open the excerpt clicked as a new buffer in the new tab.
  //         "double_click_in_multibuffer": "open",
  // For the case of "open", regular selection behavior can be achieved by holding `alt` when double clicking.
  "double_click_in_multibuffer": "select",
  "gutter": {
    // Whether to show line numbers in the gutter.
    "line_numbers": true,
    // Whether to show runnables buttons in the gutter.
    "runnables": true,
    // Whether to show breakpoints in the gutter.
    "breakpoints": true,
    // Whether to show fold buttons in the gutter.
    "folds": true,
    // Minimum number of characters to reserve space for in the gutter.
    "min_line_number_digits": 4
  },
  "indent_guides": {
    // Whether to show indent guides in the editor.
    "enabled": true,
    // The width of the indent guides in pixels, between 1 and 10.
    "line_width": 1,
    // The width of the active indent guide in pixels, between 1 and 10.
    "active_line_width": 1,
    // Determines how indent guides are colored.
    // This setting can take the following three values:
    //
    // 1. "disabled"
    // 2. "fixed"
    // 3. "indent_aware"
    "coloring": "fixed",
    // Determines how indent guide backgrounds are colored.
    // This setting can take the following two values:
    //
    // 1. "disabled"
    // 2. "indent_aware"
    "background_coloring": "disabled"
  },
  // Whether the editor will scroll beyond the last line.
  "scroll_beyond_last_line": "one_page",
  // The number of lines to keep above/below the cursor when scrolling with the keyboard
  "vertical_scroll_margin": 3,
  // Whether to scroll when clicking near the edge of the visible text area.
  "autoscroll_on_clicks": false,
  // The number of characters to keep on either side when scrolling with the mouse
  "horizontal_scroll_margin": 5,
  // Scroll sensitivity multiplier. This multiplier is applied
  // to both the horizontal and vertical delta values while scrolling.
  "scroll_sensitivity": 1.0,
  // Scroll sensitivity multiplier for fast scrolling. This multiplier is applied
  // to both the horizontal and vertical delta values while scrolling. Fast scrolling
  // happens when a user holds the alt or option key while scrolling.
  "fast_scroll_sensitivity": 4.0,
  "sticky_scroll": {
    // Whether to stick scopes to the top of the editor.
    "enabled": false
  },
  "relative_line_numbers": "disabled",
  // If 'search_wrap' is disabled, search result do not wrap around the end of the file.
  "search_wrap": true,
  // Search options to enable by default when opening new project and buffer searches.
  "search": {
    // Whether to show the project search button in the status bar.
    "button": true,
    // Whether to only match on whole words.
    "whole_word": false,
    // Whether to match case sensitively.
    "case_sensitive": false,
    // Whether to include gitignored files in search results.
    "include_ignored": false,
    // Whether to interpret the search query as a regular expression.
    "regex": false,
    // Whether to center the cursor on each search match when navigating.
    "center_on_match": false
  },
  // When to populate a new search's query based on the text under the cursor.
  // This setting can take the following three values:
  //
  // 1. Always populate the search query with the word under the cursor (default).
  //    "always"
  // 2. Only populate the search query when there is text selected
  //    "selection"
  // 3. Never populate the search query
  //    "never"
  "seed_search_query_from_cursor": "always",
  // When enabled, automatically adjusts search case sensitivity based on your query.
  // If your search query contains any uppercase letters, the search becomes case-sensitive;
  // if it contains only lowercase letters, the search becomes case-insensitive.
  "use_smartcase_search": false,
  // Inlay hint related settings
  "inlay_hints": {
    // Global switch to toggle hints on and off, switched off by default.
    "enabled": false,
    // Toggle certain types of hints on and off, all switched on by default.
    "show_type_hints": true,
    "show_parameter_hints": true,
    "show_value_hints": true,
    // Corresponds to null/None LSP hint type value.
    "show_other_hints": true,
    // Whether to show a background for inlay hints.
    //
    // If set to `true`, the background will use the `hint.background` color from the current theme.
    "show_background": false,
    // Time to wait after editing the buffer, before requesting the hints,
    // set to 0 to disable debouncing.
    "edit_debounce_ms": 700,
    // Time to wait after scrolling the buffer, before requesting the hints,
    // set to 0 to disable debouncing.
    "scroll_debounce_ms": 50,
    // A set of modifiers which, when pressed, will toggle the visibility of inlay hints.
    // If the set if empty or not all the modifiers specified are pressed, inlay hints will not be toggled.
    "toggle_on_modifiers_press": {
      "control": false,
      "shift": false,
      "alt": false,
      "platform": false,
      "function": false
    }
  },
  // Whether to resize all the panels in a dock when resizing the dock.
  // Can be a combination of "left", "right" and "bottom".
  "resize_all_panels_in_dock": ["left"],
  "project_panel": {
    // Whether to show the project panel button in the status bar
    "button": true,
    // Whether to hide the gitignore entries in the project panel.
    "hide_gitignore": false,
    // Default width of the project panel.
    "default_width": 240,
    // Where to dock the project panel. Can be 'left' or 'right'.
    "dock": "left",
    // Spacing between worktree entries in the project panel. Can be 'comfortable' or 'standard'.
    "entry_spacing": "comfortable",
    // Whether to show file icons in the project panel.
    "file_icons": true,
    // Whether to show folder icons or chevrons for directories in the project panel.
    "folder_icons": true,
    // Whether to show the git status in the project panel.
    "git_status": true,
    // Amount of indentation for nested items.
    "indent_size": 20,
    // Whether to reveal it in the project panel automatically,
    // when a corresponding project entry becomes active.
    // Gitignored entries are never auto revealed.
    "auto_reveal_entries": true,
    // Whether the project panel should open on startup.
    "starts_open": true,
    // Whether to fold directories automatically and show compact folders
    // (e.g. "a/b/c" ) when a directory has only one subdirectory inside.
    "auto_fold_dirs": true,
    // Scrollbar-related settings
    "scrollbar": {
      // When to show the scrollbar in the project panel.
      // This setting can take five values:
      //
      // 1. null (default): Inherit editor settings
      // 2. Show the scrollbar if there's important information or
      //    follow the system's configured behavior (default):
      //   "auto"
      // 3. Match the system's configured behavior:
      //    "system"
      // 4. Always show the scrollbar:
      //    "always"
      // 5. Never show the scrollbar:
      //    "never"
      "show": null
    },
    // Which files containing diagnostic errors/warnings to mark in the project panel.
    // This setting can take the following three values:
    //
    // 1. Do not mark any files:
    //    "off"
    // 2. Only mark files with errors:
    //    "errors"
    // 3. Mark files with errors and warnings:
    //    "all"
    "show_diagnostics": "all",
    // Whether to stick parent directories at top of the project panel.
    "sticky_scroll": true,
    // Settings related to indent guides in the project panel.
    "indent_guides": {
      // When to show indent guides in the project panel.
      // This setting can take two values:
      //
      // 1. Always show indent guides:
      //    "always"
      // 2. Never show indent guides:
      //    "never"
      "show": "always"
    },
    // Sort order for entries in the project panel.
    // This setting can take three values:
    //
    // 1. Show directories first, then files:
    //    "directories_first"
    // 2. Mix directories and files together:
    //    "mixed"
    // 3. Show files first, then directories:
    //    "files_first"
    "sort_mode": "directories_first",
    // Whether to enable drag-and-drop operations in the project panel.
    "drag_and_drop": true,
    // Whether to hide the root entry when only one folder is open in the window.
    "hide_root": false,
    // Whether to hide the hidden entries in the project panel.
    "hide_hidden": false,
    // Settings for automatically opening files.
    "auto_open": {
      // Whether to automatically open newly created files in the editor.
      "on_create": true,
      // Whether to automatically open files after pasting or duplicating them.
      "on_paste": true,
      // Whether to automatically open files dropped from external sources.
      "on_drop": true
    }
  },
  "outline_panel": {
    // Whether to show the outline panel button in the status bar
    "button": true,
    // Default width of the outline panel.
    "default_width": 300,
    // Where to dock the outline panel. Can be 'left' or 'right'.
    "dock": "left",
    // Whether to show file icons in the outline panel.
    "file_icons": true,
    // Whether to show folder icons or chevrons for directories in the outline panel.
    "folder_icons": true,
    // Whether to show the git status in the outline panel.
    "git_status": true,
    // Amount of indentation for nested items.
    "indent_size": 20,
    // Whether to reveal it in the outline panel automatically,
    // when a corresponding outline entry becomes active.
    // Gitignored entries are never auto revealed.
    "auto_reveal_entries": true,
    // Whether to fold directories automatically
    // when a directory has only one directory inside.
    "auto_fold_dirs": true,
    // Settings related to indent guides in the outline panel.
    "indent_guides": {
      // When to show indent guides in the outline panel.
      // This setting can take two values:
      //
      // 1. Always show indent guides:
      //    "always"
      // 2. Never show indent guides:
      //    "never"
      "show": "always"
    },
    // Scrollbar-related settings
    "scrollbar": {
      // When to show the scrollbar in the project panel.
      // This setting can take five values:
      //
      // 1. null (default): Inherit editor settings
      // 2. Show the scrollbar if there's important information or
      //    follow the system's configured behavior (default):
      //   "auto"
      // 3. Match the system's configured behavior:
      //    "system"
      // 4. Always show the scrollbar:
      //    "always"
      // 5. Never show the scrollbar:
      //    "never"
      "show": null
    },
    // Default depth to expand outline items in the current file.
    // Set to 0 to collapse all items that have children, 1 or higher to collapse items at that depth or deeper.
    "expand_outlines_with_depth": 100
  },
  "collaboration_panel": {
    // Whether to show the collaboration panel button in the status bar.
    "button": true,
    // Where to dock the collaboration panel. Can be 'left' or 'right'.
    "dock": "left",
    // Default width of the collaboration panel.
    "default_width": 240
  },
  "git_panel": {
    // Whether to show the git panel button in the status bar.
    "button": true,
    // Where to dock the git panel. Can be 'left' or 'right'.
    "dock": "left",
    // Default width of the git panel.
    "default_width": 360,
    // Style of the git status indicator in the panel.
    //
    // Choices: label_color, icon
    // Default: icon
    "status_style": "icon",
    // What branch name to use if `init.defaultBranch` is not set
    //
    // Default: main
    "fallback_branch_name": "main",
    // Whether to sort entries in the panel by path or by status (the default).
    //
    // Default: false
    "sort_by_path": false,
    // Whether to collapse untracked files in the diff panel.
    //
    // Default: false
    "collapse_untracked_diff": false,
    "scrollbar": {
      // When to show the scrollbar in the git panel.
      //
      // Choices: always, auto, never, system
      // Default: inherits editor scrollbar settings
      // "show": null
    }
  },
  "message_editor": {
    // Whether to automatically replace emoji shortcodes with emoji characters.
    // For example: typing `:wave:` gets replaced with `👋`.
    "auto_replace_emoji_shortcode": true
  },
  "notification_panel": {
    // Whether to show the notification panel button in the status bar.
    "button": true,
    // Where to dock the notification panel. Can be 'left' or 'right'.
    "dock": "right",
    // Default width of the notification panel.
    "default_width": 380
  },
  "agent": {
    // Whether the agent is enabled.
    "enabled": true,
    // What completion mode to start new threads in, if available. Can be 'normal' or 'burn'.
    "preferred_completion_mode": "normal",
    // Whether to show the agent panel button in the status bar.
    "button": true,
    // Where to dock the agent panel. Can be 'left', 'right' or 'bottom'.
    "dock": "right",
    // Default width when the agent panel is docked to the left or right.
    "default_width": 640,
    // Default height when the agent panel is docked to the bottom.
    "default_height": 320,
    // The view to use by default (thread, or text_thread)
    "default_view": "thread",
    // The default model to use when creating new threads.
    "default_model": {
      // The provider to use.
      "provider": "zed.dev",
      // The model to use.
      "model": "claude-sonnet-4"
    },
    // Additional parameters for language model requests. When making a request to a model, parameters will be taken
    // from the last entry in this list that matches the model's provider and name. In each entry, both provider
    // and model are optional, so that you can specify parameters for either one.
    "model_parameters": [
      // To set parameters for all requests to OpenAI models:
      // {
      //   "provider": "openai",
      //   "temperature": 0.5
      // }
      //
      // To set parameters for all requests in general:
      // {
      //   "temperature": 0
      // }
      //
      // To set parameters for a specific provider and model:
      // {
      //   "provider": "zed.dev",
      //   "model": "claude-sonnet-4",
      //   "temperature": 1.0
      // }
    ],
    // When enabled, the agent can run potentially destructive actions without asking for your confirmation.
    //
    // Note: This setting has no effect on external agents that support permission modes, such as Claude Code.
    //       You can set `agent_servers.claude.default_mode` to `bypassPermissions` to skip all permission requests.
    "always_allow_tool_actions": false,
    // When enabled, agent edits will be displayed in single-file editors for review
    "single_file_review": true,
    // When enabled, show voting thumbs for feedback on agent edits.
    "enable_feedback": true,
    "default_profile": "write",
    "profiles": {
      "write": {
        "name": "Write",
        "enable_all_context_servers": true,
        "tools": {
          "copy_path": true,
          "create_directory": true,
          "delete_path": true,
          "diagnostics": true,
          "edit_file": true,
          "fetch": true,
          "list_directory": true,
          "project_notifications": false,
          "move_path": true,
          "now": true,
          "find_path": true,
          "read_file": true,
          "open": true,
          "grep": true,
          "terminal": true,
          "thinking": true,
          "web_search": true
        }
      },
      "ask": {
        "name": "Ask",
        // We don't know which of the context server tools are safe for the "Ask" profile, so we don't enable them by default.
        // "enable_all_context_servers": true,
        "tools": {
          "diagnostics": true,
          "fetch": true,
          "list_directory": true,
          "project_notifications": false,
          "now": true,
          "find_path": true,
          "read_file": true,
          "open": true,
          "grep": true,
          "thinking": true,
          "web_search": true
        }
      },
      "minimal": {
        "name": "Minimal",
        "enable_all_context_servers": false,
        "tools": {}
      }
    },
    // Where to show notifications when the agent has either completed
    // its response, or else needs confirmation before it can run a
    // tool action.
    // "primary_screen" - Show the notification only on your primary screen (default)
    // "all_screens" - Show these notifications on all screens
    // "never" - Never show these notifications
    "notify_when_agent_waiting": "primary_screen",
    // Whether to play a sound when the agent has either completed
    // its response, or needs user input.

    // Default: false
    "play_sound_when_agent_done": false,
    // Whether to have edit cards in the agent panel expanded, showing a preview of the full diff.
    //
    // Default: true
    "expand_edit_card": true,
    // Whether to have terminal cards in the agent panel expanded, showing the whole command output.
    //
    // Default: true
    "expand_terminal_card": true,
    // Whether to always use cmd-enter (or ctrl-enter on Linux or Windows) to send messages in the agent panel.
    //
    // Default: false
    "use_modifier_to_send": false,
    // Minimum number of lines to display in the agent message editor.
    //
    // Default: 4
    "message_editor_min_lines": 4
  },
  // Whether the screen sharing icon is shown in the os status bar.
  "show_call_status_icon": true,
  // Whether to use language servers to provide code intelligence.
  "enable_language_server": true,
  // Whether to perform linked edits of associated ranges, if the language server supports it.
  // For example, when editing opening <html> tag, the contents of the closing </html> tag will be edited as well.
  "linked_edits": true,
  // The list of language servers to use (or disable) for all languages.
  //
  // This is typically customized on a per-language basis.
  "language_servers": ["..."],

  // When to automatically save edited buffers. This setting can
  // take four values.
  //
  // 1. Never automatically save:
  //     "autosave": "off",
  // 2. Save when changing focus away from the Zed window:
  //     "autosave": "on_window_change",
  // 3. Save when changing focus away from a specific buffer:
  //     "autosave": "on_focus_change",
  // 4. Save when idle for a certain amount of time:
  //     "autosave": { "after_delay": {"milliseconds": 500} },
  "autosave": "off",
  // Maximum number of tabs per pane. Unset for unlimited.
  "max_tabs": null,
  // Settings related to the editor's tab bar.
  "tab_bar": {
    // Whether or not to show the tab bar in the editor
    "show": true,
    // Whether or not to show the navigation history buttons.
    "show_nav_history_buttons": true,
    // Whether or not to show the tab bar buttons.
    "show_tab_bar_buttons": true
  },
  // Settings related to the editor's tabs
  "tabs": {
    // Show git status colors in the editor tabs.
    "git_status": false,
    // Position of the close button on the editor tabs.
    // One of: ["right", "left"]
    "close_position": "right",
    // Whether to show the file icon for a tab.
    "file_icons": false,
    // Controls the appearance behavior of the tab's close button.
    //
    // 1. Show it just upon hovering the tab. (default)
    //     "hover"
    // 2. Show it persistently.
    //     "always"
    // 3. Never show it, even if hovering it.
    //     "hidden"
    "show_close_button": "hover",
    // What to do after closing the current tab.
    //
    // 1. Activate the tab that was open previously (default)
    //     "history"
    // 2. Activate the right neighbour tab if present
    //     "neighbour"
    // 3. Activate the left neighbour tab if present
    //     "left_neighbour"
    "activate_on_close": "history",
    // Which files containing diagnostic errors/warnings to mark in the tabs.
    // Diagnostics are only shown when file icons are also active.
    // This setting only works when can take the following three values:
    //
    // 1. Do not mark any files:
    //    "off"
    // 2. Only mark files with errors:
    //    "errors"
    // 3. Mark files with errors and warnings:
    //    "all"
    "show_diagnostics": "off"
  },
  // Settings related to preview tabs.
  "preview_tabs": {
    // Whether preview tabs should be enabled.
    // Preview tabs allow you to open files in preview mode, where they close automatically
    // when you open another preview tab.
    // This is useful for quickly viewing files without cluttering your workspace.
    "enabled": true,
    // Whether to open tabs in preview mode when opened from the project panel with a single click.
    "enable_preview_from_project_panel": true,
    // Whether to open tabs in preview mode when selected from the file finder.
    "enable_preview_from_file_finder": false,
<<<<<<< HEAD
    // Whether a preview tab gets replaced when code navigation is used to navigate away from the tab.
    "enable_preview_from_code_navigation": false,
    // Whether to open tabs in preview mode when selected from the file explorer.
    "enable_preview_from_file_explorer": true
=======
    // Whether to open tabs in preview mode when opened from a multibuffer.
    "enable_preview_from_multibuffer": true,
    // Whether to open tabs in preview mode when code navigation is used to open a multibuffer.
    "enable_preview_multibuffer_from_code_navigation": false,
    // Whether to open tabs in preview mode when code navigation is used to open a single file.
    "enable_preview_file_from_code_navigation": true,
    // Whether to keep tabs in preview mode when code navigation is used to navigate away from them.
    // If `enable_preview_file_from_code_navigation` or `enable_preview_multibuffer_from_code_navigation` is also true, the new tab may replace the existing one.
    "enable_keep_preview_on_code_navigation": false
>>>>>>> 4c51fffb
  },
  // Settings related to the file finder.
  "file_finder": {
    // Whether to show file icons in the file finder.
    "file_icons": true,
    // Determines how much space the file finder can take up in relation to the available window width.
    // There are 5 possible width values:
    //
    // 1. Small: This value is essentially a fixed width.
    //    "modal_max_width": "small"
    // 2. Medium:
    //    "modal_max_width": "medium"
    // 3. Large:
    //    "modal_max_width": "large"
    // 4. Extra Large:
    //    "modal_max_width": "xlarge"
    // 5. Fullscreen: This value removes any horizontal padding, as it consumes the whole viewport width.
    //    "modal_max_width": "full"
    //
    // Default: small
    "modal_max_width": "small",
    // Determines whether the file finder should skip focus for the active file in search results.
    // There are 2 possible values:
    //
    // 1. true: When searching for files, if the currently active file appears as the first result,
    //    auto-focus will skip it and focus the second result instead.
    //    "skip_focus_for_active_in_search": true
    //
    // 2. false: When searching for files, the first result will always receive focus,
    //    even if it's the currently active file.
    //    "skip_focus_for_active_in_search": false
    //
    // Default: true
    "skip_focus_for_active_in_search": true,
    // Whether to show the git status in the file finder.
    "git_status": true,
    // Whether to use gitignored files when searching.
    // Only the file Zed had indexed will be used, not necessary all the gitignored files.
    //
    // Can accept 3 values:
    //   * "all": Use all gitignored files
    //   * "indexed": Use only the files Zed had indexed
    //   * "smart": Be smart and search for ignored when called from a gitignored worktree
    "include_ignored": "smart"
  },
  // Whether or not to remove any trailing whitespace from lines of a buffer
  // before saving it.
  "remove_trailing_whitespace_on_save": true,
  // Whether to start a new line with a comment when a previous line is a comment as well.
  "extend_comment_on_newline": true,
  // Removes any lines containing only whitespace at the end of the file and
  // ensures just one newline at the end.
  "ensure_final_newline_on_save": true,
  // Whether or not to perform a buffer format before saving: [on, off]
  // Keep in mind, if the autosave with delay is enabled, format_on_save will be ignored
  "format_on_save": "on",
  // How to perform a buffer format. This setting can take multiple values:
  //
  // 1. Default. Format files using Zed's Prettier integration (if applicable),
  //    or falling back to formatting via language server:
  //     "formatter": "auto"
  // 2. Format code using the current language server:
  //     "formatter": "language_server"
  // 3. Format code using a specific language server:
  //     "formatter": {"language_server": {"name": "ruff"}}
  // 4. Format code using an external command:
  //     "formatter": {
  //       "external": {
  //         "command": "prettier",
  //         "arguments": ["--stdin-filepath", "{buffer_path}"]
  //       }
  //     }
  // 5. Format code using Zed's Prettier integration:
  //     "formatter": "prettier"
  // 6. Format code using a code action
  //     "formatter": {"code_action": "source.fixAll.eslint"}
  // 7. An array of any format step specified above to apply in order
  //     "formatter": [{"code_action": "source.fixAll.eslint"}, "prettier"]
  "formatter": "auto",
  // How to soft-wrap long lines of text.
  // Possible values:
  //
  // 1. Prefer a single line generally, unless an overly long line is encountered.
  //      "soft_wrap": "none",
  //      "soft_wrap": "prefer_line", // (deprecated, same as "none")
  // 2. Soft wrap lines that overflow the editor.
  //      "soft_wrap": "editor_width",
  // 3. Soft wrap lines at the preferred line length.
  //      "soft_wrap": "preferred_line_length",
  // 4. Soft wrap lines at the preferred line length or the editor width (whichever is smaller).
  //      "soft_wrap": "bounded",
  "soft_wrap": "none",
  // The column at which to soft-wrap lines, for buffers where soft-wrap
  // is enabled.
  "preferred_line_length": 80,
  // Whether to indent lines using tab characters, as opposed to multiple
  // spaces.
  "hard_tabs": false,
  // How many columns a tab should occupy.
  "tab_size": 4,
  // What debuggers are preferred by default for all languages.
  "debuggers": [],
  // Whether to enable word diff highlighting in the editor.
  //
  // When enabled, changed words within modified lines are highlighted
  // to show exactly what changed.
  //
  // Default: true
  "word_diff_enabled": true,
  // Control what info is collected by Zed.
  "telemetry": {
    // Send debug info like crash reports.
    "diagnostics": true,
    // Send anonymized usage data like what languages you're using Zed with.
    "metrics": true
  },
  // Whether to disable all AI features in Zed.
  //
  // Default: false
  "disable_ai": false,
  // Automatically update Zed. This setting may be ignored on Linux if
  // installed through a package manager.
  "auto_update": true,
  // How to render LSP `textDocument/documentColor` colors in the editor.
  //
  // Possible values:
  //
  // 1. Do not query and render document colors.
  //      "lsp_document_colors": "none",
  // 2. Render document colors as inlay hints near the color text (default).
  //      "lsp_document_colors": "inlay",
  // 3. Draw a border around the color text.
  //      "lsp_document_colors": "border",
  // 4. Draw a background behind the color text..
  //      "lsp_document_colors": "background",
  "lsp_document_colors": "inlay",
  // Diagnostics configuration.
  "diagnostics": {
    // Whether to show the project diagnostics button in the status bar.
    "button": true,
    // Whether to show warnings or not by default.
    "include_warnings": true,
    // Settings for using LSP pull diagnostics mechanism in Zed.
    "lsp_pull_diagnostics": {
      // Whether to pull for diagnostics or not.
      "enabled": true,
      // Minimum time to wait before pulling diagnostics from the language server(s).
      // 0 turns the debounce off.
      "debounce_ms": 50
    },
    // Settings for inline diagnostics
    "inline": {
      // Whether to show diagnostics inline or not
      "enabled": false,
      // The delay in milliseconds to show inline diagnostics after the
      // last diagnostic update.
      "update_debounce_ms": 150,
      // The amount of padding between the end of the source line and the start
      // of the inline diagnostic in units of em widths.
      "padding": 4,
      // The minimum column to display inline diagnostics. This setting can be
      // used to horizontally align inline diagnostics at some column. Lines
      // longer than this value will still push diagnostics further to the right.
      "min_column": 0,
      // The minimum severity of the diagnostics to show inline.
      // Inherits editor's diagnostics' max severity settings when `null`.
      "max_severity": null
    }
  },
  // Files or globs of files that will be excluded by Zed entirely. They will be skipped during file
  // scans, file searches, and not be displayed in the project file tree. Takes precedence over `file_scan_inclusions`.
  "file_scan_exclusions": [
    "**/.git",
    "**/.svn",
    "**/.hg",
    "**/.jj",
    "**/.repo",
    "**/CVS",
    "**/.DS_Store",
    "**/Thumbs.db",
    "**/.classpath",
    "**/.settings"
  ],
  // Files or globs of files that will be included by Zed, even when ignored by git. This is useful
  // for files that are not tracked by git, but are still important to your project. Note that globs
  // that are overly broad can slow down Zed's file scanning. `file_scan_exclusions` takes
  // precedence over these inclusions.
  "file_scan_inclusions": [".env*"],
  // Globs to match files that will be considered "hidden". These files can be hidden from the
  // project panel by toggling the "hide_hidden" setting.
  "hidden_files": ["**/.*"],
  // Git gutter behavior configuration.
  "git": {
    // Control whether the git gutter is shown. May take 2 values:
    // 1. Show the gutter
    //      "git_gutter": "tracked_files"
    // 2. Hide the gutter
    //      "git_gutter": "hide"
    "git_gutter": "tracked_files",
    /// Sets the debounce threshold (in milliseconds) after which changes are reflected in the git gutter.
    ///
    /// Default: 0
    "gutter_debounce": 0,
    // Control whether the git blame information is shown inline,
    // in the currently focused line.
    "inline_blame": {
      "enabled": true,
      // Sets a delay after which the inline blame information is shown.
      // Delay is restarted with every cursor movement.
      "delay_ms": 0,
      // The amount of padding between the end of the source line and the start
      // of the inline blame in units of em widths.
      "padding": 7,
      // Whether or not to display the git commit summary on the same line.
      "show_commit_summary": false,
      // The minimum column number to show the inline blame information at
      "min_column": 0
    },
    "blame": {
      "show_avatar": true
    },
    // Control which information is shown in the branch picker.
    "branch_picker": {
      "show_author_name": true
    },
    // How git hunks are displayed visually in the editor.
    // This setting can take two values:
    //
    // 1. Show unstaged hunks filled and staged hunks hollow:
    //    "hunk_style": "staged_hollow"
    // 2. Show unstaged hunks hollow and staged hunks filled:
    //    "hunk_style": "unstaged_hollow"
    "hunk_style": "staged_hollow",
    // Should the name or path be displayed first in the git view.
    // "path_style": "file_name_first" or "file_path_first"
    "path_style": "file_name_first"
  },
  // The list of custom Git hosting providers.
  "git_hosting_providers": [
    // {
    //   "provider": "github",
    //   "name": "BigCorp GitHub",
    //   "base_url": "https://code.big-corp.com"
    // }
  ],
  // Configuration for how direnv configuration should be loaded. May take 2 values:
  // 1. Load direnv configuration using `direnv export json` directly.
  //      "load_direnv": "direct"
  // 2. Load direnv configuration through the shell hook, works for POSIX shells and fish.
  //      "load_direnv": "shell_hook"
  // 3. Don't load direnv configuration at all.
  //      "load_direnv": "disabled"
  "load_direnv": "direct",
  "edit_predictions": {
    // A list of globs representing files that edit predictions should be disabled for.
    // There's a sensible default list of globs already included.
    // Any addition to this list will be merged with the default list.
    // Globs are matched relative to the worktree root,
    // except when starting with a slash (/) or equivalent in Windows.
    "disabled_globs": [
      "**/.env*",
      "**/*.pem",
      "**/*.key",
      "**/*.cert",
      "**/*.crt",
      "**/.dev.vars",
      "**/secrets.yml",
      "**/.zed/settings.json", // zed project settings
      "/**/zed/settings.json", // zed user settings
      "/**/zed/keymap.json"
    ],
    // When to show edit predictions previews in buffer.
    // This setting takes two possible values:
    // 1. Display predictions inline when there are no language server completions available.
    //     "mode": "eager"
    // 2. Display predictions inline only when holding a modifier key (alt by default).
    //     "mode": "subtle"
    "mode": "eager",
    // Copilot-specific settings
    // "copilot": {
    //   "enterprise_uri": "",
    //   "proxy": "",
    //   "proxy_no_verify": false
    // },
    "copilot": {
      "enterprise_uri": null,
      "proxy": null,
      "proxy_no_verify": null
    },
    "codestral": {
      "model": null,
      "max_tokens": null
    },
    // Whether edit predictions are enabled when editing text threads in the agent panel.
    // This setting has no effect if globally disabled.
    "enabled_in_text_threads": true
  },
  // Settings specific to journaling
  "journal": {
    // The path of the directory where journal entries are stored
    "path": "~",
    // What format to display the hours in
    // May take 2 values:
    // 1. hour12
    // 2. hour24
    "hour_format": "hour12"
  },
  // Status bar-related settings.
  "status_bar": {
    // Whether to show the status bar.
    "experimental.show": true,
    // Whether to show the active language button in the status bar.
    "active_language_button": true,
    // Whether to show the cursor position button in the status bar.
    "cursor_position_button": true,
    // Whether to show active line endings button in the status bar.
    "line_endings_button": false
  },
  // Settings specific to the terminal
  "terminal": {
    // What shell to use when opening a terminal. May take 3 values:
    // 1. Use the system's default terminal configuration in /etc/passwd
    //      "shell": "system"
    // 2. A program:
    //      "shell": {
    //        "program": "sh"
    //      }
    // 3. A program with arguments:
    //     "shell": {
    //         "with_arguments": {
    //           "program": "/bin/bash",
    //           "args": ["--login"]
    //         }
    //     }
    "shell": "system",
    // Where to dock terminals panel. Can be `left`, `right`, `bottom`.
    "dock": "bottom",
    // Default width when the terminal is docked to the left or right.
    "default_width": 640,
    // Default height when the terminal is docked to the bottom.
    "default_height": 320,
    // What working directory to use when launching the terminal.
    // May take 4 values:
    // 1. Use the current file's project directory. Fallback to the
    //    first project directory strategy if unsuccessful
    //      "working_directory": "current_project_directory"
    // 2. Use the first project in this workspace's directory
    //      "working_directory": "first_project_directory"
    // 3. Always use this platform's home directory (if we can find it)
    //     "working_directory": "always_home"
    // 4. Always use a specific directory. This value will be shell expanded.
    //    If this path is not a valid directory the terminal will default to
    //    this platform's home directory  (if we can find it)
    //      "working_directory": {
    //        "always": {
    //          "directory": "~/zed/projects/"
    //        }
    //      }
    "working_directory": "current_project_directory",
    // Set the cursor blinking behavior in the terminal.
    // May take 3 values:
    //  1. Never blink the cursor, ignoring the terminal mode
    //         "blinking": "off",
    //  2. Default the cursor blink to off, but allow the terminal to
    //     set blinking
    //         "blinking": "terminal_controlled",
    //  3. Always blink the cursor, ignoring the terminal mode
    //         "blinking": "on",
    "blinking": "terminal_controlled",
    // Default cursor shape for the terminal.
    //  1. A block that surrounds the following character
    //     "block"
    //  2. A vertical bar
    //     "bar"
    //  3. An underline / underscore that runs along the following character
    //     "underline"
    //  4. A box drawn around the following character
    //     "hollow"
    //
    // Default: "block"
    "cursor_shape": "block",
    // Set whether Alternate Scroll mode (code: ?1007) is active by default.
    // Alternate Scroll mode converts mouse scroll events into up / down key
    // presses when in the alternate screen (e.g. when running applications
    // like vim or  less). The terminal can still set and unset this mode.
    // May take 2 values:
    //  1. Default alternate scroll mode to on
    //         "alternate_scroll": "on",
    //  2. Default alternate scroll mode to off
    //         "alternate_scroll": "off",
    "alternate_scroll": "on",
    // Set whether the option key behaves as the meta key.
    // May take 2 values:
    //  1. Rely on default platform handling of option key, on macOS
    //     this means generating certain unicode characters
    //         "option_as_meta": false,
    //  2. Make the option keys behave as a 'meta' key, e.g. for emacs
    //         "option_as_meta": true,
    "option_as_meta": false,
    // Whether or not selecting text in the terminal will automatically
    // copy to the system clipboard.
    "copy_on_select": false,
    // Whether to keep the text selection after copying it to the clipboard.
    "keep_selection_on_copy": true,
    // Whether to show the terminal button in the status bar
    "button": true,
    // Any key-value pairs added to this list will be added to the terminal's
    // environment. Use `:` to separate multiple values.
    "env": {
      // "KEY": "value1:value2"
    },
    // Set the terminal's line height.
    // May take 3 values:
    //  1. Use a line height that's comfortable for reading, 1.618
    //         "line_height": "comfortable"
    //  2. Use a standard line height, 1.3. This option is useful for TUIs,
    //      particularly if they use box characters
    //         "line_height": "standard",
    //  3. Use a custom line height.
    //         "line_height": {
    //           "custom": 2
    //         },
    "line_height": "standard",
    // Activate the python virtual environment, if one is found, in the
    // terminal's working directory (as resolved by the working_directory
    // setting). Set this to "off" to disable this behavior.
    "detect_venv": {
      "on": {
        // Default directories to search for virtual environments, relative
        // to the current working directory. We recommend overriding this
        // in your project's settings, rather than globally.
        "directories": [".env", "env", ".venv", "venv"],
        // Can also be `csh`, `fish`, `nushell` and `power_shell`
        "activate_script": "default",
        // Preferred Conda manager to use when activating Conda environments.
        // Values: "auto", "conda", "mamba", "micromamba"
        // Default: "auto"
        "conda_manager": "auto"
      }
    },
    "toolbar": {
      // Whether to display the terminal title in its toolbar's breadcrumbs.
      // Only shown if the terminal title is not empty.
      //
      // The shell running in the terminal needs to be configured to emit the title.
      // Example: `echo -e "\e]2;New Title\007";`
      "breadcrumbs": false
    },
    // Scrollbar-related settings
    "scrollbar": {
      // When to show the scrollbar in the terminal.
      // This setting can take five values:
      //
      // 1. null (default): Inherit editor settings
      // 2. Show the scrollbar if there's important information or
      //    follow the system's configured behavior (default):
      //   "auto"
      // 3. Match the system's configured behavior:
      //    "system"
      // 4. Always show the scrollbar:
      //    "always"
      // 5. Never show the scrollbar:
      //    "never"
      "show": null
    },
    // Set the terminal's font size. If this option is not included,
    // the terminal will default to matching the buffer's font size.
    // "font_size": 15,
    // Set the terminal's font family. If this option is not included,
    // the terminal will default to matching the buffer's font family.
    // "font_family": ".ZedMono",
    // Set the terminal's font fallbacks. If this option is not included,
    // the terminal will default to matching the buffer's font fallbacks.
    // This will be merged with the platform's default font fallbacks
    // "font_fallbacks": ["FiraCode Nerd Fonts"],
    // The weight of the editor font in standard CSS units from 100 to 900.
    "font_weight": 400,
    // Sets the maximum number of lines in the terminal's scrollback buffer.
    // Default: 10_000, maximum: 100_000 (all bigger values set will be treated as 100_000), 0 disables the scrolling.
    // Existing terminals will not pick up this change until they are recreated.
    "max_scroll_history_lines": 10000,
    // The multiplier for scrolling speed in the terminal.
    "scroll_multiplier": 1.0,
    // The minimum APCA perceptual contrast between foreground and background colors.
    // APCA (Accessible Perceptual Contrast Algorithm) is more accurate than WCAG 2.x,
    // especially for dark mode. Values range from 0 to 106.
    //
    // Based on APCA Readability Criterion (ARC) Bronze Simple Mode:
    // https://readtech.org/ARC/tests/bronze-simple-mode/
    // - 0: No contrast adjustment
    // - 45: Minimum for large fluent text (36px+)
    // - 60: Minimum for other content text
    // - 75: Minimum for body text
    // - 90: Preferred for body text
    //
    // Most terminal themes have APCA values of 40-70.
    // A value of 45 preserves colorful themes while ensuring legibility.
    "minimum_contrast": 45,
    // Regexes used to identify paths for hyperlink navigation. Supports optional named capture
    // groups `path`, `line`, `column`, and `link`. If none of these are present, the entire match
    // is the hyperlink target. If `path` is present, it is the hyperlink target, along with `line`
    // and `column` if present. `link` may be used to customize what text in terminal is part of the
    // hyperlink. If `link` is not present, the text of the entire match is used. If `line` and
    // `column` are not present, the default built-in line and column suffix processing is used
    // which parses `line:column` and `(line,column)` variants. The default value handles Python
    // diagnostics and common path, line, column syntaxes. This can be extended or replaced to
    // handle specific scenarios. For example, to enable support for hyperlinking paths which
    // contain spaces in rust output,
    //
    // [
    //   "\\s+(-->|:::|at) (?<link>(?<path>.+?))(:$|$)",
    //   "\\s+(Compiling|Checking|Documenting) [^(]+\\((?<link>(?<path>.+))\\)"
    // ],
    //
    // could be used. Processing stops at the first regex with a match, even if no link is
    // produced which is the case when the cursor is not over the hyperlinked text. For best
    // performance it is recommended to order regexes from most common to least common. For
    // readability and documentation, each regex may be an array of strings which are collected
    // into one multi-line regex string for use in terminal path hyperlink detection.
    "path_hyperlink_regexes": [
      // Python-style diagnostics
      "File \"(?<path>[^\"]+)\", line (?<line>[0-9]+)",
      // Common path syntax with optional line, column, description, trailing punctuation, or
      // surrounding symbols or quotes
      [
        "(?x)",
        "# optionally starts with 0-2 opening prefix symbols",
        "[({\\[<]{0,2}",
        "# which may be followed by an opening quote",
        "(?<quote>[\"'`])?",
        "# `path` is the shortest sequence of any non-space character",
        "(?<link>(?<path>[^ ]+?",
        "    # which may end with a line and optionally a column,",
        "    (?<line_column>:+[0-9]+(:[0-9]+)?|:?\\([0-9]+([,:][0-9]+)?\\))?",
        "))",
        "# which must be followed by a matching quote",
        "(?(<quote>)\\k<quote>)",
        "# and optionally a single closing symbol",
        "[)}\\]>]?",
        "# if line/column matched, may be followed by a description",
        "(?(<line_column>):[^ 0-9][^ ]*)?",
        "# which may be followed by trailing punctuation",
        "[.,:)}\\]>]*",
        "# and always includes trailing whitespace or end of line",
        "([ ]+|$)"
      ]
    ],
    // Timeout for hover and Cmd-click path hyperlink discovery in milliseconds. Specifying a
    // timeout of `0` will disable path hyperlinking in terminal.
    "path_hyperlink_timeout_ms": 1
  },
  "code_actions_on_format": {},
  // Settings related to running tasks.
  "tasks": {
    "variables": {},
    "enabled": true,
    // Use LSP tasks over Zed language extension ones.
    // If no LSP tasks are returned due to error/timeout or regular execution,
    // Zed language extension tasks will be used instead.
    //
    // Other Zed tasks will still be shown:
    // * Zed task from either of the task config file
    // * Zed task from history (e.g. one-off task was spawned before)
    //
    // Default: true
    "prefer_lsp": true
  },
  // An object whose keys are language names, and whose values
  // are arrays of filenames or extensions of files that should
  // use those languages.
  //
  // For example, to treat files like `foo.notjs` as JavaScript,
  // and `Embargo.lock` as TOML:
  //
  // {
  //   "JavaScript": ["notjs"],
  //   "TOML": ["Embargo.lock"]
  // }
  //
  "file_types": {
    "JSONC": ["**/.zed/**/*.json", "**/zed/**/*.json", "**/Zed/**/*.json", "**/.vscode/**/*.json", "tsconfig*.json"],
    "Markdown": [".rules", ".cursorrules", ".windsurfrules", ".clinerules"],
    "Shell Script": [".env.*"]
  },
  // Settings for which version of Node.js and NPM to use when installing
  // language servers and Copilot.
  //
  // Note: changing this setting currently requires restarting Zed.
  "node": {
    // By default, Zed will look for `node` and `npm` on your `$PATH`, and use the
    // existing executables if their version is recent enough. Set this to `true`
    // to prevent this, and force Zed to always download and install its own
    // version of Node.
    "ignore_system_version": false,
    // You can also specify alternative paths to Node and NPM. If you specify
    // `path`, but not `npm_path`, Zed will assume that `npm` is located at
    // `${path}/../npm`.
    "path": null,
    "npm_path": null
  },
  // The extensions that Zed should automatically install on startup.
  //
  // If you don't want any of these extensions, add this field to your settings
  // and change the value to `false`.
  "auto_install_extensions": {
    "html": true
  },
  // The capabilities granted to extensions.
  //
  // This list can be customized to restrict what extensions are able to do.
  "granted_extension_capabilities": [
    { "kind": "process:exec", "command": "*", "args": ["**"] },
    { "kind": "download_file", "host": "*", "path": ["**"] },
    { "kind": "npm:install", "package": "*" }
  ],
  // Controls how completions are processed for this language.
  "completions": {
    // Controls how words are completed.
    // For large documents, not all words may be fetched for completion.
    //
    // May take 3 values:
    // 1. "enabled"
    //   Always fetch document's words for completions along with LSP completions.
    // 2. "fallback"
    //   Only if LSP response errors or times out, use document's words to show completions.
    // 3. "disabled"
    //   Never fetch or complete document's words for completions.
    //   (Word-based completions can still be queried via a separate action)
    //
    // Default: fallback
    "words": "fallback",
    // Minimum number of characters required to automatically trigger word-based completions.
    // Before that value, it's still possible to trigger the words-based completion manually with the corresponding editor command.
    //
    // Default: 3
    "words_min_length": 3,
    // Whether to fetch LSP completions or not.
    //
    // Default: true
    "lsp": true,
    // When fetching LSP completions, determines how long to wait for a response of a particular server.
    // When set to 0, waits indefinitely.
    //
    // Default: 0
    "lsp_fetch_timeout_ms": 0,
    // Controls what range to replace when accepting LSP completions.
    //
    // When LSP servers give an `InsertReplaceEdit` completion, they provides two ranges: `insert` and `replace`. Usually, `insert`
    // contains the word prefix before your cursor and `replace` contains the whole word.
    //
    // Effectively, this setting just changes whether Zed will use the received range for `insert` or `replace`, so the results may
    // differ depending on the underlying LSP server.
    //
    // Possible values:
    // 1. "insert"
    //   Replaces text before the cursor, using the `insert` range described in the LSP specification.
    // 2. "replace"
    //   Replaces text before and after the cursor, using the `replace` range described in the LSP specification.
    // 3. "replace_subsequence"
    //   Behaves like `"replace"` if the text that would be replaced is a subsequence of the completion text,
    //   and like `"insert"` otherwise.
    // 4. "replace_suffix"
    //   Behaves like `"replace"` if the text after the cursor is a suffix of the completion, and like
    //   `"insert"` otherwise.
    "lsp_insert_mode": "replace_suffix"
  },
  // Different settings for specific languages.
  "languages": {
    "Astro": {
      "language_servers": ["astro-language-server", "..."],
      "prettier": {
        "allowed": true,
        "plugins": ["prettier-plugin-astro"]
      }
    },
    "Blade": {
      "prettier": {
        "allowed": true
      }
    },
    "C": {
      "format_on_save": "off",
      "use_on_type_format": false,
      "prettier": {
        "allowed": false
      }
    },
    "C++": {
      "format_on_save": "off",
      "use_on_type_format": false,
      "prettier": {
        "allowed": false
      }
    },
    "CSS": {
      "prettier": {
        "allowed": true
      }
    },
    "Dart": {
      "tab_size": 2
    },
    "Diff": {
      "show_edit_predictions": false,
      "remove_trailing_whitespace_on_save": false,
      "ensure_final_newline_on_save": false
    },
    "Elixir": {
      "language_servers": ["elixir-ls", "!expert", "!next-ls", "!lexical", "..."]
    },
    "Elm": {
      "tab_size": 4
    },
    "Erlang": {
      "language_servers": ["erlang-ls", "!elp", "..."]
    },
    "Git Commit": {
      "allow_rewrap": "anywhere",
      "soft_wrap": "editor_width",
      "preferred_line_length": 72
    },
    "Go": {
      "hard_tabs": true,
      "code_actions_on_format": {
        "source.organizeImports": true
      },
      "debuggers": ["Delve"]
    },
    "GraphQL": {
      "prettier": {
        "allowed": true
      }
    },
    "HEEX": {
      "language_servers": ["elixir-ls", "!expert", "!next-ls", "!lexical", "..."]
    },
    "HTML": {
      "prettier": {
        "allowed": true
      }
    },
    "HTML+ERB": {
      "language_servers": ["herb", "!ruby-lsp", "..."]
    },
    "Java": {
      "prettier": {
        "allowed": true,
        "plugins": ["prettier-plugin-java"]
      }
    },
    "JavaScript": {
      "language_servers": ["!typescript-language-server", "vtsls", "..."],
      "prettier": {
        "allowed": true
      }
    },
    "JSON": {
      "prettier": {
        "allowed": true
      }
    },
    "JSONC": {
      "prettier": {
        "allowed": true
      }
    },
    "JS+ERB": {
      "language_servers": ["!ruby-lsp", "..."]
    },
    "Kotlin": {
      "language_servers": ["!kotlin-language-server", "kotlin-lsp", "..."]
    },
    "LaTeX": {
      "formatter": "language_server",
      "language_servers": ["texlab", "..."],
      "prettier": {
        "allowed": true,
        "plugins": ["prettier-plugin-latex"]
      }
    },
    "Markdown": {
      "format_on_save": "off",
      "use_on_type_format": false,
      "remove_trailing_whitespace_on_save": false,
      "allow_rewrap": "anywhere",
      "soft_wrap": "editor_width",
      "prettier": {
        "allowed": true
      }
    },
    "PHP": {
      "language_servers": ["phpactor", "!intelephense", "!phptools", "..."],
      "prettier": {
        "allowed": true,
        "plugins": ["@prettier/plugin-php"],
        "parser": "php"
      }
    },
    "Plain Text": {
      "allow_rewrap": "anywhere",
      "soft_wrap": "editor_width"
    },
    "Python": {
      "code_actions_on_format": {
        "source.organizeImports.ruff": true
      },
      "formatter": {
        "language_server": {
          "name": "ruff"
        }
      },
      "debuggers": ["Debugpy"],
      "language_servers": ["basedpyright", "ruff", "!ty", "!pyrefly", "!pyright", "!pylsp", "..."]
    },
    "Ruby": {
      "language_servers": ["solargraph", "!ruby-lsp", "!rubocop", "!sorbet", "!steep", "..."]
    },
    "Rust": {
      "debuggers": ["CodeLLDB"]
    },
    "SCSS": {
      "prettier": {
        "allowed": true
      }
    },
    "Starlark": {
      "language_servers": ["starpls", "!buck2-lsp", "..."]
    },
    "Svelte": {
      "language_servers": ["svelte-language-server", "..."],
      "prettier": {
        "allowed": true,
        "plugins": ["prettier-plugin-svelte"]
      }
    },
    "TSX": {
      "language_servers": ["!typescript-language-server", "vtsls", "..."],
      "prettier": {
        "allowed": true
      }
    },
    "Twig": {
      "prettier": {
        "allowed": true
      }
    },
    "TypeScript": {
      "language_servers": ["!typescript-language-server", "vtsls", "..."],
      "prettier": {
        "allowed": true
      }
    },
    "SystemVerilog": {
      "format_on_save": "off",
      "language_servers": ["!slang", "..."],
      "use_on_type_format": false
    },
    "Vue.js": {
      "language_servers": ["vue-language-server", "vtsls", "..."],
      "prettier": {
        "allowed": true
      }
    },
    "XML": {
      "prettier": {
        "allowed": true,
        "plugins": ["@prettier/plugin-xml"]
      }
    },
    "YAML": {
      "prettier": {
        "allowed": true
      }
    },
    "YAML+ERB": {
      "language_servers": ["!ruby-lsp", "..."]
    },
    "Zig": {
      "language_servers": ["zls", "..."]
    }
  },
  // Different settings for specific language models.
  "language_models": {
    "anthropic": {
      "api_url": "https://api.anthropic.com"
    },
    "bedrock": {},
    "google": {
      "api_url": "https://generativelanguage.googleapis.com"
    },
    "ollama": {
      "api_url": "http://localhost:11434"
    },
    "openai": {
      "api_url": "https://api.openai.com/v1"
    },
    "openai_compatible": {},
    "open_router": {
      "api_url": "https://openrouter.ai/api/v1"
    },
    "lmstudio": {
      "api_url": "http://localhost:1234/api/v0"
    },
    "deepseek": {
      "api_url": "https://api.deepseek.com/v1"
    },
    "mistral": {
      "api_url": "https://api.mistral.ai/v1"
    },
    "vercel": {
      "api_url": "https://api.v0.dev/v1"
    },
    "x_ai": {
      "api_url": "https://api.x.ai/v1"
    },
    "zed.dev": {}
  },
  "session": {
    // Whether or not to restore unsaved buffers on restart.
    //
    // If this is true, user won't be prompted whether to save/discard
    // dirty files when closing the application.
    //
    // Default: true
    "restore_unsaved_buffers": true
  },
  // Zed's Prettier integration settings.
  // Allows to enable/disable formatting with Prettier
  // and configure default Prettier, used when no project-level Prettier installation is found.
  "prettier": {
    // Enables or disables formatting with Prettier for any given language.
    "allowed": false,
    // Forces Prettier integration to use a specific parser name when formatting files with the language.
    "plugins": [],
    // Default Prettier options, in the format as in package.json section for Prettier.
    // If project installs Prettier via its package.json, these options will be ignored.
    // "trailingComma": "es5",
    // "tabWidth": 4,
    // "semi": false,
    // "singleQuote": true
    // Forces Prettier integration to use a specific parser name when formatting files with the language
    // when set to a non-empty string.
    "parser": ""
  },
  // Settings for auto-closing of JSX tags.
  "jsx_tag_auto_close": {
    "enabled": true
  },
  // LSP Specific settings.
  "lsp": {
    // Specify the LSP name as a key here.
    // "rust-analyzer": {
    //     // A special flag for rust-analyzer integration, to use server-provided tasks
    //     enable_lsp_tasks": true,
    //     // These initialization options are merged into Zed's defaults
    //     "initialization_options": {
    //         "check": {
    //             "command": "clippy" // rust-analyzer.check.command (default: "check")
    //         }
    //     }
    // }
  },
  // DAP Specific settings.
  "dap": {
    // Specify the DAP name as a key here.
    "CodeLLDB": {
      "env": {
        "RUST_LOG": "info"
      }
    }
  },
  // Common language server settings.
  "global_lsp_settings": {
    // Whether to show the LSP servers button in the status bar.
    "button": true
  },
  // Jupyter settings
  "jupyter": {
    "enabled": true,
    "kernel_selections": {}
    // Specify the language name as the key and the kernel name as the value.
    // "kernel_selections": {
    //    "python": "conda-base"
    //    "typescript": "deno"
    // }
  },
  // REPL settings.
  "repl": {
    // Maximum number of columns to keep in REPL's scrollback buffer.
    // Clamped with [20, 512] range.
    "max_columns": 128,
    // Maximum number of lines to keep in REPL's scrollback buffer.
    // Clamped with [4, 256] range.
    "max_lines": 32
  },
  // Vim settings
  "vim": {
    "default_mode": "normal",
    "toggle_relative_line_numbers": false,
    "use_system_clipboard": "always",
    "use_smartcase_find": false,
    "highlight_on_yank_duration": 200,
    "custom_digraphs": {},
    // Cursor shape for the each mode.
    // Specify the mode as the key and the shape as the value.
    // The mode can be one of the following: "normal", "replace", "insert", "visual".
    // The shape can be one of the following: "block", "bar", "underline", "hollow".
    "cursor_shape": {}
  },
  // The server to connect to. If the environment variable
  // ZED_SERVER_URL is set, it will override this setting.
  "server_url": "https://zed.dev",
  // Settings overrides to use when using Zed Preview.
  // Mostly useful for developers who are managing multiple instances of Zed.
  "preview": {
    // "theme": "Andromeda"
  },
  // Settings overrides to use when using Zed Nightly.
  // Mostly useful for developers who are managing multiple instances of Zed.
  "nightly": {
    // "theme": "Andromeda"
  },
  // Settings overrides to use when using Zed Stable.
  // Mostly useful for developers who are managing multiple instances of Zed.
  "stable": {
    // "theme": "Andromeda"
  },
  // Settings overrides to use when using Zed Dev.
  // Mostly useful for developers who are managing multiple instances of Zed.
  "dev": {
    // "theme": "Andromeda"
  },
  // Settings overrides to use when using Linux.
  "linux": {},
  // Settings overrides to use when using macOS.
  "macos": {},
  // Settings overrides to use when using Windows.
  "windows": {
    "languages": {
      "PHP": {
        "language_servers": ["intelephense", "!phpactor", "!phptools", "..."]
      }
    }
  },
  // Whether to show full labels in line indicator or short ones
  //
  // Values:
  //   - `short`: "2 s, 15 l, 32 c"
  //   - `long`: "2 selections, 15 lines, 32 characters"
  // Default: long
  "line_indicator_format": "long",
  // Set a proxy to use. The proxy protocol is specified by the URI scheme.
  //
  // Supported URI scheme: `http`, `https`, `socks4`, `socks4a`, `socks5`,
  // `socks5h`. `http` will be used when no scheme is specified.
  //
  // By default no proxy will be used, or Zed will try get proxy settings from
  // environment variables. If certain hosts should not be proxied,
  // set the `no_proxy` environment variable and provide a comma-separated list.
  //
  // Examples:
  //   - "proxy": "socks5h://localhost:10808"
  //   - "proxy": "http://127.0.0.1:10809"
  "proxy": null,
  // Set to configure aliases for the command palette.
  // When typing a query which is a key of this object, the value will be used instead.
  //
  // Examples:
  // {
  //   "W": "workspace::Save"
  // }
  "command_aliases": {},
  // ssh_connections is an array of ssh connections.
  // You can configure these from `project: Open Remote` in the command palette.
  // Zed's ssh support will pull configuration from your ~/.ssh too.
  // Examples:
  // [
  //   {
  //     "host": "example-box",
  //     // "port": 22, "username": "test", "args": ["-i", "/home/user/.ssh/id_rsa"]
  //     "projects": [
  //       {
  //         "paths": ["/home/user/code/zed"]
  //       }
  //     ]
  //   }
  // ]
  "ssh_connections": [],
  // Whether to read ~/.ssh/config for ssh connection sources.
  "read_ssh_config": true,
  // Configures context servers for use by the agent.
  "context_servers": {},
  // Configures agent servers available in the agent panel.
  "agent_servers": {},
  "debugger": {
    "stepping_granularity": "line",
    "save_breakpoints": true,
    "timeout": 2000,
    "dock": "bottom",
    "log_dap_communications": true,
    "format_dap_log_messages": true,
    "button": true
  },
  // Configures any number of settings profiles that are temporarily applied on
  // top of your existing user settings when selected from
  // `settings profile selector: toggle`.
  // Examples:
  // "profiles": {
  //   "Presenting": {
  //     "agent_ui_font_size": 20.0,
  //     "buffer_font_size": 20.0,
  //     "theme": "One Light",
  //     "ui_font_size": 20.0
  //   },
  //   "Python (ty)": {
  //     "languages": {
  //       "Python": {
  //         "language_servers": ["ty"]
  //       }
  //     }
  //   }
  // }
  "profiles": {},

  // A map of log scopes to the desired log level.
  // Useful for filtering out noisy logs or enabling more verbose logging.
  //
  // Example: {"log": {"client": "warn"}}
  "log": {}
}<|MERGE_RESOLUTION|>--- conflicted
+++ resolved
@@ -1107,12 +1107,6 @@
     "enable_preview_from_project_panel": true,
     // Whether to open tabs in preview mode when selected from the file finder.
     "enable_preview_from_file_finder": false,
-<<<<<<< HEAD
-    // Whether a preview tab gets replaced when code navigation is used to navigate away from the tab.
-    "enable_preview_from_code_navigation": false,
-    // Whether to open tabs in preview mode when selected from the file explorer.
-    "enable_preview_from_file_explorer": true
-=======
     // Whether to open tabs in preview mode when opened from a multibuffer.
     "enable_preview_from_multibuffer": true,
     // Whether to open tabs in preview mode when code navigation is used to open a multibuffer.
@@ -1121,8 +1115,9 @@
     "enable_preview_file_from_code_navigation": true,
     // Whether to keep tabs in preview mode when code navigation is used to navigate away from them.
     // If `enable_preview_file_from_code_navigation` or `enable_preview_multibuffer_from_code_navigation` is also true, the new tab may replace the existing one.
-    "enable_keep_preview_on_code_navigation": false
->>>>>>> 4c51fffb
+    "enable_keep_preview_on_code_navigation": false,
+    // Whether to open tabs in preview mode when selected from the file explorer.
+    "enable_preview_from_file_explorer": true
   },
   // Settings related to the file finder.
   "file_finder": {
