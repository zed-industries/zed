{
  "$schema": "zed://schemas/settings",
  /// The displayed name of this project. If not set or null, the root directory name
  /// will be displayed.
  "project_name": null,
  // The name of the Zed theme to use for the UI.
  //
  // `mode` is one of:
  // - "system": Use the theme that corresponds to the system's appearance
  // - "light": Use the theme indicated by the "light" field
  // - "dark": Use the theme indicated by the "dark" field
  "theme": {
    "mode": "system",
    "light": "One Light",
    "dark": "One Dark",
  },
  "icon_theme": "Zed (Default)",
  // The name of a base set of key bindings to use.
  // This setting can take six values, each named after another
  // text editor:
  //
  // 1. "VSCode"
  // 2. "Atom"
  // 3. "JetBrains"
  // 4. "None"
  // 5. "SublimeText"
  // 6. "TextMate"
  "base_keymap": "VSCode",
  // Features that can be globally enabled or disabled
  "features": {
    // Which edit prediction provider to use.
    "edit_prediction_provider": "zed",
  },
  // The name of a font to use for rendering text in the editor
  // ".ZedMono" currently aliases to Lilex
  // but this may change in the future.
  "buffer_font_family": ".ZedMono",
  // Set the buffer text's font fallbacks, this will be merged with
  // the platform's default fallbacks.
  "buffer_font_fallbacks": null,
  // The OpenType features to enable for text in the editor.
  "buffer_font_features": {
    // Disable ligatures:
    // "calt": false
  },
  // The default font size for text in the editor
  "buffer_font_size": 15,
  // The weight of the editor font in standard CSS units from 100 to 900.
  "buffer_font_weight": 400,
  // Set the buffer's line height.
  // May take 3 values:
  //  1. Use a line height that's comfortable for reading (1.618)
  //         "buffer_line_height": "comfortable"
  //  2. Use a standard line height, (1.3)
  //         "buffer_line_height": "standard",
  //  3. Use a custom line height
  //         "buffer_line_height": {
  //           "custom": 2
  //         },
  "buffer_line_height": "comfortable",
  // The name of a font to use for rendering text in the UI
  // You can set this to ".SystemUIFont" to use the system font
  // ".ZedSans" currently aliases to "IBM Plex Sans", but this may
  // change in the future
  "ui_font_family": ".ZedSans",
  // Set the UI's font fallbacks, this will be merged with the platform's
  // default font fallbacks.
  "ui_font_fallbacks": null,
  // The OpenType features to enable for text in the UI
  "ui_font_features": {
    // Disable ligatures:
    "calt": false,
  },
  // The weight of the UI font in standard CSS units from 100 to 900.
  "ui_font_weight": 400,
  // The default font size for text in the UI
  "ui_font_size": 16,
  // The default font size for agent responses in the agent panel. Falls back to the UI font size if unset.
  "agent_ui_font_size": null,
  // The default font size for user messages in the agent panel.
  "agent_buffer_font_size": 12,
  // How much to fade out unused code.
  "unnecessary_code_fade": 0.3,
  // Active pane styling settings.
  "active_pane_modifiers": {
    // Inset border size of the active pane, in pixels.
    "border_size": 0.0,
    // Opacity of the inactive panes. 0 means transparent, 1 means opaque.
    // Values are clamped to the [0.0, 1.0] range.
    "inactive_opacity": 1.0,
  },
  // Layout mode of the bottom dock. Defaults to "contained"
  //   choices: contained, full, left_aligned, right_aligned
  "bottom_dock_layout": "contained",
  // The direction that you want to split panes horizontally. Defaults to "down"
  "pane_split_direction_horizontal": "down",
  // The direction that you want to split panes vertically. Defaults to "right"
  "pane_split_direction_vertical": "right",
  // Centered layout related settings.
  "centered_layout": {
    // The relative width of the left padding of the central pane from the
    // workspace when the centered layout is used.
    "left_padding": 0.2,
    // The relative width of the right padding of the central pane from the
    // workspace when the centered layout is used.
    "right_padding": 0.2,
  },
  // Image viewer settings
  "image_viewer": {
    // The unit for image file sizes: "binary" (KiB, MiB) or decimal (KB, MB)
    "unit": "binary",
  },
  // Determines the modifier to be used to add multiple cursors with the mouse. The open hover link mouse gestures will adapt such that it do not conflict with the multicursor modifier.
  //
  // 1. Maps to `Alt` on Linux and Windows and to `Option` on MacOS:
  //    "alt"
  // 2. Maps `Control` on Linux and Windows and to `Command` on MacOS:
  //    "cmd_or_ctrl" (alias: "cmd", "ctrl")
  "multi_cursor_modifier": "alt",
  // Whether to enable vim modes and key bindings.
  "vim_mode": false,
  // Whether to enable helix mode and key bindings.
  // Enabling this mode will automatically enable vim mode.
  "helix_mode": false,
  // Whether to show the informational hover box when moving the mouse
  // over symbols in the editor.
  "hover_popover_enabled": true,
  // Time to wait in milliseconds before showing the informational hover box.
  "hover_popover_delay": 300,
  // Whether to confirm before quitting Zed.
  "confirm_quit": false,
  // Whether to restore last closed project when fresh Zed instance is opened
  // May take 3 values:
  //  1. All workspaces open during last session
  //         "restore_on_startup": "last_session"
  //  2. The workspace opened
  //         "restore_on_startup": "last_workspace",
  //  3. Do not restore previous workspaces
  //         "restore_on_startup": "none",
  "restore_on_startup": "last_session",
  // Whether to attempt to restore previous file's state when opening it again.
  // The state is stored per pane.
  // When disabled, defaults are applied instead of the state restoration.
  //
  // E.g. for editors, selections, folds and scroll positions are restored, if the same file is closed and, later, opened again in the same pane.
  // When disabled, a single selection in the very beginning of the file, zero scroll position and no folds state is used as a default.
  //
  // Default: true
  "restore_on_file_reopen": true,
  // Whether to automatically close files that have been deleted on disk.
  "close_on_file_delete": false,
  // Relative size of the drop target in the editor that will open dropped file as a split pane (0-0.5)
  // E.g. 0.25 == If you drop onto the top/bottom quarter of the pane a new vertical split will be used
  //              If you drop onto the left/right quarter of the pane a new horizontal split will be used
  "drop_target_size": 0.2,
  // Whether the window should be closed when using 'close active item' on a window with no tabs.
  // May take 3 values:
  //  1. Use the current platform's convention
  //         "when_closing_with_no_tabs": "platform_default"
  //  2. Always close the window:
  //         "when_closing_with_no_tabs": "close_window",
  //  3. Never close the window
  //         "when_closing_with_no_tabs": "keep_window_open",
  "when_closing_with_no_tabs": "platform_default",
  // What to do when the last window is closed.
  // May take 2 values:
  //  1. Use the current platform's convention
  //         "on_last_window_closed": "platform_default"
  //  2. Always quit the application
  //         "on_last_window_closed": "quit_app",
  "on_last_window_closed": "platform_default",
  // Whether to show padding for zoomed panels.
  // When enabled, zoomed center panels (e.g. code editor) will have padding all around,
  // while zoomed bottom/left/right panels will have padding to the top/right/left (respectively).
  //
  // Default: true
  "zoomed_padding": true,
  // What draws Zed's window decorations (titlebar):
  // 1. Client application (Zed) draws its own window decorations
  //    "client"
  // 2. Display server draws the window decorations. Not supported by GNOME Wayland.
  //    "server"
  //
  // This requires restarting Zed for changes to take effect.
  //
  // Default: "client"
  "window_decorations": "client",
  // Whether to use the system provided dialogs for Open and Save As.
  // When set to false, Zed will use the built-in keyboard-first pickers.
  "use_system_path_prompts": true,
  // Whether to use the system provided dialogs for prompts, such as confirmation
  // prompts.
  // When set to false, Zed will use its built-in prompts. Note that on Linux,
  // this option is ignored and Zed will always use the built-in prompts.
  "use_system_prompts": true,
  // Whether the cursor blinks in the editor.
  "cursor_blink": true,
  // Cursor shape for the default editor.
  //  1. A vertical bar
  //     "bar"
  //  2. A block that surrounds the following character
  //     "block"
  //  3. An underline / underscore that runs along the following character
  //     "underline"
  //  4. A box drawn around the following character
  //     "hollow"
  //
  // Default: "bar"
  "cursor_shape": "bar",
  // Determines when the mouse cursor should be hidden in an editor or input box.
  //
  // 1. Never hide the mouse cursor:
  //    "never"
  // 2. Hide only when typing:
  //    "on_typing"
  // 3. Hide on both typing and cursor movement:
  //    "on_typing_and_movement"
  "hide_mouse": "on_typing_and_movement",
  // Determines how snippets are sorted relative to other completion items.
  //
  // 1. Place snippets at the top of the completion list:
  //    "top"
  // 2. Place snippets normally without any preference:
  //    "inline"
  // 3. Place snippets at the bottom of the completion list:
  //    "bottom"
  // 4. Do not show snippets in the completion list:
  //    "none"
  "snippet_sort_order": "inline",
  // How to highlight the current line in the editor.
  //
  // 1. Don't highlight the current line:
  //    "none"
  // 2. Highlight the gutter area:
  //    "gutter"
  // 3. Highlight the editor area:
  //    "line"
  // 4. Highlight the full line (default):
  //    "all"
  "current_line_highlight": "all",
  // Whether to highlight all occurrences of the selected text in an editor.
  "selection_highlight": true,
  // Whether the text selection should have rounded corners.
  "rounded_selection": true,
  // The debounce delay before querying highlights from the language
  // server based on the current cursor location.
  "lsp_highlight_debounce": 75,
  // The minimum APCA perceptual contrast between foreground and background colors.
  // APCA (Accessible Perceptual Contrast Algorithm) is more accurate than WCAG 2.x,
  // especially for dark mode. Values range from 0 to 106.
  //
  // Based on APCA Readability Criterion (ARC) Bronze Simple Mode:
  // https://readtech.org/ARC/tests/bronze-simple-mode/
  // - 0: No contrast adjustment
  // - 45: Minimum for large fluent text (36px+)
  // - 60: Minimum for other content text
  // - 75: Minimum for body text
  // - 90: Preferred for body text
  //
  // This only affects text drawn over highlight backgrounds in the editor.
  "minimum_contrast_for_highlights": 45,
  // Whether to pop the completions menu while typing in an editor without
  // explicitly requesting it.
  "show_completions_on_input": true,
  // Whether to display inline and alongside documentation for items in the
  // completions menu
  "show_completion_documentation": true,
  // Whether to colorize brackets in the editor.
  // (also known as "rainbow brackets")
  //
  // The colors that are used for different indentation levels are defined in the theme (theme key: `accents`).
  // They can be customized by using theme overrides.
  "colorize_brackets": false,
  // When to show the scrollbar in the completion menu.
  // This setting can take four values:
  //
  // 1. Show the scrollbar if there's important information or
  //    follow the system's configured behavior
  //   "auto"
  // 2. Match the system's configured behavior:
  //    "system"
  // 3. Always show the scrollbar:
  //    "always"
  // 4. Never show the scrollbar:
  //    "never" (default)
  "completion_menu_scrollbar": "never",
  // Show method signatures in the editor, when inside parentheses.
  "auto_signature_help": false,
  // Whether to show the signature help after completion or a bracket pair inserted.
  // If `auto_signature_help` is enabled, this setting will be treated as enabled also.
  "show_signature_help_after_edits": false,
  // Whether to show code action button at start of buffer line.
  "inline_code_actions": true,
  // Whether to allow drag and drop text selection in buffer.
  "drag_and_drop_selection": {
    // When true, enables drag and drop text selection in buffer.
    "enabled": true,
    // The delay in milliseconds that must elapse before drag and drop is allowed. Otherwise, a new text selection is created.
    "delay": 300,
  },
  // What to do when go to definition yields no results.
  //
  // 1. Do nothing: `none`
  // 2. Find references for the same symbol: `find_all_references` (default)
  "go_to_definition_fallback": "find_all_references",
  // Which level to use to filter out diagnostics displayed in the editor.
  //
  // Affects the editor rendering only, and does not interrupt
  // the functionality of diagnostics fetching and project diagnostics editor.
  // Which files containing diagnostic errors/warnings to mark in the tabs.
  // Diagnostics are only shown when file icons are also active.
  // This setting only works when can take the following three values:
  //
  // Which diagnostic indicators to show in the scrollbar, their level should be more or equal to the specified severity level.
  // Possible values:
  //  - "off" — no diagnostics are allowed
  //  - "error"
  //  - "warning"
  //  - "info"
  //  - "hint"
  //  - "all" — allow all diagnostics (default)
  "diagnostics_max_severity": "all",
  // Whether to show wrap guides (vertical rulers) in the editor.
  // Setting this to true will show a guide at the 'preferred_line_length' value
  // if 'soft_wrap' is set to 'preferred_line_length', and will show any
  // additional guides as specified by the 'wrap_guides' setting.
  "show_wrap_guides": true,
  // Character counts at which to show wrap guides in the editor.
  "wrap_guides": [],
  // Hide the values of in variables from visual display in private files
  "redact_private_values": false,
  // The default number of lines to expand excerpts in the multibuffer by.
  "expand_excerpt_lines": 5,
  // The default number of context lines shown in multibuffer excerpts.
  "excerpt_context_lines": 2,
  // Globs to match against file paths to determine if a file is private.
  "private_files": ["**/.env*", "**/*.pem", "**/*.key", "**/*.cert", "**/*.crt", "**/secrets.yml"],
  // Whether to use additional LSP queries to format (and amend) the code after
  // every "trigger" symbol input, defined by LSP server capabilities.
  "use_on_type_format": true,
  // Whether to automatically add matching closing characters when typing
  // opening parenthesis, bracket, brace, single or double quote characters.
  // For example, when you type '(', Zed will add a closing ) at the correct position.
  "use_autoclose": true,
  // Whether to automatically surround selected text when typing opening parenthesis,
  // bracket, brace, single or double quote characters.
  // For example, when you select text and type '(', Zed will surround the text with ().
  "use_auto_surround": true,
  // Whether indentation should be adjusted based on the context whilst typing.
  "auto_indent": true,
  // Whether indentation of pasted content should be adjusted based on the context.
  "auto_indent_on_paste": true,
  // Controls how the editor handles the autoclosed characters.
  // When set to `false`(default), skipping over and auto-removing of the closing characters
  // happen only for auto-inserted characters.
  // Otherwise(when `true`), the closing characters are always skipped over and auto-removed
  // no matter how they were inserted.
  "always_treat_brackets_as_autoclosed": false,
  // Controls where the `editor::Rewrap` action is allowed in the current language scope.
  //
  // This setting can take three values:
  //
  // 1. Only allow rewrapping in comments:
  //    "in_comments"
  // 2. Only allow rewrapping in the current selection(s):
  //    "in_selections"
  // 3. Allow rewrapping anywhere:
  //    "anywhere"
  //
  // When using values other than `in_comments`, it is possible for the rewrapping to produce code
  // that is syntactically invalid. Keep this in mind when selecting which behavior you would like
  // to use.
  //
  // Note: This setting has no effect in Vim mode, as rewrap is already allowed everywhere.
  "allow_rewrap": "in_comments",
  // Controls whether edit predictions are shown immediately (true)
  // or manually by triggering `editor::ShowEditPrediction` (false).
  "show_edit_predictions": true,
  // Controls whether edit predictions are shown in a given language scope.
  // Example: ["string", "comment"]
  "edit_predictions_disabled_in": [],
  // Whether to show tabs and spaces in the editor.
  // This setting can take four values:
  //
  // 1. Draw tabs and spaces only for the selected text (default):
  //    "selection"
  // 2. Do not draw any tabs or spaces:
  //    "none"
  // 3. Draw all invisible symbols:
  //    "all"
  // 4. Draw whitespaces at boundaries only:
  //    "boundary"
  // 5. Draw whitespaces only after non-whitespace characters:
  //    "trailing"
  // For a whitespace to be on a boundary, any of the following conditions need to be met:
  // - It is a tab
  // - It is adjacent to an edge (start or end)
  // - It is adjacent to a whitespace (left or right)
  "show_whitespaces": "selection",
  // Visible characters used to render whitespace when show_whitespaces is enabled.
  "whitespace_map": {
    "space": "•",
    "tab": "→",
  },
  // Settings related to calls in Zed
  "calls": {
    // Join calls with the microphone live by default
    "mute_on_join": false,
    // Share your project when you are the first to join a channel
    "share_on_join": false,
  },
  // Toolbar related settings
  "toolbar": {
    // Whether to show breadcrumbs.
    "breadcrumbs": true,
    // Whether to show quick action buttons.
    "quick_actions": true,
    // Whether to show the Selections menu in the editor toolbar.
    "selections_menu": true,
    // Whether to show agent review buttons in the editor toolbar.
    "agent_review": true,
    // Whether to show code action buttons in the editor toolbar.
    "code_actions": false,
  },
  // Whether to allow windows to tab together based on the user’s tabbing preference (macOS only).
  "use_system_window_tabs": false,
  // Titlebar related settings
  "title_bar": {
    // Whether to show the branch icon beside branch switcher in the titlebar.
    "show_branch_icon": false,
    // Whether to show the branch name button in the titlebar.
    "show_branch_name": true,
    // Whether to show the project host and name in the titlebar.
    "show_project_items": true,
    // Whether to show onboarding banners in the titlebar.
    "show_onboarding_banner": true,
    // Whether to show user picture in the titlebar.
    "show_user_picture": true,
    // Whether to show the sign in button in the titlebar.
    "show_sign_in": true,
    // Whether to show the menus in the titlebar.
    "show_menus": false,
  },
  "audio": {
    // Opt into the new audio system.
    "experimental.rodio_audio": false,
    // Requires 'rodio_audio: true'
    //
    // Automatically increase or decrease you microphone's volume. This affects how
    // loud you sound to others.
    //
    // Recommended: off (default)
    // Microphones are too quite in zed, until everyone is on experimental
    // audio and has auto speaker volume on this will make you very loud
    // compared to other speakers.
    "experimental.auto_microphone_volume": false,
    // Requires 'rodio_audio: true'
    //
    // Automatically increate or decrease the volume of other call members.
    // This only affects how things sound for you.
    "experimental.auto_speaker_volume": true,
    // Requires 'rodio_audio: true'
    //
    // Remove background noises. Works great for typing, cars, dogs, AC. Does
    // not work well on music.
    "experimental.denoise": true,
    // Requires 'rodio_audio: true'
    //
    // Use audio parameters compatible with the previous versions of
    // experimental audio and non-experimental audio. When this is false you
    // will sound strange to anyone not on the latest experimental audio. In
    // the future we will migrate by setting this to false
    //
    // You need to rejoin a call for this setting to apply
    "experimental.legacy_audio_compatible": true,
  },
  // Scrollbar related settings
  "scrollbar": {
    // When to show the scrollbar in the editor.
    // This setting can take four values:
    //
    // 1. Show the scrollbar if there's important information or
    //    follow the system's configured behavior (default):
    //   "auto"
    // 2. Match the system's configured behavior:
    //    "system"
    // 3. Always show the scrollbar:
    //    "always"
    // 4. Never show the scrollbar:
    //    "never"
    "show": "auto",
    // Whether to show cursor positions in the scrollbar.
    "cursors": true,
    // Whether to show git diff indicators in the scrollbar.
    "git_diff": true,
    // Whether to show buffer search results in the scrollbar.
    "search_results": true,
    // Whether to show selected text occurrences in the scrollbar.
    "selected_text": true,
    // Whether to show selected symbol occurrences in the scrollbar.
    "selected_symbol": true,
    // Which diagnostic indicators to show in the scrollbar:
    //  - "none" or false: do not show diagnostics
    //  - "error": show only errors
    //  - "warning": show only errors and warnings
    //  - "information": show only errors, warnings, and information
    //  - "all" or true: show all diagnostics
    "diagnostics": "all",
    // Forcefully enable or disable the scrollbar for each axis
    "axes": {
      // When false, forcefully disables the horizontal scrollbar. Otherwise, obey other settings.
      "horizontal": true,
      // When false, forcefully disables the vertical scrollbar. Otherwise, obey other settings.
      "vertical": true,
    },
  },
  // Minimap related settings
  "minimap": {
    // When to show the minimap in the editor.
    // This setting can take three values:
    // 1. Show the minimap if the editor's scrollbar is visible:
    //    "auto"
    // 2. Always show the minimap:
    //    "always"
    // 3. Never show the minimap:
    //    "never" (default)
    "show": "never",
    // Where to show the minimap in the editor.
    // This setting can take two values:
    // 1. Show the minimap on the focused editor only:
    //    "active_editor" (default)
    // 2. Show the minimap on all open editors:
    //    "all_editors"
    "display_in": "active_editor",
    // When to show the minimap thumb.
    // This setting can take two values:
    // 1. Show the minimap thumb if the mouse is over the minimap:
    //    "hover"
    // 2. Always show the minimap thumb:
    //    "always" (default)
    "thumb": "always",
    // How the minimap thumb border should look.
    // This setting can take five values:
    // 1. Display a border on all sides of the thumb:
    //    "thumb_border": "full"
    // 2. Display a border on all sides except the left side of the thumb:
    //    "thumb_border": "left_open" (default)
    // 3. Display a border on all sides except the right side of the thumb:
    //    "thumb_border": "right_open"
    // 4. Display a border only on the left side of the thumb:
    //    "thumb_border": "left_only"
    // 5. Display the thumb without any border:
    //    "thumb_border": "none"
    "thumb_border": "left_open",
    // How to highlight the current line in the minimap.
    // This setting can take the following values:
    //
    // 1. `null` to inherit the editor `current_line_highlight` setting (default)
    // 2. "line" or "all" to highlight the current line in the minimap.
    // 3. "gutter" or "none" to not highlight the current line in the minimap.
    "current_line_highlight": null,
    // Maximum number of columns to display in the minimap.
    "max_width_columns": 80,
  },
  // Enable middle-click paste on Linux.
  "middle_click_paste": true,
  // What to do when multibuffer is double clicked in some of its excerpts
  // (parts of singleton buffers).
  // May take 2 values:
  //  1. Behave as a regular buffer and select the whole word (default).
  //         "double_click_in_multibuffer": "select"
  //  2. Open the excerpt clicked as a new buffer in the new tab.
  //         "double_click_in_multibuffer": "open",
  // For the case of "open", regular selection behavior can be achieved by holding `alt` when double clicking.
  "double_click_in_multibuffer": "select",
  "gutter": {
    // Whether to show line numbers in the gutter.
    "line_numbers": true,
    // Whether to show runnables buttons in the gutter.
    "runnables": true,
    // Whether to show breakpoints in the gutter.
    "breakpoints": true,
    // Whether to show fold buttons in the gutter.
    "folds": true,
    // Minimum number of characters to reserve space for in the gutter.
    "min_line_number_digits": 4,
  },
  "indent_guides": {
    // Whether to show indent guides in the editor.
    "enabled": true,
    // The width of the indent guides in pixels, between 1 and 10.
    "line_width": 1,
    // The width of the active indent guide in pixels, between 1 and 10.
    "active_line_width": 1,
    // Determines how indent guides are colored.
    // This setting can take the following three values:
    //
    // 1. "disabled"
    // 2. "fixed"
    // 3. "indent_aware"
    "coloring": "fixed",
    // Determines how indent guide backgrounds are colored.
    // This setting can take the following two values:
    //
    // 1. "disabled"
    // 2. "indent_aware"
    "background_coloring": "disabled",
  },
  // Whether the editor will scroll beyond the last line.
  "scroll_beyond_last_line": "one_page",
  // The number of lines to keep above/below the cursor when scrolling with the keyboard
  "vertical_scroll_margin": 3,
  // Whether to scroll when clicking near the edge of the visible text area.
  "autoscroll_on_clicks": false,
  // The number of characters to keep on either side when scrolling with the mouse
  "horizontal_scroll_margin": 5,
  // Scroll sensitivity multiplier. This multiplier is applied
  // to both the horizontal and vertical delta values while scrolling.
  "scroll_sensitivity": 1.0,
  // Scroll sensitivity multiplier for fast scrolling. This multiplier is applied
  // to both the horizontal and vertical delta values while scrolling. Fast scrolling
  // happens when a user holds the alt or option key while scrolling.
  "fast_scroll_sensitivity": 4.0,
  "sticky_scroll": {
    // Whether to stick scopes to the top of the editor.
    "enabled": false,
  },
  "relative_line_numbers": "disabled",
  // If 'search_wrap' is disabled, search result do not wrap around the end of the file.
  "search_wrap": true,
  // Search options to enable by default when opening new project and buffer searches.
  "search": {
    // Whether to show the project search button in the status bar.
    "button": true,
    // Whether to only match on whole words.
    "whole_word": false,
    // Whether to match case sensitively.
    "case_sensitive": false,
    // Whether to include gitignored files in search results.
    "include_ignored": false,
    // Whether to interpret the search query as a regular expression.
    "regex": false,
    // Whether to center the cursor on each search match when navigating.
    "center_on_match": false,
  },
  // When to populate a new search's query based on the text under the cursor.
  // This setting can take the following three values:
  //
  // 1. Always populate the search query with the word under the cursor (default).
  //    "always"
  // 2. Only populate the search query when there is text selected
  //    "selection"
  // 3. Never populate the search query
  //    "never"
  "seed_search_query_from_cursor": "always",
  // When enabled, automatically adjusts search case sensitivity based on your query.
  // If your search query contains any uppercase letters, the search becomes case-sensitive;
  // if it contains only lowercase letters, the search becomes case-insensitive.
  "use_smartcase_search": false,
  // Inlay hint related settings
  "inlay_hints": {
    // Global switch to toggle hints on and off, switched off by default.
    "enabled": false,
    // Toggle certain types of hints on and off, all switched on by default.
    "show_type_hints": true,
    "show_parameter_hints": true,
    "show_value_hints": true,
    // Corresponds to null/None LSP hint type value.
    "show_other_hints": true,
    // Whether to show a background for inlay hints.
    //
    // If set to `true`, the background will use the `hint.background` color from the current theme.
    "show_background": false,
    // Time to wait after editing the buffer, before requesting the hints,
    // set to 0 to disable debouncing.
    "edit_debounce_ms": 700,
    // Time to wait after scrolling the buffer, before requesting the hints,
    // set to 0 to disable debouncing.
    "scroll_debounce_ms": 50,
    // A set of modifiers which, when pressed, will toggle the visibility of inlay hints.
    // If the set if empty or not all the modifiers specified are pressed, inlay hints will not be toggled.
    "toggle_on_modifiers_press": {
      "control": false,
      "shift": false,
      "alt": false,
      "platform": false,
      "function": false,
    },
  },
  // Whether to resize all the panels in a dock when resizing the dock.
  // Can be a combination of "left", "right" and "bottom".
  "resize_all_panels_in_dock": ["left"],
  "project_panel": {
    // Whether to show the project panel button in the status bar
    "button": true,
    // Whether to hide the gitignore entries in the project panel.
    "hide_gitignore": false,
    // Default width of the project panel.
    "default_width": 240,
    // Where to dock the project panel. Can be 'left' or 'right'.
    "dock": "left",
    // Spacing between worktree entries in the project panel. Can be 'comfortable' or 'standard'.
    "entry_spacing": "comfortable",
    // Whether to show file icons in the project panel.
    "file_icons": true,
    // Whether to show folder icons or chevrons for directories in the project panel.
    "folder_icons": true,
    // Whether to show the git status in the project panel.
    "git_status": true,
    // Amount of indentation for nested items.
    "indent_size": 20,
    // Whether to reveal it in the project panel automatically,
    // when a corresponding project entry becomes active.
    // Gitignored entries are never auto revealed.
    "auto_reveal_entries": true,
    // Whether the project panel should open on startup.
    "starts_open": true,
    // Whether to fold directories automatically and show compact folders
    // (e.g. "a/b/c" ) when a directory has only one subdirectory inside.
    "auto_fold_dirs": true,
    // Scrollbar-related settings
    "scrollbar": {
      // When to show the scrollbar in the project panel.
      // This setting can take five values:
      //
      // 1. null (default): Inherit editor settings
      // 2. Show the scrollbar if there's important information or
      //    follow the system's configured behavior (default):
      //   "auto"
      // 3. Match the system's configured behavior:
      //    "system"
      // 4. Always show the scrollbar:
      //    "always"
      // 5. Never show the scrollbar:
      //    "never"
      "show": null,
    },
    // Which files containing diagnostic errors/warnings to mark in the project panel.
    // This setting can take the following three values:
    //
    // 1. Do not mark any files:
    //    "off"
    // 2. Only mark files with errors:
    //    "errors"
    // 3. Mark files with errors and warnings:
    //    "all"
    "show_diagnostics": "all",
    // Whether to stick parent directories at top of the project panel.
    "sticky_scroll": true,
    // Settings related to indent guides in the project panel.
    "indent_guides": {
      // When to show indent guides in the project panel.
      // This setting can take two values:
      //
      // 1. Always show indent guides:
      //    "always"
      // 2. Never show indent guides:
      //    "never"
      "show": "always",
    },
    // Sort order for entries in the project panel.
    // This setting can take three values:
    //
    // 1. Show directories first, then files:
    //    "directories_first"
    // 2. Mix directories and files together:
    //    "mixed"
    // 3. Show files first, then directories:
    //    "files_first"
    "sort_mode": "directories_first",
    // Whether to enable drag-and-drop operations in the project panel.
    "drag_and_drop": true,
    // Whether to hide the root entry when only one folder is open in the window.
    "hide_root": false,
    // Whether to hide the hidden entries in the project panel.
    "hide_hidden": false,
    // Settings for automatically opening files.
    "auto_open": {
      // Whether to automatically open newly created files in the editor.
      "on_create": true,
      // Whether to automatically open files after pasting or duplicating them.
      "on_paste": true,
      // Whether to automatically open files dropped from external sources.
      "on_drop": true,
    },
  },
  "outline_panel": {
    // Whether to show the outline panel button in the status bar
    "button": true,
    // Default width of the outline panel.
    "default_width": 300,
    // Where to dock the outline panel. Can be 'left' or 'right'.
    "dock": "left",
    // Whether to show file icons in the outline panel.
    "file_icons": true,
    // Whether to show folder icons or chevrons for directories in the outline panel.
    "folder_icons": true,
    // Whether to show the git status in the outline panel.
    "git_status": true,
    // Amount of indentation for nested items.
    "indent_size": 20,
    // Whether to reveal it in the outline panel automatically,
    // when a corresponding outline entry becomes active.
    // Gitignored entries are never auto revealed.
    "auto_reveal_entries": true,
    // Whether to fold directories automatically
    // when a directory has only one directory inside.
    "auto_fold_dirs": true,
    // Settings related to indent guides in the outline panel.
    "indent_guides": {
      // When to show indent guides in the outline panel.
      // This setting can take two values:
      //
      // 1. Always show indent guides:
      //    "always"
      // 2. Never show indent guides:
      //    "never"
      "show": "always",
    },
    // Scrollbar-related settings
    "scrollbar": {
      // When to show the scrollbar in the project panel.
      // This setting can take five values:
      //
      // 1. null (default): Inherit editor settings
      // 2. Show the scrollbar if there's important information or
      //    follow the system's configured behavior (default):
      //   "auto"
      // 3. Match the system's configured behavior:
      //    "system"
      // 4. Always show the scrollbar:
      //    "always"
      // 5. Never show the scrollbar:
      //    "never"
      "show": null,
    },
    // Default depth to expand outline items in the current file.
    // Set to 0 to collapse all items that have children, 1 or higher to collapse items at that depth or deeper.
    "expand_outlines_with_depth": 100,
  },
  "collaboration_panel": {
    // Whether to show the collaboration panel button in the status bar.
    "button": true,
    // Where to dock the collaboration panel. Can be 'left' or 'right'.
    "dock": "left",
    // Default width of the collaboration panel.
    "default_width": 240,
  },
  "git_panel": {
    // Whether to show the git panel button in the status bar.
    "button": true,
    // Where to dock the git panel. Can be 'left' or 'right'.
    "dock": "left",
    // Default width of the git panel.
    "default_width": 360,
    // Style of the git status indicator in the panel.
    //
    // Choices: label_color, icon
    // Default: icon
    "status_style": "icon",
    // What branch name to use if `init.defaultBranch` is not set
    //
    // Default: main
    "fallback_branch_name": "main",
    // Whether to sort entries in the panel by path or by status (the default).
    //
    // Default: false
    "sort_by_path": false,
    // Whether to collapse untracked files in the diff panel.
    //
    // Default: false
    "collapse_untracked_diff": false,
    /// Whether to show entries with tree or flat view in the panel
    ///
    /// Default: false
    "tree_view": false,
    "scrollbar": {
      // When to show the scrollbar in the git panel.
      //
      // Choices: always, auto, never, system
      // Default: inherits editor scrollbar settings
      // "show": null
    },
  },
  "message_editor": {
    // Whether to automatically replace emoji shortcodes with emoji characters.
    // For example: typing `:wave:` gets replaced with `👋`.
    "auto_replace_emoji_shortcode": true,
  },
  "notification_panel": {
    // Whether to show the notification panel button in the status bar.
    "button": true,
    // Where to dock the notification panel. Can be 'left' or 'right'.
    "dock": "right",
    // Default width of the notification panel.
    "default_width": 380,
  },
  "agent": {
    // Whether the agent is enabled.
    "enabled": true,
    // What completion mode to start new threads in, if available. Can be 'normal' or 'burn'.
    "preferred_completion_mode": "normal",
    // Whether to show the agent panel button in the status bar.
    "button": true,
    // Where to dock the agent panel. Can be 'left', 'right' or 'bottom'.
    "dock": "right",
    // Default width when the agent panel is docked to the left or right.
    "default_width": 640,
    // Default height when the agent panel is docked to the bottom.
    "default_height": 320,
    // The view to use by default (thread, or text_thread)
    "default_view": "thread",
    // The default model to use when creating new threads.
    "default_model": {
      // The provider to use.
      "provider": "zed.dev",
      // The model to use.
      "model": "claude-sonnet-4",
    },
    // Additional parameters for language model requests. When making a request to a model, parameters will be taken
    // from the last entry in this list that matches the model's provider and name. In each entry, both provider
    // and model are optional, so that you can specify parameters for either one.
    "model_parameters": [
      // To set parameters for all requests to OpenAI models:
      // {
      //   "provider": "openai",
      //   "temperature": 0.5
      // }
      //
      // To set parameters for all requests in general:
      // {
      //   "temperature": 0
      // }
      //
      // To set parameters for a specific provider and model:
      // {
      //   "provider": "zed.dev",
      //   "model": "claude-sonnet-4",
      //   "temperature": 1.0
      // }
    ],
    // When enabled, the agent can run potentially destructive actions without asking for your confirmation.
    //
    // Note: This setting has no effect on external agents that support permission modes, such as Claude Code.
    //       You can set `agent_servers.claude.default_mode` to `bypassPermissions` to skip all permission requests.
    "always_allow_tool_actions": false,
    // When enabled, agent edits will be displayed in single-file editors for review
    "single_file_review": true,
    // When enabled, show voting thumbs for feedback on agent edits.
    "enable_feedback": true,
    "default_profile": "write",
    "profiles": {
      "write": {
        "name": "Write",
        "enable_all_context_servers": true,
        "tools": {
          "copy_path": true,
          "create_directory": true,
          "delete_path": true,
          "diagnostics": true,
          "edit_file": true,
          "fetch": true,
          "list_directory": true,
          "project_notifications": false,
          "move_path": true,
          "now": true,
          "find_path": true,
          "read_file": true,
          "open": true,
          "grep": true,
          "terminal": true,
          "thinking": true,
          "web_search": true,
        },
      },
      "ask": {
        "name": "Ask",
        // We don't know which of the context server tools are safe for the "Ask" profile, so we don't enable them by default.
        // "enable_all_context_servers": true,
        "tools": {
          "diagnostics": true,
          "fetch": true,
          "list_directory": true,
          "project_notifications": false,
          "now": true,
          "find_path": true,
          "read_file": true,
          "open": true,
          "grep": true,
          "thinking": true,
          "web_search": true,
        },
      },
      "minimal": {
        "name": "Minimal",
        "enable_all_context_servers": false,
        "tools": {},
      },
    },
    // Where to show notifications when the agent has either completed
    // its response, or else needs confirmation before it can run a
    // tool action.
    // "primary_screen" - Show the notification only on your primary screen (default)
    // "all_screens" - Show these notifications on all screens
    // "never" - Never show these notifications
    "notify_when_agent_waiting": "primary_screen",
    // Whether to play a sound when the agent has either completed
    // its response, or needs user input.

    // Default: false
    "play_sound_when_agent_done": false,
    // Whether to have edit cards in the agent panel expanded, showing a preview of the full diff.
    //
    // Default: true
    "expand_edit_card": true,
    // Whether to have terminal cards in the agent panel expanded, showing the whole command output.
    //
    // Default: true
    "expand_terminal_card": true,
    // Whether to always use cmd-enter (or ctrl-enter on Linux or Windows) to send messages in the agent panel.
    //
    // Default: false
    "use_modifier_to_send": false,
    // Minimum number of lines to display in the agent message editor.
    //
    // Default: 4
    "message_editor_min_lines": 4,
  },
  // Whether the screen sharing icon is shown in the os status bar.
  "show_call_status_icon": true,
  // Whether to use language servers to provide code intelligence.
  "enable_language_server": true,
  // Whether to perform linked edits of associated ranges, if the language server supports it.
  // For example, when editing opening <html> tag, the contents of the closing </html> tag will be edited as well.
  "linked_edits": true,
  // The list of language servers to use (or disable) for all languages.
  //
  // This is typically customized on a per-language basis.
  "language_servers": ["..."],

  // When to automatically save edited buffers. This setting can
  // take four values.
  //
  // 1. Never automatically save:
  //     "autosave": "off",
  // 2. Save when changing focus away from the Zed window:
  //     "autosave": "on_window_change",
  // 3. Save when changing focus away from a specific buffer:
  //     "autosave": "on_focus_change",
  // 4. Save when idle for a certain amount of time:
  //     "autosave": { "after_delay": {"milliseconds": 500} },
  "autosave": "off",
  // Maximum number of tabs per pane. Unset for unlimited.
  "max_tabs": null,
  // Settings related to the editor's tab bar.
  "tab_bar": {
    // Whether or not to show the tab bar in the editor
    "show": true,
    // Whether or not to show the navigation history buttons.
    "show_nav_history_buttons": true,
    // Whether or not to show the tab bar buttons.
    "show_tab_bar_buttons": true,
  },
  // Settings related to the editor's tabs
  "tabs": {
    // Show git status colors in the editor tabs.
    "git_status": false,
    // Position of the close button on the editor tabs.
    // One of: ["right", "left"]
    "close_position": "right",
    // Whether to show the file icon for a tab.
    "file_icons": false,
    // Controls the appearance behavior of the tab's close button.
    //
    // 1. Show it just upon hovering the tab. (default)
    //     "hover"
    // 2. Show it persistently.
    //     "always"
    // 3. Never show it, even if hovering it.
    //     "hidden"
    "show_close_button": "hover",
    // What to do after closing the current tab.
    //
    // 1. Activate the tab that was open previously (default)
    //     "history"
    // 2. Activate the right neighbour tab if present
    //     "neighbour"
    // 3. Activate the left neighbour tab if present
    //     "left_neighbour"
    "activate_on_close": "history",
    // Which files containing diagnostic errors/warnings to mark in the tabs.
    // Diagnostics are only shown when file icons are also active.
    // This setting only works when can take the following three values:
    //
    // 1. Do not mark any files:
    //    "off"
    // 2. Only mark files with errors:
    //    "errors"
    // 3. Mark files with errors and warnings:
    //    "all"
    "show_diagnostics": "off",
  },
  // Settings related to preview tabs.
  "preview_tabs": {
    // Whether preview tabs should be enabled.
    // Preview tabs allow you to open files in preview mode, where they close automatically
    // when you open another preview tab.
    // This is useful for quickly viewing files without cluttering your workspace.
    "enabled": true,
    // Whether to open tabs in preview mode when opened from the project panel with a single click.
    "enable_preview_from_project_panel": true,
    // Whether to open tabs in preview mode when selected from the file finder.
    "enable_preview_from_file_finder": false,
    // Whether to open tabs in preview mode when opened from a multibuffer.
    "enable_preview_from_multibuffer": true,
    // Whether to open tabs in preview mode when code navigation is used to open a multibuffer.
    "enable_preview_multibuffer_from_code_navigation": false,
    // Whether to open tabs in preview mode when code navigation is used to open a single file.
    "enable_preview_file_from_code_navigation": true,
    // Whether to keep tabs in preview mode when code navigation is used to navigate away from them.
    // If `enable_preview_file_from_code_navigation` or `enable_preview_multibuffer_from_code_navigation` is also true, the new tab may replace the existing one.
    "enable_keep_preview_on_code_navigation": false,
  },
  // Settings related to the file finder.
  "file_finder": {
    // Whether to show file icons in the file finder.
    "file_icons": true,
    // Determines how much space the file finder can take up in relation to the available window width.
    // There are 5 possible width values:
    //
    // 1. Small: This value is essentially a fixed width.
    //    "modal_max_width": "small"
    // 2. Medium:
    //    "modal_max_width": "medium"
    // 3. Large:
    //    "modal_max_width": "large"
    // 4. Extra Large:
    //    "modal_max_width": "xlarge"
    // 5. Fullscreen: This value removes any horizontal padding, as it consumes the whole viewport width.
    //    "modal_max_width": "full"
    //
    // Default: small
    "modal_max_width": "small",
    // Determines whether the file finder should skip focus for the active file in search results.
    // There are 2 possible values:
    //
    // 1. true: When searching for files, if the currently active file appears as the first result,
    //    auto-focus will skip it and focus the second result instead.
    //    "skip_focus_for_active_in_search": true
    //
    // 2. false: When searching for files, the first result will always receive focus,
    //    even if it's the currently active file.
    //    "skip_focus_for_active_in_search": false
    //
    // Default: true
    "skip_focus_for_active_in_search": true,
    // Whether to show the git status in the file finder.
    "git_status": true,
    // Whether to use gitignored files when searching.
    // Only the file Zed had indexed will be used, not necessary all the gitignored files.
    //
    // Can accept 3 values:
    //   * "all": Use all gitignored files
    //   * "indexed": Use only the files Zed had indexed
    //   * "smart": Be smart and search for ignored when called from a gitignored worktree
    "include_ignored": "smart",
  },
  // Whether or not to remove any trailing whitespace from lines of a buffer
  // before saving it.
  "remove_trailing_whitespace_on_save": true,
  // Whether to start a new line with a comment when a previous line is a comment as well.
  "extend_comment_on_newline": true,
  // Removes any lines containing only whitespace at the end of the file and
  // ensures just one newline at the end.
  "ensure_final_newline_on_save": true,
  // Whether or not to perform a buffer format before saving: [on, off]
  // Keep in mind, if the autosave with delay is enabled, format_on_save will be ignored
  "format_on_save": "on",
  // How to perform a buffer format. This setting can take multiple values:
  //
  // 1. Default. Format files using Zed's Prettier integration (if applicable),
  //    or falling back to formatting via language server:
  //     "formatter": "auto"
  // 2. Format code using the current language server:
  //     "formatter": "language_server"
  // 3. Format code using a specific language server:
  //     "formatter": {"language_server": {"name": "ruff"}}
  // 4. Format code using an external command:
  //     "formatter": {
  //       "external": {
  //         "command": "prettier",
  //         "arguments": ["--stdin-filepath", "{buffer_path}"]
  //       }
  //     }
  // 5. Format code using Zed's Prettier integration:
  //     "formatter": "prettier"
  // 6. Format code using a code action
  //     "formatter": {"code_action": "source.fixAll.eslint"}
  // 7. An array of any format step specified above to apply in order
  //     "formatter": [{"code_action": "source.fixAll.eslint"}, "prettier"]
  "formatter": "auto",
  // How to soft-wrap long lines of text.
  // Possible values:
  //
  // 1. Prefer a single line generally, unless an overly long line is encountered.
  //      "soft_wrap": "none",
  //      "soft_wrap": "prefer_line", // (deprecated, same as "none")
  // 2. Soft wrap lines that overflow the editor.
  //      "soft_wrap": "editor_width",
  // 3. Soft wrap lines at the preferred line length.
  //      "soft_wrap": "preferred_line_length",
  // 4. Soft wrap lines at the preferred line length or the editor width (whichever is smaller).
  //      "soft_wrap": "bounded",
  "soft_wrap": "none",
  // The column at which to soft-wrap lines, for buffers where soft-wrap
  // is enabled.
  "preferred_line_length": 80,
  // Whether to indent lines using tab characters, as opposed to multiple
  // spaces.
  "hard_tabs": false,
  // How many columns a tab should occupy.
  "tab_size": 4,
  // What debuggers are preferred by default for all languages.
  "debuggers": [],
  // Whether to enable word diff highlighting in the editor.
  //
  // When enabled, changed words within modified lines are highlighted
  // to show exactly what changed.
  //
  // Default: true
  "word_diff_enabled": true,
  // Control what info is collected by Zed.
  "telemetry": {
    // Send debug info like crash reports.
    "diagnostics": true,
    // Send anonymized usage data like what languages you're using Zed with.
    "metrics": true,
  },
  // Whether to disable all AI features in Zed.
  //
  // Default: false
  "disable_ai": false,
  // Automatically update Zed. This setting may be ignored on Linux if
  // installed through a package manager.
  "auto_update": true,
  // How to render LSP `textDocument/documentColor` colors in the editor.
  //
  // Possible values:
  //
  // 1. Do not query and render document colors.
  //      "lsp_document_colors": "none",
  // 2. Render document colors as inlay hints near the color text (default).
  //      "lsp_document_colors": "inlay",
  // 3. Draw a border around the color text.
  //      "lsp_document_colors": "border",
  // 4. Draw a background behind the color text..
  //      "lsp_document_colors": "background",
  "lsp_document_colors": "inlay",
  // Diagnostics configuration.
  "diagnostics": {
    // Whether to show the project diagnostics button in the status bar.
    "button": true,
    // Whether to show warnings or not by default.
    "include_warnings": true,
    // Settings for using LSP pull diagnostics mechanism in Zed.
    "lsp_pull_diagnostics": {
      // Whether to pull for diagnostics or not.
      "enabled": true,
      // Minimum time to wait before pulling diagnostics from the language server(s).
      // 0 turns the debounce off.
      "debounce_ms": 50,
    },
    // Settings for inline diagnostics
    "inline": {
      // Whether to show diagnostics inline or not
      "enabled": false,
      // The delay in milliseconds to show inline diagnostics after the
      // last diagnostic update.
      "update_debounce_ms": 150,
      // The amount of padding between the end of the source line and the start
      // of the inline diagnostic in units of em widths.
      "padding": 4,
      // The minimum column to display inline diagnostics. This setting can be
      // used to horizontally align inline diagnostics at some column. Lines
      // longer than this value will still push diagnostics further to the right.
      "min_column": 0,
      // The minimum severity of the diagnostics to show inline.
      // Inherits editor's diagnostics' max severity settings when `null`.
      "max_severity": null,
    },
  },
  // Files or globs of files that will be excluded by Zed entirely. They will be skipped during file
  // scans, file searches, and not be displayed in the project file tree. Takes precedence over `file_scan_inclusions`.
  "file_scan_exclusions": [
    "**/.git",
    "**/.svn",
    "**/.hg",
    "**/.jj",
    "**/.repo",
    "**/CVS",
    "**/.DS_Store",
    "**/Thumbs.db",
    "**/.classpath",
    "**/.settings",
  ],
  // Files or globs of files that will be included by Zed, even when ignored by git. This is useful
  // for files that are not tracked by git, but are still important to your project. Note that globs
  // that are overly broad can slow down Zed's file scanning. `file_scan_exclusions` takes
  // precedence over these inclusions.
  "file_scan_inclusions": [".env*"],
  // Globs to match files that will be considered "hidden". These files can be hidden from the
  // project panel by toggling the "hide_hidden" setting.
  "hidden_files": ["**/.*"],
  // Git gutter behavior configuration.
  "git": {
    // Control whether the git gutter is shown. May take 2 values:
    // 1. Show the gutter
    //      "git_gutter": "tracked_files"
    // 2. Hide the gutter
    //      "git_gutter": "hide"
    "git_gutter": "tracked_files",
    /// Sets the debounce threshold (in milliseconds) after which changes are reflected in the git gutter.
    ///
    /// Default: 0
    "gutter_debounce": 0,
    // Control whether the git blame information is shown inline,
    // in the currently focused line.
    "inline_blame": {
      "enabled": true,
      // Sets a delay after which the inline blame information is shown.
      // Delay is restarted with every cursor movement.
      "delay_ms": 0,
      // The amount of padding between the end of the source line and the start
      // of the inline blame in units of em widths.
      "padding": 7,
      // Whether or not to display the git commit summary on the same line.
      "show_commit_summary": false,
      // The minimum column number to show the inline blame information at
      "min_column": 0,
    },
    "blame": {
      "show_avatar": true,
    },
    // Control which information is shown in the branch picker.
    "branch_picker": {
      "show_author_name": true,
    },
    // How git hunks are displayed visually in the editor.
    // This setting can take two values:
    //
    // 1. Show unstaged hunks filled and staged hunks hollow:
    //    "hunk_style": "staged_hollow"
    // 2. Show unstaged hunks hollow and staged hunks filled:
    //    "hunk_style": "unstaged_hollow"
    "hunk_style": "staged_hollow",
    // Should the name or path be displayed first in the git view.
    // "path_style": "file_name_first" or "file_path_first"
    "path_style": "file_name_first",
  },
  // The list of custom Git hosting providers.
  "git_hosting_providers": [
    // {
    //   "provider": "github",
    //   "name": "BigCorp GitHub",
    //   "base_url": "https://code.big-corp.com"
    // }
  ],
  // Configuration for how direnv configuration should be loaded. May take 2 values:
  // 1. Load direnv configuration using `direnv export json` directly.
  //      "load_direnv": "direct"
  // 2. Load direnv configuration through the shell hook, works for POSIX shells and fish.
  //      "load_direnv": "shell_hook"
  // 3. Don't load direnv configuration at all.
  //      "load_direnv": "disabled"
  "load_direnv": "direct",
  "edit_predictions": {
    // A list of globs representing files that edit predictions should be disabled for.
    // There's a sensible default list of globs already included.
    // Any addition to this list will be merged with the default list.
    // Globs are matched relative to the worktree root,
    // except when starting with a slash (/) or equivalent in Windows.
    "disabled_globs": [
      "**/.env*",
      "**/*.pem",
      "**/*.key",
      "**/*.cert",
      "**/*.crt",
      "**/.dev.vars",
      "**/secrets.yml",
      "**/.zed/settings.json", // zed project settings
      "/**/zed/settings.json", // zed user settings
      "/**/zed/keymap.json",
    ],
    // When to show edit predictions previews in buffer.
    // This setting takes two possible values:
    // 1. Display predictions inline when there are no language server completions available.
    //     "mode": "eager"
    // 2. Display predictions inline only when holding a modifier key (alt by default).
    //     "mode": "subtle"
    "mode": "eager",
    // Copilot-specific settings
    // "copilot": {
    //   "enterprise_uri": "",
    //   "proxy": "",
    //   "proxy_no_verify": false
    // },
    "copilot": {
      "enterprise_uri": null,
      "proxy": null,
      "proxy_no_verify": null,
    },
    "codestral": {
      "model": null,
      "max_tokens": null,
    },
    // Whether edit predictions are enabled when editing text threads in the agent panel.
    // This setting has no effect if globally disabled.
    "enabled_in_text_threads": true,
  },
  // Settings specific to journaling
  "journal": {
    // The path of the directory where journal entries are stored
    "path": "~",
    // What format to display the hours in
    // May take 2 values:
    // 1. hour12
    // 2. hour24
    "hour_format": "hour12",
  },
  // Status bar-related settings.
  "status_bar": {
    // Whether to show the status bar.
    "experimental.show": true,
    // Whether to show the active language button in the status bar.
    "active_language_button": true,
    // Whether to show the cursor position button in the status bar.
    "cursor_position_button": true,
    // Whether to show active line endings button in the status bar.
    "line_endings_button": false,
  },
  // Settings specific to the terminal
  "terminal": {
    // What shell to use when opening a terminal. May take 3 values:
    // 1. Use the system's default terminal configuration in /etc/passwd
    //      "shell": "system"
    // 2. A program:
    //      "shell": {
    //        "program": "sh"
    //      }
    // 3. A program with arguments:
    //     "shell": {
    //         "with_arguments": {
    //           "program": "/bin/bash",
    //           "args": ["--login"]
    //         }
    //     }
    "shell": "system",
    // Where to dock terminals panel. Can be `left`, `right`, `bottom`.
    "dock": "bottom",
    // Default width when the terminal is docked to the left or right.
    "default_width": 640,
    // Default height when the terminal is docked to the bottom.
    "default_height": 320,
    // What working directory to use when launching the terminal.
    // May take 4 values:
    // 1. Use the current file's project directory. Fallback to the
    //    first project directory strategy if unsuccessful
    //      "working_directory": "current_project_directory"
    // 2. Use the first project in this workspace's directory
    //      "working_directory": "first_project_directory"
    // 3. Always use this platform's home directory (if we can find it)
    //     "working_directory": "always_home"
    // 4. Always use a specific directory. This value will be shell expanded.
    //    If this path is not a valid directory the terminal will default to
    //    this platform's home directory  (if we can find it)
    //      "working_directory": {
    //        "always": {
    //          "directory": "~/zed/projects/"
    //        }
    //      }
    "working_directory": "current_project_directory",
    // Set the cursor blinking behavior in the terminal.
    // May take 3 values:
    //  1. Never blink the cursor, ignoring the terminal mode
    //         "blinking": "off",
    //  2. Default the cursor blink to off, but allow the terminal to
    //     set blinking
    //         "blinking": "terminal_controlled",
    //  3. Always blink the cursor, ignoring the terminal mode
    //         "blinking": "on",
    "blinking": "terminal_controlled",
    // Default cursor shape for the terminal.
    //  1. A block that surrounds the following character
    //     "block"
    //  2. A vertical bar
    //     "bar"
    //  3. An underline / underscore that runs along the following character
    //     "underline"
    //  4. A box drawn around the following character
    //     "hollow"
    //
    // Default: "block"
    "cursor_shape": "block",
    // Set whether Alternate Scroll mode (code: ?1007) is active by default.
    // Alternate Scroll mode converts mouse scroll events into up / down key
    // presses when in the alternate screen (e.g. when running applications
    // like vim or  less). The terminal can still set and unset this mode.
    // May take 2 values:
    //  1. Default alternate scroll mode to on
    //         "alternate_scroll": "on",
    //  2. Default alternate scroll mode to off
    //         "alternate_scroll": "off",
    "alternate_scroll": "on",
    // Set whether the option key behaves as the meta key.
    // May take 2 values:
    //  1. Rely on default platform handling of option key, on macOS
    //     this means generating certain unicode characters
    //         "option_as_meta": false,
    //  2. Make the option keys behave as a 'meta' key, e.g. for emacs
    //         "option_as_meta": true,
    "option_as_meta": false,
    // Whether or not selecting text in the terminal will automatically
    // copy to the system clipboard.
    "copy_on_select": false,
    // Whether to keep the text selection after copying it to the clipboard.
    "keep_selection_on_copy": true,
    // Whether to show the terminal button in the status bar
    "button": true,
    // Any key-value pairs added to this list will be added to the terminal's
    // environment. Use `:` to separate multiple values.
    "env": {
      // "KEY": "value1:value2"
    },
    // Set the terminal's line height.
    // May take 3 values:
    //  1. Use a line height that's comfortable for reading, 1.618
    //         "line_height": "comfortable"
    //  2. Use a standard line height, 1.3. This option is useful for TUIs,
    //      particularly if they use box characters
    //         "line_height": "standard",
    //  3. Use a custom line height.
    //         "line_height": {
    //           "custom": 2
    //         },
    "line_height": "standard",
    // Activate the python virtual environment, if one is found, in the
    // terminal's working directory (as resolved by the working_directory
    // setting). Set this to "off" to disable this behavior.
    "detect_venv": {
      "on": {
        // Default directories to search for virtual environments, relative
        // to the current working directory. We recommend overriding this
        // in your project's settings, rather than globally.
        "directories": [".env", "env", ".venv", "venv"],
        // Can also be `csh`, `fish`, `nushell` and `power_shell`
        "activate_script": "default",
        // Preferred Conda manager to use when activating Conda environments.
        // Values: "auto", "conda", "mamba", "micromamba"
        // Default: "auto"
        "conda_manager": "auto",
      },
    },
    "toolbar": {
      // Whether to display the terminal title in its toolbar's breadcrumbs.
      // Only shown if the terminal title is not empty.
      //
      // The shell running in the terminal needs to be configured to emit the title.
      // Example: `echo -e "\e]2;New Title\007";`
      "breadcrumbs": false,
    },
    // Scrollbar-related settings
    "scrollbar": {
      // When to show the scrollbar in the terminal.
      // This setting can take five values:
      //
      // 1. null (default): Inherit editor settings
      // 2. Show the scrollbar if there's important information or
      //    follow the system's configured behavior (default):
      //   "auto"
      // 3. Match the system's configured behavior:
      //    "system"
      // 4. Always show the scrollbar:
      //    "always"
      // 5. Never show the scrollbar:
      //    "never"
      "show": null,
    },
    // Set the terminal's font size. If this option is not included,
    // the terminal will default to matching the buffer's font size.
    // "font_size": 15,
    // Set the terminal's font family. If this option is not included,
    // the terminal will default to matching the buffer's font family.
    // "font_family": ".ZedMono",
    // Set the terminal's font fallbacks. If this option is not included,
    // the terminal will default to matching the buffer's font fallbacks.
    // This will be merged with the platform's default font fallbacks
    // "font_fallbacks": ["FiraCode Nerd Fonts"],
    // The weight of the editor font in standard CSS units from 100 to 900.
    "font_weight": 400,
    // Sets the maximum number of lines in the terminal's scrollback buffer.
    // Default: 10_000, maximum: 100_000 (all bigger values set will be treated as 100_000), 0 disables the scrolling.
    // Existing terminals will not pick up this change until they are recreated.
    "max_scroll_history_lines": 10000,
    // The multiplier for scrolling speed in the terminal.
    "scroll_multiplier": 1.0,
    // The minimum APCA perceptual contrast between foreground and background colors.
    // APCA (Accessible Perceptual Contrast Algorithm) is more accurate than WCAG 2.x,
    // especially for dark mode. Values range from 0 to 106.
    //
    // Based on APCA Readability Criterion (ARC) Bronze Simple Mode:
    // https://readtech.org/ARC/tests/bronze-simple-mode/
    // - 0: No contrast adjustment
    // - 45: Minimum for large fluent text (36px+)
    // - 60: Minimum for other content text
    // - 75: Minimum for body text
    // - 90: Preferred for body text
    //
    // Most terminal themes have APCA values of 40-70.
    // A value of 45 preserves colorful themes while ensuring legibility.
    "minimum_contrast": 45,
    // Regexes used to identify paths for hyperlink navigation. Supports optional named capture
    // groups `path`, `line`, `column`, and `link`. If none of these are present, the entire match
    // is the hyperlink target. If `path` is present, it is the hyperlink target, along with `line`
    // and `column` if present. `link` may be used to customize what text in terminal is part of the
    // hyperlink. If `link` is not present, the text of the entire match is used. If `line` and
    // `column` are not present, the default built-in line and column suffix processing is used
    // which parses `line:column` and `(line,column)` variants. The default value handles Python
    // diagnostics and common path, line, column syntaxes. This can be extended or replaced to
    // handle specific scenarios. For example, to enable support for hyperlinking paths which
    // contain spaces in rust output,
    //
    // [
    //   "\\s+(-->|:::|at) (?<link>(?<path>.+?))(:$|$)",
    //   "\\s+(Compiling|Checking|Documenting) [^(]+\\((?<link>(?<path>.+))\\)"
    // ],
    //
    // could be used. Processing stops at the first regex with a match, even if no link is
    // produced which is the case when the cursor is not over the hyperlinked text. For best
    // performance it is recommended to order regexes from most common to least common. For
    // readability and documentation, each regex may be an array of strings which are collected
    // into one multi-line regex string for use in terminal path hyperlink detection.
    "path_hyperlink_regexes": [
      // Python-style diagnostics
      "File \"(?<path>[^\"]+)\", line (?<line>[0-9]+)",
      // Common path syntax with optional line, column, description, trailing punctuation, or
      // surrounding symbols or quotes
      [
        "(?x)",
        "(?<path>",
        "    (",
        "        # multi-char path: first char (not opening delimiter or space)",
        "        [^({\\[<\"'`\\ ]",
        "        # middle chars: non-space, and colon/paren only if not followed by digit/paren",
        "        ([^\\ :(]|[:(][^0-9()])*",
        "        # last char: not closing delimiter or colon",
        "        [^()}\\]>\"'`.,;:\\ ]",
        "    |",
        "        # single-char path: not delimiter, punctuation, or space",
        "        [^(){}\\[\\]<>\"'`.,;:\\ ]",
        "    )",
        "    # optional line/column suffix (included in path for PathWithPosition::parse_str)",
        "    (:+[0-9]+(:[0-9]+)?|:?\\([0-9]+([,:]?[0-9]+)?\\))?",
        ")",
      ],
    ],
    // Timeout for hover and Cmd-click path hyperlink discovery in milliseconds. Specifying a
    // timeout of `0` will disable path hyperlinking in terminal.
    "path_hyperlink_timeout_ms": 1,
  },
  "code_actions_on_format": {},
  // Settings related to running tasks.
  "tasks": {
    "variables": {},
    "enabled": true,
    // Use LSP tasks over Zed language extension ones.
    // If no LSP tasks are returned due to error/timeout or regular execution,
    // Zed language extension tasks will be used instead.
    //
    // Other Zed tasks will still be shown:
    // * Zed task from either of the task config file
    // * Zed task from history (e.g. one-off task was spawned before)
    //
    // Default: true
    "prefer_lsp": true,
  },
  // An object whose keys are language names, and whose values
  // are arrays of filenames or extensions of files that should
  // use those languages.
  //
  // For example, to treat files like `foo.notjs` as JavaScript,
  // and `Embargo.lock` as TOML:
  //
  // {
  //   "JavaScript": ["notjs"],
  //   "TOML": ["Embargo.lock"]
  // }
  //
  "file_types": {
    "JSONC": ["**/.zed/**/*.json", "**/zed/**/*.json", "**/Zed/**/*.json", "**/.vscode/**/*.json", "tsconfig*.json"],
    "Markdown": [".rules", ".cursorrules", ".windsurfrules", ".clinerules"],
    "Shell Script": [".env.*"],
  },
  // Settings for which version of Node.js and NPM to use when installing
  // language servers and Copilot.
  //
  // Note: changing this setting currently requires restarting Zed.
  "node": {
    // By default, Zed will look for `node` and `npm` on your `$PATH`, and use the
    // existing executables if their version is recent enough. Set this to `true`
    // to prevent this, and force Zed to always download and install its own
    // version of Node.
    "ignore_system_version": false,
    // You can also specify alternative paths to Node and NPM. If you specify
    // `path`, but not `npm_path`, Zed will assume that `npm` is located at
    // `${path}/../npm`.
    "path": null,
    "npm_path": null,
  },
  // The extensions that Zed should automatically install on startup.
  //
  // If you don't want any of these extensions, add this field to your settings
  // and change the value to `false`.
  "auto_install_extensions": {
    "html": true,
<<<<<<< HEAD
    "copilot-chat": true,
    "anthropic": true,
    "google-ai": true,
    "openai": true,
    "openrouter": true
=======
>>>>>>> a698f1bf
  },
  // The capabilities granted to extensions.
  //
  // This list can be customized to restrict what extensions are able to do.
  "granted_extension_capabilities": [
    { "kind": "process:exec", "command": "*", "args": ["**"] },
    { "kind": "download_file", "host": "*", "path": ["**"] },
    { "kind": "npm:install", "package": "*" },
  ],
  // Controls how completions are processed for this language.
  "completions": {
    // Controls how words are completed.
    // For large documents, not all words may be fetched for completion.
    //
    // May take 3 values:
    // 1. "enabled"
    //   Always fetch document's words for completions along with LSP completions.
    // 2. "fallback"
    //   Only if LSP response errors or times out, use document's words to show completions.
    // 3. "disabled"
    //   Never fetch or complete document's words for completions.
    //   (Word-based completions can still be queried via a separate action)
    //
    // Default: fallback
    "words": "fallback",
    // Minimum number of characters required to automatically trigger word-based completions.
    // Before that value, it's still possible to trigger the words-based completion manually with the corresponding editor command.
    //
    // Default: 3
    "words_min_length": 3,
    // Whether to fetch LSP completions or not.
    //
    // Default: true
    "lsp": true,
    // When fetching LSP completions, determines how long to wait for a response of a particular server.
    // When set to 0, waits indefinitely.
    //
    // Default: 0
    "lsp_fetch_timeout_ms": 0,
    // Controls what range to replace when accepting LSP completions.
    //
    // When LSP servers give an `InsertReplaceEdit` completion, they provides two ranges: `insert` and `replace`. Usually, `insert`
    // contains the word prefix before your cursor and `replace` contains the whole word.
    //
    // Effectively, this setting just changes whether Zed will use the received range for `insert` or `replace`, so the results may
    // differ depending on the underlying LSP server.
    //
    // Possible values:
    // 1. "insert"
    //   Replaces text before the cursor, using the `insert` range described in the LSP specification.
    // 2. "replace"
    //   Replaces text before and after the cursor, using the `replace` range described in the LSP specification.
    // 3. "replace_subsequence"
    //   Behaves like `"replace"` if the text that would be replaced is a subsequence of the completion text,
    //   and like `"insert"` otherwise.
    // 4. "replace_suffix"
    //   Behaves like `"replace"` if the text after the cursor is a suffix of the completion, and like
    //   `"insert"` otherwise.
    "lsp_insert_mode": "replace_suffix",
  },
  // Different settings for specific languages.
  "languages": {
    "Astro": {
      "language_servers": ["astro-language-server", "..."],
      "prettier": {
        "allowed": true,
        "plugins": ["prettier-plugin-astro"],
      },
    },
    "Blade": {
      "prettier": {
        "allowed": true,
      },
    },
    "C": {
      "format_on_save": "off",
      "use_on_type_format": false,
      "prettier": {
        "allowed": false,
      },
    },
    "C++": {
      "format_on_save": "off",
      "use_on_type_format": false,
      "prettier": {
        "allowed": false,
      },
    },
    "CSharp": {
      "language_servers": ["roslyn", "!omnisharp", "..."],
    },
    "CSS": {
      "prettier": {
        "allowed": true,
      },
    },
    "Dart": {
      "tab_size": 2,
    },
    "Diff": {
      "show_edit_predictions": false,
      "remove_trailing_whitespace_on_save": false,
      "ensure_final_newline_on_save": false,
    },
    "Elixir": {
      "language_servers": ["elixir-ls", "!expert", "!next-ls", "!lexical", "..."],
    },
    "Elm": {
      "tab_size": 4,
    },
    "Erlang": {
      "language_servers": ["erlang-ls", "!elp", "..."],
    },
    "Git Commit": {
      "allow_rewrap": "anywhere",
      "soft_wrap": "editor_width",
      "preferred_line_length": 72,
    },
    "Go": {
      "hard_tabs": true,
      "code_actions_on_format": {
        "source.organizeImports": true,
      },
      "debuggers": ["Delve"],
    },
    "GraphQL": {
      "prettier": {
        "allowed": true,
      },
    },
    "HEEX": {
      "language_servers": ["elixir-ls", "!expert", "!next-ls", "!lexical", "..."],
    },
    "HTML": {
      "prettier": {
        "allowed": true,
      },
    },
    "HTML+ERB": {
      "language_servers": ["herb", "!ruby-lsp", "..."],
    },
    "Java": {
      "prettier": {
        "allowed": true,
        "plugins": ["prettier-plugin-java"],
      },
    },
    "JavaScript": {
      "language_servers": ["!typescript-language-server", "vtsls", "..."],
      "prettier": {
        "allowed": true,
      },
    },
    "JSON": {
      "prettier": {
        "allowed": true,
      },
    },
    "JSONC": {
      "prettier": {
        "allowed": true,
      },
    },
    "JS+ERB": {
      "language_servers": ["!ruby-lsp", "..."],
    },
    "Kotlin": {
      "language_servers": ["!kotlin-language-server", "kotlin-lsp", "..."],
    },
    "LaTeX": {
      "formatter": "language_server",
      "language_servers": ["texlab", "..."],
      "prettier": {
        "allowed": true,
        "plugins": ["prettier-plugin-latex"],
      },
    },
    "Markdown": {
      "format_on_save": "off",
      "use_on_type_format": false,
      "remove_trailing_whitespace_on_save": false,
      "allow_rewrap": "anywhere",
      "soft_wrap": "editor_width",
      "completions": {
        "words": "disabled",
      },
      "prettier": {
        "allowed": true,
      },
    },
    "PHP": {
      "language_servers": ["phpactor", "!intelephense", "!phptools", "..."],
      "prettier": {
        "allowed": true,
        "plugins": ["@prettier/plugin-php"],
        "parser": "php",
      },
    },
    "Plain Text": {
      "allow_rewrap": "anywhere",
      "soft_wrap": "editor_width",
      "completions": {
        "words": "disabled",
      },
    },
    "Python": {
      "code_actions_on_format": {
        "source.organizeImports.ruff": true,
      },
      "formatter": {
        "language_server": {
          "name": "ruff",
        },
      },
      "debuggers": ["Debugpy"],
      "language_servers": ["basedpyright", "ruff", "!ty", "!pyrefly", "!pyright", "!pylsp", "..."],
    },
    "Ruby": {
      "language_servers": ["solargraph", "!ruby-lsp", "!rubocop", "!sorbet", "!steep", "..."],
    },
    "Rust": {
      "debuggers": ["CodeLLDB"],
    },
    "SCSS": {
      "prettier": {
        "allowed": true,
      },
    },
    "Starlark": {
      "language_servers": ["starpls", "!buck2-lsp", "..."],
    },
    "Svelte": {
      "language_servers": ["svelte-language-server", "..."],
      "prettier": {
        "allowed": true,
        "plugins": ["prettier-plugin-svelte"],
      },
    },
    "TSX": {
      "language_servers": ["!typescript-language-server", "vtsls", "..."],
      "prettier": {
        "allowed": true,
      },
    },
    "Twig": {
      "prettier": {
        "allowed": true,
      },
    },
    "TypeScript": {
      "language_servers": ["!typescript-language-server", "vtsls", "..."],
      "prettier": {
        "allowed": true,
      },
    },
    "SystemVerilog": {
      "format_on_save": "off",
      "language_servers": ["!slang", "..."],
      "use_on_type_format": false,
    },
    "Vue.js": {
      "language_servers": ["vue-language-server", "vtsls", "..."],
      "prettier": {
        "allowed": true,
      },
    },
    "XML": {
      "prettier": {
        "allowed": true,
        "plugins": ["@prettier/plugin-xml"],
      },
    },
    "YAML": {
      "prettier": {
        "allowed": true,
      },
    },
    "YAML+ERB": {
      "language_servers": ["!ruby-lsp", "..."],
    },
    "Zig": {
      "language_servers": ["zls", "..."],
    },
  },
  // Different settings for specific language models.
  "language_models": {
    "anthropic": {
      "api_url": "https://api.anthropic.com",
    },
    "bedrock": {},
    "google": {
      "api_url": "https://generativelanguage.googleapis.com",
    },
    "ollama": {
      "api_url": "http://localhost:11434",
    },
    "openai": {
      "api_url": "https://api.openai.com/v1",
    },
    "openai_compatible": {},
    "open_router": {
      "api_url": "https://openrouter.ai/api/v1",
    },
    "lmstudio": {
      "api_url": "http://localhost:1234/api/v0",
    },
    "deepseek": {
      "api_url": "https://api.deepseek.com/v1",
    },
    "mistral": {
      "api_url": "https://api.mistral.ai/v1",
    },
    "vercel": {
      "api_url": "https://api.v0.dev/v1",
    },
    "x_ai": {
      "api_url": "https://api.x.ai/v1",
    },
    "zed.dev": {},
  },
  "session": {
    // Whether or not to restore unsaved buffers on restart.
    //
    // If this is true, user won't be prompted whether to save/discard
    // dirty files when closing the application.
    //
    // Default: true
    "restore_unsaved_buffers": true,
  },
  // Zed's Prettier integration settings.
  // Allows to enable/disable formatting with Prettier
  // and configure default Prettier, used when no project-level Prettier installation is found.
  "prettier": {
    // Enables or disables formatting with Prettier for any given language.
    "allowed": false,
    // Forces Prettier integration to use a specific parser name when formatting files with the language.
    "plugins": [],
    // Default Prettier options, in the format as in package.json section for Prettier.
    // If project installs Prettier via its package.json, these options will be ignored.
    // "trailingComma": "es5",
    // "tabWidth": 4,
    // "semi": false,
    // "singleQuote": true
    // Forces Prettier integration to use a specific parser name when formatting files with the language
    // when set to a non-empty string.
    "parser": "",
  },
  // Settings for auto-closing of JSX tags.
  "jsx_tag_auto_close": {
    "enabled": true,
  },
  // LSP Specific settings.
  "lsp": {
    // Specify the LSP name as a key here.
    // "rust-analyzer": {
    //     // A special flag for rust-analyzer integration, to use server-provided tasks
    //     enable_lsp_tasks": true,
    //     // These initialization options are merged into Zed's defaults
    //     "initialization_options": {
    //         "check": {
    //             "command": "clippy" // rust-analyzer.check.command (default: "check")
    //         }
    //     }
    // }
  },
  // DAP Specific settings.
  "dap": {
    // Specify the DAP name as a key here.
    "CodeLLDB": {
      "env": {
        "RUST_LOG": "info",
      },
    },
  },
  // Common language server settings.
  "global_lsp_settings": {
    // Whether to show the LSP servers button in the status bar.
    "button": true,
  },
  // Jupyter settings
  "jupyter": {
    "enabled": true,
    "kernel_selections": {},
    // Specify the language name as the key and the kernel name as the value.
    // "kernel_selections": {
    //    "python": "conda-base"
    //    "typescript": "deno"
    // }
  },
  // REPL settings.
  "repl": {
    // Maximum number of columns to keep in REPL's scrollback buffer.
    // Clamped with [20, 512] range.
    "max_columns": 128,
    // Maximum number of lines to keep in REPL's scrollback buffer.
    // Clamped with [4, 256] range.
    "max_lines": 32,
  },
  // Vim settings
  "vim": {
    "default_mode": "normal",
    "toggle_relative_line_numbers": false,
    "use_system_clipboard": "always",
    "use_smartcase_find": false,
    "highlight_on_yank_duration": 200,
    "custom_digraphs": {},
    // Cursor shape for the each mode.
    // Specify the mode as the key and the shape as the value.
    // The mode can be one of the following: "normal", "replace", "insert", "visual".
    // The shape can be one of the following: "block", "bar", "underline", "hollow".
    "cursor_shape": {},
  },
  // The server to connect to. If the environment variable
  // ZED_SERVER_URL is set, it will override this setting.
  "server_url": "https://zed.dev",
  // Settings overrides to use when using Zed Preview.
  // Mostly useful for developers who are managing multiple instances of Zed.
  "preview": {
    // "theme": "Andromeda"
  },
  // Settings overrides to use when using Zed Nightly.
  // Mostly useful for developers who are managing multiple instances of Zed.
  "nightly": {
    // "theme": "Andromeda"
  },
  // Settings overrides to use when using Zed Stable.
  // Mostly useful for developers who are managing multiple instances of Zed.
  "stable": {
    // "theme": "Andromeda"
  },
  // Settings overrides to use when using Zed Dev.
  // Mostly useful for developers who are managing multiple instances of Zed.
  "dev": {
    // "theme": "Andromeda"
  },
  // Settings overrides to use when using Linux.
  "linux": {},
  // Settings overrides to use when using macOS.
  "macos": {},
  // Settings overrides to use when using Windows.
  "windows": {
    "languages": {
      "PHP": {
        "language_servers": ["intelephense", "!phpactor", "!phptools", "..."],
      },
    },
  },
  // Whether to show full labels in line indicator or short ones
  //
  // Values:
  //   - `short`: "2 s, 15 l, 32 c"
  //   - `long`: "2 selections, 15 lines, 32 characters"
  // Default: long
  "line_indicator_format": "long",
  // Set a proxy to use. The proxy protocol is specified by the URI scheme.
  //
  // Supported URI scheme: `http`, `https`, `socks4`, `socks4a`, `socks5`,
  // `socks5h`. `http` will be used when no scheme is specified.
  //
  // By default no proxy will be used, or Zed will try get proxy settings from
  // environment variables. If certain hosts should not be proxied,
  // set the `no_proxy` environment variable and provide a comma-separated list.
  //
  // Examples:
  //   - "proxy": "socks5h://localhost:10808"
  //   - "proxy": "http://127.0.0.1:10809"
  "proxy": null,
  // Set to configure aliases for the command palette.
  // When typing a query which is a key of this object, the value will be used instead.
  //
  // Examples:
  // {
  //   "W": "workspace::Save"
  // }
  "command_aliases": {},
  // ssh_connections is an array of ssh connections.
  // You can configure these from `project: Open Remote` in the command palette.
  // Zed's ssh support will pull configuration from your ~/.ssh too.
  // Examples:
  // [
  //   {
  //     "host": "example-box",
  //     // "port": 22, "username": "test", "args": ["-i", "/home/user/.ssh/id_rsa"]
  //     "projects": [
  //       {
  //         "paths": ["/home/user/code/zed"]
  //       }
  //     ]
  //   }
  // ]
  "ssh_connections": [],
  // Whether to read ~/.ssh/config for ssh connection sources.
  "read_ssh_config": true,
  // Configures context servers for use by the agent.
  "context_servers": {},
  // Configures agent servers available in the agent panel.
  "agent_servers": {},
  "debugger": {
    "stepping_granularity": "line",
    "save_breakpoints": true,
    "timeout": 2000,
    "dock": "bottom",
    "log_dap_communications": true,
    "format_dap_log_messages": true,
    "button": true,
  },
  // Configures any number of settings profiles that are temporarily applied on
  // top of your existing user settings when selected from
  // `settings profile selector: toggle`.
  // Examples:
  // "profiles": {
  //   "Presenting": {
  //     "agent_ui_font_size": 20.0,
  //     "buffer_font_size": 20.0,
  //     "theme": "One Light",
  //     "ui_font_size": 20.0
  //   },
  //   "Python (ty)": {
  //     "languages": {
  //       "Python": {
  //         "language_servers": ["ty"]
  //       }
  //     }
  //   }
  // }
  "profiles": {},

  // A map of log scopes to the desired log level.
  // Useful for filtering out noisy logs or enabling more verbose logging.
  //
  // Example: {"log": {"client": "warn"}}
  "log": {},
}<|MERGE_RESOLUTION|>--- conflicted
+++ resolved
@@ -1722,14 +1722,11 @@
   // and change the value to `false`.
   "auto_install_extensions": {
     "html": true,
-<<<<<<< HEAD
     "copilot-chat": true,
     "anthropic": true,
     "google-ai": true,
     "openai": true,
-    "openrouter": true
-=======
->>>>>>> a698f1bf
+    "openrouter": true,
   },
   // The capabilities granted to extensions.
   //
