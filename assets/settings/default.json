--- conflicted
+++ resolved
@@ -1120,11 +1120,8 @@
     // Whether to keep tabs in preview mode when code navigation is used to navigate away from them.
     // If `enable_preview_file_from_code_navigation` or `enable_preview_multibuffer_from_code_navigation` is also true, the new tab may replace the existing one.
     "enable_keep_preview_on_code_navigation": false,
-<<<<<<< HEAD
     // Whether to open tabs in preview mode when selected from the file explorer.
-    "enable_preview_from_file_explorer": true
-=======
->>>>>>> 60f4aa33
+    "enable_preview_from_file_explorer": true,
   },
   // Settings related to the file finder.
   "file_finder": {
