--- conflicted
+++ resolved
@@ -358,21 +358,6 @@
       /// When to show the scrollbar in the project panel.
       /// This setting can take four values:
       ///
-<<<<<<< HEAD
-      /// Default: always
-      "show": "always"
-    },
-    /// Which files containing diagnostic errors/warnings to mark in the project panel.
-    /// This setting can take the following three values:
-    ///
-    /// 1. Do not mark any files:
-    ///    "off"
-    /// 2. Only mark files with errors:
-    ///    "errors"
-    /// 3. Mark files with errors and warnings:
-    ///    "all"
-    "show_diagnostics": "all"
-=======
       /// 1. null (default): Inherit editor settings
       /// 2. Show the scrollbar if there's important information or
       ///    follow the system's configured behavior (default):
@@ -384,8 +369,17 @@
       /// 5. Never show the scrollbar:
       ///    "never"
       "show": null
-    }
->>>>>>> 69517689
+    },
+    /// Which files containing diagnostic errors/warnings to mark in the project panel.
+    /// This setting can take the following three values:
+    ///
+    /// 1. Do not mark any files:
+    ///    "off"
+    /// 2. Only mark files with errors:
+    ///    "errors"
+    /// 3. Mark files with errors and warnings:
+    ///    "all"
+    "show_diagnostics": "all"
   },
   "outline_panel": {
     // Whether to show the outline panel button in the status bar
