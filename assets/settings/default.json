{
  // The name of the Zed theme to use for the UI.
  //
  // `mode` is one of:
  // - "system": Use the theme that corresponds to the system's appearance
  // - "light": Use the theme indicated by the "light" field
  // - "dark": Use the theme indicated by the "dark" field
  "theme": {
    "mode": "system",
    "light": "One Light",
    "dark": "One Dark"
  },
  // The name of a base set of key bindings to use.
  // This setting can take four values, each named after another
  // text editor:
  //
  // 1. "VSCode"
  // 2. "JetBrains"
  // 3. "SublimeText"
  // 4. "Atom"
  "base_keymap": "VSCode",
  // Features that can be globally enabled or disabled
  "features": {
    // Which inline completion provider to use.
    "inline_completion_provider": "copilot"
  },
  // The name of a font to use for rendering text in the editor
  "buffer_font_family": "Zed Plex Mono",
  // Set the buffer text's font fallbacks, this will be merged with
  // the platform's default fallbacks.
  "buffer_font_fallbacks": null,
  // The OpenType features to enable for text in the editor.
  "buffer_font_features": {
    // Disable ligatures:
    // "calt": false
  },
  // The default font size for text in the editor
  "buffer_font_size": 15,
  // The weight of the editor font in standard CSS units from 100 to 900.
  "buffer_font_weight": 400,
  // Set the buffer's line height.
  // May take 3 values:
  //  1. Use a line height that's comfortable for reading (1.618)
  //         "buffer_line_height": "comfortable"
  //  2. Use a standard line height, (1.3)
  //         "buffer_line_height": "standard",
  //  3. Use a custom line height
  //         "buffer_line_height": {
  //           "custom": 2
  //         },
  "buffer_line_height": "comfortable",
  // The name of a font to use for rendering text in the UI
  // You can set this to ".SystemUIFont" to use the system font
  "ui_font_family": "Zed Plex Sans",
  // Set the UI's font fallbacks, this will be merged with the platform's
  // default font fallbacks.
  "ui_font_fallbacks": null,
  // The OpenType features to enable for text in the UI
  "ui_font_features": {
    // Disable ligatures:
    "calt": false
  },
  // The weight of the UI font in standard CSS units from 100 to 900.
  "ui_font_weight": 400,
  // The default font size for text in the UI
  "ui_font_size": 16,
  // How much to fade out unused code.
  "unnecessary_code_fade": 0.3,
  // The factor to grow the active pane by. Defaults to 1.0
  // which gives the same size as all other panes.
  "active_pane_magnification": 1.0,
  // The direction that you want to split panes horizontally. Defaults to "up"
  "pane_split_direction_horizontal": "up",
  // The direction that you want to split panes horizontally. Defaults to "left"
  "pane_split_direction_vertical": "left",
  // Centered layout related settings.
  "centered_layout": {
    // The relative width of the left padding of the central pane from the
    // workspace when the centered layout is used.
    "left_padding": 0.2,
    // The relative width of the right padding of the central pane from the
    // workspace when the centered layout is used.
    "right_padding": 0.2
  },
  // The key to use for adding multiple cursors
  // Currently "alt" or "cmd_or_ctrl"  (also aliased as
  // "cmd" and "ctrl") are supported.
  "multi_cursor_modifier": "alt",
  // Whether to enable vim modes and key bindings.
  "vim_mode": false,
  // Whether to show the informational hover box when moving the mouse
  // over symbols in the editor.
  "hover_popover_enabled": true,
  // Whether to confirm before quitting Zed.
  "confirm_quit": false,
  // Whether to restore last closed project when fresh Zed instance is opened.
  "restore_on_startup": "last_session",
  // Size of the drop target in the editor.
  "drop_target_size": 0.2,
  // Whether the window should be closed when using 'close active item' on a window with no tabs.
  // May take 3 values:
  //  1. Use the current platform's convention
  //         "when_closing_with_no_tabs": "platform_default"
  //  2. Always close the window:
  //         "when_closing_with_no_tabs": "close_window",
  //  3. Never close the window
  //         "when_closing_with_no_tabs": "keep_window_open",
  "when_closing_with_no_tabs": "platform_default",
  // Whether to use the system provided dialogs for Open and Save As.
  // When set to false, Zed will use the built-in keyboard-first pickers.
  "use_system_path_prompts": true,
  // Whether the cursor blinks in the editor.
  "cursor_blink": true,
  // How to highlight the current line in the editor.
  //
  // 1. Don't highlight the current line:
  //    "none"
  // 2. Highlight the gutter area:
  //    "gutter"
  // 3. Highlight the editor area:
  //    "line"
  // 4. Highlight the full line (default):
  //    "all"
  "current_line_highlight": "all",
  // Whether to pop the completions menu while typing in an editor without
  // explicitly requesting it.
  "show_completions_on_input": true,
  // Whether to display inline and alongside documentation for items in the
  // completions menu
  "show_completion_documentation": true,
  // The debounce delay before re-querying the language server for completion
  // documentation when not included in original completion list.
  "completion_documentation_secondary_query_debounce": 300,
  // Show method signatures in the editor, when inside parentheses.
  "auto_signature_help": false,
  /// Whether to show the signature help after completion or a bracket pair inserted.
  /// If `auto_signature_help` is enabled, this setting will be treated as enabled also.
  "show_signature_help_after_edits": true,
  // Whether to show wrap guides (vertical rulers) in the editor.
  // Setting this to true will show a guide at the 'preferred_line_length' value
  // if softwrap is set to 'preferred_line_length', and will show any
  // additional guides as specified by the 'wrap_guides' setting.
  "show_wrap_guides": true,
  // Character counts at which to show wrap guides in the editor.
  "wrap_guides": [],
  // Hide the values of in variables from visual display in private files
  "redact_private_values": false,
  // The default number of lines to expand excerpts in the multibuffer by.
  "expand_excerpt_lines": 3,
  // Globs to match against file paths to determine if a file is private.
  "private_files": ["**/.env*", "**/*.pem", "**/*.key", "**/*.cert", "**/*.crt", "**/secrets.yml"],
  // Whether to use additional LSP queries to format (and amend) the code after
  // every "trigger" symbol input, defined by LSP server capabilities.
  "use_on_type_format": true,
  // Whether to automatically add matching closing characters when typing
  // opening parenthesis, bracket, brace, single or double quote characters.
  // For example, when you type (, Zed will add a closing ) at the correct position.
  "use_autoclose": true,
  // Whether to automatically surround selected text when typing opening parenthesis,
  // bracket, brace, single or double quote characters.
  // For example, when you select text and type (, Zed will surround the text with ().
  "use_auto_surround": true,
  // Controls how the editor handles the autoclosed characters.
  // When set to `false`(default), skipping over and auto-removing of the closing characters
  // happen only for auto-inserted characters.
  // Otherwise(when `true`), the closing characters are always skipped over and auto-removed
  // no matter how they were inserted.
  "always_treat_brackets_as_autoclosed": false,
  // Controls whether inline completions are shown immediately (true)
  // or manually by triggering `editor::ShowInlineCompletion` (false).
  "show_inline_completions": true,
  // Whether to show tabs and spaces in the editor.
  // This setting can take three values:
  //
  // 1. Draw tabs and spaces only for the selected text (default):
  //    "selection"
  // 2. Do not draw any tabs or spaces:
  //    "none"
  // 3. Draw all invisible symbols:
  //    "all"
  // 4. Draw whitespaces at boundaries only:
  //    "boundary"
  // For a whitespace to be on a boundary, any of the following conditions need to be met:
  // - It is a tab
  // - It is adjacent to an edge (start or end)
  // - It is adjacent to a whitespace (left or right)
  "show_whitespaces": "selection",
  // Settings related to calls in Zed
  "calls": {
    // Join calls with the microphone live by default
    "mute_on_join": false,
    // Share your project when you are the first to join a channel
    "share_on_join": false
  },
  // Toolbar related settings
  "toolbar": {
    // Whether to show breadcrumbs.
    "breadcrumbs": true,
    // Whether to show quick action buttons.
    "quick_actions": true,
    // Whether to show the Selections menu in the editor toolbar
    "selections_menu": true
  },
  // Scrollbar related settings
  "scrollbar": {
    // When to show the scrollbar in the editor.
    // This setting can take four values:
    //
    // 1. Show the scrollbar if there's important information or
    //    follow the system's configured behavior (default):
    //   "auto"
    // 2. Match the system's configured behavior:
    //    "system"
    // 3. Always show the scrollbar:
    //    "always"
    // 4. Never show the scrollbar:
    //    "never"
    "show": "auto",
    // Whether to show cursor positions in the scrollbar.
    "cursors": true,
    // Whether to show git diff indicators in the scrollbar.
    "git_diff": true,
    // Whether to show buffer search results in the scrollbar.
    "search_results": true,
    // Whether to show selected symbol occurrences in the scrollbar.
    "selected_symbol": true,
    // Whether to show diagnostic indicators in the scrollbar.
    "diagnostics": true
  },
  // Enable middle-click paste on Linux.
  "middle_click_paste": true,
  // What to do when multibuffer is double clicked in some of its excerpts
  // (parts of singleton buffers).
  // May take 2 values:
  //  1. Behave as a regular buffer and select the whole word (default).
  //         "double_click_in_multibuffer": "select"
  //  2. Open the excerpt clicked as a new buffer in the new tab.
  //         "double_click_in_multibuffer": "open",
  // For the case of "open", regular selection behavior can be achieved by holding `alt` when double clicking.
  "double_click_in_multibuffer": "select",
  "gutter": {
    // Whether to show line numbers in the gutter.
    "line_numbers": true,
    // Whether to show code action buttons in the gutter.
    "code_actions": true,
    // Whether to show runnables buttons in the gutter.
    "runnables": true,
    // Whether to show fold buttons in the gutter.
    "folds": true
  },
  "indent_guides": {
    /// Whether to show indent guides in the editor.
    "enabled": true,
    /// The width of the indent guides in pixels, between 1 and 10.
    "line_width": 1,
    /// The width of the active indent guide in pixels, between 1 and 10.
    "active_line_width": 1,
    /// Determines how indent guides are colored.
    /// This setting can take the following three values:
    ///
    /// 1. "disabled"
    /// 2. "fixed"
    /// 3. "indent_aware"
    "coloring": "fixed",
    /// Determines how indent guide backgrounds are colored.
    /// This setting can take the following two values:
    ///
    /// 1. "disabled"
    /// 2. "indent_aware"
    "background_coloring": "disabled"
  },
  // Whether the editor will scroll beyond the last line.
  "scroll_beyond_last_line": "one_page",
  // The number of lines to keep above/below the cursor when scrolling.
  "vertical_scroll_margin": 3,
  // Scroll sensitivity multiplier. This multiplier is applied
  // to both the horizontal and vertical delta values while scrolling.
  "scroll_sensitivity": 1.0,
  "relative_line_numbers": false,
  // If 'search_wrap' is disabled, search result do not wrap around the end of the file.
  "search_wrap": true,
  // Search options to enable by default when opening new project and buffer searches.
  "search": {
    "whole_word": false,
    "case_sensitive": false,
    "include_ignored": false,
    "regex": false
  },
  // When to populate a new search's query based on the text under the cursor.
  // This setting can take the following three values:
  //
  // 1. Always populate the search query with the word under the cursor (default).
  //    "always"
  // 2. Only populate the search query when there is text selected
  //    "selection"
  // 3. Never populate the search query
  //    "never"
  "seed_search_query_from_cursor": "always",
  "use_smartcase_search": false,
  // Inlay hint related settings
  "inlay_hints": {
    // Global switch to toggle hints on and off, switched off by default.
    "enabled": false,
    // Toggle certain types of hints on and off, all switched on by default.
    "show_type_hints": true,
    "show_parameter_hints": true,
    // Corresponds to null/None LSP hint type value.
    "show_other_hints": true,
    // Time to wait after editing the buffer, before requesting the hints,
    // set to 0 to disable debouncing.
    "edit_debounce_ms": 700,
    // Time to wait after scrolling the buffer, before requesting the hints,
    // set to 0 to disable debouncing.
    "scroll_debounce_ms": 50
  },
  "project_panel": {
    // Whether to show the project panel button in the status bar
    "button": true,
    // Default width of the project panel.
    "default_width": 240,
    // Where to dock the project panel. Can be 'left' or 'right'.
    "dock": "left",
    // Whether to show file icons in the project panel.
    "file_icons": true,
    // Whether to show folder icons or chevrons for directories in the project panel.
    "folder_icons": true,
    // Whether to show the git status in the project panel.
    "git_status": true,
    // Amount of indentation for nested items.
    "indent_size": 20,
    // Whether to reveal it in the project panel automatically,
    // when a corresponding project entry becomes active.
    // Gitignored entries are never auto revealed.
    "auto_reveal_entries": true,
    // Whether to fold directories automatically and show compact folders
    // (e.g. "a/b/c" ) when a directory has only one subdirectory inside.
    "auto_fold_dirs": true,
    /// Scrollbar-related settings
    "scrollbar": {
      /// When to show the scrollbar in the project panel.
      ///
      /// Default: always
      "show": "always"
    }
  },
  "outline_panel": {
    // Whether to show the outline panel button in the status bar
    "button": true,
    // Default width of the outline panel.
    "default_width": 300,
    // Where to dock the outline panel. Can be 'left' or 'right'.
    "dock": "left",
    // Whether to show file icons in the outline panel.
    "file_icons": true,
    // Whether to show folder icons or chevrons for directories in the outline panel.
    "folder_icons": true,
    // Whether to show the git status in the outline panel.
    "git_status": true,
    // Amount of indentation for nested items.
    "indent_size": 20,
    // Whether to reveal it in the outline panel automatically,
    // when a corresponding outline entry becomes active.
    // Gitignored entries are never auto revealed.
    "auto_reveal_entries": true,
    /// Whether to fold directories automatically
    /// when a directory has only one directory inside.
    "auto_fold_dirs": true
  },
  "collaboration_panel": {
    // Whether to show the collaboration panel button in the status bar.
    "button": true,
    // Where to dock the collaboration panel. Can be 'left' or 'right'.
    "dock": "left",
    // Default width of the collaboration panel.
    "default_width": 240
  },
  "chat_panel": {
    // Whether to show the chat panel button in the status bar.
    "button": true,
    // Where to the chat panel. Can be 'left' or 'right'.
    "dock": "right",
    // Default width of the chat panel.
    "default_width": 240
  },
  "message_editor": {
    // Whether to automatically replace emoji shortcodes with emoji characters.
    // For example: typing `:wave:` gets replaced with `👋`.
    "auto_replace_emoji_shortcode": true
  },
  "notification_panel": {
    // Whether to show the notification panel button in the status bar.
    "button": true,
    // Where to dock the notification panel. Can be 'left' or 'right'.
    "dock": "right",
    // Default width of the notification panel.
    "default_width": 380
  },
  "assistant": {
    // Version of this setting.
    "version": "2",
    // Whether the assistant is enabled.
    "enabled": true,
    // Whether to show the assistant panel button in the status bar.
    "button": true,
    // Where to dock the assistant panel. Can be 'left', 'right' or 'bottom'.
    "dock": "right",
    // Default width when the assistant is docked to the left or right.
    "default_width": 640,
    // Default height when the assistant is docked to the bottom.
    "default_height": 320,
    // The default model to use when creating new contexts.
    "default_model": {
      // The provider to use.
      "provider": "zed.dev",
      // The model to use.
      "model": "claude-3-5-sonnet"
    }
  },
  // The settings for slash commands.
  "slash_commands": {
    // Settings for the `/docs` slash command.
    "docs": {
      // Whether `/docs` is enabled.
      "enabled": false
    },
    // Settings for the `/project` slash command.
    "project": {
      // Whether `/project` is enabled.
      "enabled": false
    }
  },
  // Whether the screen sharing icon is shown in the os status bar.
  "show_call_status_icon": true,
  // Whether to use language servers to provide code intelligence.
  "enable_language_server": true,
  // Whether to perform linked edits of associated ranges, if the language server supports it.
  // For example, when editing opening <html> tag, the contents of the closing </html> tag will be edited as well.
  "linked_edits": true,
  // The list of language servers to use (or disable) for all languages.
  //
  // This is typically customized on a per-language basis.
  "language_servers": ["..."],
  // When to automatically save edited buffers. This setting can
  // take four values.
  //
  // 1. Never automatically save:
  //     "autosave": "off",
  // 2. Save when changing focus away from the Zed window:
  //     "autosave": "on_window_change",
  // 3. Save when changing focus away from a specific buffer:
  //     "autosave": "on_focus_change",
  // 4. Save when idle for a certain amount of time:
  //     "autosave": { "after_delay": {"milliseconds": 500} },
  "autosave": "off",
  // Settings related to the editor's tab bar.
  "tab_bar": {
    // Whether or not to show the tab bar in the editor
    "show": true,
    // Whether or not to show the navigation history buttons.
    "show_nav_history_buttons": true
  },
  // Settings related to the editor's tabs
  "tabs": {
    // Show git status colors in the editor tabs.
    "git_status": false,
    // Position of the close button on the editor tabs.
    "close_position": "right",
    // Whether to show the file icon for a tab.
    "file_icons": false
  },
  // Settings related to preview tabs.
  "preview_tabs": {
    // Whether preview tabs should be enabled.
    // Preview tabs allow you to open files in preview mode, where they close automatically
    // when you switch to another file unless you explicitly pin them.
    // This is useful for quickly viewing files without cluttering your workspace.
    "enabled": true,
    // Whether to open tabs in preview mode when selected from the file finder.
    "enable_preview_from_file_finder": false,
    // Whether a preview tab gets replaced when code navigation is used to navigate away from the tab.
    "enable_preview_from_code_navigation": false
  },
  // Whether or not to remove any trailing whitespace from lines of a buffer
  // before saving it.
  "remove_trailing_whitespace_on_save": true,
  // Whether to start a new line with a comment when a previous line is a comment as well.
  "extend_comment_on_newline": true,
  // Whether or not to ensure there's a single newline at the end of a buffer
  // when saving it.
  "ensure_final_newline_on_save": true,
  // Whether or not to perform a buffer format before saving
  //
  // Keep in mind, if the autosave with delay is enabled, format_on_save will be ignored
  "format_on_save": "on",
  // How to perform a buffer format. This setting can take 4 values:
  //
  // 1. Format code using the current language server:
  //     "formatter": "language_server"
  // 2. Format code using an external command:
  //     "formatter": {
  //       "external": {
  //         "command": "prettier",
  //         "arguments": ["--stdin-filepath", "{buffer_path}"]
  //       }
  //     }
  // 3. Format code using Zed's Prettier integration:
  //     "formatter": "prettier"
  // 4. Default. Format files using Zed's Prettier integration (if applicable),
  //    or falling back to formatting via language server:
  //     "formatter": "auto"
  "formatter": "auto",
  // How to soft-wrap long lines of text.
  // Possible values:
  //
  // 1. Do not soft wrap.
  //      "soft_wrap": "none",
  // 2. Prefer a single line generally, unless an overly long line is encountered.
  //      "soft_wrap": "prefer_line",
  // 3. Soft wrap lines that overflow the editor.
  //      "soft_wrap": "editor_width",
  // 4. Soft wrap lines at the preferred line length.
  //      "soft_wrap": "preferred_line_length",
  // 5. Soft wrap lines at the preferred line length or the editor width (whichever is smaller).
  //      "soft_wrap": "bounded",
  "soft_wrap": "prefer_line",
  // The column at which to soft-wrap lines, for buffers where soft-wrap
  // is enabled.
  "preferred_line_length": 80,
  // Whether to indent lines using tab characters, as opposed to multiple
  // spaces.
  "hard_tabs": false,
  // How many columns a tab should occupy.
  "tab_size": 4,
  // Control what info is collected by Zed.
  "telemetry": {
    // Send debug info like crash reports.
    "diagnostics": true,
    // Send anonymized usage data like what languages you're using Zed with.
    "metrics": true
  },
  // Automatically update Zed. This setting may be ignored on Linux if
  // installed through a package manager.
  "auto_update": true,
  // Diagnostics configuration.
  "diagnostics": {
    // Whether to show warnings or not by default.
    "include_warnings": true
  },
  // Add files or globs of files that will be excluded by Zed entirely:
  // they will be skipped during FS scan(s), file tree and file search
  // will lack the corresponding file entries.
  "file_scan_exclusions": [
    "**/.git",
    "**/.svn",
    "**/.hg",
    "**/CVS",
    "**/.DS_Store",
    "**/Thumbs.db",
    "**/.classpath",
    "**/.settings"
  ],
  // Git gutter behavior configuration.
  "git": {
    // Control whether the git gutter is shown. May take 2 values:
    // 1. Show the gutter
    //      "git_gutter": "tracked_files"
    // 2. Hide the gutter
    //      "git_gutter": "hide"
    "git_gutter": "tracked_files",
    // Control whether the git blame information is shown inline,
    // in the currently focused line.
    "inline_blame": {
      "enabled": true
      // Sets a delay after which the inline blame information is shown.
      // Delay is restarted with every cursor movement.
      // "delay_ms": 600
    }
  },
  // Configuration for how direnv configuration should be loaded. May take 2 values:
  // 1. Load direnv configuration through the shell hook, works for POSIX shells and fish.
  //      "load_direnv": "shell_hook"
  // 2. Load direnv configuration using `direnv export json` directly.
  //    This can help with some shells that otherwise would not detect
  //    the direnv environment, such as nushell or elvish.
  //      "load_direnv": "direct"
  "load_direnv": "shell_hook",
  "inline_completions": {
    // A list of globs representing files that inline completions should be disabled for.
    "disabled_globs": [".env"]
  },
  // Settings specific to journaling
  "journal": {
    // The path of the directory where journal entries are stored
    "path": "~",
    // What format to display the hours in
    // May take 2 values:
    // 1. hour12
    // 2. hour24
    "hour_format": "hour12"
  },
  // Settings specific to the terminal
  "terminal": {
    // What shell to use when opening a terminal. May take 3 values:
    // 1. Use the system's default terminal configuration in /etc/passwd
    //      "shell": "system"
    // 2. A program:
    //      "shell": {
    //        "program": "sh"
    //      }
    // 3. A program with arguments:
    //     "shell": {
    //         "with_arguments": {
    //           "program": "/bin/bash",
    //           "args": ["--login"]
    //         }
    //     }
    "shell": "system",
    // Where to dock terminals panel. Can be `left`, `right`, `bottom`.
    "dock": "bottom",
    // Default width when the terminal is docked to the left or right.
    "default_width": 640,
    // Default height when the terminal is docked to the bottom.
    "default_height": 320,
    // What working directory to use when launching the terminal.
    // May take 4 values:
    // 1. Use the current file's project directory.  Will Fallback to the
    //    first project directory strategy if unsuccessful
    //      "working_directory": "current_project_directory"
    // 2. Use the first project in this workspace's directory
    //      "working_directory": "first_project_directory"
    // 3. Always use this platform's home directory (if we can find it)
    //     "working_directory": "always_home"
    // 4. Always use a specific directory. This value will be shell expanded.
    //    If this path is not a valid directory the terminal will default to
    //    this platform's home directory  (if we can find it)
    //      "working_directory": {
    //        "always": {
    //          "directory": "~/zed/projects/"
    //        }
    //      }
    "working_directory": "current_project_directory",
    // Set the cursor blinking behavior in the terminal.
    // May take 3 values:
    //  1. Never blink the cursor, ignoring the terminal mode
    //         "blinking": "off",
    //  2. Default the cursor blink to off, but allow the terminal to
    //     set blinking
    //         "blinking": "terminal_controlled",
    //  3. Always blink the cursor, ignoring the terminal mode
    //         "blinking": "on",
    "blinking": "terminal_controlled",
    // Set whether Alternate Scroll mode (code: ?1007) is active by default.
    // Alternate Scroll mode converts mouse scroll events into up / down key
    // presses when in the alternate screen (e.g. when running applications
    // like vim or  less). The terminal can still set and unset this mode.
    // May take 2 values:
    //  1. Default alternate scroll mode to on
    //         "alternate_scroll": "on",
    //  2. Default alternate scroll mode to off
    //         "alternate_scroll": "off",
    "alternate_scroll": "off",
    // Set whether the option key behaves as the meta key.
    // May take 2 values:
    //  1. Rely on default platform handling of option key, on macOS
    //     this means generating certain unicode characters
    //         "option_to_meta": false,
    //  2. Make the option keys behave as a 'meta' key, e.g. for emacs
    //         "option_to_meta": true,
    "option_as_meta": true,
    // Whether or not selecting text in the terminal will automatically
    // copy to the system clipboard.
    "copy_on_select": false,
    // Whether to show the terminal button in the status bar
    "button": true,
    // Any key-value pairs added to this list will be added to the terminal's
    // environment. Use `:` to separate multiple values.
    "env": {
      // "KEY": "value1:value2"
    },
    // Set the terminal's line height.
    // May take 3 values:
    //  1. Use a line height that's comfortable for reading, 1.618
    //         "line_height": "comfortable"
    //  2. Use a standard line height, 1.3. This option is useful for TUIs,
    //      particularly if they use box characters
    //         "line_height": "standard",
    //  3. Use a custom line height.
    //         "line_height": {
    //           "custom": 2
    //         },
    "line_height": "comfortable",
    // Activate the python virtual environment, if one is found, in the
    // terminal's working directory (as resolved by the working_directory
    // setting). Set this to "off" to disable this behavior.
    "detect_venv": {
      "on": {
        // Default directories to search for virtual environments, relative
        // to the current working directory. We recommend overriding this
        // in your project's settings, rather than globally.
        "directories": [".env", "env", ".venv", "venv"],
        // Can also be `csh`, `fish`, and `nushell`
        "activate_script": "default"
      }
    },
    "toolbar": {
      // Whether to display the terminal title in its toolbar.
      "title": true
    }
    // Set the terminal's font size. If this option is not included,
    // the terminal will default to matching the buffer's font size.
    // "font_size": 15,
    // Set the terminal's font family. If this option is not included,
    // the terminal will default to matching the buffer's font family.
    // "font_family": "Zed Plex Mono",
    // Set the terminal's font fallbacks. If this option is not included,
    // the terminal will default to matching the buffer's font fallbacks.
    // This will be merged with the platform's default font fallbacks
    // "font_fallbacks": ["FiraCode Nerd Fonts"],
    // Sets the maximum number of lines in the terminal's scrollback buffer.
    // Default: 10_000, maximum: 100_000 (all bigger values set will be treated as 100_000), 0 disables the scrolling.
    // Existing terminals will not pick up this change until they are recreated.
    // "max_scroll_history_lines": 10000,
  },
  "code_actions_on_format": {},
  /// Settings related to running tasks.
  "tasks": {
    "variables": {}
  },
  // An object whose keys are language names, and whose values
  // are arrays of filenames or extensions of files that should
  // use those languages.
  //
  // For example, to treat files like `foo.notjs` as JavaScript,
  // and `Embargo.lock` as TOML:
  //
  // {
  //   "JavaScript": ["notjs"],
  //   "TOML": ["Embargo.lock"]
  // }
  //
  "file_types": {
    "JSON": ["flake.lock"],
    "JSONC": [
      "**/.zed/**/*.json",
      "**/zed/**/*.json",
      "**/Zed/**/*.json",
      "tsconfig.json",
      "pyrightconfig.json"
    ]
  },
  // The extensions that Zed should automatically install on startup.
  //
  // If you don't want any of these extensions, add this field to your settings
  // and change the value to `false`.
  "auto_install_extensions": {
    "html": true
  },
  // Different settings for specific languages.
  "languages": {
    "Astro": {
      "prettier": {
        "allowed": true,
        "plugins": ["prettier-plugin-astro"]
      }
    },
    "Blade": {
      "prettier": {
        "allowed": true
      }
    },
    "C": {
      "format_on_save": "off",
      "use_on_type_format": false
    },
    "C++": {
      "format_on_save": "off",
      "use_on_type_format": false
    },
    "CSS": {
      "prettier": {
        "allowed": true
      }
    },
    "Elixir": {
      "language_servers": ["elixir-ls", "!next-ls", "!lexical", "..."]
    },
    "Erlang": {
      "language_servers": ["erlang-ls", "!elp", "..."]
    },
    "Go": {
      "code_actions_on_format": {
        "source.organizeImports": true
      }
    },
    "GraphQL": {
      "prettier": {
        "allowed": true
      }
    },
    "HEEX": {
      "language_servers": ["elixir-ls", "!next-ls", "!lexical", "..."]
    },
    "HTML": {
      "prettier": {
        "allowed": true
      }
    },
    "Java": {
      "prettier": {
        "allowed": true,
        "plugins": ["prettier-plugin-java"]
      }
    },
    "JavaScript": {
      "language_servers": ["!typescript-language-server", "vtsls", "..."],
      "prettier": {
        "allowed": true
      }
    },
    "JSON": {
      "prettier": {
        "allowed": true
      }
    },
    "JSONC": {
      "prettier": {
        "allowed": true
      }
    },
    "Markdown": {
      "format_on_save": "off",
      "use_on_type_format": false,
      "prettier": {
        "allowed": true
      }
    },
    "PHP": {
      "language_servers": ["phpactor", "!intelephense", "..."],
      "prettier": {
        "allowed": true,
        "plugins": ["@prettier/plugin-php"],
        "parser": "php"
      }
    },
    "Ruby": {
      "language_servers": ["solargraph", "!ruby-lsp", "!rubocop", "..."]
    },
    "SCSS": {
      "prettier": {
        "allowed": true
      }
    },
    "SQL": {
      "prettier": {
        "allowed": true,
        "plugins": ["prettier-plugin-sql"]
      }
    },
    "Starlark": {
      "language_servers": ["starpls", "!buck2-lsp", "..."]
    },
    "Svelte": {
      "language_servers": ["svelte-language-server", "..."],
      "prettier": {
        "allowed": true,
        "plugins": ["prettier-plugin-svelte"]
      }
    },
    "TSX": {
      "language_servers": ["!typescript-language-server", "vtsls", "..."],
      "prettier": {
        "allowed": true
      }
    },
    "Twig": {
      "prettier": {
        "allowed": true
      }
    },
    "TypeScript": {
      "language_servers": ["!typescript-language-server", "vtsls", "..."],
      "prettier": {
        "allowed": true
      }
    },
    "Vue.js": {
      "language_servers": ["vue-language-server", "..."],
      "prettier": {
        "allowed": true
      }
    },
    "XML": {
      "prettier": {
        "allowed": true,
        "plugins": ["@prettier/plugin-xml"]
      }
    },
    "YAML": {
      "prettier": {
        "allowed": true
      }
    }
  },
  // Different settings for specific language models.
  "language_models": {
    "anthropic": {
      "version": "1",
      "api_url": "https://api.anthropic.com"
    },
    "google": {
      "api_url": "https://generativelanguage.googleapis.com"
    },
    "ollama": {
      "api_url": "http://localhost:11434",
      "low_speed_timeout_in_seconds": 60
    },
    "openai": {
      "version": "1",
      "api_url": "https://api.openai.com/v1",
      "low_speed_timeout_in_seconds": 600
    }
  },
  // Zed's Prettier integration settings.
  // Allows to enable/disable formatting with Prettier
  // and configure default Prettier, used when no project-level Prettier installation is found.
  "prettier": {
    // // Whether to consider prettier formatter or not when attempting to format a file.
    // "allowed": false,
    //
    // // Use regular Prettier json configuration.
    // // If Prettier is allowed, Zed will use this for its Prettier instance for any applicable file, if
    // // the project has no other Prettier installed.
    // "plugins": [],
    //
    // // Use regular Prettier json configuration.
    // // If Prettier is allowed, Zed will use this for its Prettier instance for any applicable file, if
    // // the project has no other Prettier installed.
    // "trailingComma": "es5",
    // "tabWidth": 4,
    // "semi": false,
    // "singleQuote": true
  },
  // LSP Specific settings.
  "lsp": {
    // Specify the LSP name as a key here.
    // "rust-analyzer": {
    //     // These initialization options are merged into Zed's defaults
    //     "initialization_options": {
    //         "check": {
    //             "command": "clippy" // rust-analyzer.check.command (default: "check")
    //         }
    //     }
    // }
  },
  // Jupyter settings
  "jupyter": {
    "enabled": true
    // Specify the language name as the key and the kernel name as the value.
    // "kernel_selections": {
    //    "python": "conda-base"
    //    "typescript": "deno"
    // }
  },
  // Vim settings
  "vim": {
    "toggle_relative_line_numbers": false,
    "use_system_clipboard": "always",
    "use_multiline_find": false,
    "use_smartcase_find": false,
    "custom_digraphs": {}
  },
  // The server to connect to. If the environment variable
  // ZED_SERVER_URL is set, it will override this setting.
  "server_url": "https://zed.dev",
  // Settings overrides to use when using Zed Preview.
  // Mostly useful for developers who are managing multiple instances of Zed.
  "preview": {
    // "theme": "Andromeda"
  },
  // Settings overrides to use when using Zed Nightly.
  // Mostly useful for developers who are managing multiple instances of Zed.
  "nightly": {
    // "theme": "Andromeda"
  },
  // Settings overrides to use when using Zed Stable.
  // Mostly useful for developers who are managing multiple instances of Zed.
  "stable": {
    // "theme": "Andromeda"
  },
  // Settings overrides to use when using Zed Dev.
  // Mostly useful for developers who are managing multiple instances of Zed.
  "dev": {
    // "theme": "Andromeda"
  },
  // Task-related settings.
  "task": {
    // Whether to show task status indicator in the status bar. Default: true
    "show_status_indicator": true
  },
  // Whether to show full labels in line indicator or short ones
  //
  // Values:
  //   - `short`: "2 s, 15 l, 32 c"
  //   - `long`: "2 selections, 15 lines, 32 characters"
  // Default: long
  "line_indicator_format": "long",
  // Set a proxy to use. The proxy protocol is specified by the URI scheme.
  //
  // Supported URI scheme: `http`, `https`, `socks4`, `socks4a`, `socks5`,
  // `socks5h`. `http` will be used when no scheme is specified.
  //
  // By default no proxy will be used, or Zed will try get proxy settings from
  // environment variables.
  //
  // Examples:
  //   - "proxy": "socks5://localhost:10808"
  //   - "proxy": "http://127.0.0.1:10809"
  "proxy": null,
  // Set to configure aliases for the command palette.
  // When typing a query which is a key of this object, the value will be used instead.
  //
  // Examples:
  // {
  //   "W": "workspace::Save"
  // }
  "command_aliases": {},
  // ssh_connections is an array of ssh connections.
  // By default this setting is null, which disables the direct ssh connection support.
  // You can configure these from `project: Open Remote` in the command palette.
  // Zed's ssh support will pull configuration from your ~/.ssh too.
  // Examples:
  // [
  //   {
  //     "host": "example-box",
  //     "projects": [
  //       {
  //         "paths": ["/home/user/code/zed"]
  //       }
  //     ]
  //   }
  // ]
  "ssh_connections": null,
<<<<<<< HEAD
  "max_tabs": 0
=======
  // Configures the Context Server Protocol binaries
  //
  // Examples:
  // {
  //   "id": "server-1",
  //   "executable": "/path",
  //   "args": ['arg1", "args2"]
  // }
  "experimental.context_servers": {
    "servers": []
  }
>>>>>>> 6f337de4
}<|MERGE_RESOLUTION|>--- conflicted
+++ resolved
@@ -1040,9 +1040,6 @@
   //   }
   // ]
   "ssh_connections": null,
-<<<<<<< HEAD
-  "max_tabs": 0
-=======
   // Configures the Context Server Protocol binaries
   //
   // Examples:
@@ -1054,5 +1051,4 @@
   "experimental.context_servers": {
     "servers": []
   }
->>>>>>> 6f337de4
 }