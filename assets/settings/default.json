--- conflicted
+++ resolved
@@ -228,39 +228,8 @@
   "show_status_bar": true,
   // Whether the call status icon is shown in the os status bar.
   "show_call_status_icon": true,
-<<<<<<< HEAD
   // Whether the call feedback icon is shown in the os status bar.
   "show_feedback_icon": true,
-=======
-  "status_bar": {
-    // Whether or not to show the status bar
-    "visible": true,
-    "elements": {
-      /// Whether or not to show the assistant icon in the status bar.
-      "assistant": true,
-      /// Whether or not to show the chat icon in the status bar.
-      "chat": true,
-      /// Whether or not to show the collaboration panel icon in the status bar.
-      "collaboration": true,
-      /// Whether or not to show the copilot icon in the status bar.
-      "copilot": true,
-      /// Whether or not to show the cursor position in the status bar.
-      "cursor_position": true,
-      /// Whether or not to show the diagnostics in the status bar.
-      "diagnostics": true,
-      /// Whether or not to show the feedback icon in the status bar.
-      "feedback": true,
-      /// Whether or not to show the language selector in the status bar.
-      "language_selector": true,
-      /// Whether or not to show the notification icon in the status bar.
-      "notification": true,
-      /// Whether or not to show the project panel icon in the status bar.
-      "project": true,
-      /// Whether or not to show the terminal icon in the status bar.
-      "terminal": true
-    }
-  },
->>>>>>> 1099b000
   // Whether to use language servers to provide code intelligence.
   "enable_language_server": true,
   // When to automatically save edited buffers. This setting can
