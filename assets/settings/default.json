--- conflicted
+++ resolved
@@ -302,13 +302,10 @@
   "scroll_beyond_last_line": "one_page",
   // The number of lines to keep above/below the cursor when scrolling.
   "vertical_scroll_margin": 3,
-<<<<<<< HEAD
+  // Whether to scroll when clicking near the edge of the visible text area.
+  "autoscroll_on_clicks": false,
   // The number of characters to keep on either side when scrolling with the mouse
   "horizontal_scroll_margin": 5,
-=======
-  // Whether to scroll when clicking near the edge of the visible text area.
-  "autoscroll_on_clicks": false,
->>>>>>> aea6fa0c
   // Scroll sensitivity multiplier. This multiplier is applied
   // to both the horizontal and vertical delta values while scrolling.
   "scroll_sensitivity": 1.0,
