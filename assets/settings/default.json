{
  // The name of the Zed theme to use for the UI.
  //
  // `mode` is one of:
  // - "system": Use the theme that corresponds to the system's appearance
  // - "light": Use the theme indicated by the "light" field
  // - "dark": Use the theme indicated by the "dark" field
  "theme": {
    "mode": "system",
    "light": "One Light",
    "dark": "One Dark"
  },
  "icon_theme": "Zed (Default)",
  // The name of a base set of key bindings to use.
  // This setting can take six values, each named after another
  // text editor:
  //
  // 1. "VSCode"
  // 2. "Atom"
  // 3. "JetBrains"
  // 4. "None"
  // 5. "SublimeText"
  // 6. "TextMate"
  "base_keymap": "VSCode",
  // Features that can be globally enabled or disabled
  "features": {
    // Which edit prediction provider to use.
    "edit_prediction_provider": "zed"
  },
  // The name of a font to use for rendering text in the editor
  "buffer_font_family": "Zed Plex Mono",
  // Set the buffer text's font fallbacks, this will be merged with
  // the platform's default fallbacks.
  "buffer_font_fallbacks": null,
  // The OpenType features to enable for text in the editor.
  "buffer_font_features": {
    // Disable ligatures:
    // "calt": false
  },
  // The default font size for text in the editor
  "buffer_font_size": 15,
  // The weight of the editor font in standard CSS units from 100 to 900.
  "buffer_font_weight": 400,
  // Set the buffer's line height.
  // May take 3 values:
  //  1. Use a line height that's comfortable for reading (1.618)
  //         "buffer_line_height": "comfortable"
  //  2. Use a standard line height, (1.3)
  //         "buffer_line_height": "standard",
  //  3. Use a custom line height
  //         "buffer_line_height": {
  //           "custom": 2
  //         },
  "buffer_line_height": "comfortable",
  // The name of a font to use for rendering text in the UI
  // You can set this to ".SystemUIFont" to use the system font
  "ui_font_family": "Zed Plex Sans",
  // Set the UI's font fallbacks, this will be merged with the platform's
  // default font fallbacks.
  "ui_font_fallbacks": null,
  // The OpenType features to enable for text in the UI
  "ui_font_features": {
    // Disable ligatures:
    "calt": false
  },
  // The weight of the UI font in standard CSS units from 100 to 900.
  "ui_font_weight": 400,
  // The default font size for text in the UI
  "ui_font_size": 16,
  // The default font size for text in the agent panel
  "agent_font_size": 16,
  // How much to fade out unused code.
  "unnecessary_code_fade": 0.3,
  // Active pane styling settings.
  "active_pane_modifiers": {
    // The factor to grow the active pane by. Defaults to 1.0
    // which gives the same size as all other panes.
    "magnification": 1.0,
    // Inset border size of the active pane, in pixels.
    "border_size": 0.0,
    // Opacity of the inactive panes. 0 means transparent, 1 means opaque.
    // Values are clamped to the [0.0, 1.0] range.
    "inactive_opacity": 1.0
  },
  // Layout mode of the bottom dock. Defaults to "contained"
  "bottom_dock_layout": "contained",
  // The direction that you want to split panes horizontally. Defaults to "up"
  "pane_split_direction_horizontal": "up",
  // The direction that you want to split panes horizontally. Defaults to "left"
  "pane_split_direction_vertical": "left",
  // Centered layout related settings.
  "centered_layout": {
    // The relative width of the left padding of the central pane from the
    // workspace when the centered layout is used.
    "left_padding": 0.2,
    // The relative width of the right padding of the central pane from the
    // workspace when the centered layout is used.
    "right_padding": 0.2
  },
  // All settings related to the image viewer.
  "image_viewer": {
    // The unit for image file sizes.
    // By default we're setting it to binary.
    // The second option is decimal.
    "unit": "binary"
  },
  // The key to use for adding multiple cursors
  // Currently "alt" or "cmd_or_ctrl"  (also aliased as
  // "cmd" and "ctrl") are supported.
  "multi_cursor_modifier": "alt",
  // Whether to enable vim modes and key bindings.
  "vim_mode": false,
  // Whether to show the informational hover box when moving the mouse
  // over symbols in the editor.
  "hover_popover_enabled": true,
  // Time to wait in milliseconds before showing the informational hover box.
  "hover_popover_delay": 300,
  // Whether to confirm before quitting Zed.
  "confirm_quit": false,
  // Whether to restore last closed project when fresh Zed instance is opened.
  "restore_on_startup": "last_session",
  // Whether to attempt to restore previous file's state when opening it again.
  // The state is stored per pane.
  // When disabled, defaults are applied instead of the state restoration.
  //
  // E.g. for editors, selections, folds and scroll positions are restored, if the same file is closed and, later, opened again in the same pane.
  // When disabled, a single selection in the very beginning of the file, zero scroll position and no folds state is used as a default.
  //
  // Default: true
  "restore_on_file_reopen": true,
  // Size of the drop target in the editor.
  "drop_target_size": 0.2,
  // Whether the window should be closed when using 'close active item' on a window with no tabs.
  // May take 3 values:
  //  1. Use the current platform's convention
  //         "when_closing_with_no_tabs": "platform_default"
  //  2. Always close the window:
  //         "when_closing_with_no_tabs": "close_window",
  //  3. Never close the window
  //         "when_closing_with_no_tabs": "keep_window_open",
  "when_closing_with_no_tabs": "platform_default",
  // What to do when the last window is closed.
  // May take 2 values:
  //  1. Use the current platform's convention
  //         "on_last_window_closed": "platform_default"
  //  2. Always quit the application
  //         "on_last_window_closed": "quit_app",
  "on_last_window_closed": "platform_default",
  // Whether to use the system provided dialogs for Open and Save As.
  // When set to false, Zed will use the built-in keyboard-first pickers.
  "use_system_path_prompts": true,
  // Whether to use the system provided dialogs for prompts, such as confirmation
  // prompts.
  // When set to false, Zed will use its built-in prompts. Note that on Linux,
  // this option is ignored and Zed will always use the built-in prompts.
  "use_system_prompts": true,
  // Whether the cursor blinks in the editor.
  "cursor_blink": true,
  // Cursor shape for the default editor.
  //  1. A vertical bar
  //     "bar"
  //  2. A block that surrounds the following character
  //     "block"
  //  3. An underline / underscore that runs along the following character
  //     "underline"
  //  4. A box drawn around the following character
  //     "hollow"
  //
  // Default: not set, defaults to "bar"
  "cursor_shape": null,
  // Determines when the mouse cursor should be hidden in an editor or input box.
  //
  // 1. Never hide the mouse cursor:
  //    "never"
  // 2. Hide only when typing:
  //    "on_typing"
  // 3. Hide on both typing and cursor movement:
  //    "on_typing_and_movement"
  "hide_mouse": "on_typing_and_movement",
  // Determines how snippets are sorted relative to other completion items.
  //
  // 1. Place snippets at the top of the completion list:
  //    "top"
  // 2. Place snippets normally without any preference:
  //    "inline"
  // 3. Place snippets at the bottom of the completion list:
  //    "bottom"
  "snippet_sort_order": "inline",
  // How to highlight the current line in the editor.
  //
  // 1. Don't highlight the current line:
  //    "none"
  // 2. Highlight the gutter area:
  //    "gutter"
  // 3. Highlight the editor area:
  //    "line"
  // 4. Highlight the full line (default):
  //    "all"
  "current_line_highlight": "all",
  // Whether to highlight all occurrences of the selected text in an editor.
  "selection_highlight": true,
  // The debounce delay before querying highlights from the language
  // server based on the current cursor location.
  "lsp_highlight_debounce": 75,
  // Whether to pop the completions menu while typing in an editor without
  // explicitly requesting it.
  "show_completions_on_input": true,
  // Whether to display inline and alongside documentation for items in the
  // completions menu
  "show_completion_documentation": true,
  // Show method signatures in the editor, when inside parentheses.
  "auto_signature_help": false,
  // Whether to show the signature help after completion or a bracket pair inserted.
  // If `auto_signature_help` is enabled, this setting will be treated as enabled also.
  "show_signature_help_after_edits": false,
  // Whether to show code action button at start of buffer line.
  "inline_code_actions": true,
  // What to do when go to definition yields no results.
  //
  // 1. Do nothing: `none`
  // 2. Find references for the same symbol: `find_all_references` (default)
  "go_to_definition_fallback": "find_all_references",
  // Which level to use to filter out diagnostics displayed in the editor.
  //
  // Affects the editor rendering only, and does not interrupt
  // the functionality of diagnostics fetching and project diagnostics editor.
  // Which files containing diagnostic errors/warnings to mark in the tabs.
  // Diagnostics are only shown when file icons are also active.
  // This setting only works when can take the following three values:
  //
  // Which diagnostic indicators to show in the scrollbar, their level should be more or equal to the specified severity level.
  // Possible values:
  //  - "off" — no diagnostics are allowed
  //  - "error"
  //  - "warning"
  //  - "info"
  //  - "hint"
  //  - null — allow all diagnostics (default)
  "diagnostics_max_severity": null,
  // Whether to show wrap guides (vertical rulers) in the editor.
  // Setting this to true will show a guide at the 'preferred_line_length' value
  // if 'soft_wrap' is set to 'preferred_line_length', and will show any
  // additional guides as specified by the 'wrap_guides' setting.
  "show_wrap_guides": true,
  // Character counts at which to show wrap guides in the editor.
  "wrap_guides": [],
  // Hide the values of in variables from visual display in private files
  "redact_private_values": false,
  // The default number of lines to expand excerpts in the multibuffer by.
  "expand_excerpt_lines": 5,
  // Globs to match against file paths to determine if a file is private.
  "private_files": ["**/.env*", "**/*.pem", "**/*.key", "**/*.cert", "**/*.crt", "**/secrets.yml"],
  // Whether to use additional LSP queries to format (and amend) the code after
  // every "trigger" symbol input, defined by LSP server capabilities.
  "use_on_type_format": true,
  // Whether to automatically add matching closing characters when typing
  // opening parenthesis, bracket, brace, single or double quote characters.
  // For example, when you type (, Zed will add a closing ) at the correct position.
  "use_autoclose": true,
  // Whether to automatically surround selected text when typing opening parenthesis,
  // bracket, brace, single or double quote characters.
  // For example, when you select text and type (, Zed will surround the text with ().
  "use_auto_surround": true,
  // Whether indentation of pasted content should be adjusted based on the context.
  "auto_indent_on_paste": true,
  // Controls how the editor handles the autoclosed characters.
  // When set to `false`(default), skipping over and auto-removing of the closing characters
  // happen only for auto-inserted characters.
  // Otherwise(when `true`), the closing characters are always skipped over and auto-removed
  // no matter how they were inserted.
  "always_treat_brackets_as_autoclosed": false,
  // Controls where the `editor::Rewrap` action is allowed in the current language scope.
  //
  // This setting can take three values:
  //
  // 1. Only allow rewrapping in comments:
  //    "in_comments"
  // 2. Only allow rewrapping in the current selection(s):
  //    "in_selections"
  // 3. Allow rewrapping anywhere:
  //    "anywhere"
  //
  // When using values other than `in_comments`, it is possible for the rewrapping to produce code
  // that is syntactically invalid. Keep this in mind when selecting which behavior you would like
  // to use.
  //
  // Note: This setting has no effect in Vim mode, as rewrap is already allowed everywhere.
  "allow_rewrap": "in_comments",
  // Controls whether edit predictions are shown immediately (true)
  // or manually by triggering `editor::ShowEditPrediction` (false).
  "show_edit_predictions": true,
  // Controls whether edit predictions are shown in a given language scope.
  // Example: ["string", "comment"]
  "edit_predictions_disabled_in": [],
  // Whether to show tabs and spaces in the editor.
  // This setting can take four values:
  //
  // 1. Draw tabs and spaces only for the selected text (default):
  //    "selection"
  // 2. Do not draw any tabs or spaces:
  //    "none"
  // 3. Draw all invisible symbols:
  //    "all"
  // 4. Draw whitespaces at boundaries only:
  //    "boundary"
  // For a whitespace to be on a boundary, any of the following conditions need to be met:
  // - It is a tab
  // - It is adjacent to an edge (start or end)
  // - It is adjacent to a whitespace (left or right)
  "show_whitespaces": "selection",
  // Settings related to calls in Zed
  "calls": {
    // Join calls with the microphone live by default
    "mute_on_join": false,
    // Share your project when you are the first to join a channel
    "share_on_join": false
  },
  // Toolbar related settings
  "toolbar": {
    // Whether to show breadcrumbs.
    "breadcrumbs": true,
    // Whether to show quick action buttons.
    "quick_actions": true,
    // Whether to show the Selections menu in the editor toolbar.
    "selections_menu": true,
    // Whether to show agent review buttons in the editor toolbar.
    "agent_review": true,
    // Whether to show code action buttons in the editor toolbar.
    "code_actions": false
  },
  // Titlebar related settings
  "title_bar": {
    // Whether to show the branch icon beside branch switcher in the titlebar.
    "show_branch_icon": false,
    // Whether to show the branch name button in the titlebar.
    "show_branch_name": true,
    // Whether to show the project host and name in the titlebar.
    "show_project_items": true,
    // Whether to show onboarding banners in the titlebar.
    "show_onboarding_banner": true,
    // Whether to show user picture in the titlebar.
    "show_user_picture": true,
    // Whether to show the sign in button in the titlebar.
    "show_sign_in": true
  },
  // Scrollbar related settings
  "scrollbar": {
    // When to show the scrollbar in the editor.
    // This setting can take four values:
    //
    // 1. Show the scrollbar if there's important information or
    //    follow the system's configured behavior (default):
    //   "auto"
    // 2. Match the system's configured behavior:
    //    "system"
    // 3. Always show the scrollbar:
    //    "always"
    // 4. Never show the scrollbar:
    //    "never"
    "show": "auto",
    // Whether to show cursor positions in the scrollbar.
    "cursors": true,
    // Whether to show git diff indicators in the scrollbar.
    "git_diff": true,
    // Whether to show buffer search results in the scrollbar.
    "search_results": true,
    // Whether to show selected text occurrences in the scrollbar.
    "selected_text": true,
    // Whether to show selected symbol occurrences in the scrollbar.
    "selected_symbol": true,
    // Which diagnostic indicators to show in the scrollbar:
    //  - "none" or false: do not show diagnostics
    //  - "error": show only errors
    //  - "warning": show only errors and warnings
    //  - "information": show only errors, warnings, and information
    //  - "all" or true: show all diagnostics
    "diagnostics": "all",
    // Forcefully enable or disable the scrollbar for each axis
    "axes": {
      // When false, forcefully disables the horizontal scrollbar. Otherwise, obey other settings.
      "horizontal": true,
      // When false, forcefully disables the vertical scrollbar. Otherwise, obey other settings.
      "vertical": true
    }
  },
  // Minimap related settings
  "minimap": {
    // When to show the minimap in the editor.
    // This setting can take three values:
    // 1. Show the minimap if the editor's scrollbar is visible:
    //    "auto"
    // 2. Always show the minimap:
    //    "always"
    // 3. Never show the minimap:
    //    "never" (default)
    "show": "never",
    // When to show the minimap thumb.
    // This setting can take two values:
    // 1. Show the minimap thumb if the mouse is over the minimap:
    //    "hover"
    // 2. Always show the minimap thumb:
    //    "always" (default)
    "thumb": "always",
    // How the minimap thumb border should look.
    // This setting can take five values:
    // 1. Display a border on all sides of the thumb:
    //    "thumb_border": "full"
    // 2. Display a border on all sides except the left side of the thumb:
    //    "thumb_border": "left_open" (default)
    // 3. Display a border on all sides except the right side of the thumb:
    //    "thumb_border": "right_open"
    // 4. Display a border only on the left side of the thumb:
    //    "thumb_border": "left_only"
    // 5. Display the thumb without any border:
    //    "thumb_border": "none"
    "thumb_border": "left_open",
    // How to highlight the current line in the minimap.
    // This setting can take the following values:
    //
    // 1. `null` to inherit the editor `current_line_highlight` setting (default)
    // 2. "line" or "all" to highlight the current line in the minimap.
    // 3. "gutter" or "none" to not highlight the current line in the minimap.
    "current_line_highlight": null
  },
  // Enable middle-click paste on Linux.
  "middle_click_paste": true,
  // What to do when multibuffer is double clicked in some of its excerpts
  // (parts of singleton buffers).
  // May take 2 values:
  //  1. Behave as a regular buffer and select the whole word (default).
  //         "double_click_in_multibuffer": "select"
  //  2. Open the excerpt clicked as a new buffer in the new tab.
  //         "double_click_in_multibuffer": "open",
  // For the case of "open", regular selection behavior can be achieved by holding `alt` when double clicking.
  "double_click_in_multibuffer": "select",
  "gutter": {
    // Whether to show line numbers in the gutter.
    "line_numbers": true,
    // Whether to show runnables buttons in the gutter.
    "runnables": true,
    // Whether to show breakpoints in the gutter.
    "breakpoints": true,
    // Whether to show fold buttons in the gutter.
    "folds": true
  },
  "indent_guides": {
    // Whether to show indent guides in the editor.
    "enabled": true,
    // The width of the indent guides in pixels, between 1 and 10.
    "line_width": 1,
    // The width of the active indent guide in pixels, between 1 and 10.
    "active_line_width": 1,
    // Determines how indent guides are colored.
    // This setting can take the following three values:
    //
    // 1. "disabled"
    // 2. "fixed"
    // 3. "indent_aware"
    "coloring": "fixed",
    // Determines how indent guide backgrounds are colored.
    // This setting can take the following two values:
    //
    // 1. "disabled"
    // 2. "indent_aware"
    "background_coloring": "disabled"
  },
  // Whether the editor will scroll beyond the last line.
  "scroll_beyond_last_line": "one_page",
  // The number of lines to keep above/below the cursor when scrolling.
  "vertical_scroll_margin": 3,
  // Whether to scroll when clicking near the edge of the visible text area.
  "autoscroll_on_clicks": false,
  // The number of characters to keep on either side when scrolling with the mouse
  "horizontal_scroll_margin": 5,
  // Scroll sensitivity multiplier. This multiplier is applied
  // to both the horizontal and vertical delta values while scrolling.
  "scroll_sensitivity": 1.0,
<<<<<<< HEAD
   // Wether to scroll smoothly or instantaneously
  "smooth_scroll": false,
   // How much time in seconds it takes for a scrolling when smooth_scroll is enabled
  "smooth_scroll_duration": 0.25,
=======
  // Scroll sensitivity multiplier for fast scrolling. This multiplier is applied
  // to both the horizontal and vertical delta values while scrolling. Fast scrolling
  // happens when a user holds the alt or option key while scrolling.
  "fast_scroll_sensitivity": 4.0,
>>>>>>> ea8a3be9
  "relative_line_numbers": false,
  // If 'search_wrap' is disabled, search result do not wrap around the end of the file.
  "search_wrap": true,
  // Search options to enable by default when opening new project and buffer searches.
  "search": {
    // Whether to show the project search button in the status bar.
    "button": true,
    "whole_word": false,
    "case_sensitive": false,
    "include_ignored": false,
    "regex": false
  },
  // When to populate a new search's query based on the text under the cursor.
  // This setting can take the following three values:
  //
  // 1. Always populate the search query with the word under the cursor (default).
  //    "always"
  // 2. Only populate the search query when there is text selected
  //    "selection"
  // 3. Never populate the search query
  //    "never"
  "seed_search_query_from_cursor": "always",
  // When enabled, automatically adjusts search case sensitivity based on your query.
  // If your search query contains any uppercase letters, the search becomes case-sensitive;
  // if it contains only lowercase letters, the search becomes case-insensitive.
  "use_smartcase_search": false,
  // Inlay hint related settings
  "inlay_hints": {
    // Global switch to toggle hints on and off, switched off by default.
    "enabled": false,
    // Toggle certain types of hints on and off, all switched on by default.
    "show_type_hints": true,
    "show_parameter_hints": true,
    // Corresponds to null/None LSP hint type value.
    "show_other_hints": true,
    // Whether to show a background for inlay hints.
    //
    // If set to `true`, the background will use the `hint.background` color from the current theme.
    "show_background": false,
    // Time to wait after editing the buffer, before requesting the hints,
    // set to 0 to disable debouncing.
    "edit_debounce_ms": 700,
    // Time to wait after scrolling the buffer, before requesting the hints,
    // set to 0 to disable debouncing.
    "scroll_debounce_ms": 50,
    // A set of modifiers which, when pressed, will toggle the visibility of inlay hints.
    // If the set if empty or not all the modifiers specified are pressed, inlay hints will not be toggled.
    "toggle_on_modifiers_press": {
      "control": false,
      "shift": false,
      "alt": false,
      "platform": false,
      "function": false
    }
  },
  "project_panel": {
    // Whether to show the project panel button in the status bar
    "button": true,
    // Whether to hide the gitignore entries in the project panel.
    "hide_gitignore": false,
    // Default width of the project panel.
    "default_width": 240,
    // Where to dock the project panel. Can be 'left' or 'right'.
    "dock": "left",
    // Spacing between worktree entries in the project panel. Can be 'comfortable' or 'standard'.
    "entry_spacing": "comfortable",
    // Whether to show file icons in the project panel.
    "file_icons": true,
    // Whether to show folder icons or chevrons for directories in the project panel.
    "folder_icons": true,
    // Whether to show the git status in the project panel.
    "git_status": true,
    // Amount of indentation for nested items.
    "indent_size": 20,
    // Whether to reveal it in the project panel automatically,
    // when a corresponding project entry becomes active.
    // Gitignored entries are never auto revealed.
    "auto_reveal_entries": true,
    // Whether to fold directories automatically and show compact folders
    // (e.g. "a/b/c" ) when a directory has only one subdirectory inside.
    "auto_fold_dirs": true,
    // Scrollbar-related settings
    "scrollbar": {
      // When to show the scrollbar in the project panel.
      // This setting can take five values:
      //
      // 1. null (default): Inherit editor settings
      // 2. Show the scrollbar if there's important information or
      //    follow the system's configured behavior (default):
      //   "auto"
      // 3. Match the system's configured behavior:
      //    "system"
      // 4. Always show the scrollbar:
      //    "always"
      // 5. Never show the scrollbar:
      //    "never"
      "show": null
    },
    // Which files containing diagnostic errors/warnings to mark in the project panel.
    // This setting can take the following three values:
    //
    // 1. Do not mark any files:
    //    "off"
    // 2. Only mark files with errors:
    //    "errors"
    // 3. Mark files with errors and warnings:
    //    "all"
    "show_diagnostics": "all",
    // Settings related to indent guides in the project panel.
    "indent_guides": {
      // When to show indent guides in the project panel.
      // This setting can take two values:
      //
      // 1. Always show indent guides:
      //    "always"
      // 2. Never show indent guides:
      //    "never"
      "show": "always"
    }
  },
  "outline_panel": {
    // Whether to show the outline panel button in the status bar
    "button": true,
    // Default width of the outline panel.
    "default_width": 300,
    // Where to dock the outline panel. Can be 'left' or 'right'.
    "dock": "left",
    // Whether to show file icons in the outline panel.
    "file_icons": true,
    // Whether to show folder icons or chevrons for directories in the outline panel.
    "folder_icons": true,
    // Whether to show the git status in the outline panel.
    "git_status": true,
    // Amount of indentation for nested items.
    "indent_size": 20,
    // Whether to reveal it in the outline panel automatically,
    // when a corresponding outline entry becomes active.
    // Gitignored entries are never auto revealed.
    "auto_reveal_entries": true,
    // Whether to fold directories automatically
    // when a directory has only one directory inside.
    "auto_fold_dirs": true,
    // Settings related to indent guides in the outline panel.
    "indent_guides": {
      // When to show indent guides in the outline panel.
      // This setting can take two values:
      //
      // 1. Always show indent guides:
      //    "always"
      // 2. Never show indent guides:
      //    "never"
      "show": "always"
    },
    // Scrollbar-related settings
    "scrollbar": {
      // When to show the scrollbar in the project panel.
      // This setting can take five values:
      //
      // 1. null (default): Inherit editor settings
      // 2. Show the scrollbar if there's important information or
      //    follow the system's configured behavior (default):
      //   "auto"
      // 3. Match the system's configured behavior:
      //    "system"
      // 4. Always show the scrollbar:
      //    "always"
      // 5. Never show the scrollbar:
      //    "never"
      "show": null
    }
  },
  "collaboration_panel": {
    // Whether to show the collaboration panel button in the status bar.
    "button": true,
    // Where to dock the collaboration panel. Can be 'left' or 'right'.
    "dock": "left",
    // Default width of the collaboration panel.
    "default_width": 240
  },
  "chat_panel": {
    // When to show the chat panel button in the status bar.
    // Can be 'never', 'always', or 'when_in_call',
    // or a boolean (interpreted as 'never'/'always').
    "button": "when_in_call",
    // Where to the chat panel. Can be 'left' or 'right'.
    "dock": "right",
    // Default width of the chat panel.
    "default_width": 240
  },
  "git_panel": {
    // Whether to show the git panel button in the status bar.
    "button": true,
    // Where to show the git panel. Can be 'left' or 'right'.
    "dock": "left",
    // Default width of the git panel.
    "default_width": 360,
    // Style of the git status indicator in the panel.
    //
    // Default: icon
    "status_style": "icon",
    // What branch name to use if init.defaultBranch
    // is not set
    //
    // Default: main
    "fallback_branch_name": "main",
    // Whether to sort entries in the panel by path
    // or by status (the default).
    //
    // Default: false
    "sort_by_path": false,
    "scrollbar": {
      // When to show the scrollbar in the git panel.
      //
      // Default: inherits editor scrollbar settings
      "show": null
    }
  },
  "message_editor": {
    // Whether to automatically replace emoji shortcodes with emoji characters.
    // For example: typing `:wave:` gets replaced with `👋`.
    "auto_replace_emoji_shortcode": true
  },
  "notification_panel": {
    // Whether to show the notification panel button in the status bar.
    "button": true,
    // Where to dock the notification panel. Can be 'left' or 'right'.
    "dock": "right",
    // Default width of the notification panel.
    "default_width": 380
  },
  "agent": {
    // Version of this setting.
    "version": "2",
    // Whether the agent is enabled.
    "enabled": true,
    /// What completion mode to start new threads in, if available. Can be 'normal' or 'max'.
    "preferred_completion_mode": "normal",
    // Whether to show the agent panel button in the status bar.
    "button": true,
    // Where to dock the agent panel. Can be 'left', 'right' or 'bottom'.
    "dock": "right",
    // Default width when the agent panel is docked to the left or right.
    "default_width": 640,
    // Default height when the agent panel is docked to the bottom.
    "default_height": 320,
    // The default model to use when creating new threads.
    "default_model": {
      // The provider to use.
      "provider": "zed.dev",
      // The model to use.
      "model": "claude-sonnet-4"
    },
    // The model to use when applying edits from the agent.
    "editor_model": {
      // The provider to use.
      "provider": "zed.dev",
      // The model to use.
      "model": "claude-sonnet-4"
    },
    // Additional parameters for language model requests. When making a request to a model, parameters will be taken
    // from the last entry in this list that matches the model's provider and name. In each entry, both provider
    // and model are optional, so that you can specify parameters for either one.
    "model_parameters": [
      // To set parameters for all requests to OpenAI models:
      // {
      //   "provider": "openai",
      //   "temperature": 0.5
      // }
      //
      // To set parameters for all requests in general:
      // {
      //   "temperature": 0
      // }
      //
      // To set parameters for a specific provider and model:
      // {
      //   "provider": "zed.dev",
      //   "model": "claude-sonnet-4",
      //   "temperature": 1.0
      // }
    ],
    // When enabled, the agent can run potentially destructive actions without asking for your confirmation.
    "always_allow_tool_actions": false,
    // When enabled, the agent will stream edits.
    "stream_edits": false,
    // When enabled, agent edits will be displayed in single-file editors for review
    "single_file_review": true,
    // When enabled, show voting thumbs for feedback on agent edits.
    "enable_feedback": true,
    "default_profile": "write",
    "profiles": {
      "write": {
        "name": "Write",
        "enable_all_context_servers": true,
        "tools": {
          "copy_path": true,
          "create_directory": true,
          "create_file": true,
          "delete_path": true,
          "diagnostics": true,
          "edit_file": true,
          "fetch": true,
          "list_directory": true,
          "move_path": true,
          "now": true,
          "find_path": true,
          "read_file": true,
          "grep": true,
          "terminal": true,
          "thinking": true,
          "web_search": true
        }
      },
      "ask": {
        "name": "Ask",
        // We don't know which of the context server tools are safe for the "Ask" profile, so we don't enable them by default.
        // "enable_all_context_servers": true,
        "tools": {
          "contents": true,
          "diagnostics": true,
          "fetch": true,
          "list_directory": true,
          "now": true,
          "find_path": true,
          "read_file": true,
          "open": true,
          "grep": true,
          "thinking": true,
          "web_search": true
        }
      },
      "minimal": {
        "name": "Minimal",
        "enable_all_context_servers": false,
        "tools": {}
      }
    },
    // Where to show notifications when the agent has either completed
    // its response, or else needs confirmation before it can run a
    // tool action.
    // "primary_screen" - Show the notification only on your primary screen (default)
    // "all_screens" - Show these notifications on all screens
    // "never" - Never show these notifications
    "notify_when_agent_waiting": "primary_screen",
    // Whether to play a sound when the agent has either completed
    // its response, or needs user input.

    // Default: false
    "play_sound_when_agent_done": false
  },
  // The settings for slash commands.
  "slash_commands": {
    // Settings for the `/docs` slash command.
    "docs": {
      // Whether `/docs` is enabled.
      "enabled": false
    },
    // Settings for the `/project` slash command.
    "project": {
      // Whether `/project` is enabled.
      "enabled": false
    }
  },
  // Whether the screen sharing icon is shown in the os status bar.
  "show_call_status_icon": true,
  // Whether to use language servers to provide code intelligence.
  "enable_language_server": true,
  // Whether to perform linked edits of associated ranges, if the language server supports it.
  // For example, when editing opening <html> tag, the contents of the closing </html> tag will be edited as well.
  "linked_edits": true,
  // The list of language servers to use (or disable) for all languages.
  //
  // This is typically customized on a per-language basis.
  "language_servers": ["..."],
  // When to automatically save edited buffers. This setting can
  // take four values.
  //
  // 1. Never automatically save:
  //     "autosave": "off",
  // 2. Save when changing focus away from the Zed window:
  //     "autosave": "on_window_change",
  // 3. Save when changing focus away from a specific buffer:
  //     "autosave": "on_focus_change",
  // 4. Save when idle for a certain amount of time:
  //     "autosave": { "after_delay": {"milliseconds": 500} },
  "autosave": "off",
  // Maximum number of tabs per pane. Unset for unlimited.
  "max_tabs": null,
  // Settings related to the editor's tab bar.
  "tab_bar": {
    // Whether or not to show the tab bar in the editor
    "show": true,
    // Whether or not to show the navigation history buttons.
    "show_nav_history_buttons": true,
    // Whether or not to show the tab bar buttons.
    "show_tab_bar_buttons": true
  },
  // Settings related to the editor's tabs
  "tabs": {
    // Show git status colors in the editor tabs.
    "git_status": false,
    // Position of the close button on the editor tabs.
    // One of: ["right", "left", "hidden"]
    "close_position": "right",
    // Whether to show the file icon for a tab.
    "file_icons": false,
    // Controls the appearance behavior of the tab's close button.
    //
    // 1. Show it just upon hovering the tab. (default)
    //     "hover"
    // 2. Show it persistently.
    //     "always"
    // 3. Never show it, even if hovering it.
    //     "hidden"
    "show_close_button": "hover",
    // What to do after closing the current tab.
    //
    // 1. Activate the tab that was open previously (default)
    //     "history"
    // 2. Activate the right neighbour tab if present
    //     "neighbour"
    // 3. Activate the left neighbour tab if present
    //     "left_neighbour"
    "activate_on_close": "history",
    // Which files containing diagnostic errors/warnings to mark in the tabs.
    // Diagnostics are only shown when file icons are also active.
    // This setting only works when can take the following three values:
    //
    // 1. Do not mark any files:
    //    "off"
    // 2. Only mark files with errors:
    //    "errors"
    // 3. Mark files with errors and warnings:
    //    "all"
    "show_diagnostics": "off"
  },
  // Settings related to preview tabs.
  "preview_tabs": {
    // Whether preview tabs should be enabled.
    // Preview tabs allow you to open files in preview mode, where they close automatically
    // when you switch to another file unless you explicitly pin them.
    // This is useful for quickly viewing files without cluttering your workspace.
    "enabled": true,
    // Whether to open tabs in preview mode when selected from the file finder.
    "enable_preview_from_file_finder": false,
    // Whether a preview tab gets replaced when code navigation is used to navigate away from the tab.
    "enable_preview_from_code_navigation": false
  },
  // Settings related to the file finder.
  "file_finder": {
    // Whether to show file icons in the file finder.
    "file_icons": true,
    // Determines how much space the file finder can take up in relation to the available window width.
    // There are 5 possible width values:
    //
    // 1. Small: This value is essentially a fixed width.
    //    "modal_max_width": "small"
    // 2. Medium:
    //    "modal_max_width": "medium"
    // 3. Large:
    //    "modal_max_width": "large"
    // 4. Extra Large:
    //    "modal_max_width": "xlarge"
    // 5. Fullscreen: This value removes any horizontal padding, as it consumes the whole viewport width.
    //    "modal_max_width": "full"
    //
    // Default: small
    "modal_max_width": "small",
    // Determines whether the file finder should skip focus for the active file in search results.
    // There are 2 possible values:
    //
    // 1. true: When searching for files, if the currently active file appears as the first result,
    //    auto-focus will skip it and focus the second result instead.
    //    "skip_focus_for_active_in_search": true
    //
    // 2. false: When searching for files, the first result will always receive focus,
    //    even if it's the currently active file.
    //    "skip_focus_for_active_in_search": false
    //
    // Default: true
    "skip_focus_for_active_in_search": true,
    // Whether to show the git status in the file finder.
    "git_status": true,
    // Whether to use gitignored files when searching.
    // Only the file Zed had indexed will be used, not necessary all the gitignored files.
    //
    // Can accept 3 values:
    //   * `true`: Use all gitignored files
    //   * `false`: Use only the files Zed had indexed
    //   * `null`: Be smart and search for ignored when called from a gitignored worktree
    "include_ignored": null
  },
  // Whether or not to remove any trailing whitespace from lines of a buffer
  // before saving it.
  "remove_trailing_whitespace_on_save": true,
  // Whether to start a new line with a comment when a previous line is a comment as well.
  "extend_comment_on_newline": true,
  // Removes any lines containing only whitespace at the end of the file and
  // ensures just one newline at the end.
  "ensure_final_newline_on_save": true,
  // Whether or not to perform a buffer format before saving
  //
  // Keep in mind, if the autosave with delay is enabled, format_on_save will be ignored
  "format_on_save": "on",
  // How to perform a buffer format. This setting can take 4 values:
  //
  // 1. Format code using the current language server:
  //     "formatter": "language_server"
  // 2. Format code using an external command:
  //     "formatter": {
  //       "external": {
  //         "command": "prettier",
  //         "arguments": ["--stdin-filepath", "{buffer_path}"]
  //       }
  //     }
  // 3. Format code using Zed's Prettier integration:
  //     "formatter": "prettier"
  // 4. Default. Format files using Zed's Prettier integration (if applicable),
  //    or falling back to formatting via language server:
  //     "formatter": "auto"
  "formatter": "auto",
  // How to soft-wrap long lines of text.
  // Possible values:
  //
  // 1. Prefer a single line generally, unless an overly long line is encountered.
  //      "soft_wrap": "none",
  //      "soft_wrap": "prefer_line", // (deprecated, same as "none")
  // 2. Soft wrap lines that overflow the editor.
  //      "soft_wrap": "editor_width",
  // 3. Soft wrap lines at the preferred line length.
  //      "soft_wrap": "preferred_line_length",
  // 4. Soft wrap lines at the preferred line length or the editor width (whichever is smaller).
  //      "soft_wrap": "bounded",
  "soft_wrap": "none",
  // The column at which to soft-wrap lines, for buffers where soft-wrap
  // is enabled.
  "preferred_line_length": 80,
  // Whether to indent lines using tab characters, as opposed to multiple
  // spaces.
  "hard_tabs": false,
  // How many columns a tab should occupy.
  "tab_size": 4,
  // What debuggers are preferred by default for all languages.
  "debuggers": [],
  // Control what info is collected by Zed.
  "telemetry": {
    // Send debug info like crash reports.
    "diagnostics": true,
    // Send anonymized usage data like what languages you're using Zed with.
    "metrics": true
  },
  // Automatically update Zed. This setting may be ignored on Linux if
  // installed through a package manager.
  "auto_update": true,
  // Diagnostics configuration.
  "diagnostics": {
    // Whether to show the project diagnostics button in the status bar.
    "button": true,
    // Whether to show warnings or not by default.
    "include_warnings": true,
    // Settings for inline diagnostics
    "inline": {
      // Whether to show diagnostics inline or not
      "enabled": false,
      // The delay in milliseconds to show inline diagnostics after the
      // last diagnostic update.
      "update_debounce_ms": 150,
      // The amount of padding between the end of the source line and the start
      // of the inline diagnostic in units of em widths.
      "padding": 4,
      // The minimum column to display inline diagnostics. This setting can be
      // used to horizontally align inline diagnostics at some column. Lines
      // longer than this value will still push diagnostics further to the right.
      "min_column": 0,
      // The minimum severity of the diagnostics to show inline.
      // Inherits editor's diagnostics' max severity settings when `null`.
      "max_severity": null
    },
    "cargo": {
      // When enabled, Zed disables rust-analyzer's check on save and starts to query
      // Cargo diagnostics separately.
      "fetch_cargo_diagnostics": false
    }
  },
  // Files or globs of files that will be excluded by Zed entirely. They will be skipped during file
  // scans, file searches, and not be displayed in the project file tree. Takes precedence over `file_scan_inclusions`.
  "file_scan_exclusions": [
    "**/.git",
    "**/.svn",
    "**/.hg",
    "**/.jj",
    "**/CVS",
    "**/.DS_Store",
    "**/Thumbs.db",
    "**/.classpath",
    "**/.settings"
  ],
  // Files or globs of files that will be included by Zed, even when ignored by git. This is useful
  // for files that are not tracked by git, but are still important to your project. Note that globs
  // that are overly broad can slow down Zed's file scanning. `file_scan_exclusions` takes
  // precedence over these inclusions.
  "file_scan_inclusions": [".env*"],
  // Git gutter behavior configuration.
  "git": {
    // Control whether the git gutter is shown. May take 2 values:
    // 1. Show the gutter
    //      "git_gutter": "tracked_files"
    // 2. Hide the gutter
    //      "git_gutter": "hide"
    "git_gutter": "tracked_files",
    // Control whether the git blame information is shown inline,
    // in the currently focused line.
    "inline_blame": {
      "enabled": true
      // Sets a delay after which the inline blame information is shown.
      // Delay is restarted with every cursor movement.
      // "delay_ms": 600
      //
      // Whether or not to display the git commit summary on the same line.
      // "show_commit_summary": false
      //
      // The minimum column number to show the inline blame information at
      // "min_column": 0
    },
    // How git hunks are displayed visually in the editor.
    // This setting can take two values:
    //
    // 1. Show unstaged hunks filled and staged hunks hollow:
    //    "hunk_style": "staged_hollow"
    // 2. Show unstaged hunks hollow and staged hunks filled:
    //    "hunk_style": "unstaged_hollow"
    "hunk_style": "staged_hollow"
  },
  // The list of custom Git hosting providers.
  "git_hosting_providers": [
    // {
    //   "provider": "github",
    //   "name": "BigCorp GitHub",
    //   "base_url": "https://code.big-corp.com"
    // }
  ],
  // Configuration for how direnv configuration should be loaded. May take 2 values:
  // 1. Load direnv configuration using `direnv export json` directly.
  //      "load_direnv": "direct"
  // 2. Load direnv configuration through the shell hook, works for POSIX shells and fish.
  //      "load_direnv": "shell_hook"
  "load_direnv": "direct",
  "edit_predictions": {
    // A list of globs representing files that edit predictions should be disabled for.
    // There's a sensible default list of globs already included.
    // Any addition to this list will be merged with the default list.
    // Globs are matched relative to the worktree root,
    // except when starting with a slash (/) or equivalent in Windows.
    "disabled_globs": ["**/.env*", "**/*.pem", "**/*.key", "**/*.cert", "**/*.crt", "**/.dev.vars", "**/secrets.yml"],
    // When to show edit predictions previews in buffer.
    // This setting takes two possible values:
    // 1. Display predictions inline when there are no language server completions available.
    //     "mode": "eager"
    // 2. Display predictions inline only when holding a modifier key (alt by default).
    //     "mode": "subtle"
    "mode": "eager",
    // Whether edit predictions are enabled when editing text threads.
    // This setting has no effect if globally disabled.
    "enabled_in_text_threads": true
  },
  // Settings specific to journaling
  "journal": {
    // The path of the directory where journal entries are stored
    "path": "~",
    // What format to display the hours in
    // May take 2 values:
    // 1. hour12
    // 2. hour24
    "hour_format": "hour12"
  },
  // Settings specific to the terminal
  "terminal": {
    // What shell to use when opening a terminal. May take 3 values:
    // 1. Use the system's default terminal configuration in /etc/passwd
    //      "shell": "system"
    // 2. A program:
    //      "shell": {
    //        "program": "sh"
    //      }
    // 3. A program with arguments:
    //     "shell": {
    //         "with_arguments": {
    //           "program": "/bin/bash",
    //           "args": ["--login"]
    //         }
    //     }
    "shell": "system",
    // Where to dock terminals panel. Can be `left`, `right`, `bottom`.
    "dock": "bottom",
    // Default width when the terminal is docked to the left or right.
    "default_width": 640,
    // Default height when the terminal is docked to the bottom.
    "default_height": 320,
    // What working directory to use when launching the terminal.
    // May take 4 values:
    // 1. Use the current file's project directory.  Will Fallback to the
    //    first project directory strategy if unsuccessful
    //      "working_directory": "current_project_directory"
    // 2. Use the first project in this workspace's directory
    //      "working_directory": "first_project_directory"
    // 3. Always use this platform's home directory (if we can find it)
    //     "working_directory": "always_home"
    // 4. Always use a specific directory. This value will be shell expanded.
    //    If this path is not a valid directory the terminal will default to
    //    this platform's home directory  (if we can find it)
    //      "working_directory": {
    //        "always": {
    //          "directory": "~/zed/projects/"
    //        }
    //      }
    "working_directory": "current_project_directory",
    // Set the cursor blinking behavior in the terminal.
    // May take 3 values:
    //  1. Never blink the cursor, ignoring the terminal mode
    //         "blinking": "off",
    //  2. Default the cursor blink to off, but allow the terminal to
    //     set blinking
    //         "blinking": "terminal_controlled",
    //  3. Always blink the cursor, ignoring the terminal mode
    //         "blinking": "on",
    "blinking": "terminal_controlled",
    // Default cursor shape for the terminal.
    //  1. A block that surrounds the following character
    //     "block"
    //  2. A vertical bar
    //     "bar"
    //  3. An underline / underscore that runs along the following character
    //     "underline"
    //  4. A box drawn around the following character
    //     "hollow"
    //
    // Default: not set, defaults to "block"
    "cursor_shape": null,
    // Set whether Alternate Scroll mode (code: ?1007) is active by default.
    // Alternate Scroll mode converts mouse scroll events into up / down key
    // presses when in the alternate screen (e.g. when running applications
    // like vim or  less). The terminal can still set and unset this mode.
    // May take 2 values:
    //  1. Default alternate scroll mode to on
    //         "alternate_scroll": "on",
    //  2. Default alternate scroll mode to off
    //         "alternate_scroll": "off",
    "alternate_scroll": "on",
    // Set whether the option key behaves as the meta key.
    // May take 2 values:
    //  1. Rely on default platform handling of option key, on macOS
    //     this means generating certain unicode characters
    //         "option_as_meta": false,
    //  2. Make the option keys behave as a 'meta' key, e.g. for emacs
    //         "option_as_meta": true,
    "option_as_meta": false,
    // Whether or not selecting text in the terminal will automatically
    // copy to the system clipboard.
    "copy_on_select": false,
    // Whether to show the terminal button in the status bar
    "button": true,
    // Any key-value pairs added to this list will be added to the terminal's
    // environment. Use `:` to separate multiple values.
    "env": {
      // "KEY": "value1:value2"
    },
    // Set the terminal's line height.
    // May take 3 values:
    //  1. Use a line height that's comfortable for reading, 1.618
    //         "line_height": "comfortable"
    //  2. Use a standard line height, 1.3. This option is useful for TUIs,
    //      particularly if they use box characters
    //         "line_height": "standard",
    //  3. Use a custom line height.
    //         "line_height": {
    //           "custom": 2
    //         },
    "line_height": "comfortable",
    // Activate the python virtual environment, if one is found, in the
    // terminal's working directory (as resolved by the working_directory
    // setting). Set this to "off" to disable this behavior.
    "detect_venv": {
      "on": {
        // Default directories to search for virtual environments, relative
        // to the current working directory. We recommend overriding this
        // in your project's settings, rather than globally.
        "directories": [".env", "env", ".venv", "venv"],
        // Can also be `csh`, `fish`, `nushell` and `power_shell`
        "activate_script": "default"
      }
    },
    "toolbar": {
      // Whether to display the terminal title in its toolbar's breadcrumbs.
      // Only shown if the terminal title is not empty.
      //
      // The shell running in the terminal needs to be configured to emit the title.
      // Example: `echo -e "\e]2;New Title\007";`
      "breadcrumbs": true
    },
    // Scrollbar-related settings
    "scrollbar": {
      // When to show the scrollbar in the terminal.
      // This setting can take five values:
      //
      // 1. null (default): Inherit editor settings
      // 2. Show the scrollbar if there's important information or
      //    follow the system's configured behavior (default):
      //   "auto"
      // 3. Match the system's configured behavior:
      //    "system"
      // 4. Always show the scrollbar:
      //    "always"
      // 5. Never show the scrollbar:
      //    "never"
      "show": null
    }
    // Set the terminal's font size. If this option is not included,
    // the terminal will default to matching the buffer's font size.
    // "font_size": 15,
    // Set the terminal's font family. If this option is not included,
    // the terminal will default to matching the buffer's font family.
    // "font_family": "Zed Plex Mono",
    // Set the terminal's font fallbacks. If this option is not included,
    // the terminal will default to matching the buffer's font fallbacks.
    // This will be merged with the platform's default font fallbacks
    // "font_fallbacks": ["FiraCode Nerd Fonts"],
    // Sets the maximum number of lines in the terminal's scrollback buffer.
    // Default: 10_000, maximum: 100_000 (all bigger values set will be treated as 100_000), 0 disables the scrolling.
    // Existing terminals will not pick up this change until they are recreated.
    // "max_scroll_history_lines": 10000,
  },
  "code_actions_on_format": {},
  // Settings related to running tasks.
  "tasks": {
    "variables": {},
    "enabled": true,
    // Use LSP tasks over Zed language extension ones.
    // If no LSP tasks are returned due to error/timeout or regular execution,
    // Zed language extension tasks will be used instead.
    //
    // Other Zed tasks will still be shown:
    // * Zed task from either of the task config file
    // * Zed task from history (e.g. one-off task was spawned before)
    //
    // Default: true
    "prefer_lsp": true
  },
  // An object whose keys are language names, and whose values
  // are arrays of filenames or extensions of files that should
  // use those languages.
  //
  // For example, to treat files like `foo.notjs` as JavaScript,
  // and `Embargo.lock` as TOML:
  //
  // {
  //   "JavaScript": ["notjs"],
  //   "TOML": ["Embargo.lock"]
  // }
  //
  "file_types": {
    "JSONC": ["**/.zed/**/*.json", "**/zed/**/*.json", "**/Zed/**/*.json", "**/.vscode/**/*.json"],
    "Shell Script": [".env.*"]
  },
  // Settings for which version of Node.js and NPM to use when installing
  // language servers and Copilot.
  //
  // Note: changing this setting currently requires restarting Zed.
  "node": {
    // By default, Zed will look for `node` and `npm` on your `$PATH`, and use the
    // existing executables if their version is recent enough. Set this to `true`
    // to prevent this, and force Zed to always download and install its own
    // version of Node.
    "ignore_system_version": false,
    // You can also specify alternative paths to Node and NPM. If you specify
    // `path`, but not `npm_path`, Zed will assume that `npm` is located at
    // `${path}/../npm`.
    "path": null,
    "npm_path": null
  },
  // The extensions that Zed should automatically install on startup.
  //
  // If you don't want any of these extensions, add this field to your settings
  // and change the value to `false`.
  "auto_install_extensions": {
    "html": true
  },
  // Controls how completions are processed for this language.
  "completions": {
    // Controls how words are completed.
    // For large documents, not all words may be fetched for completion.
    //
    // May take 3 values:
    // 1. "enabled"
    //   Always fetch document's words for completions along with LSP completions.
    // 2. "fallback"
    //   Only if LSP response errors or times out, use document's words to show completions.
    // 3. "disabled"
    //   Never fetch or complete document's words for completions.
    //   (Word-based completions can still be queried via a separate action)
    //
    // Default: fallback
    "words": "fallback",
    // Whether to fetch LSP completions or not.
    //
    // Default: true
    "lsp": true,
    // When fetching LSP completions, determines how long to wait for a response of a particular server.
    // When set to 0, waits indefinitely.
    //
    // Default: 0
    "lsp_fetch_timeout_ms": 0,
    // Controls what range to replace when accepting LSP completions.
    //
    // When LSP servers give an `InsertReplaceEdit` completion, they provides two ranges: `insert` and `replace`. Usually, `insert`
    // contains the word prefix before your cursor and `replace` contains the whole word.
    //
    // Effectively, this setting just changes whether Zed will use the received range for `insert` or `replace`, so the results may
    // differ depending on the underlying LSP server.
    //
    // Possible values:
    // 1. "insert"
    //   Replaces text before the cursor, using the `insert` range described in the LSP specification.
    // 2. "replace"
    //   Replaces text before and after the cursor, using the `replace` range described in the LSP specification.
    // 3. "replace_subsequence"
    //   Behaves like `"replace"` if the text that would be replaced is a subsequence of the completion text,
    //   and like `"insert"` otherwise.
    // 4. "replace_suffix"
    //   Behaves like `"replace"` if the text after the cursor is a suffix of the completion, and like
    //   `"insert"` otherwise.
    "lsp_insert_mode": "replace_suffix"
  },
  // Different settings for specific languages.
  "languages": {
    "Astro": {
      "language_servers": ["astro-language-server", "..."],
      "prettier": {
        "allowed": true,
        "plugins": ["prettier-plugin-astro"]
      }
    },
    "Blade": {
      "prettier": {
        "allowed": true
      }
    },
    "C": {
      "format_on_save": "off",
      "use_on_type_format": false,
      "prettier": {
        "allowed": false
      }
    },
    "C++": {
      "format_on_save": "off",
      "use_on_type_format": false,
      "prettier": {
        "allowed": false
      }
    },
    "CSS": {
      "prettier": {
        "allowed": true
      }
    },
    "Dart": {
      "tab_size": 2
    },
    "Diff": {
      "show_edit_predictions": false,
      "remove_trailing_whitespace_on_save": false,
      "ensure_final_newline_on_save": false
    },
    "Elixir": {
      "language_servers": ["elixir-ls", "!next-ls", "!lexical", "..."]
    },
    "Elm": {
      "tab_size": 4
    },
    "Erlang": {
      "language_servers": ["erlang-ls", "!elp", "..."]
    },
    "Git Commit": {
      "allow_rewrap": "anywhere"
    },
    "Go": {
      "code_actions_on_format": {
        "source.organizeImports": true
      }
    },
    "GraphQL": {
      "prettier": {
        "allowed": true
      }
    },
    "HEEX": {
      "language_servers": ["elixir-ls", "!next-ls", "!lexical", "..."]
    },
    "HTML": {
      "prettier": {
        "allowed": true
      }
    },
    "Java": {
      "prettier": {
        "allowed": true,
        "plugins": ["prettier-plugin-java"]
      }
    },
    "JavaScript": {
      "language_servers": ["!typescript-language-server", "vtsls", "..."],
      "prettier": {
        "allowed": true
      }
    },
    "JSON": {
      "prettier": {
        "allowed": true
      }
    },
    "JSONC": {
      "prettier": {
        "allowed": true
      }
    },
    "LaTeX": {
      "format_on_save": "on",
      "formatter": "language_server",
      "language_servers": ["texlab", "..."],
      "prettier": {
        "allowed": false
      }
    },
    "Markdown": {
      "format_on_save": "off",
      "use_on_type_format": false,
      "allow_rewrap": "anywhere",
      "soft_wrap": "editor_width",
      "prettier": {
        "allowed": true
      }
    },
    "PHP": {
      "language_servers": ["phpactor", "!intelephense", "..."],
      "prettier": {
        "allowed": true,
        "plugins": ["@prettier/plugin-php"],
        "parser": "php"
      }
    },
    "Plain Text": {
      "allow_rewrap": "anywhere"
    },
    "Ruby": {
      "language_servers": ["solargraph", "!ruby-lsp", "!rubocop", "..."]
    },
    "SCSS": {
      "prettier": {
        "allowed": true
      }
    },
    "SQL": {
      "prettier": {
        "allowed": true,
        "plugins": ["prettier-plugin-sql"]
      }
    },
    "Starlark": {
      "language_servers": ["starpls", "!buck2-lsp", "..."]
    },
    "Svelte": {
      "language_servers": ["svelte-language-server", "..."],
      "prettier": {
        "allowed": true,
        "plugins": ["prettier-plugin-svelte"]
      }
    },
    "TSX": {
      "language_servers": ["!typescript-language-server", "vtsls", "..."],
      "prettier": {
        "allowed": true
      }
    },
    "Twig": {
      "prettier": {
        "allowed": true
      }
    },
    "TypeScript": {
      "language_servers": ["!typescript-language-server", "vtsls", "..."],
      "prettier": {
        "allowed": true
      }
    },
    "Vue.js": {
      "language_servers": ["vue-language-server", "..."],
      "prettier": {
        "allowed": true
      }
    },
    "XML": {
      "prettier": {
        "allowed": true,
        "plugins": ["@prettier/plugin-xml"]
      }
    },
    "YAML": {
      "prettier": {
        "allowed": true
      }
    },
    "Zig": {
      "language_servers": ["zls", "..."]
    }
  },
  // Different settings for specific language models.
  "language_models": {
    "anthropic": {
      "version": "1",
      "api_url": "https://api.anthropic.com"
    },
    "google": {
      "api_url": "https://generativelanguage.googleapis.com"
    },
    "ollama": {
      "api_url": "http://localhost:11434"
    },
    "openai": {
      "version": "1",
      "api_url": "https://api.openai.com/v1"
    },
    "lmstudio": {
      "api_url": "http://localhost:1234/api/v0"
    },
    "deepseek": {
      "api_url": "https://api.deepseek.com"
    },
    "mistral": {
      "api_url": "https://api.mistral.ai/v1"
    }
  },
  // Zed's Prettier integration settings.
  // Allows to enable/disable formatting with Prettier
  // and configure default Prettier, used when no project-level Prettier installation is found.
  "prettier": {
    // // Whether to consider prettier formatter or not when attempting to format a file.
    // "allowed": false,
    //
    // // Use regular Prettier json configuration.
    // // If Prettier is allowed, Zed will use this for its Prettier instance for any applicable file, if
    // // the project has no other Prettier installed.
    // "plugins": [],
    //
    // // Use regular Prettier json configuration.
    // // If Prettier is allowed, Zed will use this for its Prettier instance for any applicable file, if
    // // the project has no other Prettier installed.
    // "trailingComma": "es5",
    // "tabWidth": 4,
    // "semi": false,
    // "singleQuote": true
  },
  // Settings for auto-closing of JSX tags.
  "jsx_tag_auto_close": {
    "enabled": true
  },
  // LSP Specific settings.
  "lsp": {
    // Specify the LSP name as a key here.
    // "rust-analyzer": {
    //     // A special flag for rust-analyzer integration, to use server-provided tasks
    //     enable_lsp_tasks": true,
    //     // These initialization options are merged into Zed's defaults
    //     "initialization_options": {
    //         "check": {
    //             "command": "clippy" // rust-analyzer.check.command (default: "check")
    //         }
    //     }
    // }
  },
  // Jupyter settings
  "jupyter": {
    "enabled": true
    // Specify the language name as the key and the kernel name as the value.
    // "kernel_selections": {
    //    "python": "conda-base"
    //    "typescript": "deno"
    // }
  },
  // Vim settings
  "vim": {
    "default_mode": "normal",
    "toggle_relative_line_numbers": false,
    "use_system_clipboard": "always",
    "use_multiline_find": false,
    "use_smartcase_find": false,
    "highlight_on_yank_duration": 200,
    "custom_digraphs": {},
    // Cursor shape for the each mode.
    // Specify the mode as the key and the shape as the value.
    // The mode can be one of the following: "normal", "replace", "insert", "visual".
    // The shape can be one of the following: "block", "bar", "underline", "hollow".
    "cursor_shape": {}
  },
  // The server to connect to. If the environment variable
  // ZED_SERVER_URL is set, it will override this setting.
  "server_url": "https://zed.dev",
  // Settings overrides to use when using Zed Preview.
  // Mostly useful for developers who are managing multiple instances of Zed.
  "preview": {
    // "theme": "Andromeda"
  },
  // Settings overrides to use when using Zed Nightly.
  // Mostly useful for developers who are managing multiple instances of Zed.
  "nightly": {
    // "theme": "Andromeda"
  },
  // Settings overrides to use when using Zed Stable.
  // Mostly useful for developers who are managing multiple instances of Zed.
  "stable": {
    // "theme": "Andromeda"
  },
  // Settings overrides to use when using Zed Dev.
  // Mostly useful for developers who are managing multiple instances of Zed.
  "dev": {
    // "theme": "Andromeda"
  },
  // Whether to show full labels in line indicator or short ones
  //
  // Values:
  //   - `short`: "2 s, 15 l, 32 c"
  //   - `long`: "2 selections, 15 lines, 32 characters"
  // Default: long
  "line_indicator_format": "long",
  // Set a proxy to use. The proxy protocol is specified by the URI scheme.
  //
  // Supported URI scheme: `http`, `https`, `socks4`, `socks4a`, `socks5`,
  // `socks5h`. `http` will be used when no scheme is specified.
  //
  // By default no proxy will be used, or Zed will try get proxy settings from
  // environment variables.
  //
  // Examples:
  //   - "proxy": "socks5h://localhost:10808"
  //   - "proxy": "http://127.0.0.1:10809"
  "proxy": null,
  // Set to configure aliases for the command palette.
  // When typing a query which is a key of this object, the value will be used instead.
  //
  // Examples:
  // {
  //   "W": "workspace::Save"
  // }
  "command_aliases": {},
  // ssh_connections is an array of ssh connections.
  // You can configure these from `project: Open Remote` in the command palette.
  // Zed's ssh support will pull configuration from your ~/.ssh too.
  // Examples:
  // [
  //   {
  //     "host": "example-box",
  //     // "port": 22, "username": "test", "args": ["-i", "/home/user/.ssh/id_rsa"]
  //     "projects": [
  //       {
  //         "paths": ["/home/user/code/zed"]
  //       }
  //     ]
  //   }
  // ]
  "ssh_connections": [],
  // Whether to read ~/.ssh/config for ssh connection sources.
  "read_ssh_config": true,
  // Configures context servers for use by the agent.
  "context_servers": {},
  "debugger": {
    "stepping_granularity": "line",
    "save_breakpoints": true,
    "button": true
  }
}<|MERGE_RESOLUTION|>--- conflicted
+++ resolved
@@ -475,17 +475,14 @@
   // Scroll sensitivity multiplier. This multiplier is applied
   // to both the horizontal and vertical delta values while scrolling.
   "scroll_sensitivity": 1.0,
-<<<<<<< HEAD
-   // Wether to scroll smoothly or instantaneously
-  "smooth_scroll": false,
-   // How much time in seconds it takes for a scrolling when smooth_scroll is enabled
-  "smooth_scroll_duration": 0.25,
-=======
   // Scroll sensitivity multiplier for fast scrolling. This multiplier is applied
   // to both the horizontal and vertical delta values while scrolling. Fast scrolling
   // happens when a user holds the alt or option key while scrolling.
   "fast_scroll_sensitivity": 4.0,
->>>>>>> ea8a3be9
+  // Wether to scroll smoothly or instantaneously
+  "smooth_scroll": false,
+   // How much time in seconds it takes for a scrolling when smooth_scroll is enabled
+  "smooth_scroll_duration": 0.25,
   "relative_line_numbers": false,
   // If 'search_wrap' is disabled, search result do not wrap around the end of the file.
   "search_wrap": true,
