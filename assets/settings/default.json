{
  "$schema": "zed://schemas/settings",
  /// The displayed name of this project. If not set or null, the root directory name
  /// will be displayed.
  "project_name": null,
  // The name of the Zed theme to use for the UI.
  //
  // `mode` is one of:
  // - "system": Use the theme that corresponds to the system's appearance
  // - "light": Use the theme indicated by the "light" field
  // - "dark": Use the theme indicated by the "dark" field
  "theme": {
    "mode": "system",
    "light": "One Light",
    "dark": "One Dark",
  },
  "icon_theme": "Zed (Default)",
  // The name of a base set of key bindings to use.
  // This setting can take six values, each named after another
  // text editor:
  //
  // 1. "VSCode"
  // 2. "Atom"
  // 3. "JetBrains"
  // 4. "None"
  // 5. "SublimeText"
  // 6. "TextMate"
  "base_keymap": "VSCode",
  // Features that can be globally enabled or disabled
  "features": {
    // Which edit prediction provider to use.
    "edit_prediction_provider": "zed",
  },
  // The name of a font to use for rendering text in the editor
  // ".ZedMono" currently aliases to Lilex
  // but this may change in the future.
  "buffer_font_family": ".ZedMono",
  // Set the buffer text's font fallbacks, this will be merged with
  // the platform's default fallbacks.
  "buffer_font_fallbacks": null,
  // The OpenType features to enable for text in the editor.
  "buffer_font_features": {
    // Disable ligatures:
    // "calt": false
  },
  // The default font size for text in the editor
  "buffer_font_size": 15,
  // The weight of the editor font in standard CSS units from 100 to 900.
  "buffer_font_weight": 400,
  // Set the buffer's line height.
  // May take 3 values:
  //  1. Use a line height that's comfortable for reading (1.618)
  //         "buffer_line_height": "comfortable"
  //  2. Use a standard line height, (1.3)
  //         "buffer_line_height": "standard",
  //  3. Use a custom line height
  //         "buffer_line_height": {
  //           "custom": 2
  //         },
  "buffer_line_height": "comfortable",
  // The name of a font to use for rendering text in the UI
  // You can set this to ".SystemUIFont" to use the system font
  // ".ZedSans" currently aliases to "IBM Plex Sans", but this may
  // change in the future
  "ui_font_family": ".ZedSans",
  // Set the UI's font fallbacks, this will be merged with the platform's
  // default font fallbacks.
  "ui_font_fallbacks": null,
  // The OpenType features to enable for text in the UI
  "ui_font_features": {
    // Disable ligatures:
    "calt": false,
  },
  // The weight of the UI font in standard CSS units from 100 to 900.
  "ui_font_weight": 400,
  // The default font size for text in the UI
  "ui_font_size": 16,
  // The default font size for agent responses in the agent panel. Falls back to the UI font size if unset.
  "agent_ui_font_size": null,
  // The default font size for user messages in the agent panel.
  "agent_buffer_font_size": 12,
  // How much to fade out unused code.
  "unnecessary_code_fade": 0.3,
  // Active pane styling settings.
  "active_pane_modifiers": {
    // Inset border size of the active pane, in pixels.
    "border_size": 0.0,
    // Opacity of the inactive panes. 0 means transparent, 1 means opaque.
    // Values are clamped to the [0.0, 1.0] range.
    "inactive_opacity": 1.0,
  },
  // Layout mode of the bottom dock. Defaults to "contained"
  //   choices: contained, full, left_aligned, right_aligned
  "bottom_dock_layout": "contained",
  // The direction that you want to split panes horizontally. Defaults to "down"
  "pane_split_direction_horizontal": "down",
  // The direction that you want to split panes vertically. Defaults to "right"
  "pane_split_direction_vertical": "right",
  // Centered layout related settings.
  "centered_layout": {
    // The relative width of the left padding of the central pane from the
    // workspace when the centered layout is used.
    "left_padding": 0.2,
    // The relative width of the right padding of the central pane from the
    // workspace when the centered layout is used.
    "right_padding": 0.2,
  },
  // Image viewer settings
  "image_viewer": {
    // The unit for image file sizes: "binary" (KiB, MiB) or decimal (KB, MB)
    "unit": "binary",
  },
  // Determines the modifier to be used to add multiple cursors with the mouse. The open hover link mouse gestures will adapt such that it do not conflict with the multicursor modifier.
  //
  // 1. Maps to `Alt` on Linux and Windows and to `Option` on MacOS:
  //    "alt"
  // 2. Maps `Control` on Linux and Windows and to `Command` on MacOS:
  //    "cmd_or_ctrl" (alias: "cmd", "ctrl")
  "multi_cursor_modifier": "alt",
  // Whether to enable vim modes and key bindings.
  "vim_mode": false,
  // Whether to enable helix mode and key bindings.
  // Enabling this mode will automatically enable vim mode.
  "helix_mode": false,
  // Whether to show the informational hover box when moving the mouse
  // over symbols in the editor.
  "hover_popover_enabled": true,
  // Time to wait in milliseconds before showing the informational hover box.
  "hover_popover_delay": 300,
  // Whether to confirm before quitting Zed.
  "confirm_quit": false,
  // Whether to restore last closed project when fresh Zed instance is opened
  // May take 3 values:
  //  1. All workspaces open during last session
  //         "restore_on_startup": "last_session"
  //  2. The workspace opened
  //         "restore_on_startup": "last_workspace",
  //  3. Do not restore previous workspaces
  //         "restore_on_startup": "none",
  "restore_on_startup": "last_session",
  // Whether to attempt to restore previous file's state when opening it again.
  // The state is stored per pane.
  // When disabled, defaults are applied instead of the state restoration.
  //
  // E.g. for editors, selections, folds and scroll positions are restored, if the same file is closed and, later, opened again in the same pane.
  // When disabled, a single selection in the very beginning of the file, zero scroll position and no folds state is used as a default.
  //
  // Default: true
  "restore_on_file_reopen": true,
  // Whether to automatically close files that have been deleted on disk.
  "close_on_file_delete": false,
  // Relative size of the drop target in the editor that will open dropped file as a split pane (0-0.5)
  // E.g. 0.25 == If you drop onto the top/bottom quarter of the pane a new vertical split will be used
  //              If you drop onto the left/right quarter of the pane a new horizontal split will be used
  "drop_target_size": 0.2,
  // Whether the window should be closed when using 'close active item' on a window with no tabs.
  // May take 3 values:
  //  1. Use the current platform's convention
  //         "when_closing_with_no_tabs": "platform_default"
  //  2. Always close the window:
  //         "when_closing_with_no_tabs": "close_window",
  //  3. Never close the window
  //         "when_closing_with_no_tabs": "keep_window_open",
  "when_closing_with_no_tabs": "platform_default",
  // What to do when the last window is closed.
  // May take 2 values:
  //  1. Use the current platform's convention
  //         "on_last_window_closed": "platform_default"
  //  2. Always quit the application
  //         "on_last_window_closed": "quit_app",
  "on_last_window_closed": "platform_default",
  // Whether to show padding for zoomed panels.
  // When enabled, zoomed center panels (e.g. code editor) will have padding all around,
  // while zoomed bottom/left/right panels will have padding to the top/right/left (respectively).
  //
  // Default: true
  "zoomed_padding": true,
  // What draws Zed's window decorations (titlebar):
  // 1. Client application (Zed) draws its own window decorations
  //    "client"
  // 2. Display server draws the window decorations. Not supported by GNOME Wayland.
  //    "server"
  //
  // This requires restarting Zed for changes to take effect.
  //
  // Default: "client"
  "window_decorations": "client",
  // Whether to use the system provided dialogs for Open and Save As.
  // When set to false, Zed will use the built-in keyboard-first pickers.
  "use_system_path_prompts": true,
  // Whether to use the system provided dialogs for prompts, such as confirmation
  // prompts.
  // When set to false, Zed will use its built-in prompts. Note that on Linux,
  // this option is ignored and Zed will always use the built-in prompts.
  "use_system_prompts": true,
  // Whether the cursor blinks in the editor.
  "cursor_blink": true,
  // Cursor shape for the default editor.
  //  1. A vertical bar
  //     "bar"
  //  2. A block that surrounds the following character
  //     "block"
  //  3. An underline / underscore that runs along the following character
  //     "underline"
  //  4. A box drawn around the following character
  //     "hollow"
  //
  // Default: "bar"
  "cursor_shape": "bar",
  // Determines when the mouse cursor should be hidden in an editor or input box.
  //
  // 1. Never hide the mouse cursor:
  //    "never"
  // 2. Hide only when typing:
  //    "on_typing"
  // 3. Hide on both typing and cursor movement:
  //    "on_typing_and_movement"
  "hide_mouse": "on_typing_and_movement",
  // Determines how snippets are sorted relative to other completion items.
  //
  // 1. Place snippets at the top of the completion list:
  //    "top"
  // 2. Place snippets normally without any preference:
  //    "inline"
  // 3. Place snippets at the bottom of the completion list:
  //    "bottom"
  // 4. Do not show snippets in the completion list:
  //    "none"
  "snippet_sort_order": "inline",
  // How to highlight the current line in the editor.
  //
  // 1. Don't highlight the current line:
  //    "none"
  // 2. Highlight the gutter area:
  //    "gutter"
  // 3. Highlight the editor area:
  //    "line"
  // 4. Highlight the full line (default):
  //    "all"
  "current_line_highlight": "all",
  // Whether to highlight all occurrences of the selected text in an editor.
  "selection_highlight": true,
  // Whether the text selection should have rounded corners.
  "rounded_selection": true,
  // The debounce delay before querying highlights from the language
  // server based on the current cursor location.
  "lsp_highlight_debounce": 75,
  // The minimum APCA perceptual contrast between foreground and background colors.
  // APCA (Accessible Perceptual Contrast Algorithm) is more accurate than WCAG 2.x,
  // especially for dark mode. Values range from 0 to 106.
  //
  // Based on APCA Readability Criterion (ARC) Bronze Simple Mode:
  // https://readtech.org/ARC/tests/bronze-simple-mode/
  // - 0: No contrast adjustment
  // - 45: Minimum for large fluent text (36px+)
  // - 60: Minimum for other content text
  // - 75: Minimum for body text
  // - 90: Preferred for body text
  //
  // This only affects text drawn over highlight backgrounds in the editor.
  "minimum_contrast_for_highlights": 45,
  // Whether to pop the completions menu while typing in an editor without
  // explicitly requesting it.
  "show_completions_on_input": true,
  // Whether to display inline and alongside documentation for items in the
  // completions menu
  "show_completion_documentation": true,
  // Whether to colorize brackets in the editor.
  // (also known as "rainbow brackets")
  //
  // The colors that are used for different indentation levels are defined in the theme (theme key: `accents`).
  // They can be customized by using theme overrides.
  "colorize_brackets": false,
  // When to show the scrollbar in the completion menu.
  // This setting can take four values:
  //
  // 1. Show the scrollbar if there's important information or
  //    follow the system's configured behavior
  //   "auto"
  // 2. Match the system's configured behavior:
  //    "system"
  // 3. Always show the scrollbar:
  //    "always"
  // 4. Never show the scrollbar:
  //    "never" (default)
  "completion_menu_scrollbar": "never",
  // Show method signatures in the editor, when inside parentheses.
  "auto_signature_help": false,
  // Whether to show the signature help after completion or a bracket pair inserted.
  // If `auto_signature_help` is enabled, this setting will be treated as enabled also.
  "show_signature_help_after_edits": false,
  // Whether to show code action button at start of buffer line.
  "inline_code_actions": true,
  // Whether to allow drag and drop text selection in buffer.
  "drag_and_drop_selection": {
    // When true, enables drag and drop text selection in buffer.
    "enabled": true,
    // The delay in milliseconds that must elapse before drag and drop is allowed. Otherwise, a new text selection is created.
    "delay": 300,
  },
  // What to do when go to definition yields no results.
  //
  // 1. Do nothing: `none`
  // 2. Find references for the same symbol: `find_all_references` (default)
  "go_to_definition_fallback": "find_all_references",
  // Which level to use to filter out diagnostics displayed in the editor.
  //
  // Affects the editor rendering only, and does not interrupt
  // the functionality of diagnostics fetching and project diagnostics editor.
  // Which files containing diagnostic errors/warnings to mark in the tabs.
  // Diagnostics are only shown when file icons are also active.
  // This setting only works when can take the following three values:
  //
  // Which diagnostic indicators to show in the scrollbar, their level should be more or equal to the specified severity level.
  // Possible values:
  //  - "off" — no diagnostics are allowed
  //  - "error"
  //  - "warning"
  //  - "info"
  //  - "hint"
  //  - "all" — allow all diagnostics (default)
  "diagnostics_max_severity": "all",
  // Whether to show wrap guides (vertical rulers) in the editor.
  // Setting this to true will show a guide at the 'preferred_line_length' value
  // if 'soft_wrap' is set to 'preferred_line_length', and will show any
  // additional guides as specified by the 'wrap_guides' setting.
  "show_wrap_guides": true,
  // Character counts at which to show wrap guides in the editor.
  "wrap_guides": [],
  // Hide the values of in variables from visual display in private files
  "redact_private_values": false,
  // The default number of lines to expand excerpts in the multibuffer by.
  "expand_excerpt_lines": 5,
  // The default number of context lines shown in multibuffer excerpts.
  "excerpt_context_lines": 2,
  // Globs to match against file paths to determine if a file is private.
  "private_files": ["**/.env*", "**/*.pem", "**/*.key", "**/*.cert", "**/*.crt", "**/secrets.yml"],
  // Whether to use additional LSP queries to format (and amend) the code after
  // every "trigger" symbol input, defined by LSP server capabilities.
  "use_on_type_format": true,
  // Whether to automatically add matching closing characters when typing
  // opening parenthesis, bracket, brace, single or double quote characters.
  // For example, when you type '(', Zed will add a closing ) at the correct position.
  "use_autoclose": true,
  // Whether to automatically surround selected text when typing opening parenthesis,
  // bracket, brace, single or double quote characters.
  // For example, when you select text and type '(', Zed will surround the text with ().
  "use_auto_surround": true,
  // Whether indentation should be adjusted based on the context whilst typing.
  "auto_indent": true,
  // Whether indentation of pasted content should be adjusted based on the context.
  "auto_indent_on_paste": true,
  // Controls how the editor handles the autoclosed characters.
  // When set to `false`(default), skipping over and auto-removing of the closing characters
  // happen only for auto-inserted characters.
  // Otherwise(when `true`), the closing characters are always skipped over and auto-removed
  // no matter how they were inserted.
  "always_treat_brackets_as_autoclosed": false,
  // Controls where the `editor::Rewrap` action is allowed in the current language scope.
  //
  // This setting can take three values:
  //
  // 1. Only allow rewrapping in comments:
  //    "in_comments"
  // 2. Only allow rewrapping in the current selection(s):
  //    "in_selections"
  // 3. Allow rewrapping anywhere:
  //    "anywhere"
  //
  // When using values other than `in_comments`, it is possible for the rewrapping to produce code
  // that is syntactically invalid. Keep this in mind when selecting which behavior you would like
  // to use.
  //
  // Note: This setting has no effect in Vim mode, as rewrap is already allowed everywhere.
  "allow_rewrap": "in_comments",
  // Controls whether edit predictions are shown immediately (true)
  // or manually by triggering `editor::ShowEditPrediction` (false).
  "show_edit_predictions": true,
  // Controls whether edit predictions are shown in a given language scope.
  // Example: ["string", "comment"]
  "edit_predictions_disabled_in": [],
  // Whether to show tabs and spaces in the editor.
  // This setting can take four values:
  //
  // 1. Draw tabs and spaces only for the selected text (default):
  //    "selection"
  // 2. Do not draw any tabs or spaces:
  //    "none"
  // 3. Draw all invisible symbols:
  //    "all"
  // 4. Draw whitespaces at boundaries only:
  //    "boundary"
  // 5. Draw whitespaces only after non-whitespace characters:
  //    "trailing"
  // For a whitespace to be on a boundary, any of the following conditions need to be met:
  // - It is a tab
  // - It is adjacent to an edge (start or end)
  // - It is adjacent to a whitespace (left or right)
  "show_whitespaces": "selection",
  // Visible characters used to render whitespace when show_whitespaces is enabled.
  "whitespace_map": {
    "space": "•",
    "tab": "→",
  },
  // Settings related to calls in Zed
  "calls": {
    // Join calls with the microphone live by default
    "mute_on_join": false,
    // Share your project when you are the first to join a channel
    "share_on_join": false,
  },
  // Toolbar related settings
  "toolbar": {
    // Whether to show breadcrumbs.
    "breadcrumbs": true,
    // Whether to show quick action buttons.
    "quick_actions": true,
    // Whether to show the Selections menu in the editor toolbar.
    "selections_menu": true,
    // Whether to show agent review buttons in the editor toolbar.
    "agent_review": true,
    // Whether to show code action buttons in the editor toolbar.
    "code_actions": false,
  },
  // Whether to allow windows to tab together based on the user’s tabbing preference (macOS only).
  "use_system_window_tabs": false,
  // Titlebar related settings
  "title_bar": {
    // Whether to show the branch icon beside branch switcher in the titlebar.
    "show_branch_icon": false,
    // Whether to show the branch name button in the titlebar.
    "show_branch_name": true,
    // Whether to show the project host and name in the titlebar.
    "show_project_items": true,
    // Whether to show onboarding banners in the titlebar.
    "show_onboarding_banner": true,
    // Whether to show user picture in the titlebar.
    "show_user_picture": true,
    // Whether to show the sign in button in the titlebar.
    "show_sign_in": true,
    // Whether to show the menus in the titlebar.
    "show_menus": false,
  },
  "audio": {
    // Opt into the new audio system.
    "experimental.rodio_audio": false,
    // Requires 'rodio_audio: true'
    //
    // Automatically increase or decrease you microphone's volume. This affects how
    // loud you sound to others.
    //
    // Recommended: off (default)
    // Microphones are too quite in zed, until everyone is on experimental
    // audio and has auto speaker volume on this will make you very loud
    // compared to other speakers.
    "experimental.auto_microphone_volume": false,
    // Requires 'rodio_audio: true'
    //
    // Automatically increate or decrease the volume of other call members.
    // This only affects how things sound for you.
    "experimental.auto_speaker_volume": true,
    // Requires 'rodio_audio: true'
    //
    // Remove background noises. Works great for typing, cars, dogs, AC. Does
    // not work well on music.
    "experimental.denoise": true,
    // Requires 'rodio_audio: true'
    //
    // Use audio parameters compatible with the previous versions of
    // experimental audio and non-experimental audio. When this is false you
    // will sound strange to anyone not on the latest experimental audio. In
    // the future we will migrate by setting this to false
    //
    // You need to rejoin a call for this setting to apply
    "experimental.legacy_audio_compatible": true,
  },
  // Scrollbar related settings
  "scrollbar": {
    // When to show the scrollbar in the editor.
    // This setting can take four values:
    //
    // 1. Show the scrollbar if there's important information or
    //    follow the system's configured behavior (default):
    //   "auto"
    // 2. Match the system's configured behavior:
    //    "system"
    // 3. Always show the scrollbar:
    //    "always"
    // 4. Never show the scrollbar:
    //    "never"
    "show": "auto",
    // Whether to show cursor positions in the scrollbar.
    "cursors": true,
    // Whether to show git diff indicators in the scrollbar.
    "git_diff": true,
    // Whether to show buffer search results in the scrollbar.
    "search_results": true,
    // Whether to show selected text occurrences in the scrollbar.
    "selected_text": true,
    // Whether to show selected symbol occurrences in the scrollbar.
    "selected_symbol": true,
    // Which diagnostic indicators to show in the scrollbar:
    //  - "none" or false: do not show diagnostics
    //  - "error": show only errors
    //  - "warning": show only errors and warnings
    //  - "information": show only errors, warnings, and information
    //  - "all" or true: show all diagnostics
    "diagnostics": "all",
    // Forcefully enable or disable the scrollbar for each axis
    "axes": {
      // When false, forcefully disables the horizontal scrollbar. Otherwise, obey other settings.
      "horizontal": true,
      // When false, forcefully disables the vertical scrollbar. Otherwise, obey other settings.
      "vertical": true,
    },
  },
  // Minimap related settings
  "minimap": {
    // When to show the minimap in the editor.
    // This setting can take three values:
    // 1. Show the minimap if the editor's scrollbar is visible:
    //    "auto"
    // 2. Always show the minimap:
    //    "always"
    // 3. Never show the minimap:
    //    "never" (default)
    "show": "never",
    // Where to show the minimap in the editor.
    // This setting can take two values:
    // 1. Show the minimap on the focused editor only:
    //    "active_editor" (default)
    // 2. Show the minimap on all open editors:
    //    "all_editors"
    "display_in": "active_editor",
    // When to show the minimap thumb.
    // This setting can take two values:
    // 1. Show the minimap thumb if the mouse is over the minimap:
    //    "hover"
    // 2. Always show the minimap thumb:
    //    "always" (default)
    "thumb": "always",
    // How the minimap thumb border should look.
    // This setting can take five values:
    // 1. Display a border on all sides of the thumb:
    //    "thumb_border": "full"
    // 2. Display a border on all sides except the left side of the thumb:
    //    "thumb_border": "left_open" (default)
    // 3. Display a border on all sides except the right side of the thumb:
    //    "thumb_border": "right_open"
    // 4. Display a border only on the left side of the thumb:
    //    "thumb_border": "left_only"
    // 5. Display the thumb without any border:
    //    "thumb_border": "none"
    "thumb_border": "left_open",
    // How to highlight the current line in the minimap.
    // This setting can take the following values:
    //
    // 1. `null` to inherit the editor `current_line_highlight` setting (default)
    // 2. "line" or "all" to highlight the current line in the minimap.
    // 3. "gutter" or "none" to not highlight the current line in the minimap.
    "current_line_highlight": null,
    // Maximum number of columns to display in the minimap.
    "max_width_columns": 80,
  },
  // Enable middle-click paste on Linux.
  "middle_click_paste": true,
  // What to do when multibuffer is double clicked in some of its excerpts
  // (parts of singleton buffers).
  // May take 2 values:
  //  1. Behave as a regular buffer and select the whole word (default).
  //         "double_click_in_multibuffer": "select"
  //  2. Open the excerpt clicked as a new buffer in the new tab.
  //         "double_click_in_multibuffer": "open",
  // For the case of "open", regular selection behavior can be achieved by holding `alt` when double clicking.
  "double_click_in_multibuffer": "select",
  "gutter": {
    // Whether to show line numbers in the gutter.
    "line_numbers": true,
    // Whether to show runnables buttons in the gutter.
    "runnables": true,
    // Whether to show breakpoints in the gutter.
    "breakpoints": true,
    // Whether to show fold buttons in the gutter.
    "folds": true,
    // Minimum number of characters to reserve space for in the gutter.
    "min_line_number_digits": 4,
  },
  "indent_guides": {
    // Whether to show indent guides in the editor.
    "enabled": true,
    // The width of the indent guides in pixels, between 1 and 10.
    "line_width": 1,
    // The width of the active indent guide in pixels, between 1 and 10.
    "active_line_width": 1,
    // Determines how indent guides are colored.
    // This setting can take the following three values:
    //
    // 1. "disabled"
    // 2. "fixed"
    // 3. "indent_aware"
    "coloring": "fixed",
    // Determines how indent guide backgrounds are colored.
    // This setting can take the following two values:
    //
    // 1. "disabled"
    // 2. "indent_aware"
    "background_coloring": "disabled",
  },
  // Whether the editor will scroll beyond the last line.
  "scroll_beyond_last_line": "one_page",
  // The number of lines to keep above/below the cursor when scrolling with the keyboard
  "vertical_scroll_margin": 3,
  // Whether to scroll when clicking near the edge of the visible text area.
  "autoscroll_on_clicks": false,
  // The number of characters to keep on either side when scrolling with the mouse
  "horizontal_scroll_margin": 5,
  // Scroll sensitivity multiplier. This multiplier is applied
  // to both the horizontal and vertical delta values while scrolling.
  "scroll_sensitivity": 1.0,
  // Scroll sensitivity multiplier for fast scrolling. This multiplier is applied
  // to both the horizontal and vertical delta values while scrolling. Fast scrolling
  // happens when a user holds the alt or option key while scrolling.
  "fast_scroll_sensitivity": 4.0,
  "sticky_scroll": {
    // Whether to stick scopes to the top of the editor.
    "enabled": false,
  },
  "relative_line_numbers": "disabled",
  // If 'search_wrap' is disabled, search result do not wrap around the end of the file.
  "search_wrap": true,
  // Search options to enable by default when opening new project and buffer searches.
  "search": {
    // Whether to show the project search button in the status bar.
    "button": true,
    // Whether to only match on whole words.
    "whole_word": false,
    // Whether to match case sensitively.
    "case_sensitive": false,
    // Whether to include gitignored files in search results.
    "include_ignored": false,
    // Whether to interpret the search query as a regular expression.
    "regex": false,
    // Whether to center the cursor on each search match when navigating.
    "center_on_match": false,
  },
  // When to populate a new search's query based on the text under the cursor.
  // This setting can take the following three values:
  //
  // 1. Always populate the search query with the word under the cursor (default).
  //    "always"
  // 2. Only populate the search query when there is text selected
  //    "selection"
  // 3. Never populate the search query
  //    "never"
  "seed_search_query_from_cursor": "always",
  // When enabled, automatically adjusts search case sensitivity based on your query.
  // If your search query contains any uppercase letters, the search becomes case-sensitive;
  // if it contains only lowercase letters, the search becomes case-insensitive.
  "use_smartcase_search": false,
  // Inlay hint related settings
  "inlay_hints": {
    // Global switch to toggle hints on and off, switched off by default.
    "enabled": false,
    // Toggle certain types of hints on and off, all switched on by default.
    "show_type_hints": true,
    "show_parameter_hints": true,
    "show_value_hints": true,
    // Corresponds to null/None LSP hint type value.
    "show_other_hints": true,
    // Whether to show a background for inlay hints.
    //
    // If set to `true`, the background will use the `hint.background` color from the current theme.
    "show_background": false,
    // Time to wait after editing the buffer, before requesting the hints,
    // set to 0 to disable debouncing.
    "edit_debounce_ms": 700,
    // Time to wait after scrolling the buffer, before requesting the hints,
    // set to 0 to disable debouncing.
    "scroll_debounce_ms": 50,
    // A set of modifiers which, when pressed, will toggle the visibility of inlay hints.
    // If the set if empty or not all the modifiers specified are pressed, inlay hints will not be toggled.
    "toggle_on_modifiers_press": {
      "control": false,
      "shift": false,
      "alt": false,
      "platform": false,
      "function": false,
    },
  },
  // Whether to resize all the panels in a dock when resizing the dock.
  // Can be a combination of "left", "right" and "bottom".
  "resize_all_panels_in_dock": ["left"],
  "project_panel": {
    // Whether to show the project panel button in the status bar
    "button": true,
    // Whether to hide the gitignore entries in the project panel.
    "hide_gitignore": false,
    // Default width of the project panel.
    "default_width": 240,
    // Where to dock the project panel. Can be 'left' or 'right'.
    "dock": "left",
    // Spacing between worktree entries in the project panel. Can be 'comfortable' or 'standard'.
    "entry_spacing": "comfortable",
    // Whether to show file icons in the project panel.
    "file_icons": true,
    // Whether to show folder icons or chevrons for directories in the project panel.
    "folder_icons": true,
    // Whether to show the git status in the project panel.
    "git_status": true,
    // Amount of indentation for nested items.
    "indent_size": 20,
    // Whether to reveal it in the project panel automatically,
    // when a corresponding project entry becomes active.
    // Gitignored entries are never auto revealed.
    "auto_reveal_entries": true,
    // Whether the project panel should open on startup.
    "starts_open": true,
    // Whether to fold directories automatically and show compact folders
    // (e.g. "a/b/c" ) when a directory has only one subdirectory inside.
    "auto_fold_dirs": true,
    // Scrollbar-related settings
    "scrollbar": {
      // When to show the scrollbar in the project panel.
      // This setting can take five values:
      //
      // 1. null (default): Inherit editor settings
      // 2. Show the scrollbar if there's important information or
      //    follow the system's configured behavior (default):
      //   "auto"
      // 3. Match the system's configured behavior:
      //    "system"
      // 4. Always show the scrollbar:
      //    "always"
      // 5. Never show the scrollbar:
      //    "never"
      "show": null,
    },
    // Which files containing diagnostic errors/warnings to mark in the project panel.
    // This setting can take the following three values:
    //
    // 1. Do not mark any files:
    //    "off"
    // 2. Only mark files with errors:
    //    "errors"
    // 3. Mark files with errors and warnings:
    //    "all"
    "show_diagnostics": "all",
    // Whether to stick parent directories at top of the project panel.
    "sticky_scroll": true,
    // Settings related to indent guides in the project panel.
    "indent_guides": {
      // When to show indent guides in the project panel.
      // This setting can take two values:
      //
      // 1. Always show indent guides:
      //    "always"
      // 2. Never show indent guides:
      //    "never"
      "show": "always",
    },
    // Sort order for entries in the project panel.
    // This setting can take three values:
    //
    // 1. Show directories first, then files:
    //    "directories_first"
    // 2. Mix directories and files together:
    //    "mixed"
    // 3. Show files first, then directories:
    //    "files_first"
    "sort_mode": "directories_first",
    // Whether to enable drag-and-drop operations in the project panel.
    "drag_and_drop": true,
    // Whether to hide the root entry when only one folder is open in the window.
    "hide_root": false,
    // Whether to hide the hidden entries in the project panel.
    "hide_hidden": false,
    // Settings for automatically opening files.
    "auto_open": {
      // Whether to automatically open newly created files in the editor.
      "on_create": true,
      // Whether to automatically open files after pasting or duplicating them.
      "on_paste": true,
      // Whether to automatically open files dropped from external sources.
      "on_drop": true,
    },
  },
  "outline_panel": {
    // Whether to show the outline panel button in the status bar
    "button": true,
    // Default width of the outline panel.
    "default_width": 300,
    // Where to dock the outline panel. Can be 'left' or 'right'.
    "dock": "left",
    // Whether to show file icons in the outline panel.
    "file_icons": true,
    // Whether to show folder icons or chevrons for directories in the outline panel.
    "folder_icons": true,
    // Whether to show the git status in the outline panel.
    "git_status": true,
    // Amount of indentation for nested items.
    "indent_size": 20,
    // Whether to reveal it in the outline panel automatically,
    // when a corresponding outline entry becomes active.
    // Gitignored entries are never auto revealed.
    "auto_reveal_entries": true,
    // Whether to fold directories automatically
    // when a directory has only one directory inside.
    "auto_fold_dirs": true,
    // Settings related to indent guides in the outline panel.
    "indent_guides": {
      // When to show indent guides in the outline panel.
      // This setting can take two values:
      //
      // 1. Always show indent guides:
      //    "always"
      // 2. Never show indent guides:
      //    "never"
      "show": "always",
    },
    // Scrollbar-related settings
    "scrollbar": {
      // When to show the scrollbar in the project panel.
      // This setting can take five values:
      //
      // 1. null (default): Inherit editor settings
      // 2. Show the scrollbar if there's important information or
      //    follow the system's configured behavior (default):
      //   "auto"
      // 3. Match the system's configured behavior:
      //    "system"
      // 4. Always show the scrollbar:
      //    "always"
      // 5. Never show the scrollbar:
      //    "never"
      "show": null,
    },
    // Default depth to expand outline items in the current file.
    // Set to 0 to collapse all items that have children, 1 or higher to collapse items at that depth or deeper.
    "expand_outlines_with_depth": 100,
  },
  "collaboration_panel": {
    // Whether to show the collaboration panel button in the status bar.
    "button": true,
    // Where to dock the collaboration panel. Can be 'left' or 'right'.
    "dock": "left",
    // Default width of the collaboration panel.
    "default_width": 240,
  },
  "git_panel": {
    // Whether to show the git panel button in the status bar.
    "button": true,
    // Where to dock the git panel. Can be 'left' or 'right'.
    "dock": "left",
    // Default width of the git panel.
    "default_width": 360,
    // Style of the git status indicator in the panel.
    //
    // Choices: label_color, icon
    // Default: icon
    "status_style": "icon",
    // What branch name to use if `init.defaultBranch` is not set
    //
    // Default: main
    "fallback_branch_name": "main",
    // Whether to sort entries in the panel by path or by status (the default).
    //
    // Default: false
    "sort_by_path": false,
    // Whether to collapse untracked files in the diff panel.
    //
    // Default: false
    "collapse_untracked_diff": false,
    /// Whether to show entries with tree or flat view in the panel
    ///
    /// Default: false
    "tree_view": false,
    "scrollbar": {
      // When to show the scrollbar in the git panel.
      //
      // Choices: always, auto, never, system
      // Default: inherits editor scrollbar settings
      // "show": null
    },
  },
  "message_editor": {
    // Whether to automatically replace emoji shortcodes with emoji characters.
    // For example: typing `:wave:` gets replaced with `👋`.
    "auto_replace_emoji_shortcode": true,
  },
  "notification_panel": {
    // Whether to show the notification panel button in the status bar.
    "button": true,
    // Where to dock the notification panel. Can be 'left' or 'right'.
    "dock": "right",
    // Default width of the notification panel.
    "default_width": 380,
  },
  "agent": {
    // Whether the agent is enabled.
    "enabled": true,
    // What completion mode to start new threads in, if available. Can be 'normal' or 'burn'.
    "preferred_completion_mode": "normal",
    // Whether to show the agent panel button in the status bar.
    "button": true,
    // Where to dock the agent panel. Can be 'left', 'right' or 'bottom'.
    "dock": "right",
    // Default width when the agent panel is docked to the left or right.
    "default_width": 640,
    // Default height when the agent panel is docked to the bottom.
    "default_height": 320,
    // The view to use by default (thread, or text_thread)
    "default_view": "thread",
    // The default model to use when creating new threads.
    "default_model": {
      // The provider to use.
      "provider": "zed.dev",
      // The model to use.
      "model": "claude-sonnet-4",
    },
    // Additional parameters for language model requests. When making a request to a model, parameters will be taken
    // from the last entry in this list that matches the model's provider and name. In each entry, both provider
    // and model are optional, so that you can specify parameters for either one.
    "model_parameters": [
      // To set parameters for all requests to OpenAI models:
      // {
      //   "provider": "openai",
      //   "temperature": 0.5
      // }
      //
      // To set parameters for all requests in general:
      // {
      //   "temperature": 0
      // }
      //
      // To set parameters for a specific provider and model:
      // {
      //   "provider": "zed.dev",
      //   "model": "claude-sonnet-4",
      //   "temperature": 1.0
      // }
    ],
    // When enabled, the agent can run potentially destructive actions without asking for your confirmation.
    //
    // Note: This setting has no effect on external agents that support permission modes, such as Claude Code.
    //       You can set `agent_servers.claude.default_mode` to `bypassPermissions` to skip all permission requests.
    "always_allow_tool_actions": false,
    // When enabled, agent edits will be displayed in single-file editors for review
    "single_file_review": true,
    // When enabled, show voting thumbs for feedback on agent edits.
    "enable_feedback": true,
    "default_profile": "write",
    "profiles": {
      "write": {
        "name": "Write",
        "enable_all_context_servers": true,
        "tools": {
          "copy_path": true,
          "create_directory": true,
          "delete_path": true,
          "diagnostics": true,
          "edit_file": true,
          "fetch": true,
          "list_directory": true,
          "project_notifications": false,
          "move_path": true,
          "now": true,
          "find_path": true,
          "read_file": true,
          "open": true,
          "grep": true,
          "terminal": true,
          "thinking": true,
          "web_search": true,
        },
      },
      "ask": {
        "name": "Ask",
        // We don't know which of the context server tools are safe for the "Ask" profile, so we don't enable them by default.
        // "enable_all_context_servers": true,
        "tools": {
          "diagnostics": true,
          "fetch": true,
          "list_directory": true,
          "project_notifications": false,
          "now": true,
          "find_path": true,
          "read_file": true,
          "open": true,
          "grep": true,
          "thinking": true,
          "web_search": true,
        },
      },
      "minimal": {
        "name": "Minimal",
        "enable_all_context_servers": false,
        "tools": {},
      },
    },
    // Where to show notifications when the agent has either completed
    // its response, or else needs confirmation before it can run a
    // tool action.
    // "primary_screen" - Show the notification only on your primary screen (default)
    // "all_screens" - Show these notifications on all screens
    // "never" - Never show these notifications
    "notify_when_agent_waiting": "primary_screen",
    // Whether to play a sound when the agent has either completed
    // its response, or needs user input.

    // Default: false
    "play_sound_when_agent_done": false,
    // Whether to have edit cards in the agent panel expanded, showing a preview of the full diff.
    //
    // Default: true
    "expand_edit_card": true,
    // Whether to have terminal cards in the agent panel expanded, showing the whole command output.
    //
    // Default: true
    "expand_terminal_card": true,
    // Whether to always use cmd-enter (or ctrl-enter on Linux or Windows) to send messages in the agent panel.
    //
    // Default: false
    "use_modifier_to_send": false,
    // Minimum number of lines to display in the agent message editor.
    //
    // Default: 4
    "message_editor_min_lines": 4,
  },
  // Whether the screen sharing icon is shown in the os status bar.
  "show_call_status_icon": true,
  // Whether to use language servers to provide code intelligence.
  "enable_language_server": true,
  // Whether to perform linked edits of associated ranges, if the language server supports it.
  // For example, when editing opening <html> tag, the contents of the closing </html> tag will be edited as well.
  "linked_edits": true,
  // The list of language servers to use (or disable) for all languages.
  //
  // This is typically customized on a per-language basis.
  "language_servers": ["..."],

  // When to automatically save edited buffers. This setting can
  // take four values.
  //
  // 1. Never automatically save:
  //     "autosave": "off",
  // 2. Save when changing focus away from the Zed window:
  //     "autosave": "on_window_change",
  // 3. Save when changing focus away from a specific buffer:
  //     "autosave": "on_focus_change",
  // 4. Save when idle for a certain amount of time:
  //     "autosave": { "after_delay": {"milliseconds": 500} },
  "autosave": "off",
  // Maximum number of tabs per pane. Unset for unlimited.
  "max_tabs": null,
  // Settings related to the editor's tab bar.
  "tab_bar": {
    // Whether or not to show the tab bar in the editor
    "show": true,
    // Whether or not to show the navigation history buttons.
    "show_nav_history_buttons": true,
    // Whether or not to show the tab bar buttons.
    "show_tab_bar_buttons": true,
  },
  // Settings related to the editor's tabs
  "tabs": {
    // Show git status colors in the editor tabs.
    "git_status": false,
    // Position of the close button on the editor tabs.
    // One of: ["right", "left"]
    "close_position": "right",
    // Whether to show the file icon for a tab.
    "file_icons": false,
    // Controls the appearance behavior of the tab's close button.
    //
    // 1. Show it just upon hovering the tab. (default)
    //     "hover"
    // 2. Show it persistently.
    //     "always"
    // 3. Never show it, even if hovering it.
    //     "hidden"
    "show_close_button": "hover",
    // What to do after closing the current tab.
    //
    // 1. Activate the tab that was open previously (default)
    //     "history"
    // 2. Activate the right neighbour tab if present
    //     "neighbour"
    // 3. Activate the left neighbour tab if present
    //     "left_neighbour"
    "activate_on_close": "history",
    // Which files containing diagnostic errors/warnings to mark in the tabs.
    // Diagnostics are only shown when file icons are also active.
    // This setting only works when can take the following three values:
    //
    // 1. Do not mark any files:
    //    "off"
    // 2. Only mark files with errors:
    //    "errors"
    // 3. Mark files with errors and warnings:
    //    "all"
    "show_diagnostics": "off",
  },
  // Settings related to preview tabs.
  "preview_tabs": {
    // Whether preview tabs should be enabled.
    // Preview tabs allow you to open files in preview mode, where they close automatically
    // when you open another preview tab.
    // This is useful for quickly viewing files without cluttering your workspace.
    "enabled": true,
    // Whether to open tabs in preview mode when opened from the project panel with a single click.
    "enable_preview_from_project_panel": true,
    // Whether to open tabs in preview mode when selected from the file finder.
    "enable_preview_from_file_finder": false,
    // Whether to open tabs in preview mode when opened from a multibuffer.
    "enable_preview_from_multibuffer": true,
    // Whether to open tabs in preview mode when code navigation is used to open a multibuffer.
    "enable_preview_multibuffer_from_code_navigation": false,
    // Whether to open tabs in preview mode when code navigation is used to open a single file.
    "enable_preview_file_from_code_navigation": true,
    // Whether to keep tabs in preview mode when code navigation is used to navigate away from them.
    // If `enable_preview_file_from_code_navigation` or `enable_preview_multibuffer_from_code_navigation` is also true, the new tab may replace the existing one.
    "enable_keep_preview_on_code_navigation": false,
  },
  // Settings related to the file finder.
  "file_finder": {
    // Whether to show file icons in the file finder.
    "file_icons": true,
    // Determines how much space the file finder can take up in relation to the available window width.
    // There are 5 possible width values:
    //
    // 1. Small: This value is essentially a fixed width.
    //    "modal_max_width": "small"
    // 2. Medium:
    //    "modal_max_width": "medium"
    // 3. Large:
    //    "modal_max_width": "large"
    // 4. Extra Large:
    //    "modal_max_width": "xlarge"
    // 5. Fullscreen: This value removes any horizontal padding, as it consumes the whole viewport width.
    //    "modal_max_width": "full"
    //
    // Default: small
    "modal_max_width": "small",
    // Determines whether the file finder should skip focus for the active file in search results.
    // There are 2 possible values:
    //
    // 1. true: When searching for files, if the currently active file appears as the first result,
    //    auto-focus will skip it and focus the second result instead.
    //    "skip_focus_for_active_in_search": true
    //
    // 2. false: When searching for files, the first result will always receive focus,
    //    even if it's the currently active file.
    //    "skip_focus_for_active_in_search": false
    //
    // Default: true
    "skip_focus_for_active_in_search": true,
    // Whether to show the git status in the file finder.
    "git_status": true,
    // Whether to use gitignored files when searching.
    // Only the file Zed had indexed will be used, not necessary all the gitignored files.
    //
    // Can accept 3 values:
    //   * "all": Use all gitignored files
    //   * "indexed": Use only the files Zed had indexed
    //   * "smart": Be smart and search for ignored when called from a gitignored worktree
    "include_ignored": "smart",
  },
  // Whether or not to remove any trailing whitespace from lines of a buffer
  // before saving it.
  "remove_trailing_whitespace_on_save": true,
  // Whether to start a new line with a comment when a previous line is a comment as well.
  "extend_comment_on_newline": true,
  // Removes any lines containing only whitespace at the end of the file and
  // ensures just one newline at the end.
  "ensure_final_newline_on_save": true,
  // Whether or not to perform a buffer format before saving: [on, off]
  // Keep in mind, if the autosave with delay is enabled, format_on_save will be ignored
  "format_on_save": "on",
  // How to perform a buffer format. This setting can take multiple values:
  //
  // 1. Default. Format files using Zed's Prettier integration (if applicable),
  //    or falling back to formatting via language server:
  //     "formatter": "auto"
  // 2. Format code using the current language server:
  //     "formatter": "language_server"
  // 3. Format code using a specific language server:
  //     "formatter": {"language_server": {"name": "ruff"}}
  // 4. Format code using an external command:
  //     "formatter": {
  //       "external": {
  //         "command": "prettier",
  //         "arguments": ["--stdin-filepath", "{buffer_path}"]
  //       }
  //     }
  // 5. Format code using Zed's Prettier integration:
  //     "formatter": "prettier"
  // 6. Format code using a code action
  //     "formatter": {"code_action": "source.fixAll.eslint"}
  // 7. An array of any format step specified above to apply in order
  //     "formatter": [{"code_action": "source.fixAll.eslint"}, "prettier"]
  "formatter": "auto",
  // How to soft-wrap long lines of text.
  // Possible values:
  //
  // 1. Prefer a single line generally, unless an overly long line is encountered.
  //      "soft_wrap": "none",
  //      "soft_wrap": "prefer_line", // (deprecated, same as "none")
  // 2. Soft wrap lines that overflow the editor.
  //      "soft_wrap": "editor_width",
  // 3. Soft wrap lines at the preferred line length.
  //      "soft_wrap": "preferred_line_length",
  // 4. Soft wrap lines at the preferred line length or the editor width (whichever is smaller).
  //      "soft_wrap": "bounded",
  "soft_wrap": "none",
  // The column at which to soft-wrap lines, for buffers where soft-wrap
  // is enabled.
  "preferred_line_length": 80,
  // Whether to indent lines using tab characters, as opposed to multiple
  // spaces.
  "hard_tabs": false,
  // How many columns a tab should occupy.
  "tab_size": 4,
  // What debuggers are preferred by default for all languages.
  "debuggers": [],
  // Whether to enable word diff highlighting in the editor.
  //
  // When enabled, changed words within modified lines are highlighted
  // to show exactly what changed.
  //
  // Default: true
  "word_diff_enabled": true,
  // Control what info is collected by Zed.
  "telemetry": {
    // Send debug info like crash reports.
    "diagnostics": true,
    // Send anonymized usage data like what languages you're using Zed with.
    "metrics": true,
  },
  // Whether to disable all AI features in Zed.
  //
  // Default: false
  "disable_ai": false,
  // Automatically update Zed. This setting may be ignored on Linux if
  // installed through a package manager.
  "auto_update": true,
  // How to render LSP `textDocument/documentColor` colors in the editor.
  //
  // Possible values:
  //
  // 1. Do not query and render document colors.
  //      "lsp_document_colors": "none",
  // 2. Render document colors as inlay hints near the color text (default).
  //      "lsp_document_colors": "inlay",
  // 3. Draw a border around the color text.
  //      "lsp_document_colors": "border",
  // 4. Draw a background behind the color text..
  //      "lsp_document_colors": "background",
  "lsp_document_colors": "inlay",
  // Diagnostics configuration.
  "diagnostics": {
    // Whether to show the project diagnostics button in the status bar.
    "button": true,
    // Whether to show warnings or not by default.
    "include_warnings": true,
    // Settings for using LSP pull diagnostics mechanism in Zed.
    "lsp_pull_diagnostics": {
      // Whether to pull for diagnostics or not.
      "enabled": true,
      // Minimum time to wait before pulling diagnostics from the language server(s).
      // 0 turns the debounce off.
      "debounce_ms": 50,
    },
    // Settings for inline diagnostics
    "inline": {
      // Whether to show diagnostics inline or not
      "enabled": false,
      // The delay in milliseconds to show inline diagnostics after the
      // last diagnostic update.
      "update_debounce_ms": 150,
      // The amount of padding between the end of the source line and the start
      // of the inline diagnostic in units of em widths.
      "padding": 4,
      // The minimum column to display inline diagnostics. This setting can be
      // used to horizontally align inline diagnostics at some column. Lines
      // longer than this value will still push diagnostics further to the right.
      "min_column": 0,
      // The minimum severity of the diagnostics to show inline.
      // Inherits editor's diagnostics' max severity settings when `null`.
      "max_severity": null,
    },
  },
  // Files or globs of files that will be excluded by Zed entirely. They will be skipped during file
  // scans, file searches, and not be displayed in the project file tree. Takes precedence over `file_scan_inclusions`.
  "file_scan_exclusions": [
    "**/.git",
    "**/.svn",
    "**/.hg",
    "**/.jj",
    "**/.repo",
    "**/CVS",
    "**/.DS_Store",
    "**/Thumbs.db",
    "**/.classpath",
    "**/.settings",
  ],
  // Files or globs of files that will be included by Zed, even when ignored by git. This is useful
  // for files that are not tracked by git, but are still important to your project. Note that globs
  // that are overly broad can slow down Zed's file scanning. `file_scan_exclusions` takes
  // precedence over these inclusions.
  "file_scan_inclusions": [".env*"],
  // Globs to match files that will be considered "hidden". These files can be hidden from the
  // project panel by toggling the "hide_hidden" setting.
  "hidden_files": ["**/.*"],
  // Git gutter behavior configuration.
  "git": {
    // Control whether the git gutter is shown. May take 2 values:
    // 1. Show the gutter
    //      "git_gutter": "tracked_files"
    // 2. Hide the gutter
    //      "git_gutter": "hide"
    "git_gutter": "tracked_files",
    /// Sets the debounce threshold (in milliseconds) after which changes are reflected in the git gutter.
    ///
    /// Default: 0
    "gutter_debounce": 0,
    // Control whether the git blame information is shown inline,
    // in the currently focused line.
    "inline_blame": {
      "enabled": true,
      // Sets a delay after which the inline blame information is shown.
      // Delay is restarted with every cursor movement.
      "delay_ms": 0,
      // The amount of padding between the end of the source line and the start
      // of the inline blame in units of em widths.
      "padding": 7,
      // Whether or not to display the git commit summary on the same line.
      "show_commit_summary": false,
      // The minimum column number to show the inline blame information at
      "min_column": 0,
    },
    "blame": {
      "show_avatar": true,
    },
    // Control which information is shown in the branch picker.
    "branch_picker": {
      "show_author_name": true,
    },
    // How git hunks are displayed visually in the editor.
    // This setting can take two values:
    //
    // 1. Show unstaged hunks filled and staged hunks hollow:
    //    "hunk_style": "staged_hollow"
    // 2. Show unstaged hunks hollow and staged hunks filled:
    //    "hunk_style": "unstaged_hollow"
    "hunk_style": "staged_hollow",
    // Should the name or path be displayed first in the git view.
    // "path_style": "file_name_first" or "file_path_first"
    "path_style": "file_name_first",
  },
  // The list of custom Git hosting providers.
  "git_hosting_providers": [
    // {
    //   "provider": "github",
    //   "name": "BigCorp GitHub",
    //   "base_url": "https://code.big-corp.com"
    // }
  ],
  // Configuration for how direnv configuration should be loaded. May take 2 values:
  // 1. Load direnv configuration using `direnv export json` directly.
  //      "load_direnv": "direct"
  // 2. Load direnv configuration through the shell hook, works for POSIX shells and fish.
  //      "load_direnv": "shell_hook"
  // 3. Don't load direnv configuration at all.
  //      "load_direnv": "disabled"
  "load_direnv": "direct",
  "edit_predictions": {
    // A list of globs representing files that edit predictions should be disabled for.
    // There's a sensible default list of globs already included.
    // Any addition to this list will be merged with the default list.
    // Globs are matched relative to the worktree root,
    // except when starting with a slash (/) or equivalent in Windows.
    "disabled_globs": [
      "**/.env*",
      "**/*.pem",
      "**/*.key",
      "**/*.cert",
      "**/*.crt",
      "**/.dev.vars",
      "**/secrets.yml",
      "**/.zed/settings.json", // zed project settings
      "/**/zed/settings.json", // zed user settings
      "/**/zed/keymap.json",
    ],
    // When to show edit predictions previews in buffer.
    // This setting takes two possible values:
    // 1. Display predictions inline when there are no language server completions available.
    //     "mode": "eager"
    // 2. Display predictions inline only when holding a modifier key (alt by default).
    //     "mode": "subtle"
    "mode": "eager",
    // Copilot-specific settings
    // "copilot": {
    //   "enterprise_uri": "",
    //   "proxy": "",
    //   "proxy_no_verify": false
    // },
    "copilot": {
      "enterprise_uri": null,
      "proxy": null,
      "proxy_no_verify": null,
    },
    "codestral": {
<<<<<<< HEAD
      "api_url": "https://codestral.mistral.ai",
      "model": "codestral-latest",
      "max_tokens": 150,
=======
      "model": null,
      "max_tokens": null,
>>>>>>> eb7da26d
    },
    // Whether edit predictions are enabled when editing text threads in the agent panel.
    // This setting has no effect if globally disabled.
    "enabled_in_text_threads": true,
  },
  // Settings specific to journaling
  "journal": {
    // The path of the directory where journal entries are stored
    "path": "~",
    // What format to display the hours in
    // May take 2 values:
    // 1. hour12
    // 2. hour24
    "hour_format": "hour12",
  },
  // Status bar-related settings.
  "status_bar": {
    // Whether to show the status bar.
    "experimental.show": true,
    // Whether to show the active language button in the status bar.
    "active_language_button": true,
    // Whether to show the cursor position button in the status bar.
    "cursor_position_button": true,
    // Whether to show active line endings button in the status bar.
    "line_endings_button": false,
  },
  // Settings specific to the terminal
  "terminal": {
    // What shell to use when opening a terminal. May take 3 values:
    // 1. Use the system's default terminal configuration in /etc/passwd
    //      "shell": "system"
    // 2. A program:
    //      "shell": {
    //        "program": "sh"
    //      }
    // 3. A program with arguments:
    //     "shell": {
    //         "with_arguments": {
    //           "program": "/bin/bash",
    //           "args": ["--login"]
    //         }
    //     }
    "shell": "system",
    // Where to dock terminals panel. Can be `left`, `right`, `bottom`.
    "dock": "bottom",
    // Default width when the terminal is docked to the left or right.
    "default_width": 640,
    // Default height when the terminal is docked to the bottom.
    "default_height": 320,
    // What working directory to use when launching the terminal.
    // May take 4 values:
    // 1. Use the current file's project directory. Fallback to the
    //    first project directory strategy if unsuccessful
    //      "working_directory": "current_project_directory"
    // 2. Use the first project in this workspace's directory
    //      "working_directory": "first_project_directory"
    // 3. Always use this platform's home directory (if we can find it)
    //     "working_directory": "always_home"
    // 4. Always use a specific directory. This value will be shell expanded.
    //    If this path is not a valid directory the terminal will default to
    //    this platform's home directory  (if we can find it)
    //      "working_directory": {
    //        "always": {
    //          "directory": "~/zed/projects/"
    //        }
    //      }
    "working_directory": "current_project_directory",
    // Set the cursor blinking behavior in the terminal.
    // May take 3 values:
    //  1. Never blink the cursor, ignoring the terminal mode
    //         "blinking": "off",
    //  2. Default the cursor blink to off, but allow the terminal to
    //     set blinking
    //         "blinking": "terminal_controlled",
    //  3. Always blink the cursor, ignoring the terminal mode
    //         "blinking": "on",
    "blinking": "terminal_controlled",
    // Default cursor shape for the terminal.
    //  1. A block that surrounds the following character
    //     "block"
    //  2. A vertical bar
    //     "bar"
    //  3. An underline / underscore that runs along the following character
    //     "underline"
    //  4. A box drawn around the following character
    //     "hollow"
    //
    // Default: "block"
    "cursor_shape": "block",
    // Set whether Alternate Scroll mode (code: ?1007) is active by default.
    // Alternate Scroll mode converts mouse scroll events into up / down key
    // presses when in the alternate screen (e.g. when running applications
    // like vim or  less). The terminal can still set and unset this mode.
    // May take 2 values:
    //  1. Default alternate scroll mode to on
    //         "alternate_scroll": "on",
    //  2. Default alternate scroll mode to off
    //         "alternate_scroll": "off",
    "alternate_scroll": "on",
    // Set whether the option key behaves as the meta key.
    // May take 2 values:
    //  1. Rely on default platform handling of option key, on macOS
    //     this means generating certain unicode characters
    //         "option_as_meta": false,
    //  2. Make the option keys behave as a 'meta' key, e.g. for emacs
    //         "option_as_meta": true,
    "option_as_meta": false,
    // Whether or not selecting text in the terminal will automatically
    // copy to the system clipboard.
    "copy_on_select": false,
    // Whether to keep the text selection after copying it to the clipboard.
    "keep_selection_on_copy": true,
    // Whether to show the terminal button in the status bar
    "button": true,
    // Any key-value pairs added to this list will be added to the terminal's
    // environment. Use `:` to separate multiple values.
    "env": {
      // "KEY": "value1:value2"
    },
    // Set the terminal's line height.
    // May take 3 values:
    //  1. Use a line height that's comfortable for reading, 1.618
    //         "line_height": "comfortable"
    //  2. Use a standard line height, 1.3. This option is useful for TUIs,
    //      particularly if they use box characters
    //         "line_height": "standard",
    //  3. Use a custom line height.
    //         "line_height": {
    //           "custom": 2
    //         },
    "line_height": "standard",
    // Activate the python virtual environment, if one is found, in the
    // terminal's working directory (as resolved by the working_directory
    // setting). Set this to "off" to disable this behavior.
    "detect_venv": {
      "on": {
        // Default directories to search for virtual environments, relative
        // to the current working directory. We recommend overriding this
        // in your project's settings, rather than globally.
        "directories": [".env", "env", ".venv", "venv"],
        // Can also be `csh`, `fish`, `nushell` and `power_shell`
        "activate_script": "default",
        // Preferred Conda manager to use when activating Conda environments.
        // Values: "auto", "conda", "mamba", "micromamba"
        // Default: "auto"
        "conda_manager": "auto",
      },
    },
    "toolbar": {
      // Whether to display the terminal title in its toolbar's breadcrumbs.
      // Only shown if the terminal title is not empty.
      //
      // The shell running in the terminal needs to be configured to emit the title.
      // Example: `echo -e "\e]2;New Title\007";`
      "breadcrumbs": false,
    },
    // Scrollbar-related settings
    "scrollbar": {
      // When to show the scrollbar in the terminal.
      // This setting can take five values:
      //
      // 1. null (default): Inherit editor settings
      // 2. Show the scrollbar if there's important information or
      //    follow the system's configured behavior (default):
      //   "auto"
      // 3. Match the system's configured behavior:
      //    "system"
      // 4. Always show the scrollbar:
      //    "always"
      // 5. Never show the scrollbar:
      //    "never"
      "show": null,
    },
    // Set the terminal's font size. If this option is not included,
    // the terminal will default to matching the buffer's font size.
    // "font_size": 15,
    // Set the terminal's font family. If this option is not included,
    // the terminal will default to matching the buffer's font family.
    // "font_family": ".ZedMono",
    // Set the terminal's font fallbacks. If this option is not included,
    // the terminal will default to matching the buffer's font fallbacks.
    // This will be merged with the platform's default font fallbacks
    // "font_fallbacks": ["FiraCode Nerd Fonts"],
    // The weight of the editor font in standard CSS units from 100 to 900.
    "font_weight": 400,
    // Sets the maximum number of lines in the terminal's scrollback buffer.
    // Default: 10_000, maximum: 100_000 (all bigger values set will be treated as 100_000), 0 disables the scrolling.
    // Existing terminals will not pick up this change until they are recreated.
    "max_scroll_history_lines": 10000,
    // The multiplier for scrolling speed in the terminal.
    "scroll_multiplier": 1.0,
    // The minimum APCA perceptual contrast between foreground and background colors.
    // APCA (Accessible Perceptual Contrast Algorithm) is more accurate than WCAG 2.x,
    // especially for dark mode. Values range from 0 to 106.
    //
    // Based on APCA Readability Criterion (ARC) Bronze Simple Mode:
    // https://readtech.org/ARC/tests/bronze-simple-mode/
    // - 0: No contrast adjustment
    // - 45: Minimum for large fluent text (36px+)
    // - 60: Minimum for other content text
    // - 75: Minimum for body text
    // - 90: Preferred for body text
    //
    // Most terminal themes have APCA values of 40-70.
    // A value of 45 preserves colorful themes while ensuring legibility.
    "minimum_contrast": 45,
    // Regexes used to identify paths for hyperlink navigation. Supports optional named capture
    // groups `path`, `line`, `column`, and `link`. If none of these are present, the entire match
    // is the hyperlink target. If `path` is present, it is the hyperlink target, along with `line`
    // and `column` if present. `link` may be used to customize what text in terminal is part of the
    // hyperlink. If `link` is not present, the text of the entire match is used. If `line` and
    // `column` are not present, the default built-in line and column suffix processing is used
    // which parses `line:column` and `(line,column)` variants. The default value handles Python
    // diagnostics and common path, line, column syntaxes. This can be extended or replaced to
    // handle specific scenarios. For example, to enable support for hyperlinking paths which
    // contain spaces in rust output,
    //
    // [
    //   "\\s+(-->|:::|at) (?<link>(?<path>.+?))(:$|$)",
    //   "\\s+(Compiling|Checking|Documenting) [^(]+\\((?<link>(?<path>.+))\\)"
    // ],
    //
    // could be used. Processing stops at the first regex with a match, even if no link is
    // produced which is the case when the cursor is not over the hyperlinked text. For best
    // performance it is recommended to order regexes from most common to least common. For
    // readability and documentation, each regex may be an array of strings which are collected
    // into one multi-line regex string for use in terminal path hyperlink detection.
    "path_hyperlink_regexes": [
      // Python-style diagnostics
      "File \"(?<path>[^\"]+)\", line (?<line>[0-9]+)",
      // Common path syntax with optional line, column, description, trailing punctuation, or
      // surrounding symbols or quotes
      [
        "(?x)",
        "# optionally starts with 0-2 opening prefix symbols",
        "[({\\[<]{0,2}",
        "# which may be followed by an opening quote",
        "(?<quote>[\"'`])?",
        "# `path` is the shortest sequence of any non-space character",
        "(?<link>(?<path>[^ ]+?",
        "    # which may end with a line and optionally a column,",
        "    (?<line_column>:+[0-9]+(:[0-9]+)?|:?\\([0-9]+([,:][0-9]+)?\\))?",
        "))",
        "# which must be followed by a matching quote",
        "(?(<quote>)\\k<quote>)",
        "# and optionally a single closing symbol",
        "[)}\\]>]?",
        "# if line/column matched, may be followed by a description",
        "(?(<line_column>):[^ 0-9][^ ]*)?",
        "# which may be followed by trailing punctuation",
        "[.,:)}\\]>]*",
        "# and always includes trailing whitespace or end of line",
        "([ ]+|$)",
      ],
    ],
    // Timeout for hover and Cmd-click path hyperlink discovery in milliseconds. Specifying a
    // timeout of `0` will disable path hyperlinking in terminal.
    "path_hyperlink_timeout_ms": 1,
  },
  "code_actions_on_format": {},
  // Settings related to running tasks.
  "tasks": {
    "variables": {},
    "enabled": true,
    // Use LSP tasks over Zed language extension ones.
    // If no LSP tasks are returned due to error/timeout or regular execution,
    // Zed language extension tasks will be used instead.
    //
    // Other Zed tasks will still be shown:
    // * Zed task from either of the task config file
    // * Zed task from history (e.g. one-off task was spawned before)
    //
    // Default: true
    "prefer_lsp": true,
  },
  // An object whose keys are language names, and whose values
  // are arrays of filenames or extensions of files that should
  // use those languages.
  //
  // For example, to treat files like `foo.notjs` as JavaScript,
  // and `Embargo.lock` as TOML:
  //
  // {
  //   "JavaScript": ["notjs"],
  //   "TOML": ["Embargo.lock"]
  // }
  //
  "file_types": {
    "JSONC": ["**/.zed/**/*.json", "**/zed/**/*.json", "**/Zed/**/*.json", "**/.vscode/**/*.json", "tsconfig*.json"],
    "Markdown": [".rules", ".cursorrules", ".windsurfrules", ".clinerules"],
    "Shell Script": [".env.*"],
  },
  // Settings for which version of Node.js and NPM to use when installing
  // language servers and Copilot.
  //
  // Note: changing this setting currently requires restarting Zed.
  "node": {
    // By default, Zed will look for `node` and `npm` on your `$PATH`, and use the
    // existing executables if their version is recent enough. Set this to `true`
    // to prevent this, and force Zed to always download and install its own
    // version of Node.
    "ignore_system_version": false,
    // You can also specify alternative paths to Node and NPM. If you specify
    // `path`, but not `npm_path`, Zed will assume that `npm` is located at
    // `${path}/../npm`.
    "path": null,
    "npm_path": null,
  },
  // The extensions that Zed should automatically install on startup.
  //
  // If you don't want any of these extensions, add this field to your settings
  // and change the value to `false`.
  "auto_install_extensions": {
    "html": true,
  },
  // The capabilities granted to extensions.
  //
  // This list can be customized to restrict what extensions are able to do.
  "granted_extension_capabilities": [
    { "kind": "process:exec", "command": "*", "args": ["**"] },
    { "kind": "download_file", "host": "*", "path": ["**"] },
    { "kind": "npm:install", "package": "*" },
  ],
  // Controls how completions are processed for this language.
  "completions": {
    // Controls how words are completed.
    // For large documents, not all words may be fetched for completion.
    //
    // May take 3 values:
    // 1. "enabled"
    //   Always fetch document's words for completions along with LSP completions.
    // 2. "fallback"
    //   Only if LSP response errors or times out, use document's words to show completions.
    // 3. "disabled"
    //   Never fetch or complete document's words for completions.
    //   (Word-based completions can still be queried via a separate action)
    //
    // Default: fallback
    "words": "fallback",
    // Minimum number of characters required to automatically trigger word-based completions.
    // Before that value, it's still possible to trigger the words-based completion manually with the corresponding editor command.
    //
    // Default: 3
    "words_min_length": 3,
    // Whether to fetch LSP completions or not.
    //
    // Default: true
    "lsp": true,
    // When fetching LSP completions, determines how long to wait for a response of a particular server.
    // When set to 0, waits indefinitely.
    //
    // Default: 0
    "lsp_fetch_timeout_ms": 0,
    // Controls what range to replace when accepting LSP completions.
    //
    // When LSP servers give an `InsertReplaceEdit` completion, they provides two ranges: `insert` and `replace`. Usually, `insert`
    // contains the word prefix before your cursor and `replace` contains the whole word.
    //
    // Effectively, this setting just changes whether Zed will use the received range for `insert` or `replace`, so the results may
    // differ depending on the underlying LSP server.
    //
    // Possible values:
    // 1. "insert"
    //   Replaces text before the cursor, using the `insert` range described in the LSP specification.
    // 2. "replace"
    //   Replaces text before and after the cursor, using the `replace` range described in the LSP specification.
    // 3. "replace_subsequence"
    //   Behaves like `"replace"` if the text that would be replaced is a subsequence of the completion text,
    //   and like `"insert"` otherwise.
    // 4. "replace_suffix"
    //   Behaves like `"replace"` if the text after the cursor is a suffix of the completion, and like
    //   `"insert"` otherwise.
    "lsp_insert_mode": "replace_suffix",
  },
  // Different settings for specific languages.
  "languages": {
    "Astro": {
      "language_servers": ["astro-language-server", "..."],
      "prettier": {
        "allowed": true,
        "plugins": ["prettier-plugin-astro"],
      },
    },
    "Blade": {
      "prettier": {
        "allowed": true,
      },
    },
    "C": {
      "format_on_save": "off",
      "use_on_type_format": false,
      "prettier": {
        "allowed": false,
      },
    },
    "C++": {
      "format_on_save": "off",
      "use_on_type_format": false,
      "prettier": {
        "allowed": false,
      },
    },
    "CSharp": {
      "language_servers": ["roslyn", "!omnisharp", "..."],
    },
    "CSS": {
      "prettier": {
        "allowed": true,
      },
    },
    "Dart": {
      "tab_size": 2,
    },
    "Diff": {
      "show_edit_predictions": false,
      "remove_trailing_whitespace_on_save": false,
      "ensure_final_newline_on_save": false,
    },
    "Elixir": {
      "language_servers": ["elixir-ls", "!expert", "!next-ls", "!lexical", "..."],
    },
    "Elm": {
      "tab_size": 4,
    },
    "Erlang": {
      "language_servers": ["erlang-ls", "!elp", "..."],
    },
    "Git Commit": {
      "allow_rewrap": "anywhere",
      "soft_wrap": "editor_width",
      "preferred_line_length": 72,
    },
    "Go": {
      "hard_tabs": true,
      "code_actions_on_format": {
        "source.organizeImports": true,
      },
      "debuggers": ["Delve"],
    },
    "GraphQL": {
      "prettier": {
        "allowed": true,
      },
    },
    "HEEX": {
      "language_servers": ["elixir-ls", "!expert", "!next-ls", "!lexical", "..."],
    },
    "HTML": {
      "prettier": {
        "allowed": true,
      },
    },
    "HTML+ERB": {
      "language_servers": ["herb", "!ruby-lsp", "..."],
    },
    "Java": {
      "prettier": {
        "allowed": true,
        "plugins": ["prettier-plugin-java"],
      },
    },
    "JavaScript": {
      "language_servers": ["!typescript-language-server", "vtsls", "..."],
      "prettier": {
        "allowed": true,
      },
    },
    "JSON": {
      "prettier": {
        "allowed": true,
      },
    },
    "JSONC": {
      "prettier": {
        "allowed": true,
      },
    },
    "JS+ERB": {
      "language_servers": ["!ruby-lsp", "..."],
    },
    "Kotlin": {
      "language_servers": ["!kotlin-language-server", "kotlin-lsp", "..."],
    },
    "LaTeX": {
      "formatter": "language_server",
      "language_servers": ["texlab", "..."],
      "prettier": {
        "allowed": true,
        "plugins": ["prettier-plugin-latex"],
      },
    },
    "Markdown": {
      "format_on_save": "off",
      "use_on_type_format": false,
      "remove_trailing_whitespace_on_save": false,
      "allow_rewrap": "anywhere",
      "soft_wrap": "editor_width",
      "completions": {
        "words": "disabled",
      },
      "prettier": {
        "allowed": true,
      },
    },
    "PHP": {
      "language_servers": ["phpactor", "!intelephense", "!phptools", "..."],
      "prettier": {
        "allowed": true,
        "plugins": ["@prettier/plugin-php"],
        "parser": "php",
      },
    },
    "Plain Text": {
      "allow_rewrap": "anywhere",
      "soft_wrap": "editor_width",
<<<<<<< HEAD
=======
      "completions": {
        "words": "disabled",
      },
>>>>>>> eb7da26d
    },
    "Python": {
      "code_actions_on_format": {
        "source.organizeImports.ruff": true,
      },
      "formatter": {
        "language_server": {
          "name": "ruff",
        },
      },
      "debuggers": ["Debugpy"],
      "language_servers": ["basedpyright", "ruff", "!ty", "!pyrefly", "!pyright", "!pylsp", "..."],
    },
    "Ruby": {
      "language_servers": ["solargraph", "!ruby-lsp", "!rubocop", "!sorbet", "!steep", "..."],
    },
    "Rust": {
      "debuggers": ["CodeLLDB"],
    },
    "SCSS": {
      "prettier": {
        "allowed": true,
      },
    },
    "Starlark": {
      "language_servers": ["starpls", "!buck2-lsp", "..."],
    },
    "Svelte": {
      "language_servers": ["svelte-language-server", "..."],
      "prettier": {
        "allowed": true,
        "plugins": ["prettier-plugin-svelte"],
      },
    },
    "TSX": {
      "language_servers": ["!typescript-language-server", "vtsls", "..."],
      "prettier": {
        "allowed": true,
      },
    },
    "Twig": {
      "prettier": {
        "allowed": true,
      },
    },
    "TypeScript": {
      "language_servers": ["!typescript-language-server", "vtsls", "..."],
      "prettier": {
        "allowed": true,
      },
    },
    "SystemVerilog": {
      "format_on_save": "off",
      "language_servers": ["!slang", "..."],
      "use_on_type_format": false,
    },
    "Vue.js": {
      "language_servers": ["vue-language-server", "vtsls", "..."],
      "prettier": {
        "allowed": true,
      },
    },
    "XML": {
      "prettier": {
        "allowed": true,
        "plugins": ["@prettier/plugin-xml"],
      },
    },
    "YAML": {
      "prettier": {
        "allowed": true,
      },
    },
    "YAML+ERB": {
      "language_servers": ["!ruby-lsp", "..."],
    },
    "Zig": {
      "language_servers": ["zls", "..."],
    },
  },
  // Different settings for specific language models.
  "language_models": {
    "anthropic": {
      "api_url": "https://api.anthropic.com",
    },
    "bedrock": {},
    "google": {
      "api_url": "https://generativelanguage.googleapis.com",
    },
    "ollama": {
      "api_url": "http://localhost:11434",
    },
    "openai": {
      "api_url": "https://api.openai.com/v1",
    },
    "openai_compatible": {},
    "open_router": {
      "api_url": "https://openrouter.ai/api/v1",
    },
    "lmstudio": {
      "api_url": "http://localhost:1234/api/v0",
    },
    "deepseek": {
      "api_url": "https://api.deepseek.com/v1",
    },
    "mistral": {
      "api_url": "https://api.mistral.ai/v1",
    },
    "vercel": {
      "api_url": "https://api.v0.dev/v1",
    },
    "x_ai": {
      "api_url": "https://api.x.ai/v1",
    },
    "zed.dev": {},
  },
  "session": {
    // Whether or not to restore unsaved buffers on restart.
    //
    // If this is true, user won't be prompted whether to save/discard
    // dirty files when closing the application.
    //
    // Default: true
    "restore_unsaved_buffers": true,
  },
  // Zed's Prettier integration settings.
  // Allows to enable/disable formatting with Prettier
  // and configure default Prettier, used when no project-level Prettier installation is found.
  "prettier": {
    // Enables or disables formatting with Prettier for any given language.
    "allowed": false,
    // Forces Prettier integration to use a specific parser name when formatting files with the language.
    "plugins": [],
    // Default Prettier options, in the format as in package.json section for Prettier.
    // If project installs Prettier via its package.json, these options will be ignored.
    // "trailingComma": "es5",
    // "tabWidth": 4,
    // "semi": false,
    // "singleQuote": true
    // Forces Prettier integration to use a specific parser name when formatting files with the language
    // when set to a non-empty string.
    "parser": "",
  },
  // Settings for auto-closing of JSX tags.
  "jsx_tag_auto_close": {
    "enabled": true,
  },
  // LSP Specific settings.
  "lsp": {
    // Specify the LSP name as a key here.
    // "rust-analyzer": {
    //     // A special flag for rust-analyzer integration, to use server-provided tasks
    //     enable_lsp_tasks": true,
    //     // These initialization options are merged into Zed's defaults
    //     "initialization_options": {
    //         "check": {
    //             "command": "clippy" // rust-analyzer.check.command (default: "check")
    //         }
    //     }
    // }
  },
  // DAP Specific settings.
  "dap": {
    // Specify the DAP name as a key here.
    "CodeLLDB": {
      "env": {
        "RUST_LOG": "info",
      },
    },
  },
  // Common language server settings.
  "global_lsp_settings": {
    // Whether to show the LSP servers button in the status bar.
    "button": true,
  },
  // Jupyter settings
  "jupyter": {
    "enabled": true,
    "kernel_selections": {},
    // Specify the language name as the key and the kernel name as the value.
    // "kernel_selections": {
    //    "python": "conda-base"
    //    "typescript": "deno"
    // }
  },
  // REPL settings.
  "repl": {
    // Maximum number of columns to keep in REPL's scrollback buffer.
    // Clamped with [20, 512] range.
    "max_columns": 128,
    // Maximum number of lines to keep in REPL's scrollback buffer.
    // Clamped with [4, 256] range.
    "max_lines": 32,
  },
  // Vim settings
  "vim": {
    "default_mode": "normal",
    "toggle_relative_line_numbers": false,
    "use_system_clipboard": "always",
    "use_smartcase_find": false,
    "highlight_on_yank_duration": 200,
    "custom_digraphs": {},
    // Cursor shape for the each mode.
    // Specify the mode as the key and the shape as the value.
    // The mode can be one of the following: "normal", "replace", "insert", "visual".
    // The shape can be one of the following: "block", "bar", "underline", "hollow".
    "cursor_shape": {},
  },
  // The server to connect to. If the environment variable
  // ZED_SERVER_URL is set, it will override this setting.
  "server_url": "https://zed.dev",
  // Settings overrides to use when using Zed Preview.
  // Mostly useful for developers who are managing multiple instances of Zed.
  "preview": {
    // "theme": "Andromeda"
  },
  // Settings overrides to use when using Zed Nightly.
  // Mostly useful for developers who are managing multiple instances of Zed.
  "nightly": {
    // "theme": "Andromeda"
  },
  // Settings overrides to use when using Zed Stable.
  // Mostly useful for developers who are managing multiple instances of Zed.
  "stable": {
    // "theme": "Andromeda"
  },
  // Settings overrides to use when using Zed Dev.
  // Mostly useful for developers who are managing multiple instances of Zed.
  "dev": {
    // "theme": "Andromeda"
  },
  // Settings overrides to use when using Linux.
  "linux": {},
  // Settings overrides to use when using macOS.
  "macos": {},
  // Settings overrides to use when using Windows.
  "windows": {
    "languages": {
      "PHP": {
        "language_servers": ["intelephense", "!phpactor", "!phptools", "..."],
      },
    },
  },
  // Whether to show full labels in line indicator or short ones
  //
  // Values:
  //   - `short`: "2 s, 15 l, 32 c"
  //   - `long`: "2 selections, 15 lines, 32 characters"
  // Default: long
  "line_indicator_format": "long",
  // Set a proxy to use. The proxy protocol is specified by the URI scheme.
  //
  // Supported URI scheme: `http`, `https`, `socks4`, `socks4a`, `socks5`,
  // `socks5h`. `http` will be used when no scheme is specified.
  //
  // By default no proxy will be used, or Zed will try get proxy settings from
  // environment variables. If certain hosts should not be proxied,
  // set the `no_proxy` environment variable and provide a comma-separated list.
  //
  // Examples:
  //   - "proxy": "socks5h://localhost:10808"
  //   - "proxy": "http://127.0.0.1:10809"
  "proxy": null,
  // Set to configure aliases for the command palette.
  // When typing a query which is a key of this object, the value will be used instead.
  //
  // Examples:
  // {
  //   "W": "workspace::Save"
  // }
  "command_aliases": {},
  // ssh_connections is an array of ssh connections.
  // You can configure these from `project: Open Remote` in the command palette.
  // Zed's ssh support will pull configuration from your ~/.ssh too.
  // Examples:
  // [
  //   {
  //     "host": "example-box",
  //     // "port": 22, "username": "test", "args": ["-i", "/home/user/.ssh/id_rsa"]
  //     "projects": [
  //       {
  //         "paths": ["/home/user/code/zed"]
  //       }
  //     ]
  //   }
  // ]
  "ssh_connections": [],
  // Whether to read ~/.ssh/config for ssh connection sources.
  "read_ssh_config": true,
  // Configures context servers for use by the agent.
  "context_servers": {},
  // Configures agent servers available in the agent panel.
  "agent_servers": {},
  "debugger": {
    "stepping_granularity": "line",
    "save_breakpoints": true,
    "timeout": 2000,
    "dock": "bottom",
    "log_dap_communications": true,
    "format_dap_log_messages": true,
    "button": true,
  },
  // Configures any number of settings profiles that are temporarily applied on
  // top of your existing user settings when selected from
  // `settings profile selector: toggle`.
  // Examples:
  // "profiles": {
  //   "Presenting": {
  //     "agent_ui_font_size": 20.0,
  //     "buffer_font_size": 20.0,
  //     "theme": "One Light",
  //     "ui_font_size": 20.0
  //   },
  //   "Python (ty)": {
  //     "languages": {
  //       "Python": {
  //         "language_servers": ["ty"]
  //       }
  //     }
  //   }
  // }
  "profiles": {},

  // A map of log scopes to the desired log level.
  // Useful for filtering out noisy logs or enabling more verbose logging.
  //
  // Example: {"log": {"client": "warn"}}
  "log": {},
}<|MERGE_RESOLUTION|>--- conflicted
+++ resolved
@@ -1410,14 +1410,9 @@
       "proxy_no_verify": null,
     },
     "codestral": {
-<<<<<<< HEAD
       "api_url": "https://codestral.mistral.ai",
       "model": "codestral-latest",
       "max_tokens": 150,
-=======
-      "model": null,
-      "max_tokens": null,
->>>>>>> eb7da26d
     },
     // Whether edit predictions are enabled when editing text threads in the agent panel.
     // This setting has no effect if globally disabled.
@@ -1933,12 +1928,9 @@
     "Plain Text": {
       "allow_rewrap": "anywhere",
       "soft_wrap": "editor_width",
-<<<<<<< HEAD
-=======
       "completions": {
         "words": "disabled",
       },
->>>>>>> eb7da26d
     },
     "Python": {
       "code_actions_on_format": {
