--- conflicted
+++ resolved
@@ -248,14 +248,10 @@
     "java": {
       "icon": "icons/file_icons/java.svg"
     },
-<<<<<<< HEAD
     "jsx": {
       "icon": "icons/file_icons/jsx.svg"
     },
-    "kotlin":{
-=======
     "kotlin": {
->>>>>>> 2f6b2900
       "icon": "icons/file_icons/kotlin.svg"
     },
     "lock": {
