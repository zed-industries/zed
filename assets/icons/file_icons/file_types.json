--- conflicted
+++ resolved
@@ -1,305 +1,4 @@
 {
-<<<<<<< HEAD
-    "suffixes": {
-      "astro": "astro",
-      "Emakefile": "erlang",
-      "aac": "audio",
-      "accdb": "storage",
-      "app.src": "erlang",
-      "avi": "video",
-      "avif": "image",
-      "bak": "backup",
-      "bash": "terminal",
-      "bash_aliases": "terminal",
-      "bash_logout": "terminal",
-      "bash_profile": "terminal",
-      "bashrc": "terminal",
-      "bmp": "image",
-      "c": "code",
-      "cc": "code",
-      "cjs": "code",
-      "conf": "settings",
-      "cpp": "code",
-      "css": "css",
-      "csv": "storage",
-      "cts": "typescript",
-      "dart": "dart",
-      "dat": "storage",
-      "db": "storage",
-      "dbf": "storage",
-      "dll": "storage",
-      "doc": "document",
-      "docx": "document",
-      "eex": "elixir",
-      "elm": "elm",
-      "erl": "erlang",
-      "escript": "erlang",
-      "eslintrc": "eslint",
-      "eslintrc.js": "eslint",
-      "eslintrc.json": "eslint",
-      "ex": "elixir",
-      "exs": "elixir",
-      "fish": "terminal",
-      "flac": "audio",
-      "fmp": "storage",
-      "fp7": "storage",
-      "frm": "storage",
-      "gdb": "storage",
-      "gif": "image",
-      "gitattributes": "vcs",
-      "gitignore": "vcs",
-      "gitkeep": "vcs",
-      "gitmodules": "vcs",
-      "go": "go",
-      "graphql": "graphql",
-      "h": "code",
-      "handlebars": "code",
-      "hbs": "template",
-      "heex": "elixir",
-      "heif": "image",
-      "heic": "image",
-      "hrl": "erlang",
-      "hs": "haskell",
-      "htm": "template",
-      "html": "template",
-      "ib": "storage",
-      "ico": "image",
-      "ini": "settings",
-      "j2k": "image",
-      "java": "java",
-      "jfif": "image",
-      "jp2": "image",
-      "jpeg": "image",
-      "jpg": "image",
-      "js": "code",
-      "json": "storage",
-      "jsonc": "storage",
-      "jxl": "image",
-      "kt": "kotlin",
-      "ldf": "storage",
-      "lock": "lock",
-      "lockb": "bun",
-      "log": "log",
-      "lua": "lua",
-      "m4a": "audio",
-      "m4v": "video",
-      "md": "document",
-      "mdb": "storage",
-      "mdf": "storage",
-      "mdx": "document",
-      "mkv": "video",
-      "mjs": "code",
-      "mka": "audio",
-      "ml": "ocaml",
-      "mli": "ocaml",
-      "mov": "video",
-      "mp3": "audio",
-      "mp4": "video",
-      "mts": "typescript",
-      "myd": "storage",
-      "myi": "storage",
-      "nu": "terminal",
-      "odp": "document",
-      "ods": "document",
-      "odt": "document",
-      "ogg": "audio",
-      "opus": "audio",
-      "otf": "font",
-      "pdb": "storage",
-      "pdf": "document",
-      "php": "php",
-      "plist": "template",
-      "png": "image",
-      "ppt": "document",
-      "pptx": "document",
-      "prettierignore": "prettier",
-      "prettierrc": "prettier",
-      "prisma": "prisma",
-      "profile": "terminal",
-      "ps1": "terminal",
-      "psd": "image",
-      "py": "python",
-      "qoi": "image",
-      "rb": "ruby",
-      "rebar.config": "erlang",
-      "rkt": "code",
-      "rs": "rust",
-      "r": "r",
-      "rtf": "document",
-      "sav": "storage",
-      "scm": "code",
-      "sdf": "storage",
-      "sh": "terminal",
-      "sqlite": "storage",
-      "svelte": "template",
-      "svg": "image",
-      "swift": "swift",
-      "tiff": "image",
-      "toml": "toml",
-      "ts": "typescript",
-      "tsv": "storage",
-      "tsx": "code",
-      "ttf": "font",
-      "txt": "document",
-      "vue": "vue",
-      "wav": "audio",
-      "webm": "video",
-      "webp": "image",
-      "wma": "audio",
-      "wmv": "video",
-      "wv": "audio",
-      "xls": "document",
-      "xlsx": "document",
-      "xml": "template",
-      "xrl": "erlang",
-      "yaml": "settings",
-      "yml": "settings",
-      "yrl": "erlang",
-      "zlogin": "terminal",
-      "zsh": "terminal",
-      "zsh_aliases": "terminal",
-      "zsh_histfile": "terminal",
-      "zsh_profile": "terminal",
-      "zshenv": "terminal",
-      "zshrc": "terminal"
-    },
-    "types": {
-        "astro": {
-            "icon": "icons/file_icons/astro.svg"
-        },
-        "audio": {
-            "icon": "icons/file_icons/audio.svg"
-        },
-        "code": {
-            "icon": "icons/file_icons/code.svg"
-        },
-        "collapsed_chevron": {
-            "icon": "icons/file_icons/chevron_right.svg"
-        },
-        "collapsed_folder": {
-            "icon": "icons/file_icons/folder.svg"
-        },
-        "css": {
-            "icon": "icons/file_icons/css.svg"
-        },
-        "dart": {
-            "icon": "icons/file_icons/dart.svg"
-        },
-        "default": {
-            "icon": "icons/file_icons/file.svg"
-        },
-        "document": {
-            "icon": "icons/file_icons/book.svg"
-        },
-        "elixir": {
-            "icon": "icons/file_icons/elixir.svg"
-        },
-        "elm": {
-            "icon": "icons/file_icons/elm.svg"
-        },
-        "erlang": {
-            "icon": "icons/file_icons/erlang.svg"
-        },
-        "eslint": {
-            "icon": "icons/file_icons/eslint.svg"
-        },
-        "expanded_chevron": {
-            "icon": "icons/file_icons/chevron_down.svg"
-        },
-        "expanded_folder": {
-            "icon": "icons/file_icons/folder_open.svg"
-        },
-        "font": {
-            "icon": "icons/file_icons/font.svg"
-        },
-        "haskell": {
-            "icon": "icons/file_icons/haskell.svg"
-        },
-        "go": {
-            "icon": "icons/file_icons/go.svg"
-        },
-        "graphql": {
-            "icon": "icons/file_icons/graphql.svg"
-        },
-        "image": {
-            "icon": "icons/file_icons/image.svg"
-        },
-        "java": {
-            "icon": "icons/file_icons/java.svg"
-        },
-        "kotlin": {
-            "icon": "icons/file_icons/kotlin.svg"
-        },
-        "lock": {
-            "icon": "icons/file_icons/lock.svg"
-        },
-        "bun": {
-            "icon": "icons/file_icons/bun.svg"
-        },
-        "log": {
-            "icon": "icons/file_icons/info.svg"
-        },
-        "lua": {
-            "icon": "icons/file_icons/lua.svg"
-        },
-        "ocaml": {
-            "icon": "icons/file_icons/ocaml.svg"
-        },
-        "phoenix": {
-            "icon": "icons/file_icons/phoenix.svg"
-        },
-        "php": {
-            "icon": "icons/file_icons/php.svg"
-        },
-        "prettier": {
-            "icon": "icons/file_icons/prettier.svg"
-        },
-        "prisma": {
-            "icon": "icons/file_icons/prisma.svg"
-        },
-        "python": {
-            "icon": "icons/file_icons/python.svg"
-        },
-        "ruby": {
-            "icon": "icons/file_icons/ruby.svg"
-        },
-        "rust": {
-            "icon": "icons/file_icons/rust.svg"
-        },
-        "r": {
-            "icon": "icons/file_icons/r.svg"
-        },
-        "settings": {
-            "icon": "icons/file_icons/settings.svg"
-        },
-        "storage": {
-            "icon": "icons/file_icons/database.svg"
-        },
-        "swift": {
-            "icon": "icons/file_icons/swift.svg"
-        },
-        "template": {
-            "icon": "icons/file_icons/html.svg"
-        },
-        "terminal": {
-            "icon": "icons/file_icons/terminal.svg"
-        },
-        "toml": {
-            "icon": "icons/file_icons/toml.svg"
-        },
-        "typescript": {
-            "icon": "icons/file_icons/typescript.svg"
-        },
-        "vcs": {
-            "icon": "icons/file_icons/git.svg"
-        },
-        "video": {
-            "icon": "icons/file_icons/video.svg"
-        },
-        "vue": {
-            "icon": "icons/file_icons/vue.svg"
-        }
-=======
   "suffixes": {
     "astro": "astro",
     "Emakefile": "erlang",
@@ -578,7 +277,6 @@
     },
     "vue": {
       "icon": "icons/file_icons/vue.svg"
->>>>>>> ffdda588
     }
   }
 }