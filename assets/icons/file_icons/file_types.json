{
  "suffixes": {
    "astro": "astro",
    "Emakefile": "erlang",
    "aac": "audio",
    "accdb": "storage",
    "app.src": "erlang",
    "avi": "video",
    "avif": "image",
    "bak": "backup",
    "bash": "terminal",
    "bash_aliases": "terminal",
    "bash_logout": "terminal",
    "bash_profile": "terminal",
    "bashrc": "terminal",
    "bmp": "image",
    "c": "code",
<<<<<<< HEAD
    "cc": "cpp",
    "cjs": "code",
    "conf": "settings",
    "cpp": "cpp",
    "css": "css",
    "csv": "storage",
    "cts": "typescript",
    "cxx": "cpp",
=======
    "cc": "code",
    "cjs": "code",
    "conf": "settings",
    "cpp": "code",
    "css": "css",
    "csv": "storage",
    "cts": "typescript",
    "dart": "dart",
>>>>>>> 079c31fc
    "dat": "storage",
    "db": "storage",
    "dbf": "storage",
    "dll": "storage",
    "doc": "document",
    "docx": "document",
    "eex": "elixir",
    "elm": "elm",
    "erl": "erlang",
    "escript": "erlang",
    "eslintrc": "eslint",
    "eslintrc.js": "eslint",
    "eslintrc.json": "eslint",
    "ex": "elixir",
    "exs": "elixir",
    "fish": "terminal",
    "flac": "audio",
    "fmp": "storage",
    "fp7": "storage",
    "frm": "storage",
    "gdb": "storage",
    "gif": "image",
    "gitattributes": "vcs",
    "gitignore": "vcs",
    "gitkeep": "vcs",
    "gitmodules": "vcs",
    "go": "go",
<<<<<<< HEAD
=======
    "graphql": "graphql",
>>>>>>> 079c31fc
    "h": "code",
    "handlebars": "code",
    "hbs": "template",
    "heex": "elixir",
    "heif": "image",
    "heic": "image",
    "hrl": "erlang",
    "hs": "haskell",
    "htm": "template",
    "html": "template",
    "ib": "storage",
    "ico": "image",
    "ini": "settings",
    "j2k": "image",
<<<<<<< HEAD
    "java": "code",
=======
    "java": "java",
>>>>>>> 079c31fc
    "jfif": "image",
    "jp2": "image",
    "jpeg": "image",
    "jpg": "image",
    "js": "code",
    "json": "storage",
    "jsonc": "storage",
    "jxl": "image",
<<<<<<< HEAD
    "ldf": "storage",
    "lock": "lock",
=======
    "kt": "kotlin",
    "ldf": "storage",
    "lock": "lock",
    "lockb": "bun",
>>>>>>> 079c31fc
    "log": "log",
    "lua": "lua",
    "m4a": "audio",
    "m4v": "video",
    "md": "document",
    "mdb": "storage",
    "mdf": "storage",
    "mdx": "document",
    "mkv": "video",
    "mjs": "code",
    "mka": "audio",
    "ml": "ocaml",
    "mli": "ocaml",
    "mov": "video",
    "mp3": "audio",
    "mp4": "video",
    "mts": "typescript",
    "myd": "storage",
    "myi": "storage",
<<<<<<< HEAD
=======
    "nu": "terminal",
>>>>>>> 079c31fc
    "odp": "document",
    "ods": "document",
    "odt": "document",
    "ogg": "audio",
    "opus": "audio",
<<<<<<< HEAD
    "pdb": "storage",
    "pdf": "document",
    "php": "php",
=======
    "otf": "font",
    "pdb": "storage",
    "pdf": "document",
    "php": "php",
    "plist": "template",
>>>>>>> 079c31fc
    "png": "image",
    "ppt": "document",
    "pptx": "document",
    "prettierignore": "prettier",
    "prettierrc": "prettier",
    "prisma": "prisma",
    "profile": "terminal",
    "ps1": "terminal",
    "psd": "image",
    "py": "python",
    "qoi": "image",
    "rb": "ruby",
    "rebar.config": "erlang",
    "rkt": "code",
    "rs": "rust",
<<<<<<< HEAD
=======
    "r": "r",
>>>>>>> 079c31fc
    "rtf": "document",
    "sav": "storage",
    "scm": "code",
    "sdf": "storage",
    "sh": "terminal",
    "sqlite": "storage",
    "svelte": "template",
    "svg": "image",
<<<<<<< HEAD
    "swift": "code",
=======
    "swift": "swift",
    "tf": "terraform",
    "tfvars": "terraform",
>>>>>>> 079c31fc
    "tiff": "image",
    "toml": "toml",
    "ts": "typescript",
    "tsv": "storage",
<<<<<<< HEAD
=======
    "ttf": "font",
>>>>>>> 079c31fc
    "tsx": "code",
    "txt": "document",
    "vue": "vue",
    "wav": "audio",
    "webm": "video",
    "webp": "image",
    "wma": "audio",
    "wmv": "video",
    "wv": "audio",
    "xls": "document",
    "xlsx": "document",
    "xml": "template",
    "xrl": "erlang",
    "yaml": "settings",
    "yml": "settings",
    "yrl": "erlang",
    "zlogin": "terminal",
    "zsh": "terminal",
    "zsh_aliases": "terminal",
    "zsh_histfile": "terminal",
    "zsh_profile": "terminal",
    "zshenv": "terminal",
    "zshrc": "terminal"
  },
  "types": {
    "astro": {
      "icon": "icons/file_icons/astro.svg"
    },
    "audio": {
      "icon": "icons/file_icons/audio.svg"
    },
    "code": {
      "icon": "icons/file_icons/code.svg"
    },
    "collapsed_chevron": {
      "icon": "icons/file_icons/chevron_right.svg"
    },
    "collapsed_folder": {
      "icon": "icons/file_icons/folder.svg"
    },
<<<<<<< HEAD
    "cpp": {
      "icon": "icons/file_icons/cpp.svg"
    },
    "css": {
      "icon": "icons/file_icons/css.svg"
    },
=======
    "css": {
      "icon": "icons/file_icons/css.svg"
    },
    "dart": {
      "icon": "icons/file_icons/dart.svg"
    },
>>>>>>> 079c31fc
    "default": {
      "icon": "icons/file_icons/file.svg"
    },
    "document": {
      "icon": "icons/file_icons/book.svg"
    },
    "elixir": {
      "icon": "icons/file_icons/elixir.svg"
    },
    "elm": {
      "icon": "icons/file_icons/elm.svg"
    },
    "erlang": {
      "icon": "icons/file_icons/erlang.svg"
    },
    "eslint": {
      "icon": "icons/file_icons/eslint.svg"
    },
    "expanded_chevron": {
      "icon": "icons/file_icons/chevron_down.svg"
    },
    "expanded_folder": {
      "icon": "icons/file_icons/folder_open.svg"
    },
<<<<<<< HEAD
=======
    "font": {
      "icon": "icons/file_icons/font.svg"
    },
>>>>>>> 079c31fc
    "haskell": {
      "icon": "icons/file_icons/haskell.svg"
    },
    "go": {
      "icon": "icons/file_icons/go.svg"
    },
<<<<<<< HEAD
    "image": {
      "icon": "icons/file_icons/image.svg"
    },
    "lock": {
      "icon": "icons/file_icons/lock.svg"
    },
=======
    "graphql": {
      "icon": "icons/file_icons/graphql.svg"
    },
    "image": {
      "icon": "icons/file_icons/image.svg"
    },
    "java": {
      "icon": "icons/file_icons/java.svg"
    },
    "kotlin":{
      "icon": "icons/file_icons/kotlin.svg"
    },
    "lock": {
      "icon": "icons/file_icons/lock.svg"
    },
    "bun": {
      "icon": "icons/file_icons/bun.svg"
    },
>>>>>>> 079c31fc
    "log": {
      "icon": "icons/file_icons/info.svg"
    },
    "lua": {
      "icon": "icons/file_icons/lua.svg"
    },
    "ocaml": {
      "icon": "icons/file_icons/ocaml.svg"
    },
    "phoenix": {
      "icon": "icons/file_icons/phoenix.svg"
    },
    "php": {
      "icon": "icons/file_icons/php.svg"
    },
    "prettier": {
      "icon": "icons/file_icons/prettier.svg"
    },
    "prisma": {
      "icon": "icons/file_icons/prisma.svg"
    },
    "python": {
      "icon": "icons/file_icons/python.svg"
    },
    "ruby": {
      "icon": "icons/file_icons/ruby.svg"
    },
    "rust": {
      "icon": "icons/file_icons/rust.svg"
    },
<<<<<<< HEAD
=======
    "r": {
      "icon": "icons/file_icons/r.svg"
    },
>>>>>>> 079c31fc
    "settings": {
      "icon": "icons/file_icons/settings.svg"
    },
    "storage": {
      "icon": "icons/file_icons/database.svg"
    },
<<<<<<< HEAD
    "template": {
      "icon": "icons/file_icons/html.svg"
    },
=======
    "swift": {
      "icon": "icons/file_icons/swift.svg"
    },
    "template": {
      "icon": "icons/file_icons/html.svg"
    },
    "terraform": {
      "icon": "icons/file_icons/terraform.svg"
    },
>>>>>>> 079c31fc
    "terminal": {
      "icon": "icons/file_icons/terminal.svg"
    },
    "toml": {
      "icon": "icons/file_icons/toml.svg"
    },
    "typescript": {
      "icon": "icons/file_icons/typescript.svg"
    },
    "vcs": {
      "icon": "icons/file_icons/git.svg"
    },
    "video": {
      "icon": "icons/file_icons/video.svg"
    },
    "vue": {
      "icon": "icons/file_icons/vue.svg"
    }
  }
}<|MERGE_RESOLUTION|>--- conflicted
+++ resolved
@@ -15,16 +15,6 @@
     "bashrc": "terminal",
     "bmp": "image",
     "c": "code",
-<<<<<<< HEAD
-    "cc": "cpp",
-    "cjs": "code",
-    "conf": "settings",
-    "cpp": "cpp",
-    "css": "css",
-    "csv": "storage",
-    "cts": "typescript",
-    "cxx": "cpp",
-=======
     "cc": "code",
     "cjs": "code",
     "conf": "settings",
@@ -33,7 +23,6 @@
     "csv": "storage",
     "cts": "typescript",
     "dart": "dart",
->>>>>>> 079c31fc
     "dat": "storage",
     "db": "storage",
     "dbf": "storage",
@@ -61,10 +50,7 @@
     "gitkeep": "vcs",
     "gitmodules": "vcs",
     "go": "go",
-<<<<<<< HEAD
-=======
     "graphql": "graphql",
->>>>>>> 079c31fc
     "h": "code",
     "handlebars": "code",
     "hbs": "template",
@@ -79,11 +65,7 @@
     "ico": "image",
     "ini": "settings",
     "j2k": "image",
-<<<<<<< HEAD
-    "java": "code",
-=======
     "java": "java",
->>>>>>> 079c31fc
     "jfif": "image",
     "jp2": "image",
     "jpeg": "image",
@@ -92,15 +74,10 @@
     "json": "storage",
     "jsonc": "storage",
     "jxl": "image",
-<<<<<<< HEAD
-    "ldf": "storage",
-    "lock": "lock",
-=======
     "kt": "kotlin",
     "ldf": "storage",
     "lock": "lock",
     "lockb": "bun",
->>>>>>> 079c31fc
     "log": "log",
     "lua": "lua",
     "m4a": "audio",
@@ -120,26 +97,17 @@
     "mts": "typescript",
     "myd": "storage",
     "myi": "storage",
-<<<<<<< HEAD
-=======
     "nu": "terminal",
->>>>>>> 079c31fc
     "odp": "document",
     "ods": "document",
     "odt": "document",
     "ogg": "audio",
     "opus": "audio",
-<<<<<<< HEAD
-    "pdb": "storage",
-    "pdf": "document",
-    "php": "php",
-=======
     "otf": "font",
     "pdb": "storage",
     "pdf": "document",
     "php": "php",
     "plist": "template",
->>>>>>> 079c31fc
     "png": "image",
     "ppt": "document",
     "pptx": "document",
@@ -155,10 +123,7 @@
     "rebar.config": "erlang",
     "rkt": "code",
     "rs": "rust",
-<<<<<<< HEAD
-=======
     "r": "r",
->>>>>>> 079c31fc
     "rtf": "document",
     "sav": "storage",
     "scm": "code",
@@ -167,21 +132,14 @@
     "sqlite": "storage",
     "svelte": "template",
     "svg": "image",
-<<<<<<< HEAD
-    "swift": "code",
-=======
     "swift": "swift",
     "tf": "terraform",
     "tfvars": "terraform",
->>>>>>> 079c31fc
     "tiff": "image",
     "toml": "toml",
     "ts": "typescript",
     "tsv": "storage",
-<<<<<<< HEAD
-=======
     "ttf": "font",
->>>>>>> 079c31fc
     "tsx": "code",
     "txt": "document",
     "vue": "vue",
@@ -222,21 +180,12 @@
     "collapsed_folder": {
       "icon": "icons/file_icons/folder.svg"
     },
-<<<<<<< HEAD
-    "cpp": {
-      "icon": "icons/file_icons/cpp.svg"
-    },
     "css": {
       "icon": "icons/file_icons/css.svg"
     },
-=======
-    "css": {
-      "icon": "icons/file_icons/css.svg"
-    },
     "dart": {
       "icon": "icons/file_icons/dart.svg"
     },
->>>>>>> 079c31fc
     "default": {
       "icon": "icons/file_icons/file.svg"
     },
@@ -261,45 +210,33 @@
     "expanded_folder": {
       "icon": "icons/file_icons/folder_open.svg"
     },
-<<<<<<< HEAD
-=======
     "font": {
       "icon": "icons/file_icons/font.svg"
     },
->>>>>>> 079c31fc
     "haskell": {
       "icon": "icons/file_icons/haskell.svg"
     },
     "go": {
       "icon": "icons/file_icons/go.svg"
     },
-<<<<<<< HEAD
+    "graphql": {
+      "icon": "icons/file_icons/graphql.svg"
+    },
     "image": {
       "icon": "icons/file_icons/image.svg"
     },
+    "java": {
+      "icon": "icons/file_icons/java.svg"
+    },
+    "kotlin":{
+      "icon": "icons/file_icons/kotlin.svg"
+    },
     "lock": {
       "icon": "icons/file_icons/lock.svg"
     },
-=======
-    "graphql": {
-      "icon": "icons/file_icons/graphql.svg"
-    },
-    "image": {
-      "icon": "icons/file_icons/image.svg"
-    },
-    "java": {
-      "icon": "icons/file_icons/java.svg"
-    },
-    "kotlin":{
-      "icon": "icons/file_icons/kotlin.svg"
-    },
-    "lock": {
-      "icon": "icons/file_icons/lock.svg"
-    },
     "bun": {
       "icon": "icons/file_icons/bun.svg"
     },
->>>>>>> 079c31fc
     "log": {
       "icon": "icons/file_icons/info.svg"
     },
@@ -330,33 +267,24 @@
     "rust": {
       "icon": "icons/file_icons/rust.svg"
     },
-<<<<<<< HEAD
-=======
     "r": {
       "icon": "icons/file_icons/r.svg"
     },
->>>>>>> 079c31fc
     "settings": {
       "icon": "icons/file_icons/settings.svg"
     },
     "storage": {
       "icon": "icons/file_icons/database.svg"
     },
-<<<<<<< HEAD
+    "swift": {
+      "icon": "icons/file_icons/swift.svg"
+    },
     "template": {
       "icon": "icons/file_icons/html.svg"
     },
-=======
-    "swift": {
-      "icon": "icons/file_icons/swift.svg"
-    },
-    "template": {
-      "icon": "icons/file_icons/html.svg"
-    },
     "terraform": {
       "icon": "icons/file_icons/terraform.svg"
     },
->>>>>>> 079c31fc
     "terminal": {
       "icon": "icons/file_icons/terminal.svg"
     },
