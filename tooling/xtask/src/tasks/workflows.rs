--- conflicted
+++ resolved
@@ -26,11 +26,8 @@
         ("run_bundling.yml", run_bundling::run_bundling()),
         ("release_nightly.yml", release_nightly::release_nightly()),
         ("run_tests.yml", run_tests::run_tests()),
-<<<<<<< HEAD
         ("release.yml", release::release()),
-=======
         ("compare_perf.yml", compare_perf::compare_perf()),
->>>>>>> f2ce06c7
     ];
     fs::create_dir_all(dir)
         .with_context(|| format!("Failed to create directory: {}", dir.display()))?;
