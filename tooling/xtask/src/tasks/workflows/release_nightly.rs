use crate::tasks::workflows::{
    nix_build::build_nix,
<<<<<<< HEAD
    run_tests,
=======
    run_bundling::bundle_mac,
>>>>>>> 4cc6d6a3
    runners::{Arch, Platform},
    steps::NamedJob,
    vars::{mac_bundle_envs, windows_bundle_envs},
};

use super::{runners, steps, steps::named, vars};
use gh_workflow::*;
use indexmap::IndexMap;

/// Generates the release_nightly.yml workflow
pub fn release_nightly() -> Workflow {
    let env: IndexMap<_, _> = [
        ("CARGO_TERM_COLOR", "always"),
        ("CARGO_INCREMENTAL", "0"),
        ("RUST_BACKTRACE", "1"),
        ("ZED_CLIENT_CHECKSUM_SEED", vars::ZED_CLIENT_CHECKSUM_SEED),
        ("ZED_MINIDUMP_ENDPOINT", vars::ZED_SENTRY_MINIDUMP_ENDPOINT),
        (
            "DIGITALOCEAN_SPACES_ACCESS_KEY",
            vars::DIGITALOCEAN_SPACES_ACCESS_KEY,
        ),
        (
            "DIGITALOCEAN_SPACES_SECRET_KEY",
            vars::DIGITALOCEAN_SPACES_SECRET_KEY,
        ),
    ]
    .into_iter()
    .map(|(key, value)| (key.into(), value.into()))
    .collect();

<<<<<<< HEAD
    let style = run_tests::check_style();
    let tests = run_tests::run_platform_tests(Platform::Mac);
    let windows_tests = run_tests::run_platform_tests(Platform::Windows);
    let bundle_mac = bundle_mac_nightly(&[&style, &tests]);
=======
    let style = check_style();
    let tests = run_tests(Platform::Mac);
    let windows_tests = run_tests(Platform::Windows);
    let bundle_mac_x86 = bundle_mac_nightly(Arch::X86_64, &[&style, &tests]);
    let bundle_mac_arm = bundle_mac_nightly(Arch::ARM64, &[&style, &tests]);
>>>>>>> 4cc6d6a3
    let linux_x86 = bundle_linux_nightly(Arch::X86_64, &[&style, &tests]);
    let linux_arm = bundle_linux_nightly(Arch::ARM64, &[&style, &tests]);
    let windows_x86 = bundle_windows_nightly(Arch::X86_64, &[&style, &windows_tests]);
    let windows_arm = bundle_windows_nightly(Arch::ARM64, &[&style, &windows_tests]);

    let nix_linux_x86 = build_nix(
        Platform::Linux,
        Arch::X86_64,
        "default",
        None,
        &[&style, &tests],
    );
    let nix_mac_arm = build_nix(
        Platform::Mac,
        Arch::ARM64,
        "default",
        None,
        &[&style, &tests],
    );
    let update_nightly_tag = update_nightly_tag_job(&[
        &bundle_mac_x86,
        &bundle_mac_arm,
        &linux_x86,
        &linux_arm,
        &windows_x86,
        &windows_arm,
    ]);

    named::workflow()
        .on(Event::default()
            // Fire every day at 7:00am UTC (Roughly before EU workday and after US workday)
            .schedule([Schedule::new("0 7 * * *")])
            .push(Push::default().add_tag("nightly")))
        .envs(env)
        .add_job(style.name, style.job)
        .add_job(tests.name, tests.job)
        .add_job(windows_tests.name, windows_tests.job)
        .add_job(bundle_mac_x86.name, bundle_mac_x86.job)
        .add_job(bundle_mac_arm.name, bundle_mac_arm.job)
        .add_job(linux_x86.name, linux_x86.job)
        .add_job(linux_arm.name, linux_arm.job)
        .add_job(windows_x86.name, windows_x86.job)
        .add_job(windows_arm.name, windows_arm.job)
        .add_job(nix_linux_x86.name, nix_linux_x86.job)
        .add_job(nix_mac_arm.name, nix_mac_arm.job)
        .add_job(update_nightly_tag.name, update_nightly_tag.job)
}

<<<<<<< HEAD
fn bundle_mac_nightly(deps: &[&NamedJob]) -> NamedJob {
    let platform = Platform::Mac;
    let job = steps::release_job(deps)
        .runs_on(runners::MAC_DEFAULT)
        .envs(mac_bundle_envs())
        .add_step(steps::checkout_repo())
        .add_step(steps::setup_node())
        .add_step(steps::setup_sentry())
        .add_step(steps::clear_target_dir_if_large(platform))
        .add_step(set_release_channel_to_nightly(platform))
        .add_step(steps::script("./script/bundle-mac"))
        .add_step(upload_zed_nightly(platform, Arch::ARM64));
    named::job(job)
=======
fn check_style() -> NamedJob {
    let job = release_job(&[])
        .runs_on(runners::MAC_DEFAULT)
        .add_step(
            steps::checkout_repo()
                .add_with(("clean", false))
                .add_with(("fetch-depth", 0)),
        )
        .add_step(steps::cargo_fmt())
        .add_step(steps::script("./script/clippy"));

    named::job(job)
}

fn release_job(deps: &[&NamedJob]) -> Job {
    let job = Job::default()
        .cond(Expression::new(
            "github.repository_owner == 'zed-industries'",
        ))
        .timeout_minutes(60u32);
    if deps.len() > 0 {
        job.needs(deps.iter().map(|j| j.name.clone()).collect::<Vec<_>>())
    } else {
        job
    }
}

fn run_tests(platform: Platform) -> NamedJob {
    let runner = match platform {
        Platform::Windows => runners::WINDOWS_DEFAULT,
        Platform::Linux => runners::LINUX_DEFAULT,
        Platform::Mac => runners::MAC_DEFAULT,
    };
    NamedJob {
        name: format!("run_tests_{platform}"),
        job: release_job(&[])
            .runs_on(runner)
            .add_step(steps::checkout_repo())
            .add_step(steps::setup_cargo_config(platform))
            .add_step(steps::setup_node())
            .add_step(steps::cargo_install_nextest(platform))
            .add_step(steps::clear_target_dir_if_large(platform))
            .add_step(steps::cargo_nextest(platform))
            .add_step(steps::cleanup_cargo_config(platform)),
    }
}

fn bundle_mac_nightly(arch: Arch, deps: &[&NamedJob]) -> NamedJob {
    let platform = Platform::Mac;
    NamedJob {
        name: format!("bundle_mac_nightly_{arch}"),
        job: release_job(deps)
            .runs_on(runners::MAC_DEFAULT)
            .envs(mac_bundle_envs())
            .add_step(steps::checkout_repo())
            .add_step(steps::setup_node())
            .add_step(steps::setup_sentry())
            .add_step(steps::clear_target_dir_if_large(platform))
            .add_step(set_release_channel_to_nightly(platform))
            .add_step(bundle_mac(arch))
            .add_step(upload_zed_nightly(platform, arch)),
    }
>>>>>>> 4cc6d6a3
}

fn bundle_linux_nightly(arch: Arch, deps: &[&NamedJob]) -> NamedJob {
    let platform = Platform::Linux;
    let mut job = steps::release_job(deps)
        .runs_on(arch.linux_bundler())
        .add_step(steps::checkout_repo())
        .add_step(steps::setup_sentry())
        .add_step(add_rust_to_path())
        .add_step(steps::script("./script/linux"));

    // todo(ci) can we do this on arm too?
    if arch == Arch::X86_64 {
        job = job.add_step(steps::script("./script/install-mold"));
    }
    job = job
        .add_step(steps::clear_target_dir_if_large(platform))
        .add_step(set_release_channel_to_nightly(platform))
        .add_step(steps::script("./script/bundle-linux"))
        .add_step(upload_zed_nightly(platform, arch));
    NamedJob {
        name: format!("bundle_linux_nightly_{arch}"),
        job,
    }
}

fn bundle_windows_nightly(arch: Arch, deps: &[&NamedJob]) -> NamedJob {
    let platform = Platform::Windows;
    NamedJob {
        name: format!("bundle_windows_nightly_{arch}"),
        job: steps::release_job(deps)
            .runs_on(runners::WINDOWS_DEFAULT)
            .envs(windows_bundle_envs())
            .add_step(steps::checkout_repo())
            .add_step(steps::setup_sentry())
            .add_step(set_release_channel_to_nightly(platform))
            .add_step(build_zed_installer(arch))
            .add_step(upload_zed_nightly_windows(arch)),
    }
}

fn update_nightly_tag_job(deps: &[&NamedJob]) -> NamedJob {
    NamedJob {
        name: "update_nightly_tag".to_owned(),
        job: steps::release_job(deps)
            .runs_on(runners::LINUX_SMALL)
            .add_step(steps::checkout_repo().add_with(("fetch-depth", 0)))
            .add_step(update_nightly_tag())
            .add_step(create_sentry_release()),
    }
}

fn set_release_channel_to_nightly(platform: Platform) -> Step<Run> {
    match platform {
        Platform::Linux | Platform::Mac => named::bash(indoc::indoc! {r#"
            set -eu
            version=$(git rev-parse --short HEAD)
            echo "Publishing version: ${version} on release channel nightly"
            echo "nightly" > crates/zed/RELEASE_CHANNEL
        "#}),
        Platform::Windows => named::pwsh(indoc::indoc! {r#"
            $ErrorActionPreference = "Stop"
            $version = git rev-parse --short HEAD
            Write-Host "Publishing version: $version on release channel nightly"
            "nightly" | Set-Content -Path "crates/zed/RELEASE_CHANNEL"
        "#})
        .working_directory("${{ env.ZED_WORKSPACE }}"),
    }
}

fn add_rust_to_path() -> Step<Run> {
    named::bash(r#"echo "$HOME/.cargo/bin" >> "$GITHUB_PATH""#)
}

fn upload_zed_nightly(platform: Platform, arch: Arch) -> Step<Run> {
    match platform {
        Platform::Linux => named::bash(&format!("script/upload-nightly linux-targz {arch}")),
        Platform::Mac => named::bash(&format!("script/upload-nightly macos {arch}")),
        Platform::Windows => {
            let cmd = match arch {
                Arch::X86_64 => "script/upload-nightly.ps1 -Architecture x86_64",
                Arch::ARM64 => "script/upload-nightly.ps1 -Architecture aarch64",
            };
            named::pwsh(cmd).working_directory("${{ env.ZED_WORKSPACE }}")
        }
    }
}

fn build_zed_installer(arch: Arch) -> Step<Run> {
    let cmd = match arch {
        Arch::X86_64 => "script/bundle-windows.ps1 -Architecture x86_64",
        Arch::ARM64 => "script/bundle-windows.ps1 -Architecture aarch64",
    };
    named::pwsh(cmd).working_directory("${{ env.ZED_WORKSPACE }}")
}

fn upload_zed_nightly_windows(arch: Arch) -> Step<Run> {
    let cmd = match arch {
        Arch::X86_64 => "script/upload-nightly.ps1 -Architecture x86_64",
        Arch::ARM64 => "script/upload-nightly.ps1 -Architecture aarch64",
    };
    named::pwsh(cmd).working_directory("${{ env.ZED_WORKSPACE }}")
}

fn update_nightly_tag() -> Step<Run> {
    named::bash(indoc::indoc! {r#"
        if [ "$(git rev-parse nightly)" = "$(git rev-parse HEAD)" ]; then
          echo "Nightly tag already points to current commit. Skipping tagging."
          exit 0
        fi
        git config user.name github-actions
        git config user.email github-actions@github.com
        git tag -f nightly
        git push origin nightly --force
    "#})
}

fn create_sentry_release() -> Step<Use> {
    named::uses(
        "getsentry",
        "action-release",
        "526942b68292201ac6bbb99b9a0747d4abee354c", // v3
    )
    .add_env(("SENTRY_ORG", "zed-dev"))
    .add_env(("SENTRY_PROJECT", "zed"))
    .add_env(("SENTRY_AUTH_TOKEN", vars::SENTRY_AUTH_TOKEN))
    .add_with(("environment", "production"))
}<|MERGE_RESOLUTION|>--- conflicted
+++ resolved
@@ -1,10 +1,7 @@
 use crate::tasks::workflows::{
     nix_build::build_nix,
-<<<<<<< HEAD
-    run_tests,
-=======
     run_bundling::bundle_mac,
->>>>>>> 4cc6d6a3
+    run_tests::run_platform_tests,
     runners::{Arch, Platform},
     steps::NamedJob,
     vars::{mac_bundle_envs, windows_bundle_envs},
@@ -35,18 +32,11 @@
     .map(|(key, value)| (key.into(), value.into()))
     .collect();
 
-<<<<<<< HEAD
-    let style = run_tests::check_style();
-    let tests = run_tests::run_platform_tests(Platform::Mac);
-    let windows_tests = run_tests::run_platform_tests(Platform::Windows);
-    let bundle_mac = bundle_mac_nightly(&[&style, &tests]);
-=======
     let style = check_style();
-    let tests = run_tests(Platform::Mac);
-    let windows_tests = run_tests(Platform::Windows);
+    let tests = run_platform_tests(Platform::Mac);
+    let windows_tests = run_platform_tests(Platform::Windows);
     let bundle_mac_x86 = bundle_mac_nightly(Arch::X86_64, &[&style, &tests]);
     let bundle_mac_arm = bundle_mac_nightly(Arch::ARM64, &[&style, &tests]);
->>>>>>> 4cc6d6a3
     let linux_x86 = bundle_linux_nightly(Arch::X86_64, &[&style, &tests]);
     let linux_arm = bundle_linux_nightly(Arch::ARM64, &[&style, &tests]);
     let windows_x86 = bundle_windows_nightly(Arch::X86_64, &[&style, &windows_tests]);
@@ -95,21 +85,6 @@
         .add_job(update_nightly_tag.name, update_nightly_tag.job)
 }
 
-<<<<<<< HEAD
-fn bundle_mac_nightly(deps: &[&NamedJob]) -> NamedJob {
-    let platform = Platform::Mac;
-    let job = steps::release_job(deps)
-        .runs_on(runners::MAC_DEFAULT)
-        .envs(mac_bundle_envs())
-        .add_step(steps::checkout_repo())
-        .add_step(steps::setup_node())
-        .add_step(steps::setup_sentry())
-        .add_step(steps::clear_target_dir_if_large(platform))
-        .add_step(set_release_channel_to_nightly(platform))
-        .add_step(steps::script("./script/bundle-mac"))
-        .add_step(upload_zed_nightly(platform, Arch::ARM64));
-    named::job(job)
-=======
 fn check_style() -> NamedJob {
     let job = release_job(&[])
         .runs_on(runners::MAC_DEFAULT)
@@ -134,26 +109,6 @@
         job.needs(deps.iter().map(|j| j.name.clone()).collect::<Vec<_>>())
     } else {
         job
-    }
-}
-
-fn run_tests(platform: Platform) -> NamedJob {
-    let runner = match platform {
-        Platform::Windows => runners::WINDOWS_DEFAULT,
-        Platform::Linux => runners::LINUX_DEFAULT,
-        Platform::Mac => runners::MAC_DEFAULT,
-    };
-    NamedJob {
-        name: format!("run_tests_{platform}"),
-        job: release_job(&[])
-            .runs_on(runner)
-            .add_step(steps::checkout_repo())
-            .add_step(steps::setup_cargo_config(platform))
-            .add_step(steps::setup_node())
-            .add_step(steps::cargo_install_nextest(platform))
-            .add_step(steps::clear_target_dir_if_large(platform))
-            .add_step(steps::cargo_nextest(platform))
-            .add_step(steps::cleanup_cargo_config(platform)),
     }
 }
 
@@ -172,7 +127,6 @@
             .add_step(bundle_mac(arch))
             .add_step(upload_zed_nightly(platform, arch)),
     }
->>>>>>> 4cc6d6a3
 }
 
 fn bundle_linux_nightly(arch: Arch, deps: &[&NamedJob]) -> NamedJob {
