--- conflicted
+++ resolved
@@ -230,14 +230,8 @@
 async-tar = "0.4.2"
 async-trait = "0.1"
 bitflags = "2.4.2"
-<<<<<<< HEAD
 blade-graphics = { git = "https://github.com/kvark/blade", rev = "810ec594358aafea29a4a3d8ab601d25292b2ce4" }
 blade-macros = { git = "https://github.com/kvark/blade", rev = "810ec594358aafea29a4a3d8ab601d25292b2ce4" }
-=======
-# todo(linux): Remove these once https://github.com/kvark/blade/pull/107 is merged and we've upgraded our renderer
-blade-graphics = { git = "https://github.com/zed-industries/blade", rev = "85981c0f4890a5fcd08da2a53cc4a0459247af44" }
-blade-macros = { git = "https://github.com/zed-industries/blade", rev = "85981c0f4890a5fcd08da2a53cc4a0459247af44" }
->>>>>>> fff197b2
 blade-rwh = { package = "raw-window-handle", version = "0.5" }
 cap-std = "3.0"
 chrono = { version = "0.4", features = ["serde"] }
