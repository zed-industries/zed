[workspace]
resolver = "2"
members = [
    "crates/activity_indicator",
    "crates/anthropic",
    "crates/assets",
    "crates/assistant",
    "crates/assistant_slash_command",
    "crates/audio",
    "crates/auto_update",
    "crates/breadcrumbs",
    "crates/call",
    "crates/channel",
    "crates/cli",
    "crates/client",
    "crates/clock",
    "crates/collab",
    "crates/collab_ui",
    "crates/collections",
    "crates/command_palette",
    "crates/command_palette_hooks",
    "crates/context_servers",
    "crates/copilot",
    "crates/db",
    "crates/dev_server_projects",
    "crates/diagnostics",
    "crates/docs_preprocessor",
    "crates/editor",
    "crates/extension",
    "crates/extension_api",
    "crates/extension_cli",
    "crates/extensions_ui",
    "crates/feature_flags",
    "crates/feedback",
    "crates/file_finder",
    "crates/file_icons",
    "crates/fs",
    "crates/fsevent",
    "crates/fuzzy",
    "crates/git",
    "crates/git_hosting_providers",
    "crates/go_to_line",
    "crates/google_ai",
    "crates/gpui",
    "crates/gpui_macros",
    "crates/headless",
    "crates/html_to_markdown",
    "crates/http_client",
    "crates/image_viewer",
    "crates/indexed_docs",
    "crates/inline_completion_button",
    "crates/install_cli",
    "crates/journal",
    "crates/language",
    "crates/language_model",
    "crates/language_selector",
    "crates/language_tools",
    "crates/languages",
    "crates/live_kit_client",
    "crates/live_kit_server",
    "crates/lsp",
    "crates/markdown",
    "crates/markdown_preview",
    "crates/media",
    "crates/menu",
    "crates/multi_buffer",
    "crates/node_runtime",
    "crates/notifications",
    "crates/ollama",
    "crates/open_ai",
    "crates/outline",
    "crates/outline_panel",
    "crates/paths",
    "crates/performance",
    "crates/picker",
    "crates/prettier",
    "crates/project",
    "crates/project_panel",
    "crates/project_symbols",
    "crates/proto",
    "crates/quick_action_bar",
    "crates/recent_projects",
    "crates/refineable",
    "crates/refineable/derive_refineable",
    "crates/release_channel",
    "crates/remote",
    "crates/remote_server",
    "crates/repl",
    "crates/rich_text",
    "crates/rope",
    "crates/rpc",
    "crates/search",
    "crates/semantic_index",
    "crates/semantic_version",
    "crates/session",
    "crates/settings",
    "crates/settings_ui",
    "crates/snippet",
    "crates/snippet_provider",
    "crates/sqlez",
    "crates/sqlez_macros",
    "crates/story",
    "crates/storybook",
    "crates/sum_tree",
    "crates/supermaven",
    "crates/supermaven_api",
    "crates/tab_switcher",
    "crates/task",
    "crates/tasks_ui",
    "crates/telemetry_events",
    "crates/terminal",
    "crates/terminal_view",
    "crates/text",
    "crates/theme",
    "crates/theme_importer",
    "crates/theme_selector",
    "crates/time_format",
    "crates/title_bar",
    "crates/ui",
    "crates/ui_input",
    "crates/util",
    "crates/vcs_menu",
    "crates/vim",
    "crates/welcome",
    "crates/workspace",
    "crates/worktree",
    "crates/zed",
    "crates/zed_actions",

    #
    # Extensions
    #

    "extensions/astro",
    "extensions/clojure",
    "extensions/csharp",
    "extensions/dart",
    "extensions/deno",
    "extensions/elixir",
    "extensions/elm",
    "extensions/emmet",
    "extensions/erlang",
    "extensions/gleam",
    "extensions/glsl",
    "extensions/haskell",
    "extensions/html",
    "extensions/lua",
    "extensions/ocaml",
    "extensions/php",
    "extensions/perplexity",
    "extensions/prisma",
    "extensions/purescript",
    "extensions/ruff",
    "extensions/ruby",
    "extensions/slash-commands-example",
    "extensions/snippets",
    "extensions/svelte",
    "extensions/terraform",
    "extensions/test-extension",
    "extensions/toml",
    "extensions/uiua",
    "extensions/vue",
    "extensions/zig",

    #
    # Tooling
    #

    "tooling/xtask"
]
default-members = ["crates/zed"]

[workspace.dependencies]
#
# Workspace member crates
#

activity_indicator = { path = "crates/activity_indicator" }
ai = { path = "crates/ai" }
anthropic = { path = "crates/anthropic" }
assets = { path = "crates/assets" }
assistant = { path = "crates/assistant" }
assistant_slash_command = { path = "crates/assistant_slash_command" }
audio = { path = "crates/audio" }
auto_update = { path = "crates/auto_update" }
breadcrumbs = { path = "crates/breadcrumbs" }
call = { path = "crates/call" }
channel = { path = "crates/channel" }
cli = { path = "crates/cli" }
client = { path = "crates/client" }
clock = { path = "crates/clock" }
collab = { path = "crates/collab" }
collab_ui = { path = "crates/collab_ui" }
collections = { path = "crates/collections" }
command_palette = { path = "crates/command_palette" }
command_palette_hooks = { path = "crates/command_palette_hooks" }
context_servers = { path = "crates/context_servers" }
copilot = { path = "crates/copilot" }
db = { path = "crates/db" }
dev_server_projects = { path = "crates/dev_server_projects" }
diagnostics = { path = "crates/diagnostics" }
editor = { path = "crates/editor" }
extension = { path = "crates/extension" }
extensions_ui = { path = "crates/extensions_ui" }
feature_flags = { path = "crates/feature_flags" }
feedback = { path = "crates/feedback" }
file_finder = { path = "crates/file_finder" }
file_icons = { path = "crates/file_icons" }
fs = { path = "crates/fs" }
fsevent = { path = "crates/fsevent" }
fuzzy = { path = "crates/fuzzy" }
git = { path = "crates/git" }
git_hosting_providers = { path = "crates/git_hosting_providers" }
go_to_line = { path = "crates/go_to_line" }
google_ai = { path = "crates/google_ai" }
gpui = { path = "crates/gpui" }
gpui_macros = { path = "crates/gpui_macros" }
handlebars = "4.3"
headless = { path = "crates/headless" }
html_to_markdown = { path = "crates/html_to_markdown" }
http_client = { path = "crates/http_client" }
image_viewer = { path = "crates/image_viewer" }
indexed_docs = { path = "crates/indexed_docs" }
inline_completion_button = { path = "crates/inline_completion_button" }
install_cli = { path = "crates/install_cli" }
journal = { path = "crates/journal" }
language = { path = "crates/language" }
language_model = { path = "crates/language_model" }
language_selector = { path = "crates/language_selector" }
language_tools = { path = "crates/language_tools" }
languages = { path = "crates/languages" }
live_kit_client = { path = "crates/live_kit_client" }
live_kit_server = { path = "crates/live_kit_server" }
lsp = { path = "crates/lsp" }
markdown = { path = "crates/markdown" }
markdown_preview = { path = "crates/markdown_preview" }
media = { path = "crates/media" }
menu = { path = "crates/menu" }
multi_buffer = { path = "crates/multi_buffer" }
node_runtime = { path = "crates/node_runtime" }
notifications = { path = "crates/notifications" }
ollama = { path = "crates/ollama" }
open_ai = { path = "crates/open_ai" }
outline = { path = "crates/outline" }
outline_panel = { path = "crates/outline_panel" }
paths = { path = "crates/paths" }
performance = { path = "crates/performance" }
picker = { path = "crates/picker" }
plugin = { path = "crates/plugin" }
plugin_macros = { path = "crates/plugin_macros" }
prettier = { path = "crates/prettier" }
project = { path = "crates/project" }
project_panel = { path = "crates/project_panel" }
project_symbols = { path = "crates/project_symbols" }
proto = { path = "crates/proto" }
quick_action_bar = { path = "crates/quick_action_bar" }
recent_projects = { path = "crates/recent_projects" }
refineable = { path = "crates/refineable" }
release_channel = { path = "crates/release_channel" }
remote = { path = "crates/remote" }
remote_server = { path = "crates/remote_server" }
repl = { path = "crates/repl" }
rich_text = { path = "crates/rich_text" }
rope = { path = "crates/rope" }
rpc = { path = "crates/rpc" }
search = { path = "crates/search" }
semantic_index = { path = "crates/semantic_index" }
semantic_version = { path = "crates/semantic_version" }
session = { path = "crates/session" }
settings = { path = "crates/settings" }
settings_ui = { path = "crates/settings_ui" }
snippet = { path = "crates/snippet" }
snippet_provider = { path = "crates/snippet_provider" }
sqlez = { path = "crates/sqlez" }
sqlez_macros = { path = "crates/sqlez_macros" }
story = { path = "crates/story" }
storybook = { path = "crates/storybook" }
sum_tree = { path = "crates/sum_tree" }
supermaven = { path = "crates/supermaven" }
supermaven_api = { path = "crates/supermaven_api" }
tab_switcher = { path = "crates/tab_switcher" }
task = { path = "crates/task" }
tasks_ui = { path = "crates/tasks_ui" }
telemetry_events = { path = "crates/telemetry_events" }
terminal = { path = "crates/terminal" }
terminal_view = { path = "crates/terminal_view" }
text = { path = "crates/text" }
theme = { path = "crates/theme" }
theme_importer = { path = "crates/theme_importer" }
theme_selector = { path = "crates/theme_selector" }
time_format = { path = "crates/time_format" }
title_bar = { path = "crates/title_bar" }
ui = { path = "crates/ui" }
ui_input = { path = "crates/ui_input" }
util = { path = "crates/util" }
vcs_menu = { path = "crates/vcs_menu" }
vim = { path = "crates/vim" }
welcome = { path = "crates/welcome" }
workspace = { path = "crates/workspace" }
worktree = { path = "crates/worktree" }
zed = { path = "crates/zed" }
zed_actions = { path = "crates/zed_actions" }

#
# External crates
#

aho-corasick = "1.1"
alacritty_terminal = { git = "https://github.com/alacritty/alacritty", rev = "91d034ff8b53867143c005acfaa14609147c9a2c" }
any_vec = "0.14"
anyhow = "1.0.86"
arrayvec = { version = "0.7.4", features = ["serde"] }
ashpd = "0.9.1"
async-compression = { version = "0.4", features = ["gzip", "futures-io"] }
async-dispatcher = "0.1"
async-fs = "1.6"
async-pipe = { git = "https://github.com/zed-industries/async-pipe-rs", rev = "82d00a04211cf4e1236029aa03e6b6ce2a74c553" }
async-recursion = "1.0.0"
async-tar = "0.4.2"
async-trait = "0.1"
async-tungstenite = "0.23"
async-watch = "0.3.1"
async_zip = { version = "0.0.17", features = ["deflate", "deflate64"] }
base64 = "0.22"
bitflags = "2.6.0"
<<<<<<< HEAD
blade-graphics = { git = "https://github.com/kvark/blade", rev = "7f54ddfc001edc48225e6602d3c38ebb855421aa" }
blade-macros = { git = "https://github.com/kvark/blade", rev = "7f54ddfc001edc48225e6602d3c38ebb855421aa" }
blade-util = { git = "https://github.com/kvark/blade", rev = "7f54ddfc001edc48225e6602d3c38ebb855421aa" }
blake3 = "1.5.3"
=======
blade-graphics = { git = "https://github.com/kvark/blade", rev = "fee06c42f658b36dd9ac85444a9ee2a481383695" }
blade-macros = { git = "https://github.com/kvark/blade", rev = "fee06c42f658b36dd9ac85444a9ee2a481383695" }
blade-util = { git = "https://github.com/kvark/blade", rev = "fee06c42f658b36dd9ac85444a9ee2a481383695" }
>>>>>>> 58c0f397
cargo_metadata = "0.18"
cargo_toml = "0.20"
chrono = { version = "0.4", features = ["serde"] }
clap = { version = "4.4", features = ["derive"] }
clickhouse = "0.11.6"
cocoa = "0.26"
core-foundation = "0.9.3"
core-foundation-sys = "0.8.6"
ctor = "0.2.6"
dashmap = "6.0"
derive_more = "0.99.17"
dirs = "4.0"
emojis = "0.6.1"
env_logger = "0.11"
exec = "0.3.1"
fork = "0.2.0"
futures = "0.3"
futures-batch = "0.6.1"
futures-lite = "1.13"
git2 = { version = "0.19", default-features = false }
globset = "0.4"
heed = { version = "0.20.1", features = ["read-txn-no-tls"] }
hex = "0.4.3"
hyper = "0.14"
html5ever = "0.27.0"
ignore = "0.4.22"
image = "0.25.1"
indexmap = { version = "1.6.2", features = ["serde"] }
indoc = "2"
# We explicitly disable http2 support in isahc.
isahc = { version = "1.7.2", default-features = false, features = [
    "text-decoding",
] }
itertools = "0.13.0"
jsonwebtoken = "9.3"
libc = "0.2"
linkify = "0.10.0"
log = { version = "0.4.16", features = ["kv_unstable_serde", "serde"] }
markup5ever_rcdom = "0.3.0"
nanoid = "0.4"
nix = "0.28"
num-format = "0.4.4"
once_cell = "1.19.0"
ordered-float = "2.1.1"
palette = { version = "0.7.5", default-features = false, features = ["std"] }
parking_lot = "0.12.1"
pathdiff = "0.2"
profiling = "1"
postage = { version = "0.5", features = ["futures-traits"] }
pretty_assertions = "1.3.0"
prost = "0.9"
prost-build = "0.9"
prost-types = "0.9"
pulldown-cmark = { version = "0.10.0", default-features = false }
rand = "0.8.5"
regex = "1.5"
repair_json = "0.1.0"
rsa = "0.9.6"
runtimelib = { version = "0.15", default-features = false, features = [
    "async-dispatcher-runtime",
] }
rusqlite = { version = "0.29.0", features = ["blob", "array", "modern_sqlite"] }
rustc-demangle = "0.1.23"
rust-embed = { version = "8.4", features = ["include-exclude"] }
schemars = { version = "0.8", features = ["impl_json_schema"] }
semver = "1.0"
serde = { version = "1.0", features = ["derive", "rc"] }
serde_derive = { version = "1.0", features = ["deserialize_in_place"] }
serde_json = { version = "1.0", features = ["preserve_order", "raw_value"] }
serde_json_lenient = { version = "0.1", features = [
    "preserve_order",
    "raw_value",
] }
serde_repr = "0.1"
sha2 = "0.10"
shellexpand = "2.1.0"
shlex = "1.3.0"
signal-hook = "0.3.17"
similar = "1.3"
simplelog = "0.12.2"
smallvec = { version = "1.6", features = ["union"] }
smol = "1.2"
strsim = "0.11"
strum = { version = "0.25.0", features = ["derive"] }
subtle = "2.5.0"
sys-locale = "0.3.1"
sysinfo = "0.30.7"
tempfile = "3.9.0"
thiserror = "1.0.29"
tiktoken-rs = "0.5.9"
time = { version = "0.3", features = [
    "macros",
    "parsing",
    "serde",
    "serde-well-known",
    "formatting",
] }
tiny_http = "0.8"
toml = "0.8"
tokio = { version = "1", features = ["full"] }
tower-http = "0.4.4"
tree-sitter = { version = "0.22", features = ["wasm"] }
tree-sitter-bash = "0.21"
tree-sitter-c = "0.21"
tree-sitter-cpp = "0.22"
tree-sitter-css = "0.21"
tree-sitter-elixir = "0.2"
tree-sitter-embedded-template = "0.20.0"
tree-sitter-go = "0.21"
tree-sitter-go-mod = { git = "https://github.com/camdencheek/tree-sitter-go-mod", rev = "1f55029bacd0a6a11f6eb894c4312d429dcf735c", package = "tree-sitter-gomod" }
tree-sitter-gowork = { git = "https://github.com/d1y/tree-sitter-go-work", rev = "dcbabff454703c3a4bc98a23cf8778d4be46fd22" }
tree-sitter-heex = { git = "https://github.com/phoenixframework/tree-sitter-heex", rev = "6dd0303acf7138dd2b9b432a229e16539581c701" }
tree-sitter-html = "0.20"
tree-sitter-jsdoc = "0.21"
tree-sitter-json = "0.21"
tree-sitter-md = { git = "https://github.com/zed-industries/tree-sitter-markdown", rev = "e3855e37f8f2c71aa7513c18a9c95fb7461b1b10" }
protols-tree-sitter-proto = "0.2"
tree-sitter-python = "0.21"
tree-sitter-regex = "0.21"
tree-sitter-ruby = "0.21"
tree-sitter-rust = "0.21"
tree-sitter-typescript = "0.21"
tree-sitter-yaml = "0.6"
unindent = "0.1.7"
unicase = "2.6"
unicode-segmentation = "1.10"
url = "2.2"
uuid = { version = "1.1.2", features = ["v4", "v5", "serde"] }
wasmparser = "0.201"
wasm-encoder = "0.201"
wasmtime = { version = "21.0.1", default-features = false, features = [
    "async",
    "demangle",
    "runtime",
    "cranelift",
    "component-model",
] }
wasmtime-wasi = "21.0.1"
which = "6.0.0"
wit-component = "0.201"

[workspace.dependencies.async-stripe]
version = "0.38"
default-features = false
features = [
    "runtime-tokio-hyper-rustls",
    "billing",
    "checkout",
    "events",
    # The features below are only enabled to get the `events` feature to build.
    "chrono",
    "connect",
]

[workspace.dependencies.windows]
version = "0.58"
features = [
    "implement",
    "Foundation_Numerics",
    "System",
    "System_Threading",
    "UI_ViewManagement",
    "Wdk_System_SystemServices",
    "Win32_Globalization",
    "Win32_Graphics_Direct2D",
    "Win32_Graphics_Direct2D_Common",
    "Win32_Graphics_DirectWrite",
    "Win32_Graphics_Dwm",
    "Win32_Graphics_Dxgi_Common",
    "Win32_Graphics_Gdi",
    "Win32_Graphics_Imaging",
    "Win32_Graphics_Imaging_D2D",
    "Win32_Security",
    "Win32_Security_Credentials",
    "Win32_Storage_FileSystem",
    "Win32_System_Com",
    "Win32_System_Com_StructuredStorage",
    "Win32_System_DataExchange",
    "Win32_System_LibraryLoader",
    "Win32_System_Memory",
    "Win32_System_Ole",
    "Win32_System_SystemInformation",
    "Win32_System_SystemServices",
    "Win32_System_Threading",
    "Win32_System_WinRT",
    "Win32_UI_Controls",
    "Win32_UI_HiDpi",
    "Win32_UI_Input_Ime",
    "Win32_UI_Input_KeyboardAndMouse",
    "Win32_UI_Shell",
    "Win32_UI_WindowsAndMessaging",
]

[patch.crates-io]
# Patch Tree-sitter for updated wasmtime.
tree-sitter = { git = "https://github.com/tree-sitter/tree-sitter", rev = "7f4a57817d58a2f134fe863674acad6bbf007228" }

[profile.dev]
split-debuginfo = "unpacked"
debug = "limited"
codegen-units = 16

[profile.dev.package]
taffy = { opt-level = 3 }
cranelift-codegen = { opt-level = 3 }
resvg = { opt-level = 3 }
rustybuzz = { opt-level = 3 }
ttf-parser = { opt-level = 3 }
wasmtime-cranelift = { opt-level = 3 }
wasmtime = { opt-level = 3 }

[profile.release]
debug = "limited"
lto = "thin"
codegen-units = 1

[profile.release.package]
zed = { codegen-units = 16 }

[profile.release-fast]
inherits = "release"
debug = "full"
lto = false
codegen-units = 16

[workspace.lints.clippy]
dbg_macro = "deny"
todo = "deny"

# Motivation: We use `vec![a..b]` a lot when dealing with ranges in text, so
# warning on this rule produces a lot of noise.
single_range_in_vec_init = "allow"

# These are all of the rules that currently have violations in the Zed
# codebase.
#
# We'll want to drive this list down by either:
# 1. fixing violations of the rule and begin enforcing it
# 2. deciding we want to allow the rule permanently, at which point
#    we should codify that separately above.
#
# This list shouldn't be added to; it should only get shorter.
# =============================================================================

# There are a bunch of rules currently failing in the `style` group, so
# allow all of those, for now.
style = { level = "allow", priority = -1 }

# Individual rules that have violations in the codebase:
type_complexity = "allow"

[workspace.metadata.cargo-machete]
ignored = ["bindgen", "cbindgen", "prost_build", "serde"]<|MERGE_RESOLUTION|>--- conflicted
+++ resolved
@@ -323,16 +323,10 @@
 async_zip = { version = "0.0.17", features = ["deflate", "deflate64"] }
 base64 = "0.22"
 bitflags = "2.6.0"
-<<<<<<< HEAD
-blade-graphics = { git = "https://github.com/kvark/blade", rev = "7f54ddfc001edc48225e6602d3c38ebb855421aa" }
-blade-macros = { git = "https://github.com/kvark/blade", rev = "7f54ddfc001edc48225e6602d3c38ebb855421aa" }
-blade-util = { git = "https://github.com/kvark/blade", rev = "7f54ddfc001edc48225e6602d3c38ebb855421aa" }
-blake3 = "1.5.3"
-=======
 blade-graphics = { git = "https://github.com/kvark/blade", rev = "fee06c42f658b36dd9ac85444a9ee2a481383695" }
 blade-macros = { git = "https://github.com/kvark/blade", rev = "fee06c42f658b36dd9ac85444a9ee2a481383695" }
 blade-util = { git = "https://github.com/kvark/blade", rev = "fee06c42f658b36dd9ac85444a9ee2a481383695" }
->>>>>>> 58c0f397
+blake3 = "1.5.3"
 cargo_metadata = "0.18"
 cargo_toml = "0.20"
 chrono = { version = "0.4", features = ["serde"] }
