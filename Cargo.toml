[workspace]
resolver = "2"
members = [
    "crates/activity_indicator",
    "crates/acp",
    "crates/agent_ui",
    "crates/agent",
    "crates/agent_settings",
    "crates/agent_servers",
    "crates/anthropic",
    "crates/askpass",
    "crates/assets",
    "crates/assistant_context",
    "crates/assistant_slash_command",
    "crates/assistant_slash_commands",
    "crates/assistant_tool",
    "crates/assistant_tools",
    "crates/audio",
    "crates/auto_update",
    "crates/auto_update_helper",
    "crates/auto_update_ui",
    "crates/aws_http_client",
    "crates/bedrock",
    "crates/breadcrumbs",
    "crates/buffer_diff",
    "crates/call",
    "crates/channel",
    "crates/cli",
    "crates/client",
    "crates/clock",
    "crates/collab",
    "crates/collab_ui",
    "crates/collections",
    "crates/command_palette",
    "crates/command_palette_hooks",
    "crates/component",
    "crates/context_server",
    "crates/copilot",
    "crates/credentials_provider",
    "crates/dap",
    "crates/dap_adapters",
    "crates/db",
    "crates/debug_adapter_extension",
    "crates/debugger_tools",
    "crates/debugger_ui",
    "crates/deepseek",
    "crates/diagnostics",
    "crates/docs_preprocessor",
    "crates/editor",
    "crates/explorer_command_injector",
    "crates/eval",
    "crates/extension",
    "crates/extension_api",
    "crates/extension_cli",
    "crates/extension_host",
    "crates/extensions_ui",
    "crates/feature_flags",
    "crates/feedback",
    "crates/file_finder",
    "crates/file_icons",
    "crates/fs",
    "crates/fsevent",
    "crates/fuzzy",
    "crates/git",
    "crates/git_hosting_providers",
    "crates/git_ui",
    "crates/go_to_line",
    "crates/google_ai",
    "crates/gpui",
    "crates/gpui_macros",
    "crates/gpui_tokio",

    "crates/html_to_markdown",
    "crates/http_client",
    "crates/http_client_tls",
    "crates/icons",
    "crates/image_viewer",
    "crates/indexed_docs",
    "crates/inline_completion",
    "crates/inline_completion_button",
    "crates/inspector_ui",
    "crates/install_cli",
    "crates/jj",
    "crates/jj_ui",
    "crates/journal",
    "crates/language",
    "crates/language_extension",
    "crates/language_model",
    "crates/language_models",
    "crates/language_selector",
    "crates/language_tools",
    "crates/languages",
    "crates/livekit_api",
    "crates/livekit_client",
    "crates/lmstudio",
    "crates/lsp",
    "crates/markdown",
    "crates/markdown_preview",
    "crates/media",
    "crates/menu",
    "crates/svg_preview",
    "crates/migrator",
    "crates/mistral",
    "crates/multi_buffer",
    "crates/net",
    "crates/node_runtime",
    "crates/notifications",
    "crates/ollama",
    "crates/open_ai",
    "crates/open_router",
    "crates/outline",
    "crates/outline_panel",
    "crates/panel",
    "crates/paths",
    "crates/picker",
    "crates/prettier",
    "crates/project",
    "crates/project_panel",
    "crates/project_symbols",
    "crates/prompt_store",
    "crates/proto",
    "crates/recent_projects",
    "crates/refineable",
    "crates/refineable/derive_refineable",
    "crates/release_channel",
    "crates/remote",
    "crates/remote_server",
    "crates/repl",
    "crates/reqwest_client",
    "crates/rich_text",
    "crates/rope",
    "crates/rpc",
    "crates/rules_library",
    "crates/schema_generator",
    "crates/search",
    "crates/semantic_index",
    "crates/semantic_version",
    "crates/session",
    "crates/settings",
    "crates/settings_ui",
    "crates/snippet",
    "crates/snippet_provider",
    "crates/snippets_ui",
    "crates/sqlez",
    "crates/sqlez_macros",
    "crates/story",
    "crates/storybook",
    "crates/streaming_diff",
    "crates/sum_tree",
    "crates/supermaven",
    "crates/supermaven_api",
    "crates/tab_switcher",
    "crates/task",
    "crates/tasks_ui",
    "crates/telemetry",
    "crates/telemetry_events",
    "crates/terminal",
    "crates/terminal_view",
    "crates/text",
    "crates/theme",
    "crates/theme_extension",
    "crates/theme_importer",
    "crates/theme_selector",
    "crates/time_format",
    "crates/title_bar",
    "crates/toolchain_selector",
    "crates/ui",
    "crates/ui_input",
    "crates/ui_macros",
    "crates/ui_prompt",
    "crates/util",
    "crates/util_macros",
    "crates/vercel",
    "crates/vim",
    "crates/vim_mode_setting",
    "crates/watch",
    "crates/web_search",
    "crates/web_search_providers",
    "crates/welcome",
    "crates/workspace",
    "crates/worktree",
    "crates/zed",
    "crates/zed_actions",
    "crates/zeta",
    "crates/zlog",
    "crates/zlog_settings",

    #
    # Extensions
    #

    "extensions/emmet",
    "extensions/glsl",
    "extensions/html",
    "extensions/proto",
    "extensions/ruff",
    "extensions/slash-commands-example",
    "extensions/snippets",
    "extensions/test-extension",
    "extensions/toml",

    #
    # Tooling
    #

    "tooling/workspace-hack",
    "tooling/xtask",
]
default-members = ["crates/zed"]

[workspace.package]
publish = false
edition = "2024"

[workspace.dependencies]

#
# Workspace member crates
#

acp = { path = "crates/acp" }
agent = { path = "crates/agent" }
activity_indicator = { path = "crates/activity_indicator" }
agent_ui = { path = "crates/agent_ui" }
agent_settings = { path = "crates/agent_settings" }
agent_servers = { path = "crates/agent_servers" }
ai = { path = "crates/ai" }
anthropic = { path = "crates/anthropic" }
askpass = { path = "crates/askpass" }
assets = { path = "crates/assets" }
assistant_context = { path = "crates/assistant_context" }
assistant_slash_command = { path = "crates/assistant_slash_command" }
assistant_slash_commands = { path = "crates/assistant_slash_commands" }
assistant_tool = { path = "crates/assistant_tool" }
assistant_tools = { path = "crates/assistant_tools" }
audio = { path = "crates/audio" }
auto_update = { path = "crates/auto_update" }
auto_update_helper = { path = "crates/auto_update_helper" }
auto_update_ui = { path = "crates/auto_update_ui" }
aws_http_client = { path = "crates/aws_http_client" }
bedrock = { path = "crates/bedrock" }
breadcrumbs = { path = "crates/breadcrumbs" }
buffer_diff = { path = "crates/buffer_diff" }
call = { path = "crates/call" }
channel = { path = "crates/channel" }
cli = { path = "crates/cli" }
client = { path = "crates/client" }
clock = { path = "crates/clock" }
collab = { path = "crates/collab" }
collab_ui = { path = "crates/collab_ui" }
collections = { path = "crates/collections" }
command_palette = { path = "crates/command_palette" }
command_palette_hooks = { path = "crates/command_palette_hooks" }
component = { path = "crates/component" }
context_server = { path = "crates/context_server" }
copilot = { path = "crates/copilot" }
credentials_provider = { path = "crates/credentials_provider" }
dap = { path = "crates/dap" }
dap_adapters = { path = "crates/dap_adapters" }
db = { path = "crates/db" }
debug_adapter_extension = { path = "crates/debug_adapter_extension" }
debugger_tools = { path = "crates/debugger_tools" }
debugger_ui = { path = "crates/debugger_ui" }
deepseek = { path = "crates/deepseek" }
diagnostics = { path = "crates/diagnostics" }
editor = { path = "crates/editor" }
extension = { path = "crates/extension" }
extension_host = { path = "crates/extension_host" }
extensions_ui = { path = "crates/extensions_ui" }
feature_flags = { path = "crates/feature_flags" }
feedback = { path = "crates/feedback" }
file_finder = { path = "crates/file_finder" }
file_icons = { path = "crates/file_icons" }
fs = { path = "crates/fs" }
fsevent = { path = "crates/fsevent" }
fuzzy = { path = "crates/fuzzy" }
git = { path = "crates/git" }
git_hosting_providers = { path = "crates/git_hosting_providers" }
git_ui = { path = "crates/git_ui" }
go_to_line = { path = "crates/go_to_line" }
google_ai = { path = "crates/google_ai" }
gpui = { path = "crates/gpui", default-features = false, features = [
    "http_client",
] }
gpui_macros = { path = "crates/gpui_macros" }
gpui_tokio = { path = "crates/gpui_tokio" }
html_to_markdown = { path = "crates/html_to_markdown" }
http_client = { path = "crates/http_client" }
http_client_tls = { path = "crates/http_client_tls" }
icons = { path = "crates/icons" }
image_viewer = { path = "crates/image_viewer" }
indexed_docs = { path = "crates/indexed_docs" }
inline_completion = { path = "crates/inline_completion" }
inline_completion_button = { path = "crates/inline_completion_button" }
inspector_ui = { path = "crates/inspector_ui" }
install_cli = { path = "crates/install_cli" }
jj = { path = "crates/jj" }
jj_ui = { path = "crates/jj_ui" }
journal = { path = "crates/journal" }
language = { path = "crates/language" }
language_extension = { path = "crates/language_extension" }
language_model = { path = "crates/language_model" }
language_models = { path = "crates/language_models" }
language_selector = { path = "crates/language_selector" }
language_tools = { path = "crates/language_tools" }
languages = { path = "crates/languages" }
livekit_api = { path = "crates/livekit_api" }
livekit_client = { path = "crates/livekit_client" }
lmstudio = { path = "crates/lmstudio" }
lsp = { path = "crates/lsp" }
markdown = { path = "crates/markdown" }
markdown_preview = { path = "crates/markdown_preview" }
svg_preview = { path = "crates/svg_preview" }
media = { path = "crates/media" }
menu = { path = "crates/menu" }
migrator = { path = "crates/migrator" }
mistral = { path = "crates/mistral" }
multi_buffer = { path = "crates/multi_buffer" }
net = { path = "crates/net" }
node_runtime = { path = "crates/node_runtime" }
notifications = { path = "crates/notifications" }
ollama = { path = "crates/ollama" }
open_ai = { path = "crates/open_ai" }
open_router = { path = "crates/open_router", features = ["schemars"] }
outline = { path = "crates/outline" }
outline_panel = { path = "crates/outline_panel" }
panel = { path = "crates/panel" }
paths = { path = "crates/paths" }
picker = { path = "crates/picker" }
plugin = { path = "crates/plugin" }
plugin_macros = { path = "crates/plugin_macros" }
prettier = { path = "crates/prettier" }
project = { path = "crates/project" }
project_panel = { path = "crates/project_panel" }
project_symbols = { path = "crates/project_symbols" }
prompt_store = { path = "crates/prompt_store" }
proto = { path = "crates/proto" }
recent_projects = { path = "crates/recent_projects" }
refineable = { path = "crates/refineable" }
release_channel = { path = "crates/release_channel" }
remote = { path = "crates/remote" }
remote_server = { path = "crates/remote_server" }
repl = { path = "crates/repl" }
reqwest_client = { path = "crates/reqwest_client" }
rich_text = { path = "crates/rich_text" }
rope = { path = "crates/rope" }
rpc = { path = "crates/rpc" }
rules_library = { path = "crates/rules_library" }
search = { path = "crates/search" }
semantic_index = { path = "crates/semantic_index" }
semantic_version = { path = "crates/semantic_version" }
session = { path = "crates/session" }
settings = { path = "crates/settings" }
settings_ui = { path = "crates/settings_ui" }
snippet = { path = "crates/snippet" }
snippet_provider = { path = "crates/snippet_provider" }
snippets_ui = { path = "crates/snippets_ui" }
sqlez = { path = "crates/sqlez" }
sqlez_macros = { path = "crates/sqlez_macros" }
story = { path = "crates/story" }
storybook = { path = "crates/storybook" }
streaming_diff = { path = "crates/streaming_diff" }
sum_tree = { path = "crates/sum_tree" }
supermaven = { path = "crates/supermaven" }
supermaven_api = { path = "crates/supermaven_api" }
tab_switcher = { path = "crates/tab_switcher" }
task = { path = "crates/task" }
tasks_ui = { path = "crates/tasks_ui" }
telemetry = { path = "crates/telemetry" }
telemetry_events = { path = "crates/telemetry_events" }
terminal = { path = "crates/terminal" }
terminal_view = { path = "crates/terminal_view" }
text = { path = "crates/text" }
theme = { path = "crates/theme" }
theme_extension = { path = "crates/theme_extension" }
theme_importer = { path = "crates/theme_importer" }
theme_selector = { path = "crates/theme_selector" }
time_format = { path = "crates/time_format" }
title_bar = { path = "crates/title_bar" }
toolchain_selector = { path = "crates/toolchain_selector" }
ui = { path = "crates/ui" }
ui_input = { path = "crates/ui_input" }
ui_macros = { path = "crates/ui_macros" }
ui_prompt = { path = "crates/ui_prompt" }
util = { path = "crates/util" }
util_macros = { path = "crates/util_macros" }
vercel = { path = "crates/vercel" }
vim = { path = "crates/vim" }
vim_mode_setting = { path = "crates/vim_mode_setting" }

watch = { path = "crates/watch" }
web_search = { path = "crates/web_search" }
web_search_providers = { path = "crates/web_search_providers" }
welcome = { path = "crates/welcome" }
workspace = { path = "crates/workspace" }
worktree = { path = "crates/worktree" }
zed = { path = "crates/zed" }
zed_actions = { path = "crates/zed_actions" }
zeta = { path = "crates/zeta" }
zlog = { path = "crates/zlog" }
zlog_settings = { path = "crates/zlog_settings" }

#
# External crates
#

<<<<<<< HEAD
agentic-coding-protocol = { path = "../agentic-coding-protocol" }
=======
agentic-coding-protocol = "0.0.7"
>>>>>>> 6f9e052e
aho-corasick = "1.1"
alacritty_terminal = { git = "https://github.com/zed-industries/alacritty.git", branch = "add-hush-login-flag" }
any_vec = "0.14"
anyhow = "1.0.86"
arrayvec = { version = "0.7.4", features = ["serde"] }
ashpd = { version = "0.11", default-features = false, features = ["async-std"] }
async-compat = "0.2.1"
async-compression = { version = "0.4", features = ["gzip", "futures-io"] }
async-dispatcher = "0.1"
async-fs = "2.1"
async-pipe = { git = "https://github.com/zed-industries/async-pipe-rs", rev = "82d00a04211cf4e1236029aa03e6b6ce2a74c553" }
async-recursion = "1.0.0"
async-tar = "0.5.0"
async-trait = "0.1"
async-tungstenite = "0.29.1"
async_zip = { version = "0.0.17", features = ["deflate", "deflate64"] }
aws-config = { version = "1.6.1", features = ["behavior-version-latest"] }
aws-credential-types = { version = "1.2.2", features = [
    "hardcoded-credentials",
] }
aws-sdk-bedrockruntime = { version = "1.80.0", features = [
    "behavior-version-latest",
] }
aws-smithy-runtime-api = { version = "1.7.4", features = ["http-1x", "client"] }
aws-smithy-types = { version = "1.3.0", features = ["http-body-1-x"] }
base64 = "0.22"
bitflags = "2.6.0"
blade-graphics = { git = "https://github.com/kvark/blade", rev = "416375211bb0b5826b3584dccdb6a43369e499ad" }
blade-macros = { git = "https://github.com/kvark/blade", rev = "416375211bb0b5826b3584dccdb6a43369e499ad" }
blade-util = { git = "https://github.com/kvark/blade", rev = "416375211bb0b5826b3584dccdb6a43369e499ad" }
blake3 = "1.5.3"
bytes = "1.0"
cargo_metadata = "0.19"
cargo_toml = "0.21"
chrono = { version = "0.4", features = ["serde"] }
circular-buffer = "1.0"
clap = { version = "4.4", features = ["derive"] }
cocoa = "0.26"
cocoa-foundation = "0.2.0"
convert_case = "0.8.0"
core-foundation = "0.10.0"
core-foundation-sys = "0.8.6"
core-video = { version = "0.4.3", features = ["metal"] }
cpal = "0.16"
criterion = { version = "0.5", features = ["html_reports"] }
ctor = "0.4.0"
dap-types = { git = "https://github.com/zed-industries/dap-types", rev = "7f39295b441614ca9dbf44293e53c32f666897f9" }
dashmap = "6.0"
derive_more = "0.99.17"
dirs = "4.0"
documented = "0.9.1"
dotenvy = "0.15.0"
ec4rs = "1.1"
emojis = "0.6.1"
env_logger = "0.11"
exec = "0.3.1"
fancy-regex = "0.14.0"
fork = "0.2.0"
futures = "0.3"
futures-batch = "0.6.1"
futures-lite = "1.13"
git2 = { version = "0.20.1", default-features = false }
globset = "0.4"
handlebars = "4.3"
heck = "0.5"
heed = { version = "0.21.0", features = ["read-txn-no-tls"] }
hex = "0.4.3"
html5ever = "0.27.0"
http = "1.1"
hyper = "0.14"
ignore = "0.4.22"
image = "0.25.1"
imara-diff = "0.1.8"
indexmap = { version = "2.7.0", features = ["serde"] }
indoc = "2"
inventory = "0.3.19"
itertools = "0.14.0"
jj-lib = { git = "https://github.com/jj-vcs/jj", rev = "e18eb8e05efaa153fad5ef46576af145bba1807f" }
json_dotpath = "1.1"
jsonschema = "0.30.0"
jsonwebtoken = "9.3"
jupyter-protocol = { git = "https://github.com/ConradIrwin/runtimed", rev = "7130c804216b6914355d15d0b91ea91f6babd734" }
jupyter-websocket-client = { git = "https://github.com/ConradIrwin/runtimed", rev = "7130c804216b6914355d15d0b91ea91f6babd734" }
libc = "0.2"
libsqlite3-sys = { version = "0.30.1", features = ["bundled"] }
linkify = "0.10.0"
log = { version = "0.4.16", features = ["kv_unstable_serde", "serde"] }
lsp-types = { git = "https://github.com/zed-industries/lsp-types", rev = "6add7052b598ea1f40f7e8913622c3958b009b60" }
markup5ever_rcdom = "0.3.0"
metal = "0.29"
moka = { version = "0.12.10", features = ["sync"] }
naga = { version = "25.0", features = ["wgsl-in"] }
nanoid = "0.4"
nbformat = { git = "https://github.com/ConradIrwin/runtimed", rev = "7130c804216b6914355d15d0b91ea91f6babd734" }
nix = "0.29"
num-format = "0.4.4"
objc = "0.2"
open = "5.0.0"
ordered-float = "2.1.1"
palette = { version = "0.7.5", default-features = false, features = ["std"] }
parking_lot = "0.12.1"
partial-json-fixer = "0.5.3"
pathdiff = "0.2"
pet = { git = "https://github.com/microsoft/python-environment-tools.git", rev = "845945b830297a50de0e24020b980a65e4820559" }
pet-conda = { git = "https://github.com/microsoft/python-environment-tools.git", rev = "845945b830297a50de0e24020b980a65e4820559" }
pet-core = { git = "https://github.com/microsoft/python-environment-tools.git", rev = "845945b830297a50de0e24020b980a65e4820559" }
pet-fs = { git = "https://github.com/microsoft/python-environment-tools.git", rev = "845945b830297a50de0e24020b980a65e4820559" }
pet-pixi = { git = "https://github.com/microsoft/python-environment-tools.git", rev = "845945b830297a50de0e24020b980a65e4820559" }
pet-poetry = { git = "https://github.com/microsoft/python-environment-tools.git", rev = "845945b830297a50de0e24020b980a65e4820559" }
pet-reporter = { git = "https://github.com/microsoft/python-environment-tools.git", rev = "845945b830297a50de0e24020b980a65e4820559" }
portable-pty = "0.9.0"
postage = { version = "0.5", features = ["futures-traits"] }
pretty_assertions = { version = "1.3.0", features = ["unstable"] }
proc-macro2 = "1.0.93"
profiling = "1"
prost = "0.9"
prost-build = "0.9"
prost-types = "0.9"
pulldown-cmark = { version = "0.12.0", default-features = false }
quote = "1.0.9"
rand = "0.8.5"
rayon = "1.8"
ref-cast = "1.0.24"
regex = "1.5"
reqwest = { git = "https://github.com/zed-industries/reqwest.git", rev = "951c770a32f1998d6e999cef3e59e0013e6c4415", default-features = false, features = [
    "charset",
    "http2",
    "macos-system-configuration",
    "rustls-tls-native-roots",
    "socks",
    "stream",
] }
rsa = "0.9.6"
runtimelib = { git = "https://github.com/ConradIrwin/runtimed", rev = "7130c804216b6914355d15d0b91ea91f6babd734", default-features = false, features = [
    "async-dispatcher-runtime",
] }
rust-embed = { version = "8.4", features = ["include-exclude"] }
rustc-demangle = "0.1.23"
rustc-hash = "2.1.0"
rustls = { version = "0.23.26" }
rustls-platform-verifier = "0.5.0"
scap = { git = "https://github.com/zed-industries/scap", rev = "28dd306ff2e3374404936dec778fc1e975b8dd12", default-features = false }
schemars = { version = "1.0", features = ["indexmap2"] }
semver = "1.0"
serde = { version = "1.0", features = ["derive", "rc"] }
serde_derive = { version = "1.0", features = ["deserialize_in_place"] }
serde_json = { version = "1.0", features = ["preserve_order", "raw_value"] }
serde_json_lenient = { version = "0.2", features = [
    "preserve_order",
    "raw_value",
] }
serde_repr = "0.1"
sha2 = "0.10"
shellexpand = "2.1.0"
shlex = "1.3.0"
simplelog = "0.12.2"
smallvec = { version = "1.6", features = ["union"] }
smol = "2.0"
sqlformat = "0.2"
streaming-iterator = "0.1"
strsim = "0.11"
strum = { version = "0.27.0", features = ["derive"] }
subtle = "2.5.0"
syn = { version = "2.0.101", features = ["full", "extra-traits"] }
sys-locale = "0.3.1"
sysinfo = "0.31.0"
take-until = "0.2.0"
tempfile = "3.20.0"
thiserror = "2.0.12"
tiktoken-rs = "0.7.0"
time = { version = "0.3", features = [
    "macros",
    "parsing",
    "serde",
    "serde-well-known",
    "formatting",
] }
tiny_http = "0.8"
tokio = { version = "1" }
tokio-tungstenite = { version = "0.26", features = ["__rustls-tls"] }
toml = "0.8"
tower-http = "0.4.4"
tree-sitter = { version = "0.25.6", features = ["wasm"] }
tree-sitter-bash = "0.25.0"
tree-sitter-c = "0.23"
tree-sitter-cpp = "0.23"
tree-sitter-css = "0.23"
tree-sitter-diff = "0.1.0"
tree-sitter-elixir = "0.3"
tree-sitter-embedded-template = "0.23.0"
tree-sitter-gitcommit = { git = "https://github.com/zed-industries/tree-sitter-git-commit", rev = "88309716a69dd13ab83443721ba6e0b491d37ee9" }
tree-sitter-go = "0.23"
tree-sitter-go-mod = { git = "https://github.com/camdencheek/tree-sitter-go-mod", rev = "6efb59652d30e0e9cd5f3b3a669afd6f1a926d3c", package = "tree-sitter-gomod" }
tree-sitter-gowork = { git = "https://github.com/zed-industries/tree-sitter-go-work", rev = "acb0617bf7f4fda02c6217676cc64acb89536dc7" }
tree-sitter-heex = { git = "https://github.com/zed-industries/tree-sitter-heex", rev = "1dd45142fbb05562e35b2040c6129c9bca346592" }
tree-sitter-html = "0.23"
tree-sitter-jsdoc = "0.23"
tree-sitter-json = "0.24"
tree-sitter-md = { git = "https://github.com/tree-sitter-grammars/tree-sitter-markdown", rev = "9a23c1a96c0513d8fc6520972beedd419a973539" }
tree-sitter-python = { git = "https://github.com/zed-industries/tree-sitter-python", rev = "218fcbf3fda3d029225f3dec005cb497d111b35e" }
tree-sitter-regex = "0.24"
tree-sitter-ruby = "0.23"
tree-sitter-rust = "0.24"
tree-sitter-typescript = "0.23"
tree-sitter-yaml = { git = "https://github.com/zed-industries/tree-sitter-yaml", rev = "baff0b51c64ef6a1fb1f8390f3ad6015b83ec13a" }
unicase = "2.6"
unicode-script = "0.5.7"
unicode-segmentation = "1.10"
unindent = "0.2.0"
url = "2.2"
urlencoding = "2.1.2"
uuid = { version = "1.1.2", features = ["v4", "v5", "v7", "serde"] }
walkdir = "2.5"
wasm-encoder = "0.221"
wasmparser = "0.221"
wasmtime = { version = "29", default-features = false, features = [
    "async",
    "demangle",
    "runtime",
    "cranelift",
    "component-model",
    "incremental-cache",
    "parallel-compilation",
] }
wasmtime-wasi = "29"
which = "6.0.0"
windows-core = "0.61"
wit-component = "0.221"
workspace-hack = "0.1.0"
zed_llm_client = "= 0.8.6"
zstd = "0.11"

[workspace.dependencies.async-stripe]
git = "https://github.com/zed-industries/async-stripe"
rev = "3672dd4efb7181aa597bf580bf5a2f5d23db6735"
default-features = false
features = [
    "runtime-tokio-hyper-rustls",
    "billing",
    "checkout",
    "events",
    # The features below are only enabled to get the `events` feature to build.
    "chrono",
    "connect",
]

[workspace.dependencies.windows]
version = "0.61"
features = [
    "Foundation_Numerics",
    "Storage_Search",
    "Storage_Streams",
    "System_Threading",
    "UI_ViewManagement",
    "Wdk_System_SystemServices",
    "Win32_Globalization",
    "Win32_Graphics_Direct2D",
    "Win32_Graphics_Direct2D_Common",
    "Win32_Graphics_DirectWrite",
    "Win32_Graphics_Dwm",
    "Win32_Graphics_Dxgi_Common",
    "Win32_Graphics_Gdi",
    "Win32_Graphics_Imaging",
    "Win32_Graphics_Imaging_D2D",
    "Win32_Networking_WinSock",
    "Win32_Security",
    "Win32_Security_Credentials",
    "Win32_Storage_FileSystem",
    "Win32_System_Com",
    "Win32_System_Com_StructuredStorage",
    "Win32_System_Console",
    "Win32_System_DataExchange",
    "Win32_System_IO",
    "Win32_System_LibraryLoader",
    "Win32_System_Memory",
    "Win32_System_Ole",
    "Win32_System_Pipes",
    "Win32_System_SystemInformation",
    "Win32_System_SystemServices",
    "Win32_System_Threading",
    "Win32_System_Variant",
    "Win32_System_WinRT",
    "Win32_UI_Controls",
    "Win32_UI_HiDpi",
    "Win32_UI_Input_Ime",
    "Win32_UI_Input_KeyboardAndMouse",
    "Win32_UI_Shell",
    "Win32_UI_Shell_Common",
    "Win32_UI_Shell_PropertiesSystem",
    "Win32_UI_WindowsAndMessaging",
]

[patch.crates-io]
notify = { git = "https://github.com/zed-industries/notify.git", rev = "bbb9ea5ae52b253e095737847e367c30653a2e96" }
notify-types = { git = "https://github.com/zed-industries/notify.git", rev = "bbb9ea5ae52b253e095737847e367c30653a2e96" }

# Makes the workspace hack crate refer to the local one, but only when you're building locally
workspace-hack = { path = "tooling/workspace-hack" }

[profile.dev]
split-debuginfo = "unpacked"
codegen-units = 16

[profile.dev.package]
taffy = { opt-level = 3 }
cranelift-codegen = { opt-level = 3 }
cranelift-codegen-meta = { opt-level = 3 }
cranelift-codegen-shared = { opt-level = 3 }
resvg = { opt-level = 3 }
rustybuzz = { opt-level = 3 }
ttf-parser = { opt-level = 3 }
wasmtime-cranelift = { opt-level = 3 }
wasmtime = { opt-level = 3 }
# Build single-source-file crates with cg=1 as it helps make `cargo build` of a whole workspace a bit faster
activity_indicator = { codegen-units = 1 }
assets = { codegen-units = 1 }
breadcrumbs = { codegen-units = 1 }
collections = { codegen-units = 1 }
command_palette = { codegen-units = 1 }
command_palette_hooks = { codegen-units = 1 }
extension_cli = { codegen-units = 1 }
feature_flags = { codegen-units = 1 }
file_icons = { codegen-units = 1 }
fsevent = { codegen-units = 1 }
image_viewer = { codegen-units = 1 }
inline_completion_button = { codegen-units = 1 }
install_cli = { codegen-units = 1 }
journal = { codegen-units = 1 }
lmstudio = { codegen-units = 1 }
menu = { codegen-units = 1 }
notifications = { codegen-units = 1 }
ollama = { codegen-units = 1 }
outline = { codegen-units = 1 }
paths = { codegen-units = 1 }
prettier = { codegen-units = 1 }
project_symbols = { codegen-units = 1 }
refineable = { codegen-units = 1 }
release_channel = { codegen-units = 1 }
reqwest_client = { codegen-units = 1 }
rich_text = { codegen-units = 1 }
semantic_version = { codegen-units = 1 }
session = { codegen-units = 1 }
snippet = { codegen-units = 1 }
snippets_ui = { codegen-units = 1 }
sqlez_macros = { codegen-units = 1 }
story = { codegen-units = 1 }
supermaven_api = { codegen-units = 1 }
telemetry_events = { codegen-units = 1 }
theme_selector = { codegen-units = 1 }
time_format = { codegen-units = 1 }
ui_input = { codegen-units = 1 }
zed_actions = { codegen-units = 1 }

[profile.release]
debug = "limited"
lto = "thin"
codegen-units = 1

[profile.release.package]
zed = { codegen-units = 16 }

[profile.release-fast]
inherits = "release"
debug = "full"
lto = false
codegen-units = 16

[workspace.lints.rust]
unexpected_cfgs = { level = "allow" }

[workspace.lints.clippy]
dbg_macro = "deny"
todo = "deny"

# Motivation: We use `vec![a..b]` a lot when dealing with ranges in text, so
# warning on this rule produces a lot of noise.
single_range_in_vec_init = "allow"

# These are all of the rules that currently have violations in the Zed
# codebase.
#
# We'll want to drive this list down by either:
# 1. fixing violations of the rule and begin enforcing it
# 2. deciding we want to allow the rule permanently, at which point
#    we should codify that separately above.
#
# This list shouldn't be added to; it should only get shorter.
# =============================================================================

# There are a bunch of rules currently failing in the `style` group, so
# allow all of those, for now.
style = { level = "allow", priority = -1 }

# Temporary list of style lints that we've fixed so far.
module_inception = { level = "deny" }
question_mark = { level = "deny" }
redundant_closure = { level = "deny" }
# Individual rules that have violations in the codebase:
type_complexity = "allow"
# We often return trait objects from `new` functions.
new_ret_no_self = { level = "allow" }
# We have a few `next` functions that differ in lifetimes
# compared to Iterator::next. Yet, clippy complains about those.
should_implement_trait = { level = "allow" }
let_underscore_future = "allow"

# in Rust it can be very tedious to reduce argument count without
# running afoul of the borrow checker.
too_many_arguments = "allow"

# We often have large enum variants yet we rarely actually bother with splitting them up.
large_enum_variant = "allow"

[workspace.metadata.cargo-machete]
ignored = [
    "bindgen",
    "cbindgen",
    "prost_build",
    "serde",
    "component",
    "documented",
    "workspace-hack",
]<|MERGE_RESOLUTION|>--- conflicted
+++ resolved
@@ -404,11 +404,7 @@
 # External crates
 #
 
-<<<<<<< HEAD
-agentic-coding-protocol = { path = "../agentic-coding-protocol" }
-=======
 agentic-coding-protocol = "0.0.7"
->>>>>>> 6f9e052e
 aho-corasick = "1.1"
 alacritty_terminal = { git = "https://github.com/zed-industries/alacritty.git", branch = "add-hush-login-flag" }
 any_vec = "0.14"
