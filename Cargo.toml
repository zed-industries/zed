[workspace]
members = [
    "crates/activity_indicator",
    "crates/ai",
    "crates/assets",
    "crates/assistant",
    "crates/audio",
    "crates/auto_update",
    "crates/breadcrumbs",
    "crates/call",
    "crates/channel",
    "crates/cli",
    "crates/client",
    "crates/clock",
    "crates/collab",
    "crates/collab_ui",
    "crates/collections",
    "crates/command_palette",
    "crates/copilot",
    "crates/copilot_ui",
    "crates/db",
    "crates/diagnostics",
    "crates/editor",
    "crates/extension",
    "crates/feature_flags",
    "crates/feedback",
    "crates/file_finder",
    "crates/fs",
    "crates/fsevent",
    "crates/fuzzy",
    "crates/git",
    "crates/go_to_line",
    "crates/gpui",
    "crates/gpui_macros",
    "crates/install_cli",
    "crates/journal",
    "crates/language",
    "crates/language_selector",
    "crates/language_tools",
    "crates/live_kit_client",
    "crates/live_kit_server",
    "crates/lsp",
    "crates/markdown_preview",
    "crates/media",
    "crates/menu",
    "crates/multi_buffer",
    "crates/node_runtime",
    "crates/notifications",
    "crates/outline",
    "crates/picker",
    "crates/plugin",
    "crates/plugin_macros",
    "crates/prettier",
    "crates/project",
    "crates/project_panel",
    "crates/project_symbols",
    "crates/quick_action_bar",
    "crates/recent_projects",
    "crates/refineable",
    "crates/refineable/derive_refineable",
    "crates/release_channel",
    "crates/rich_text",
    "crates/rope",
    "crates/rpc",
    "crates/search",
    "crates/semantic_index",
    "crates/settings",
    "crates/snippet",
    "crates/sqlez",
    "crates/sqlez_macros",
    "crates/story",
    "crates/storybook",
    "crates/sum_tree",
    "crates/terminal",
    "crates/terminal_view",
    "crates/text",
    "crates/theme",
    "crates/theme_importer",
    "crates/theme_selector",
    "crates/ui",
    "crates/util",
    "crates/vcs_menu",
    "crates/vim",
    "crates/welcome",
    "crates/workspace",
    "crates/zed",
    "crates/zed_actions",
]
default-members = ["crates/zed"]
resolver = "2"

[workspace.dependencies]
activity_indicator = { path = "crates/activity_indicator" }
ai = { path = "crates/ai" }
assets = { path = "crates/assets" }
assistant = { path = "crates/assistant" }
audio = { path = "crates/audio" }
auto_update = { path = "crates/auto_update" }
breadcrumbs = { path = "crates/breadcrumbs" }
call = { path = "crates/call" }
channel = { path = "crates/channel" }
cli = { path = "crates/cli" }
client = { path = "crates/client" }
clock = { path = "crates/clock" }
collab = { path = "crates/collab" }
collab_ui = { path = "crates/collab_ui" }
collections = { path = "crates/collections" }
color = { path = "crates/color" }
command_palette = { path = "crates/command_palette" }
copilot = { path = "crates/copilot" }
copilot_ui = { path = "crates/copilot_ui" }
db = { path = "crates/db" }
diagnostics = { path = "crates/diagnostics" }
editor = { path = "crates/editor" }
extension = { path = "crates/extension" }
feature_flags = { path = "crates/feature_flags" }
feedback = { path = "crates/feedback" }
file_finder = { path = "crates/file_finder" }
fs = { path = "crates/fs" }
fsevent = { path = "crates/fsevent" }
fuzzy = { path = "crates/fuzzy" }
git = { path = "crates/git" }
go_to_line = { path = "crates/go_to_line" }
gpui = { path = "crates/gpui" }
gpui_macros = { path = "crates/gpui_macros" }
install_cli = { path = "crates/install_cli" }
journal = { path = "crates/journal" }
language = { path = "crates/language" }
language_selector = { path = "crates/language_selector" }
language_tools = { path = "crates/language_tools" }
live_kit_client = { path = "crates/live_kit_client" }
live_kit_server = { path = "crates/live_kit_server" }
lsp = { path = "crates/lsp" }
markdown_preview = { path = "crates/markdown_preview" }
media = { path = "crates/media" }
menu = { path = "crates/menu" }
multi_buffer = { path = "crates/multi_buffer" }
node_runtime = { path = "crates/node_runtime" }
notifications = { path = "crates/notifications" }
outline = { path = "crates/outline" }
picker = { path = "crates/picker" }
plugin = { path = "crates/plugin" }
plugin_macros = { path = "crates/plugin_macros" }
prettier = { path = "crates/prettier" }
project = { path = "crates/project" }
project_panel = { path = "crates/project_panel" }
project_symbols = { path = "crates/project_symbols" }
quick_action_bar = { path = "crates/quick_action_bar" }
recent_projects = { path = "crates/recent_projects" }
release_channel = { path = "crates/release_channel" }
rich_text = { path = "crates/rich_text" }
rope = { path = "crates/rope" }
rpc = { path = "crates/rpc" }
search = { path = "crates/search" }
semantic_index = { path = "crates/semantic_index" }
settings = { path = "crates/settings" }
snippet = { path = "crates/snippet" }
sqlez = { path = "crates/sqlez" }
sqlez_macros = { path = "crates/sqlez_macros" }
story = { path = "crates/story" }
storybook = { path = "crates/storybook" }
sum_tree = { path = "crates/sum_tree" }
terminal = { path = "crates/terminal" }
terminal_view = { path = "crates/terminal_view" }
text = { path = "crates/text" }
theme = { path = "crates/theme" }
theme_importer = { path = "crates/theme_importer" }
theme_selector = { path = "crates/theme_selector" }
ui = { path = "crates/ui" }
util = { path = "crates/util" }
vcs_menu = { path = "crates/vcs_menu" }
vim = { path = "crates/vim" }
welcome = { path = "crates/welcome" }
workspace = { path = "crates/workspace" }
zed = { path = "crates/zed" }
zed_actions = { path = "crates/zed_actions" }

anyhow = "1.0.57"
async-compression = { version = "0.4", features = ["gzip", "futures-io"] }
async-trait = "0.1"
chrono = { version = "0.4", features = ["serde"] }
ctor = "0.2.6"
derive_more = "0.99.17"
env_logger = "0.9"
futures = "0.3"
git2 = { version = "0.15", default-features = false }
globset = "0.4"
indoc = "1"
# We explicitly disable a http2 support in isahc.
isahc = { version = "1.7.2", default-features = false, features = [
    "static-curl",
    "text-decoding",
] }
lazy_static = "1.4.0"
log = { version = "0.4.16", features = ["kv_unstable_serde"] }
ordered-float = "2.1.1"
parking_lot = "0.11.1"
postage = { version = "0.5", features = ["futures-traits"] }
pretty_assertions = "1.3.0"
prost = "0.8"
pulldown-cmark = { version = "0.9.2", default-features = false }
rand = "0.8.5"
refineable = { path = "./crates/refineable" }
regex = "1.5"
rusqlite = { version = "0.29.0", features = ["blob", "array", "modern_sqlite"] }
rust-embed = { version = "8.0", features = ["include-exclude"] }
schemars = "0.8"
serde = { version = "1.0", features = ["derive", "rc"] }
serde_derive = { version = "1.0", features = ["deserialize_in_place"] }
serde_json = { version = "1.0", features = ["preserve_order", "raw_value"] }
serde_json_lenient = { version = "0.1", features = [
    "preserve_order",
    "raw_value",
] }
serde_repr = "0.1"
smallvec = { version = "1.6", features = ["union"] }
smol = "1.2"
strum = { version = "0.25.0", features = ["derive"] }
sysinfo = "0.29.10"
tempfile = "3.9.0"
thiserror = "1.0.29"
tiktoken-rs = "0.5.7"
time = { version = "0.3", features = ["serde", "serde-well-known"] }
toml = "0.5"
tree-sitter = { version = "0.20", features = ["wasm"] }
tree-sitter-bash = { git = "https://github.com/tree-sitter/tree-sitter-bash", rev = "7331995b19b8f8aba2d5e26deb51d2195c18bc94" }
tree-sitter-beancount = { git = "https://github.com/polarmutex/tree-sitter-beancount", rev = "da1bf8c6eb0ae7a97588affde7227630bcd678b6" }
tree-sitter-c = "0.20.1"
tree-sitter-c-sharp = { git = "https://github.com/tree-sitter/tree-sitter-c-sharp", rev = "dd5e59721a5f8dae34604060833902b882023aaf" }
tree-sitter-cpp = { git = "https://github.com/tree-sitter/tree-sitter-cpp", rev = "f44509141e7e483323d2ec178f2d2e6c0fc041c1" }
tree-sitter-css = { git = "https://github.com/tree-sitter/tree-sitter-css", rev = "769203d0f9abe1a9a691ac2b9fe4bb4397a73c51" }
tree-sitter-elixir = { git = "https://github.com/elixir-lang/tree-sitter-elixir", rev = "a2861e88a730287a60c11ea9299c033c7d076e30" }
tree-sitter-elm = { git = "https://github.com/elm-tooling/tree-sitter-elm", rev = "692c50c0b961364c40299e73c1306aecb5d20f40" }
tree-sitter-embedded-template = "0.20.0"
tree-sitter-erlang = "0.4.0"
tree-sitter-gitcommit = { git = "https://github.com/gbprod/tree-sitter-gitcommit" }
tree-sitter-gleam = { git = "https://github.com/gleam-lang/tree-sitter-gleam", rev = "58b7cac8fc14c92b0677c542610d8738c373fa81" }
tree-sitter-glsl = { git = "https://github.com/theHamsta/tree-sitter-glsl", rev = "2a56fb7bc8bb03a1892b4741279dd0a8758b7fb3" }
tree-sitter-go = { git = "https://github.com/tree-sitter/tree-sitter-go", rev = "aeb2f33b366fd78d5789ff104956ce23508b85db" }
tree-sitter-gomod = { git = "https://github.com/camdencheek/tree-sitter-go-mod" }
tree-sitter-gowork = { git = "https://github.com/d1y/tree-sitter-go-work" }
tree-sitter-haskell = { git = "https://github.com/tree-sitter/tree-sitter-haskell", rev = "cf98de23e4285b8e6bcb57b050ef2326e2cc284b" }
tree-sitter-hcl = { git = "https://github.com/MichaHoffmann/tree-sitter-hcl", rev = "v1.1.0" }
tree-sitter-heex = { git = "https://github.com/phoenixframework/tree-sitter-heex", rev = "2e1348c3cf2c9323e87c2744796cf3f3868aa82a" }
tree-sitter-html = "0.19.0"
tree-sitter-json = { git = "https://github.com/tree-sitter/tree-sitter-json", rev = "40a81c01a40ac48744e0c8ccabbaba1920441199" }
tree-sitter-lua = "0.0.14"
tree-sitter-markdown = { git = "https://github.com/MDeiml/tree-sitter-markdown", rev = "330ecab87a3e3a7211ac69bbadc19eabecdb1cca" }
tree-sitter-nix = { git = "https://github.com/nix-community/tree-sitter-nix", rev = "66e3e9ce9180ae08fc57372061006ef83f0abde7" }
tree-sitter-nu = { git = "https://github.com/nushell/tree-sitter-nu", rev = "26bbaecda0039df4067861ab38ea8ea169f7f5aa" }
tree-sitter-ocaml = { git = "https://github.com/tree-sitter/tree-sitter-ocaml", rev = "4abfdc1c7af2c6c77a370aee974627be1c285b3b" }
tree-sitter-php = "0.21.1"
tree-sitter-proto = { git = "https://github.com/rewinfrey/tree-sitter-proto", rev = "36d54f288aee112f13a67b550ad32634d0c2cb52" }
tree-sitter-purescript = { git = "https://github.com/ivanmoreau/tree-sitter-purescript", rev = "a37140f0c7034977b90faa73c94fcb8a5e45ed08" }
tree-sitter-python = "0.20.2"
tree-sitter-racket = { git = "https://github.com/zed-industries/tree-sitter-racket", rev = "eb010cf2c674c6fd9a6316a84e28ef90190fe51a" }
tree-sitter-ruby = "0.20.0"
<<<<<<< HEAD
tree-sitter-haskell = { git = "https://github.com/tree-sitter/tree-sitter-haskell", rev = "cf98de23e4285b8e6bcb57b050ef2326e2cc284b" }
tree-sitter-html = "0.19.0"
tree-sitter-scss = { git = "https://github.com/serenadeai/tree-sitter-scss", rev = "c478c6868648eff49eb04a4df90d703dc45b312a" }
=======
tree-sitter-rust = "0.20.3"
>>>>>>> ccc6d767
tree-sitter-scheme = { git = "https://github.com/6cdh/tree-sitter-scheme", rev = "af0fd1fa452cb2562dc7b5c8a8c55551c39273b9" }
tree-sitter-svelte = { git = "https://github.com/Himujjal/tree-sitter-svelte", rev = "697bb515471871e85ff799ea57a76298a71a9cca" }
tree-sitter-toml = { git = "https://github.com/tree-sitter/tree-sitter-toml", rev = "342d9be207c2dba869b9967124c679b5e6fd0ebe" }
tree-sitter-typescript = { git = "https://github.com/tree-sitter/tree-sitter-typescript", rev = "5d20856f34315b068c41edaee2ac8a100081d259" }
tree-sitter-uiua = { git = "https://github.com/shnarazk/tree-sitter-uiua", rev = "9260f11be5900beda4ee6d1a24ab8ddfaf5a19b2" }
tree-sitter-vue = { git = "https://github.com/zed-industries/tree-sitter-vue", rev = "6608d9d60c386f19d80af7d8132322fa11199c42" }
tree-sitter-yaml = { git = "https://github.com/zed-industries/tree-sitter-yaml", rev = "f545a41f57502e1b5ddf2a6668896c1b0620f930" }
tree-sitter-zig = { git = "https://github.com/maxxnino/tree-sitter-zig", rev = "0d08703e4c3f426ec61695d7617415fff97029bd" }
<<<<<<< HEAD
tree-sitter-astro = { git = "https://github.com/virchau13/tree-sitter-astro.git", rev = "e924787e12e8a03194f36a113290ac11d6dc10f3" }
=======
unindent = "0.1.7"
url = "2.2"
uuid = { version = "1.1.2", features = ["v4"] }
wasmtime = "16"
>>>>>>> ccc6d767

[patch.crates-io]
tree-sitter = { git = "https://github.com/tree-sitter/tree-sitter", rev = "1d8975319c2d5de1bf710e7e21db25b0eee4bc66" }
wasmtime = { git = "https://github.com/bytecodealliance/wasmtime", rev = "v16.0.0" }

[profile.dev]
split-debuginfo = "unpacked"
debug = "limited"

# todo!(linux) - Remove this
[profile.dev.package.blade-graphics]
split-debuginfo = "off"
debug = "full"

[profile.dev.package.taffy]
opt-level = 3

[profile.release]
debug = "limited"
lto = "thin"
codegen-units = 1<|MERGE_RESOLUTION|>--- conflicted
+++ resolved
@@ -1,90 +1,90 @@
 [workspace]
 members = [
-    "crates/activity_indicator",
-    "crates/ai",
-    "crates/assets",
-    "crates/assistant",
-    "crates/audio",
-    "crates/auto_update",
-    "crates/breadcrumbs",
-    "crates/call",
-    "crates/channel",
-    "crates/cli",
-    "crates/client",
-    "crates/clock",
-    "crates/collab",
-    "crates/collab_ui",
-    "crates/collections",
-    "crates/command_palette",
-    "crates/copilot",
-    "crates/copilot_ui",
-    "crates/db",
-    "crates/diagnostics",
-    "crates/editor",
-    "crates/extension",
-    "crates/feature_flags",
-    "crates/feedback",
-    "crates/file_finder",
-    "crates/fs",
-    "crates/fsevent",
-    "crates/fuzzy",
-    "crates/git",
-    "crates/go_to_line",
-    "crates/gpui",
-    "crates/gpui_macros",
-    "crates/install_cli",
-    "crates/journal",
-    "crates/language",
-    "crates/language_selector",
-    "crates/language_tools",
-    "crates/live_kit_client",
-    "crates/live_kit_server",
-    "crates/lsp",
-    "crates/markdown_preview",
-    "crates/media",
-    "crates/menu",
-    "crates/multi_buffer",
-    "crates/node_runtime",
-    "crates/notifications",
-    "crates/outline",
-    "crates/picker",
-    "crates/plugin",
-    "crates/plugin_macros",
-    "crates/prettier",
-    "crates/project",
-    "crates/project_panel",
-    "crates/project_symbols",
-    "crates/quick_action_bar",
-    "crates/recent_projects",
-    "crates/refineable",
-    "crates/refineable/derive_refineable",
-    "crates/release_channel",
-    "crates/rich_text",
-    "crates/rope",
-    "crates/rpc",
-    "crates/search",
-    "crates/semantic_index",
-    "crates/settings",
-    "crates/snippet",
-    "crates/sqlez",
-    "crates/sqlez_macros",
-    "crates/story",
-    "crates/storybook",
-    "crates/sum_tree",
-    "crates/terminal",
-    "crates/terminal_view",
-    "crates/text",
-    "crates/theme",
-    "crates/theme_importer",
-    "crates/theme_selector",
-    "crates/ui",
-    "crates/util",
-    "crates/vcs_menu",
-    "crates/vim",
-    "crates/welcome",
-    "crates/workspace",
-    "crates/zed",
-    "crates/zed_actions",
+  "crates/activity_indicator",
+  "crates/ai",
+  "crates/assets",
+  "crates/assistant",
+  "crates/audio",
+  "crates/auto_update",
+  "crates/breadcrumbs",
+  "crates/call",
+  "crates/channel",
+  "crates/cli",
+  "crates/client",
+  "crates/clock",
+  "crates/collab",
+  "crates/collab_ui",
+  "crates/collections",
+  "crates/command_palette",
+  "crates/copilot",
+  "crates/copilot_ui",
+  "crates/db",
+  "crates/diagnostics",
+  "crates/editor",
+  "crates/extension",
+  "crates/feature_flags",
+  "crates/feedback",
+  "crates/file_finder",
+  "crates/fs",
+  "crates/fsevent",
+  "crates/fuzzy",
+  "crates/git",
+  "crates/go_to_line",
+  "crates/gpui",
+  "crates/gpui_macros",
+  "crates/install_cli",
+  "crates/journal",
+  "crates/language",
+  "crates/language_selector",
+  "crates/language_tools",
+  "crates/live_kit_client",
+  "crates/live_kit_server",
+  "crates/lsp",
+  "crates/markdown_preview",
+  "crates/media",
+  "crates/menu",
+  "crates/multi_buffer",
+  "crates/node_runtime",
+  "crates/notifications",
+  "crates/outline",
+  "crates/picker",
+  "crates/plugin",
+  "crates/plugin_macros",
+  "crates/prettier",
+  "crates/project",
+  "crates/project_panel",
+  "crates/project_symbols",
+  "crates/quick_action_bar",
+  "crates/recent_projects",
+  "crates/refineable",
+  "crates/refineable/derive_refineable",
+  "crates/release_channel",
+  "crates/rich_text",
+  "crates/rope",
+  "crates/rpc",
+  "crates/search",
+  "crates/semantic_index",
+  "crates/settings",
+  "crates/snippet",
+  "crates/sqlez",
+  "crates/sqlez_macros",
+  "crates/story",
+  "crates/storybook",
+  "crates/sum_tree",
+  "crates/terminal",
+  "crates/terminal_view",
+  "crates/text",
+  "crates/theme",
+  "crates/theme_importer",
+  "crates/theme_selector",
+  "crates/ui",
+  "crates/util",
+  "crates/vcs_menu",
+  "crates/vim",
+  "crates/welcome",
+  "crates/workspace",
+  "crates/zed",
+  "crates/zed_actions",
 ]
 default-members = ["crates/zed"]
 resolver = "2"
@@ -188,8 +188,8 @@
 indoc = "1"
 # We explicitly disable a http2 support in isahc.
 isahc = { version = "1.7.2", default-features = false, features = [
-    "static-curl",
-    "text-decoding",
+  "static-curl",
+  "text-decoding",
 ] }
 lazy_static = "1.4.0"
 log = { version = "0.4.16", features = ["kv_unstable_serde"] }
@@ -209,8 +209,8 @@
 serde_derive = { version = "1.0", features = ["deserialize_in_place"] }
 serde_json = { version = "1.0", features = ["preserve_order", "raw_value"] }
 serde_json_lenient = { version = "0.1", features = [
-    "preserve_order",
-    "raw_value",
+  "preserve_order",
+  "raw_value",
 ] }
 serde_repr = "0.1"
 smallvec = { version = "1.6", features = ["union"] }
@@ -223,6 +223,7 @@
 time = { version = "0.3", features = ["serde", "serde-well-known"] }
 toml = "0.5"
 tree-sitter = { version = "0.20", features = ["wasm"] }
+tree-sitter-astro = { git = "https://github.com/virchau13/tree-sitter-astro.git", rev = "e924787e12e8a03194f36a113290ac11d6dc10f3" }
 tree-sitter-bash = { git = "https://github.com/tree-sitter/tree-sitter-bash", rev = "7331995b19b8f8aba2d5e26deb51d2195c18bc94" }
 tree-sitter-beancount = { git = "https://github.com/polarmutex/tree-sitter-beancount", rev = "da1bf8c6eb0ae7a97588affde7227630bcd678b6" }
 tree-sitter-c = "0.20.1"
@@ -255,13 +256,8 @@
 tree-sitter-python = "0.20.2"
 tree-sitter-racket = { git = "https://github.com/zed-industries/tree-sitter-racket", rev = "eb010cf2c674c6fd9a6316a84e28ef90190fe51a" }
 tree-sitter-ruby = "0.20.0"
-<<<<<<< HEAD
-tree-sitter-haskell = { git = "https://github.com/tree-sitter/tree-sitter-haskell", rev = "cf98de23e4285b8e6bcb57b050ef2326e2cc284b" }
-tree-sitter-html = "0.19.0"
+tree-sitter-rust = "0.20.3"
 tree-sitter-scss = { git = "https://github.com/serenadeai/tree-sitter-scss", rev = "c478c6868648eff49eb04a4df90d703dc45b312a" }
-=======
-tree-sitter-rust = "0.20.3"
->>>>>>> ccc6d767
 tree-sitter-scheme = { git = "https://github.com/6cdh/tree-sitter-scheme", rev = "af0fd1fa452cb2562dc7b5c8a8c55551c39273b9" }
 tree-sitter-svelte = { git = "https://github.com/Himujjal/tree-sitter-svelte", rev = "697bb515471871e85ff799ea57a76298a71a9cca" }
 tree-sitter-toml = { git = "https://github.com/tree-sitter/tree-sitter-toml", rev = "342d9be207c2dba869b9967124c679b5e6fd0ebe" }
@@ -270,14 +266,11 @@
 tree-sitter-vue = { git = "https://github.com/zed-industries/tree-sitter-vue", rev = "6608d9d60c386f19d80af7d8132322fa11199c42" }
 tree-sitter-yaml = { git = "https://github.com/zed-industries/tree-sitter-yaml", rev = "f545a41f57502e1b5ddf2a6668896c1b0620f930" }
 tree-sitter-zig = { git = "https://github.com/maxxnino/tree-sitter-zig", rev = "0d08703e4c3f426ec61695d7617415fff97029bd" }
-<<<<<<< HEAD
-tree-sitter-astro = { git = "https://github.com/virchau13/tree-sitter-astro.git", rev = "e924787e12e8a03194f36a113290ac11d6dc10f3" }
-=======
+
 unindent = "0.1.7"
 url = "2.2"
 uuid = { version = "1.1.2", features = ["v4"] }
 wasmtime = "16"
->>>>>>> ccc6d767
 
 [patch.crates-io]
 tree-sitter = { git = "https://github.com/tree-sitter/tree-sitter", rev = "1d8975319c2d5de1bf710e7e21db25b0eee4bc66" }
