[workspace]
resolver = "2"
members = [
    "crates/acp_tools",
    "crates/acp_thread",
    "crates/action_log",
    "crates/activity_indicator",
    "crates/agent",
    "crates/agent_servers",
    "crates/agent_settings",
    "crates/agent_ui",
    "crates/ai_onboarding",
    "crates/anthropic",
    "crates/askpass",
    "crates/assets",
    "crates/assistant_text_thread",
    "crates/assistant_slash_command",
    "crates/assistant_slash_commands",
    "crates/audio",
    "crates/auto_update",
    "crates/auto_update_helper",
    "crates/auto_update_ui",
    "crates/aws_http_client",
    "crates/bedrock",
    "crates/breadcrumbs",
    "crates/buffer_diff",
    "crates/call",
    "crates/channel",
    "crates/cli",
    "crates/client",
    "crates/clock",
    "crates/cloud_api_client",
    "crates/cloud_api_types",
    "crates/cloud_llm_client",
    "crates/cloud_zeta2_prompt",
    "crates/collab",
    "crates/collab_ui",
    "crates/collections",
    "crates/command_palette",
    "crates/command_palette_hooks",
    "crates/component",
    "crates/context_server",
    "crates/copilot",
    "crates/crashes",
    "crates/credentials_provider",
    "crates/dap",
    "crates/dap_adapters",
    "crates/db",
    "crates/debug_adapter_extension",
    "crates/debugger_tools",
    "crates/debugger_ui",
    "crates/deepseek",
    "crates/denoise",
    "crates/diagnostics",
    "crates/docs_preprocessor",
    "crates/edit_prediction",
    "crates/edit_prediction_button",
    "crates/edit_prediction_context",
    "crates/zeta2_tools",
    "crates/editor",
    "crates/eval",
    "crates/explorer_command_injector",
    "crates/extension",
    "crates/extension_api",
    "crates/extension_cli",
    "crates/extension_host",
    "crates/extensions_ui",
    "crates/feature_flags",
    "crates/feedback",
    "crates/file_finder",
    "crates/file_icons",
    "crates/fs",
    "crates/fs_benchmarks",
    "crates/fsevent",
    "crates/fuzzy",
    "crates/git",
    "crates/git_hosting_providers",
    "crates/git_ui",
    "crates/go_to_line",
    "crates/google_ai",
    "crates/gpui",
    "crates/gpui_macros",
    "crates/gpui_tokio",
    "crates/html_to_markdown",
    "crates/http_client",
    "crates/http_client_tls",
    "crates/icons",
    "crates/image_viewer",
    "crates/inspector_ui",
    "crates/install_cli",
    "crates/journal",
    "crates/json_schema_store",
    "crates/keymap_editor",
    "crates/language",
    "crates/language_extension",
    "crates/language_model",
    "crates/language_models",
    "crates/language_onboarding",
    "crates/language_selector",
    "crates/language_tools",
    "crates/languages",
    "crates/line_ending_selector",
    "crates/livekit_api",
    "crates/livekit_client",
    "crates/lmstudio",
    "crates/lsp",
    "crates/markdown",
    "crates/markdown_preview",
    "crates/media",
    "crates/menu",
    "crates/migrator",
    "crates/mistral",
    "crates/miniprofiler_ui",
    "crates/multi_buffer",
    "crates/nc",
    "crates/net",
    "crates/node_runtime",
    "crates/notifications",
    "crates/ollama",
    "crates/onboarding",
    "crates/open_ai",
    "crates/open_router",
    "crates/outline",
    "crates/outline_panel",
    "crates/panel",
    "crates/paths",
    "crates/picker",
    "crates/prettier",
    "crates/project",
    "crates/project_benchmarks",
    "crates/project_panel",
    "crates/project_symbols",
    "crates/prompt_store",
    "crates/proto",
    "crates/recent_projects",
    "crates/refineable",
    "crates/refineable/derive_refineable",
    "crates/release_channel",
    "crates/scheduler",
    "crates/remote",
    "crates/remote_server",
    "crates/repl",
    "crates/reqwest_client",
    "crates/rich_text",
    "crates/rope",
    "crates/rpc",
    "crates/rules_library",
    "crates/schema_generator",
    "crates/search",
    "crates/session",
    "crates/settings",
    "crates/settings_json",
    "crates/settings_macros",
    "crates/settings_profile_selector",
    "crates/settings_ui",
    "crates/snippet",
    "crates/snippet_provider",
    "crates/snippets_ui",
    "crates/sqlez",
    "crates/sqlez_macros",
    "crates/story",
    "crates/storybook",
    "crates/streaming_diff",
    "crates/sum_tree",
    "crates/supermaven",
    "crates/supermaven_api",
    "crates/codestral",
    "crates/svg_preview",
    "crates/system_specs",
    "crates/tab_switcher",
    "crates/task",
    "crates/tasks_ui",
    "crates/telemetry",
    "crates/telemetry_events",
    "crates/terminal",
    "crates/terminal_view",
    "crates/text",
    "crates/theme",
    "crates/theme_extension",
    "crates/theme_importer",
    "crates/theme_selector",
    "crates/time_format",
    "crates/title_bar",
    "crates/toolchain_selector",
    "crates/ui",
    "crates/ui_input",
    "crates/ui_macros",
    "crates/ui_prompt",
    "crates/util",
    "crates/util_macros",
    "crates/vercel",
    "crates/vim",
    "crates/vim_mode_setting",
    "crates/watch",
    "crates/web_search",
    "crates/web_search_providers",
    "crates/workspace",
    "crates/worktree",
    "crates/x_ai",
    "crates/zed",
    "crates/zed_actions",
    "crates/zed_env_vars",
    "crates/zeta",
    "crates/zeta_cli",
    "crates/zlog",
    "crates/zlog_settings",

    #
    # Extensions
    #

    "extensions/glsl",
    "extensions/html",
    "extensions/proto",
    "extensions/slash-commands-example",
    "extensions/test-extension",

    #
    # Tooling
    #

    "tooling/perf",
    "tooling/xtask",
]
default-members = ["crates/zed"]

[workspace.package]
publish = false
edition = "2024"

[workspace.dependencies]

#
# Workspace member crates
#

acp_tools = { path = "crates/acp_tools" }
acp_thread = { path = "crates/acp_thread" }
action_log = { path = "crates/action_log" }
agent = { path = "crates/agent" }
activity_indicator = { path = "crates/activity_indicator" }
agent_ui = { path = "crates/agent_ui" }
agent_settings = { path = "crates/agent_settings" }
agent_servers = { path = "crates/agent_servers" }
ai = { path = "crates/ai" }
ai_onboarding = { path = "crates/ai_onboarding" }
anthropic = { path = "crates/anthropic" }
askpass = { path = "crates/askpass" }
assets = { path = "crates/assets" }
assistant_text_thread = { path = "crates/assistant_text_thread" }
assistant_slash_command = { path = "crates/assistant_slash_command" }
assistant_slash_commands = { path = "crates/assistant_slash_commands" }
audio = { path = "crates/audio" }
auto_update = { path = "crates/auto_update" }
auto_update_helper = { path = "crates/auto_update_helper" }
auto_update_ui = { path = "crates/auto_update_ui" }
aws_http_client = { path = "crates/aws_http_client" }
bedrock = { path = "crates/bedrock" }
breadcrumbs = { path = "crates/breadcrumbs" }
buffer_diff = { path = "crates/buffer_diff" }
call = { path = "crates/call" }
channel = { path = "crates/channel" }
cli = { path = "crates/cli" }
client = { path = "crates/client" }
clock = { path = "crates/clock" }
cloud_api_client = { path = "crates/cloud_api_client" }
cloud_api_types = { path = "crates/cloud_api_types" }
cloud_llm_client = { path = "crates/cloud_llm_client" }
cloud_zeta2_prompt = { path = "crates/cloud_zeta2_prompt" }
collab = { path = "crates/collab" }
collab_ui = { path = "crates/collab_ui" }
collections = { path = "crates/collections", version = "0.1.0" }
command_palette = { path = "crates/command_palette" }
command_palette_hooks = { path = "crates/command_palette_hooks" }
component = { path = "crates/component" }
context_server = { path = "crates/context_server" }
copilot = { path = "crates/copilot" }
crashes = { path = "crates/crashes" }
credentials_provider = { path = "crates/credentials_provider" }
crossbeam = "0.8.4"
dap = { path = "crates/dap" }
dap_adapters = { path = "crates/dap_adapters" }
db = { path = "crates/db" }
debug_adapter_extension = { path = "crates/debug_adapter_extension" }
debugger_tools = { path = "crates/debugger_tools" }
debugger_ui = { path = "crates/debugger_ui" }
deepseek = { path = "crates/deepseek" }
derive_refineable = { path = "crates/refineable/derive_refineable" }
diagnostics = { path = "crates/diagnostics" }
editor = { path = "crates/editor" }
extension = { path = "crates/extension" }
extension_host = { path = "crates/extension_host" }
extensions_ui = { path = "crates/extensions_ui" }
feature_flags = { path = "crates/feature_flags" }
feedback = { path = "crates/feedback" }
file_finder = { path = "crates/file_finder" }
file_icons = { path = "crates/file_icons" }
fs = { path = "crates/fs" }
fsevent = { path = "crates/fsevent" }
fuzzy = { path = "crates/fuzzy" }
git = { path = "crates/git" }
git_hosting_providers = { path = "crates/git_hosting_providers" }
git_ui = { path = "crates/git_ui" }
go_to_line = { path = "crates/go_to_line" }
google_ai = { path = "crates/google_ai" }
gpui = { path = "crates/gpui", default-features = false }
gpui_macros = { path = "crates/gpui_macros" }
gpui_tokio = { path = "crates/gpui_tokio" }
html_to_markdown = { path = "crates/html_to_markdown" }
http_client = { path = "crates/http_client" }
http_client_tls = { path = "crates/http_client_tls" }
icons = { path = "crates/icons" }
image_viewer = { path = "crates/image_viewer" }
edit_prediction = { path = "crates/edit_prediction" }
edit_prediction_button = { path = "crates/edit_prediction_button" }
edit_prediction_context = { path = "crates/edit_prediction_context" }
zeta2_tools = { path = "crates/zeta2_tools" }
inspector_ui = { path = "crates/inspector_ui" }
install_cli = { path = "crates/install_cli" }
journal = { path = "crates/journal" }
json_schema_store = { path = "crates/json_schema_store" }
keymap_editor = { path = "crates/keymap_editor" }
language = { path = "crates/language" }
language_extension = { path = "crates/language_extension" }
language_model = { path = "crates/language_model" }
language_models = { path = "crates/language_models" }
language_onboarding = { path = "crates/language_onboarding" }
language_selector = { path = "crates/language_selector" }
language_tools = { path = "crates/language_tools" }
languages = { path = "crates/languages" }
line_ending_selector = { path = "crates/line_ending_selector" }
livekit_api = { path = "crates/livekit_api" }
livekit_client = { path = "crates/livekit_client" }
lmstudio = { path = "crates/lmstudio" }
lsp = { path = "crates/lsp" }
markdown = { path = "crates/markdown" }
markdown_preview = { path = "crates/markdown_preview" }
svg_preview = { path = "crates/svg_preview" }
media = { path = "crates/media" }
menu = { path = "crates/menu" }
migrator = { path = "crates/migrator" }
mistral = { path = "crates/mistral" }
multi_buffer = { path = "crates/multi_buffer" }
miniprofiler_ui = { path = "crates/miniprofiler_ui" }
nc = { path = "crates/nc" }
net = { path = "crates/net" }
node_runtime = { path = "crates/node_runtime" }
notifications = { path = "crates/notifications" }
ollama = { path = "crates/ollama" }
onboarding = { path = "crates/onboarding" }
open_ai = { path = "crates/open_ai" }
open_router = { path = "crates/open_router", features = ["schemars"] }
outline = { path = "crates/outline" }
outline_panel = { path = "crates/outline_panel" }
panel = { path = "crates/panel" }
paths = { path = "crates/paths" }
perf = { path = "tooling/perf" }
picker = { path = "crates/picker" }
plugin = { path = "crates/plugin" }
plugin_macros = { path = "crates/plugin_macros" }
prettier = { path = "crates/prettier" }
settings_profile_selector = { path = "crates/settings_profile_selector" }
project = { path = "crates/project" }
project_panel = { path = "crates/project_panel" }
project_symbols = { path = "crates/project_symbols" }
prompt_store = { path = "crates/prompt_store" }
proto = { path = "crates/proto" }
recent_projects = { path = "crates/recent_projects" }
refineable = { path = "crates/refineable" }
release_channel = { path = "crates/release_channel" }
scheduler = { path = "crates/scheduler" }
remote = { path = "crates/remote" }
remote_server = { path = "crates/remote_server" }
repl = { path = "crates/repl" }
reqwest_client = { path = "crates/reqwest_client" }
rich_text = { path = "crates/rich_text" }
rodio = { git = "https://github.com/RustAudio/rodio", rev ="e2074c6c2acf07b57cf717e076bdda7a9ac6e70b", features = ["wav", "playback", "wav_output", "recording"] }
rope = { path = "crates/rope" }
rpc = { path = "crates/rpc" }
rules_library = { path = "crates/rules_library" }
search = { path = "crates/search" }
session = { path = "crates/session" }
settings = { path = "crates/settings" }
settings_json = { path = "crates/settings_json" }
settings_macros = { path = "crates/settings_macros" }
settings_ui = { path = "crates/settings_ui" }
snippet = { path = "crates/snippet" }
snippet_provider = { path = "crates/snippet_provider" }
snippets_ui = { path = "crates/snippets_ui" }
sqlez = { path = "crates/sqlez" }
sqlez_macros = { path = "crates/sqlez_macros" }
story = { path = "crates/story" }
storybook = { path = "crates/storybook" }
streaming_diff = { path = "crates/streaming_diff" }
sum_tree = { path = "crates/sum_tree" }
supermaven = { path = "crates/supermaven" }
supermaven_api = { path = "crates/supermaven_api" }
codestral = { path = "crates/codestral" }
system_specs = { path = "crates/system_specs" }
tab_switcher = { path = "crates/tab_switcher" }
task = { path = "crates/task" }
tasks_ui = { path = "crates/tasks_ui" }
telemetry = { path = "crates/telemetry" }
telemetry_events = { path = "crates/telemetry_events" }
terminal = { path = "crates/terminal" }
terminal_view = { path = "crates/terminal_view" }
text = { path = "crates/text" }
theme = { path = "crates/theme" }
theme_extension = { path = "crates/theme_extension" }
theme_importer = { path = "crates/theme_importer" }
theme_selector = { path = "crates/theme_selector" }
time_format = { path = "crates/time_format" }
title_bar = { path = "crates/title_bar" }
toolchain_selector = { path = "crates/toolchain_selector" }
ui = { path = "crates/ui" }
ui_input = { path = "crates/ui_input" }
ui_macros = { path = "crates/ui_macros" }
ui_prompt = { path = "crates/ui_prompt" }
util = { path = "crates/util" }
util_macros = { path = "crates/util_macros" }
vercel = { path = "crates/vercel" }
vim = { path = "crates/vim" }
vim_mode_setting = { path = "crates/vim_mode_setting" }

watch = { path = "crates/watch" }
web_search = { path = "crates/web_search" }
web_search_providers = { path = "crates/web_search_providers" }
workspace = { path = "crates/workspace" }
worktree = { path = "crates/worktree" }
x_ai = { path = "crates/x_ai" }
zed = { path = "crates/zed" }
zed_actions = { path = "crates/zed_actions" }
zed_env_vars = { path = "crates/zed_env_vars" }
zeta = { path = "crates/zeta" }
zlog = { path = "crates/zlog" }
zlog_settings = { path = "crates/zlog_settings" }

#
# External crates
#

agent-client-protocol = { version = "0.7.0", features = ["unstable"] }
aho-corasick = "1.1"
alacritty_terminal = "0.25.1-rc1"
any_vec = "0.14"
anyhow = "1.0.86"
arrayvec = { version = "0.7.4", features = ["serde"] }
ashpd = { version = "0.11", default-features = false, features = ["async-std"] }
async-compat = "0.2.1"
async-compression = { version = "0.4", features = ["gzip", "futures-io"] }
async-dispatcher = "0.1"
async-fs = "2.1"
async-lock = "2.1"
async-pipe = { git = "https://github.com/zed-industries/async-pipe-rs", rev = "82d00a04211cf4e1236029aa03e6b6ce2a74c553" }
async-recursion = "1.0.0"
async-tar = "0.5.1"
async-task = "4.7"
async-trait = "0.1"
async-tungstenite = "0.31.0"
<<<<<<< HEAD
async_zip = { version = "0.0.17", features = ["deflate", "deflate64"] }
aws-config = { version = "1.8.10", features = ["behavior-version-latest"] }
aws-credential-types = { version = "1.2.8", features = [
=======
async_zip = { version = "0.0.18", features = ["deflate", "deflate64"] }
aws-config = { version = "1.6.1", features = ["behavior-version-latest"] }
aws-credential-types = { version = "1.2.2", features = [
>>>>>>> fafe1afa
    "hardcoded-credentials",
] }
aws-sdk-bedrockruntime = { version = "1.112.0", features = [
    "behavior-version-latest",
] }
aws-smithy-runtime-api = { version = "1.9.2", features = ["http-1x", "client"] }
aws-smithy-types = { version = "1.3.4", features = ["http-body-1-x"] }
backtrace = "0.3"
base64 = "0.22"
bincode = "1.2.1"
bitflags = "2.6.0"
blade-graphics = { version = "0.7.0" }
blade-macros = { version = "0.3.0" }
blade-util = { version = "0.3.0" }
brotli = "8.0.2"
bytes = "1.0"
cargo_metadata = "0.19"
cargo_toml = "0.21"
cfg-if = "1.0.3"
chrono = { version = "0.4", features = ["serde"] }
ciborium = "0.2"
circular-buffer = "1.0"
clap = { version = "4.4", features = ["derive", "wrap_help"] }
cocoa = "=0.26.0"
cocoa-foundation = "=0.2.0"
convert_case = "0.8.0"
core-foundation = "=0.10.0"
core-foundation-sys = "0.8.6"
core-video = { version = "0.4.3", features = ["metal"] }
cpal = "0.16"
crash-handler = "0.6"
criterion = { version = "0.5", features = ["html_reports"] }
ctor = "0.4.0"
dap-types = { git = "https://github.com/zed-industries/dap-types", rev = "1b461b310481d01e02b2603c16d7144b926339f8" }
dashmap = "6.0"
derive_more = "0.99.17"
dirs = "4.0"
documented = "0.9.1"
dotenvy = "0.15.0"
ec4rs = "1.1"
emojis = "0.6.1"
env_logger = "0.11"
exec = "0.3.1"
fancy-regex = "0.14.0"
fork = "0.4.0"
futures = "0.3"
futures-batch = "0.6.1"
futures-lite = "1.13"
gh-workflow = { git = "https://github.com/zed-industries/gh-workflow", rev = "3eaa84abca0778eb54272f45a312cb24f9a0b435" }
git2 = { version = "0.20.1", default-features = false }
globset = "0.4"
handlebars = "4.3"
hashbrown = "0.15.3"
heck = "0.5"
heed = { version = "0.21.0", features = ["read-txn-no-tls"] }
hex = "0.4.3"
human_bytes = "0.4.1"
html5ever = "0.27.0"
http = "1.1"
http-body = "1.0"
hyper = "0.14"
ignore = "0.4.22"
image = "0.25.1"
imara-diff = "0.1.8"
indexmap = { version = "2.7.0", features = ["serde"] }
indoc = "2"
inventory = "0.3.19"
itertools = "0.14.0"
json_dotpath = "1.1"
jsonschema = "0.30.0"
jsonwebtoken = "9.3"
jupyter-protocol = "0.10.0"
jupyter-websocket-client = "0.15.0"
libc = "0.2"
libsqlite3-sys = { version = "0.30.1", features = ["bundled"] }
linkify = "0.10.0"
log = { version = "0.4.16", features = ["kv_unstable_serde", "serde"] }
lsp-types = { git = "https://github.com/zed-industries/lsp-types", rev = "b71ab4eeb27d9758be8092020a46fe33fbca4e33" }
mach2 = "0.5"
markup5ever_rcdom = "0.3.0"
metal = "0.29"
minidumper = "0.8"
moka = { version = "0.12.10", features = ["sync"] }
naga = { version = "25.0", features = ["wgsl-in"] }
nanoid = "0.4"
nbformat = "0.15.0"
nix = "0.29"
num-format = "0.4.4"
num-traits = "0.2"
objc = "0.2"
objc2-foundation = { version = "=0.3.1", default-features = false, features = [
    "NSArray",
    "NSAttributedString",
    "NSBundle",
    "NSCoder",
    "NSData",
    "NSDate",
    "NSDictionary",
    "NSEnumerator",
    "NSError",
    "NSGeometry",
    "NSNotification",
    "NSNull",
    "NSObjCRuntime",
    "NSObject",
    "NSProcessInfo",
    "NSRange",
    "NSRunLoop",
    "NSString",
    "NSURL",
    "NSUndoManager",
    "NSValue",
    "objc2-core-foundation",
    "std"
] }
open = "5.0.0"
ordered-float = "2.1.1"
palette = { version = "0.7.5", default-features = false, features = ["std"] }
parking_lot = "0.12.1"
partial-json-fixer = "0.5.3"
parse_int = "0.9"
pciid-parser = "0.8.0"
pathdiff = "0.2"
pet = { git = "https://github.com/microsoft/python-environment-tools.git", rev = "e97b9508befa0062929da65a01054d25c4be861c" }
pet-conda = { git = "https://github.com/microsoft/python-environment-tools.git", rev = "e97b9508befa0062929da65a01054d25c4be861c" }
pet-core = { git = "https://github.com/microsoft/python-environment-tools.git", rev = "e97b9508befa0062929da65a01054d25c4be861c" }
pet-fs = { git = "https://github.com/microsoft/python-environment-tools.git", rev = "e97b9508befa0062929da65a01054d25c4be861c" }
pet-pixi = { git = "https://github.com/microsoft/python-environment-tools.git", rev = "e97b9508befa0062929da65a01054d25c4be861c" }
pet-poetry = { git = "https://github.com/microsoft/python-environment-tools.git", rev = "e97b9508befa0062929da65a01054d25c4be861c" }
pet-reporter = { git = "https://github.com/microsoft/python-environment-tools.git", rev = "e97b9508befa0062929da65a01054d25c4be861c" }
pet-virtualenv = { git = "https://github.com/microsoft/python-environment-tools.git", rev = "e97b9508befa0062929da65a01054d25c4be861c" }
portable-pty = "0.9.0"
postage = { version = "0.5", features = ["futures-traits"] }
pretty_assertions = { version = "1.3.0", features = ["unstable"] }
proc-macro2 = "1.0.93"
profiling = "1"
prost = "0.9"
prost-build = "0.9"
prost-types = "0.9"
pulldown-cmark = { version = "0.12.0", default-features = false }
quote = "1.0.9"
rand = "0.9"
rayon = "1.8"
regex = "1.5"
# WARNING: If you change this, you must also publish a new version of zed-reqwest to crates.io
reqwest = { git = "https://github.com/zed-industries/reqwest.git", rev = "c15662463bda39148ba154100dd44d3fba5873a4", default-features = false, features = [
    "charset",
    "http2",
    "macos-system-configuration",
    "multipart",
    "rustls-tls-native-roots",
    "socks",
    "stream",
], package = "zed-reqwest", version = "0.12.15-zed" }
rsa = "0.9.6"
runtimelib = { version = "0.30.0", default-features = false, features = [
    "async-dispatcher-runtime", "aws-lc-rs"
] }
rust-embed = { version = "8.4", features = ["include-exclude"] }
rustc-hash = "2.1.0"
rustls = { version = "0.23.26" }
rustls-platform-verifier = "0.5.0"
# WARNING: If you change this, you must also publish a new version of zed-scap to crates.io
scap = { git = "https://github.com/zed-industries/scap", rev = "4afea48c3b002197176fb19cd0f9b180dd36eaac", default-features = false, package = "zed-scap", version = "0.0.8-zed" }
schemars = { version = "1.0", features = ["indexmap2"] }
semver = { version = "1.0", features = ["serde"] }
serde = { version = "1.0.221", features = ["derive", "rc"] }
serde_derive = "1.0.221"
serde_json = { version = "1.0.144", features = ["preserve_order", "raw_value"] }
serde_json_lenient = { version = "0.2", features = [
    "preserve_order",
    "raw_value",
] }
serde_path_to_error = "0.1.17"
serde_repr = "0.1"
serde_urlencoded = "0.7"
sha2 = "0.10"
shellexpand = "2.1.0"
shlex = "1.3.0"
simplelog = "0.12.2"
slotmap = "1.0.6"
smallvec = { version = "1.6", features = ["union"] }
smol = "2.0"
sqlformat = "0.2"
stacksafe = "0.1"
streaming-iterator = "0.1"
strsim = "0.11"
strum = { version = "0.27.2", features = ["derive"] }
subtle = "2.5.0"
syn = { version = "2.0.101", features = ["full", "extra-traits", "visit-mut"] }
sys-locale = "0.3.1"
sysinfo = "0.37.0"
take-until = "0.2.0"
tempfile = "3.20.0"
thiserror = "2.0.12"
tiktoken-rs = { git = "https://github.com/zed-industries/tiktoken-rs", rev = "30c32a4522751699adeda0d5840c71c3b75ae73d" }
time = { version = "0.3", features = [
    "macros",
    "parsing",
    "serde",
    "serde-well-known",
    "formatting",
    "local-offset",
] }
tiny_http = "0.8"
tokio = { version = "1" }
tokio-tungstenite = { version = "0.26", features = ["__rustls-tls"] }
toml = "0.8"
toml_edit = { version = "0.22", default-features = false, features = ["display", "parse", "serde"] }
tower-http = "0.4.4"
tree-sitter = { version = "0.25.10", features = ["wasm"] }
tree-sitter-bash = "0.25.0"
tree-sitter-c = "0.23"
tree-sitter-cpp = { git = "https://github.com/tree-sitter/tree-sitter-cpp", rev = "5cb9b693cfd7bfacab1d9ff4acac1a4150700609" }
tree-sitter-css = "0.23"
tree-sitter-diff = "0.1.0"
tree-sitter-elixir = "0.3"
tree-sitter-embedded-template = "0.23.0"
tree-sitter-gitcommit = { git = "https://github.com/zed-industries/tree-sitter-git-commit", rev = "88309716a69dd13ab83443721ba6e0b491d37ee9" }
tree-sitter-go = "0.23"
tree-sitter-go-mod = { git = "https://github.com/camdencheek/tree-sitter-go-mod", rev = "2e886870578eeba1927a2dc4bd2e2b3f598c5f9a", package = "tree-sitter-gomod" }
tree-sitter-gowork = { git = "https://github.com/zed-industries/tree-sitter-go-work", rev = "acb0617bf7f4fda02c6217676cc64acb89536dc7" }
tree-sitter-heex = { git = "https://github.com/zed-industries/tree-sitter-heex", rev = "1dd45142fbb05562e35b2040c6129c9bca346592" }
tree-sitter-html = "0.23"
tree-sitter-jsdoc = "0.23"
tree-sitter-json = "0.24"
tree-sitter-md = { git = "https://github.com/tree-sitter-grammars/tree-sitter-markdown", rev = "9a23c1a96c0513d8fc6520972beedd419a973539" }
tree-sitter-python = "0.25"
tree-sitter-regex = "0.24"
tree-sitter-ruby = "0.23"
tree-sitter-rust = "0.24"
tree-sitter-typescript = { git = "https://github.com/zed-industries/tree-sitter-typescript", rev = "e2c53597d6a5d9cf7bbe8dccde576fe1e46c5899" } # https://github.com/tree-sitter/tree-sitter-typescript/pull/347
tree-sitter-yaml = { git = "https://github.com/zed-industries/tree-sitter-yaml", rev = "baff0b51c64ef6a1fb1f8390f3ad6015b83ec13a" }
unicase = "2.6"
unicode-script = "0.5.7"
unicode-segmentation = "1.10"
unindent = "0.2.0"
url = "2.2"
urlencoding = "2.1.2"
uuid = { version = "1.1.2", features = ["v4", "v5", "v7", "serde"] }
walkdir = "2.5"
wasm-encoder = "0.221"
wasmparser = "0.221"
wasmtime = { version = "29", default-features = false, features = [
    "async",
    "demangle",
    "runtime",
    "cranelift",
    "component-model",
    "incremental-cache",
    "parallel-compilation",
] }
wasmtime-wasi = "29"
wax = "0.6"
which = "6.0.0"
windows-core = "0.61"
wit-component = "0.221"
yawc = "0.2.5"
zeroize = "1.8"
zstd = "0.11"


[workspace.dependencies.windows]
version = "0.61"
features = [
    "Foundation_Numerics",
    "Storage_Search",
    "Storage_Streams",
    "System_Threading",
    "UI_ViewManagement",
    "Wdk_System_SystemServices",
    "Win32_Globalization",
    "Win32_Graphics_Direct3D",
    "Win32_Graphics_Direct3D11",
    "Win32_Graphics_Direct3D_Fxc",
    "Win32_Graphics_DirectComposition",
    "Win32_Graphics_DirectWrite",
    "Win32_Graphics_Dwm",
    "Win32_Graphics_Dxgi",
    "Win32_Graphics_Dxgi_Common",
    "Win32_Graphics_Gdi",
    "Win32_Graphics_Imaging",
    "Win32_Graphics_Hlsl",
    "Win32_Networking_WinSock",
    "Win32_Security",
    "Win32_Security_Credentials",
    "Win32_Security_Cryptography",
    "Win32_Storage_FileSystem",
    "Win32_System_Com",
    "Win32_System_Com_StructuredStorage",
    "Win32_System_Console",
    "Win32_System_DataExchange",
    "Win32_System_IO",
    "Win32_System_LibraryLoader",
    "Win32_System_Memory",
    "Win32_System_Ole",
    "Win32_System_Performance",
    "Win32_System_Pipes",
    "Win32_System_SystemInformation",
    "Win32_System_SystemServices",
    "Win32_System_Threading",
    "Win32_System_Variant",
    "Win32_System_WinRT",
    "Win32_UI_Controls",
    "Win32_UI_HiDpi",
    "Win32_UI_Input_Ime",
    "Win32_UI_Input_KeyboardAndMouse",
    "Win32_UI_Shell",
    "Win32_UI_Shell_Common",
    "Win32_UI_Shell_PropertiesSystem",
    "Win32_UI_WindowsAndMessaging",
]

[patch.crates-io]
notify = { git = "https://github.com/zed-industries/notify.git", rev = "b4588b2e5aee68f4c0e100f140e808cbce7b1419" }
notify-types = { git = "https://github.com/zed-industries/notify.git", rev = "b4588b2e5aee68f4c0e100f140e808cbce7b1419" }
windows-capture = { git = "https://github.com/zed-industries/windows-capture.git", rev = "f0d6c1b6691db75461b732f6d5ff56eed002eeb9" }
calloop = { git = "https://github.com/zed-industries/calloop" }

[profile.dev]
split-debuginfo = "unpacked"
# https://github.com/rust-lang/cargo/issues/16104
incremental = false
codegen-units = 16

# mirror configuration for crates compiled for the build platform
# (without this cargo will compile ~400 crates twice)
[profile.dev.build-override]
codegen-units = 16

[profile.dev.package]
# proc-macros start
gpui_macros = { opt-level = 3 }
derive_refineable = { opt-level = 3 }
settings_macros = { opt-level = 3 }
sqlez_macros = { opt-level = 3, codegen-units = 1 }
ui_macros = { opt-level = 3 }
util_macros = { opt-level = 3 }
serde_derive = { opt-level = 3 }
quote = { opt-level = 3 }
syn = { opt-level = 3 }
proc-macro2 = { opt-level = 3 }
# proc-macros end

taffy = { opt-level = 3 }
cranelift-codegen = { opt-level = 3 }
cranelift-codegen-meta = { opt-level = 3 }
cranelift-codegen-shared = { opt-level = 3 }
resvg = { opt-level = 3 }
rustybuzz = { opt-level = 3 }
ttf-parser = { opt-level = 3 }
wasmtime-cranelift = { opt-level = 3 }
wasmtime = { opt-level = 3 }
# Build single-source-file crates with cg=1 as it helps make `cargo build` of a whole workspace a bit faster
activity_indicator = { codegen-units = 1 }
assets = { codegen-units = 1 }
breadcrumbs = { codegen-units = 1 }
collections = { codegen-units = 1 }
command_palette = { codegen-units = 1 }
command_palette_hooks = { codegen-units = 1 }
extension_cli = { codegen-units = 1 }
feature_flags = { codegen-units = 1 }
file_icons = { codegen-units = 1 }
fsevent = { codegen-units = 1 }
image_viewer = { codegen-units = 1 }
edit_prediction_button = { codegen-units = 1 }
install_cli = { codegen-units = 1 }
journal = { codegen-units = 1 }
json_schema_store = { codegen-units = 1 }
lmstudio = { codegen-units = 1 }
menu = { codegen-units = 1 }
notifications = { codegen-units = 1 }
ollama = { codegen-units = 1 }
outline = { codegen-units = 1 }
paths = { codegen-units = 1 }
prettier = { codegen-units = 1 }
project_symbols = { codegen-units = 1 }
refineable = { codegen-units = 1 }
release_channel = { codegen-units = 1 }
reqwest_client = { codegen-units = 1 }
rich_text = { codegen-units = 1 }
session = { codegen-units = 1 }
snippet = { codegen-units = 1 }
snippets_ui = { codegen-units = 1 }
story = { codegen-units = 1 }
supermaven_api = { codegen-units = 1 }
telemetry_events = { codegen-units = 1 }
theme_selector = { codegen-units = 1 }
time_format = { codegen-units = 1 }
ui_input = { codegen-units = 1 }
zed_actions = { codegen-units = 1 }

[profile.release]
debug = "limited"
lto = "thin"
codegen-units = 1

[profile.release.package]
zed = { codegen-units = 16 }

[profile.release-fast]
inherits = "release"
debug = "full"
lto = false
codegen-units = 16

[workspace.lints.rust]
unexpected_cfgs = { level = "allow" }

[workspace.lints.clippy]
dbg_macro = "deny"
todo = "deny"

# This is not a style lint, see https://github.com/rust-lang/rust-clippy/pull/15454
# Remove when the lint gets promoted to `suspicious`.
declare_interior_mutable_const = "deny"

redundant_clone = "deny"
disallowed_methods = "deny"

# We currently do not restrict any style rules
# as it slows down shipping code to Zed.
#
# Running ./script/clippy can take several minutes, and so it's
# common to skip that step and let CI do it. Any unexpected failures
# (which also take minutes to discover) thus require switching back
# to an old branch, manual fixing, and re-pushing.
#
# In the future we could improve this by either making sure
# Zed can surface clippy errors in diagnostics (in addition to the
# rust-analyzer errors), or by having CI fix style nits automatically.
style = { level = "allow", priority = -1 }

# Individual rules that have violations in the codebase:
type_complexity = "allow"
let_underscore_future = "allow"

# Motivation: We use `vec![a..b]` a lot when dealing with ranges in text, so
# warning on this rule produces a lot of noise.
single_range_in_vec_init = "allow"

# in Rust it can be very tedious to reduce argument count without
# running afoul of the borrow checker.
too_many_arguments = "allow"

# We often have large enum variants yet we rarely actually bother with splitting them up.
large_enum_variant = "allow"

# Boolean expressions can be hard to read, requiring only the minimal form gets in the way
nonminimal_bool = "allow"

[workspace.metadata.cargo-machete]
ignored = [
    "bindgen",
    "cbindgen",
    "prost_build",
    "serde",
    "component",
    "documented",
    "sea-orm-macros",
]<|MERGE_RESOLUTION|>--- conflicted
+++ resolved
@@ -457,15 +457,9 @@
 async-task = "4.7"
 async-trait = "0.1"
 async-tungstenite = "0.31.0"
-<<<<<<< HEAD
-async_zip = { version = "0.0.17", features = ["deflate", "deflate64"] }
+async_zip = { version = "0.0.18", features = ["deflate", "deflate64"] }
 aws-config = { version = "1.8.10", features = ["behavior-version-latest"] }
 aws-credential-types = { version = "1.2.8", features = [
-=======
-async_zip = { version = "0.0.18", features = ["deflate", "deflate64"] }
-aws-config = { version = "1.6.1", features = ["behavior-version-latest"] }
-aws-credential-types = { version = "1.2.2", features = [
->>>>>>> fafe1afa
     "hardcoded-credentials",
 ] }
 aws-sdk-bedrockruntime = { version = "1.112.0", features = [
