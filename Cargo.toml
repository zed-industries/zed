[workspace]
resolver = "2"
members = [
    "crates/acp_tools",
    "crates/acp_thread",
    "crates/action_log",
    "crates/activity_indicator",
    "crates/agent",
    "crates/agent2",
    "crates/agent_servers",
    "crates/agent_settings",
    "crates/agent_ui",
    "crates/ai_onboarding",
    "crates/anthropic",
    "crates/askpass",
    "crates/assets",
    "crates/assistant_context",
    "crates/assistant_slash_command",
    "crates/assistant_slash_commands",
    "crates/assistant_tool",
    "crates/assistant_tools",
    "crates/audio",
    "crates/auto_update",
    "crates/auto_update_helper",
    "crates/auto_update_ui",
    "crates/aws_http_client",
    "crates/bedrock",
    "crates/breadcrumbs",
    "crates/buffer_diff",
    "crates/call",
    "crates/channel",
    "crates/cli",
    "crates/client",
    "crates/clock",
    "crates/cloud_api_client",
    "crates/cloud_api_types",
    "crates/cloud_llm_client",
    "crates/collab",
    "crates/collab_ui",
    "crates/collections",
    "crates/command_palette",
    "crates/command_palette_hooks",
    "crates/component",
    "crates/context_server",
    "crates/copilot",
    "crates/crashes",
    "crates/credentials_provider",
    "crates/dap",
    "crates/dap_adapters",
    "crates/db",
    "crates/debug_adapter_extension",
    "crates/debugger_tools",
    "crates/debugger_ui",
    "crates/deepseek",
    "crates/diagnostics",
    "crates/docs_preprocessor",
    "crates/edit_prediction",
    "crates/edit_prediction_button",
    "crates/editor",
    "crates/eval",
    "crates/explorer_command_injector",
    "crates/extension",
    "crates/extension_api",
    "crates/extension_cli",
    "crates/extension_host",
    "crates/extensions_ui",
    "crates/feature_flags",
    "crates/feedback",
    "crates/file_finder",
    "crates/file_icons",
    "crates/fs",
    "crates/fsevent",
    "crates/fuzzy",
    "crates/git",
    "crates/git_hosting_providers",
    "crates/git_ui",
    "crates/go_to_line",
    "crates/google_ai",
    "crates/gpui",
    "crates/gpui_macros",
    "crates/gpui_tokio",
    "crates/html_to_markdown",
    "crates/http_client",
    "crates/http_client_tls",
    "crates/icons",
    "crates/image_viewer",
    "crates/inspector_ui",
    "crates/install_cli",
    "crates/jj",
    "crates/jj_ui",
    "crates/journal",
    "crates/keymap_editor",
    "crates/language",
    "crates/language_extension",
    "crates/language_model",
    "crates/language_models",
    "crates/language_selector",
    "crates/language_tools",
    "crates/languages",
    "crates/livekit_api",
    "crates/livekit_client",
    "crates/lmstudio",
    "crates/lsp",
    "crates/markdown",
    "crates/markdown_preview",
    "crates/media",
    "crates/menu",
    "crates/migrator",
    "crates/mistral",
    "crates/multi_buffer",
    "crates/nc",
    "crates/net",
    "crates/node_runtime",
    "crates/notifications",
    "crates/ollama",
    "crates/onboarding",
    "crates/open_ai",
    "crates/open_router",
    "crates/outline",
    "crates/outline_panel",
    "crates/panel",
    "crates/paths",
    "crates/picker",
    "crates/prettier",
    "crates/project",
    "crates/project_panel",
    "crates/project_symbols",
    "crates/prompt_store",
    "crates/proto",
    "crates/recent_projects",
    "crates/refineable",
    "crates/refineable/derive_refineable",
    "crates/release_channel",
    "crates/remote",
    "crates/remote_server",
    "crates/repl",
    "crates/reqwest_client",
    "crates/rich_text",
    "crates/rope",
    "crates/rpc",
    "crates/rules_library",
    "crates/schema_generator",
    "crates/search",
    "crates/semantic_index",
    "crates/semantic_version",
    "crates/session",
    "crates/settings",
    "crates/settings_profile_selector",
    "crates/settings_ui",
    "crates/settings_ui_macros",
    "crates/snippet",
    "crates/snippet_provider",
    "crates/snippets_ui",
    "crates/sqlez",
    "crates/sqlez_macros",
    "crates/story",
    "crates/storybook",
    "crates/streaming_diff",
    "crates/sum_tree",
    "crates/supermaven",
    "crates/supermaven_api",
    "crates/svg_preview",
    "crates/system_specs",
    "crates/tab_switcher",
    "crates/task",
    "crates/tasks_ui",
    "crates/telemetry",
    "crates/telemetry_events",
    "crates/terminal",
    "crates/terminal_view",
    "crates/text",
    "crates/theme",
    "crates/theme_extension",
    "crates/theme_importer",
    "crates/theme_selector",
    "crates/time_format",
    "crates/title_bar",
    "crates/toolchain_selector",
    "crates/ui",
    "crates/ui_input",
    "crates/ui_macros",
    "crates/ui_prompt",
    "crates/util",
    "crates/util_macros",
    "crates/vercel",
    "crates/vim",
    "crates/vim_mode_setting",
    "crates/watch",
    "crates/web_search",
    "crates/web_search_providers",
    "crates/workspace",
    "crates/worktree",
    "crates/x_ai",
    "crates/zed",
    "crates/zed_actions",
    "crates/zeta",
    "crates/zeta_cli",
    "crates/zlog",
    "crates/zlog_settings",

    #
    # Extensions
    #

    "extensions/glsl",
    "extensions/html",
    "extensions/proto",
    "extensions/ruff",
    "extensions/slash-commands-example",
    "extensions/snippets",
    "extensions/test-extension",
    "extensions/toml",

    #
    # Tooling
    #

    "tooling/workspace-hack",
    "tooling/xtask",
]
default-members = ["crates/zed"]

[workspace.package]
publish = false
edition = "2024"

[workspace.dependencies]

#
# Workspace member crates
#

acp_tools = { path = "crates/acp_tools" }
acp_thread = { path = "crates/acp_thread" }
action_log = { path = "crates/action_log" }
agent = { path = "crates/agent" }
agent2 = { path = "crates/agent2" }
activity_indicator = { path = "crates/activity_indicator" }
agent_ui = { path = "crates/agent_ui" }
agent_settings = { path = "crates/agent_settings" }
agent_servers = { path = "crates/agent_servers" }
ai = { path = "crates/ai" }
ai_onboarding = { path = "crates/ai_onboarding" }
anthropic = { path = "crates/anthropic" }
askpass = { path = "crates/askpass" }
assets = { path = "crates/assets" }
assistant_context = { path = "crates/assistant_context" }
assistant_slash_command = { path = "crates/assistant_slash_command" }
assistant_slash_commands = { path = "crates/assistant_slash_commands" }
assistant_tool = { path = "crates/assistant_tool" }
assistant_tools = { path = "crates/assistant_tools" }
audio = { path = "crates/audio" }
auto_update = { path = "crates/auto_update" }
auto_update_helper = { path = "crates/auto_update_helper" }
auto_update_ui = { path = "crates/auto_update_ui" }
aws_http_client = { path = "crates/aws_http_client" }
bedrock = { path = "crates/bedrock" }
breadcrumbs = { path = "crates/breadcrumbs" }
buffer_diff = { path = "crates/buffer_diff" }
call = { path = "crates/call" }
channel = { path = "crates/channel" }
cli = { path = "crates/cli" }
client = { path = "crates/client" }
clock = { path = "crates/clock" }
cloud_api_client = { path = "crates/cloud_api_client" }
cloud_api_types = { path = "crates/cloud_api_types" }
cloud_llm_client = { path = "crates/cloud_llm_client" }
collab = { path = "crates/collab" }
collab_ui = { path = "crates/collab_ui" }
collections = { path = "crates/collections" }
command_palette = { path = "crates/command_palette" }
command_palette_hooks = { path = "crates/command_palette_hooks" }
component = { path = "crates/component" }
context_server = { path = "crates/context_server" }
copilot = { path = "crates/copilot" }
crashes = { path = "crates/crashes" }
credentials_provider = { path = "crates/credentials_provider" }
dap = { path = "crates/dap" }
dap_adapters = { path = "crates/dap_adapters" }
db = { path = "crates/db" }
debug_adapter_extension = { path = "crates/debug_adapter_extension" }
debugger_tools = { path = "crates/debugger_tools" }
debugger_ui = { path = "crates/debugger_ui" }
deepseek = { path = "crates/deepseek" }
diagnostics = { path = "crates/diagnostics" }
editor = { path = "crates/editor" }
extension = { path = "crates/extension" }
extension_host = { path = "crates/extension_host" }
extensions_ui = { path = "crates/extensions_ui" }
feature_flags = { path = "crates/feature_flags" }
feedback = { path = "crates/feedback" }
file_finder = { path = "crates/file_finder" }
file_icons = { path = "crates/file_icons" }
fs = { path = "crates/fs" }
fsevent = { path = "crates/fsevent" }
fuzzy = { path = "crates/fuzzy" }
git = { path = "crates/git" }
git_hosting_providers = { path = "crates/git_hosting_providers" }
git_ui = { path = "crates/git_ui" }
go_to_line = { path = "crates/go_to_line" }
google_ai = { path = "crates/google_ai" }
gpui = { path = "crates/gpui", default-features = false, features = [
    "http_client",
] }
gpui_macros = { path = "crates/gpui_macros" }
gpui_tokio = { path = "crates/gpui_tokio" }
html_to_markdown = { path = "crates/html_to_markdown" }
http_client = { path = "crates/http_client" }
http_client_tls = { path = "crates/http_client_tls" }
icons = { path = "crates/icons" }
image_viewer = { path = "crates/image_viewer" }
edit_prediction = { path = "crates/edit_prediction" }
edit_prediction_button = { path = "crates/edit_prediction_button" }
inspector_ui = { path = "crates/inspector_ui" }
install_cli = { path = "crates/install_cli" }
jj = { path = "crates/jj" }
jj_ui = { path = "crates/jj_ui" }
journal = { path = "crates/journal" }
keymap_editor = { path = "crates/keymap_editor" }
language = { path = "crates/language" }
language_extension = { path = "crates/language_extension" }
language_model = { path = "crates/language_model" }
language_models = { path = "crates/language_models" }
language_selector = { path = "crates/language_selector" }
language_tools = { path = "crates/language_tools" }
languages = { path = "crates/languages" }
livekit_api = { path = "crates/livekit_api" }
livekit_client = { path = "crates/livekit_client" }
lmstudio = { path = "crates/lmstudio" }
lsp = { path = "crates/lsp" }
markdown = { path = "crates/markdown" }
markdown_preview = { path = "crates/markdown_preview" }
svg_preview = { path = "crates/svg_preview" }
media = { path = "crates/media" }
menu = { path = "crates/menu" }
migrator = { path = "crates/migrator" }
mistral = { path = "crates/mistral" }
multi_buffer = { path = "crates/multi_buffer" }
nc = { path = "crates/nc" }
net = { path = "crates/net" }
node_runtime = { path = "crates/node_runtime" }
notifications = { path = "crates/notifications" }
ollama = { path = "crates/ollama" }
onboarding = { path = "crates/onboarding" }
open_ai = { path = "crates/open_ai" }
open_router = { path = "crates/open_router", features = ["schemars"] }
outline = { path = "crates/outline" }
outline_panel = { path = "crates/outline_panel" }
panel = { path = "crates/panel" }
paths = { path = "crates/paths" }
picker = { path = "crates/picker" }
plugin = { path = "crates/plugin" }
plugin_macros = { path = "crates/plugin_macros" }
prettier = { path = "crates/prettier" }
settings_profile_selector = { path = "crates/settings_profile_selector" }
project = { path = "crates/project" }
project_panel = { path = "crates/project_panel" }
project_symbols = { path = "crates/project_symbols" }
prompt_store = { path = "crates/prompt_store" }
proto = { path = "crates/proto" }
recent_projects = { path = "crates/recent_projects" }
refineable = { path = "crates/refineable" }
release_channel = { path = "crates/release_channel" }
remote = { path = "crates/remote" }
remote_server = { path = "crates/remote_server" }
repl = { path = "crates/repl" }
reqwest_client = { path = "crates/reqwest_client" }
rich_text = { path = "crates/rich_text" }
rodio = { version = "0.21.1", default-features = false }
rope = { path = "crates/rope" }
rpc = { path = "crates/rpc" }
rules_library = { path = "crates/rules_library" }
search = { path = "crates/search" }
semantic_index = { path = "crates/semantic_index" }
semantic_version = { path = "crates/semantic_version" }
session = { path = "crates/session" }
settings = { path = "crates/settings" }
settings_ui = { path = "crates/settings_ui" }
settings_ui_macros = { path = "crates/settings_ui_macros" }
snippet = { path = "crates/snippet" }
snippet_provider = { path = "crates/snippet_provider" }
snippets_ui = { path = "crates/snippets_ui" }
sqlez = { path = "crates/sqlez" }
sqlez_macros = { path = "crates/sqlez_macros" }
story = { path = "crates/story" }
storybook = { path = "crates/storybook" }
streaming_diff = { path = "crates/streaming_diff" }
sum_tree = { path = "crates/sum_tree" }
supermaven = { path = "crates/supermaven" }
supermaven_api = { path = "crates/supermaven_api" }
system_specs = { path = "crates/system_specs" }
tab_switcher = { path = "crates/tab_switcher" }
task = { path = "crates/task" }
tasks_ui = { path = "crates/tasks_ui" }
telemetry = { path = "crates/telemetry" }
telemetry_events = { path = "crates/telemetry_events" }
terminal = { path = "crates/terminal" }
terminal_view = { path = "crates/terminal_view" }
text = { path = "crates/text" }
theme = { path = "crates/theme" }
theme_extension = { path = "crates/theme_extension" }
theme_importer = { path = "crates/theme_importer" }
theme_selector = { path = "crates/theme_selector" }
time_format = { path = "crates/time_format" }
title_bar = { path = "crates/title_bar" }
toolchain_selector = { path = "crates/toolchain_selector" }
ui = { path = "crates/ui" }
ui_input = { path = "crates/ui_input" }
ui_macros = { path = "crates/ui_macros" }
ui_prompt = { path = "crates/ui_prompt" }
util = { path = "crates/util" }
util_macros = { path = "crates/util_macros" }
vercel = { path = "crates/vercel" }
vim = { path = "crates/vim" }
vim_mode_setting = { path = "crates/vim_mode_setting" }

watch = { path = "crates/watch" }
web_search = { path = "crates/web_search" }
web_search_providers = { path = "crates/web_search_providers" }
workspace = { path = "crates/workspace" }
worktree = { path = "crates/worktree" }
x_ai = { path = "crates/x_ai" }
zed = { path = "crates/zed" }
zed_actions = { path = "crates/zed_actions" }
zeta = { path = "crates/zeta" }
zlog = { path = "crates/zlog" }
zlog_settings = { path = "crates/zlog_settings" }

#
# External crates
#

<<<<<<< HEAD
agent-client-protocol = { path = "../agent-client-protocol", features = ["unstable"]}
=======
agent-client-protocol = { version = "0.2.0-alpha.3", features = ["unstable"] }
>>>>>>> 5b73b40d
aho-corasick = "1.1"
alacritty_terminal = { git = "https://github.com/zed-industries/alacritty.git", branch = "add-hush-login-flag" }
any_vec = "0.14"
anyhow = "1.0.86"
arrayvec = { version = "0.7.4", features = ["serde"] }
ashpd = { version = "0.11", default-features = false, features = ["async-std"] }
async-compat = "0.2.1"
async-compression = { version = "0.4", features = ["gzip", "futures-io"] }
async-dispatcher = "0.1"
async-fs = "2.1"
async-pipe = { git = "https://github.com/zed-industries/async-pipe-rs", rev = "82d00a04211cf4e1236029aa03e6b6ce2a74c553" }
async-recursion = "1.0.0"
async-tar = "0.5.0"
async-trait = "0.1"
async-tungstenite = "0.29.1"
async_zip = { version = "0.0.17", features = ["deflate", "deflate64"] }
aws-config = { version = "1.6.1", features = ["behavior-version-latest"] }
aws-credential-types = { version = "1.2.2", features = [
    "hardcoded-credentials",
] }
aws-sdk-bedrockruntime = { version = "1.80.0", features = [
    "behavior-version-latest",
] }
aws-smithy-runtime-api = { version = "1.7.4", features = ["http-1x", "client"] }
aws-smithy-types = { version = "1.3.0", features = ["http-body-1-x"] }
base64 = "0.22"
bincode = "1.2.1"
bitflags = "2.6.0"
blade-graphics = { git = "https://github.com/kvark/blade", rev = "e0ec4e720957edd51b945b64dd85605ea54bcfe5" }
blade-macros = { git = "https://github.com/kvark/blade", rev = "e0ec4e720957edd51b945b64dd85605ea54bcfe5" }
blade-util = { git = "https://github.com/kvark/blade", rev = "e0ec4e720957edd51b945b64dd85605ea54bcfe5" }
blake3 = "1.5.3"
bytes = "1.0"
cargo_metadata = "0.19"
cargo_toml = "0.21"
chrono = { version = "0.4", features = ["serde"] }
ciborium = "0.2"
circular-buffer = "1.0"
clap = { version = "4.4", features = ["derive"] }
cocoa = "0.26"
cocoa-foundation = "0.2.0"
convert_case = "0.8.0"
core-foundation = "0.10.0"
core-foundation-sys = "0.8.6"
core-video = { version = "0.4.3", features = ["metal"] }
cpal = "0.16"
crash-handler = "0.6"
criterion = { version = "0.5", features = ["html_reports"] }
ctor = "0.4.0"
dap-types = { git = "https://github.com/zed-industries/dap-types", rev = "1b461b310481d01e02b2603c16d7144b926339f8" }
dashmap = "6.0"
derive_more = "0.99.17"
dirs = "4.0"
documented = "0.9.1"
dotenvy = "0.15.0"
ec4rs = "1.1"
emojis = "0.6.1"
env_logger = "0.11"
exec = "0.3.1"
fancy-regex = "0.14.0"
fork = "0.2.0"
futures = "0.3"
futures-batch = "0.6.1"
futures-lite = "1.13"
git2 = { version = "0.20.1", default-features = false }
globset = "0.4"
handlebars = "4.3"
heck = "0.5"
heed = { version = "0.21.0", features = ["read-txn-no-tls"] }
hex = "0.4.3"
human_bytes = "0.4.1"
html5ever = "0.27.0"
http = "1.1"
http-body = "1.0"
hyper = "0.14"
ignore = "0.4.22"
image = "0.25.1"
imara-diff = "0.1.8"
indexmap = { version = "2.7.0", features = ["serde"] }
indoc = "2"
inventory = "0.3.19"
itertools = "0.14.0"
jj-lib = { git = "https://github.com/jj-vcs/jj", rev = "e18eb8e05efaa153fad5ef46576af145bba1807f" }
json_dotpath = "1.1"
jsonschema = "0.30.0"
jsonwebtoken = "9.3"
jupyter-protocol = { git = "https://github.com/ConradIrwin/runtimed", rev = "7130c804216b6914355d15d0b91ea91f6babd734" }
jupyter-websocket-client = {  git = "https://github.com/ConradIrwin/runtimed" ,rev = "7130c804216b6914355d15d0b91ea91f6babd734" }
libc = "0.2"
libsqlite3-sys = { version = "0.30.1", features = ["bundled"] }
linkify = "0.10.0"
log = { version = "0.4.16", features = ["kv_unstable_serde", "serde"] }
lsp-types = { git = "https://github.com/zed-industries/lsp-types", rev = "0874f8742fe55b4dc94308c1e3c0069710d8eeaf" }
mach2 = "0.5"
markup5ever_rcdom = "0.3.0"
metal = "0.29"
minidumper = "0.8"
moka = { version = "0.12.10", features = ["sync"] }
naga = { version = "25.0", features = ["wgsl-in"] }
nanoid = "0.4"
nbformat = {  git = "https://github.com/ConradIrwin/runtimed", rev = "7130c804216b6914355d15d0b91ea91f6babd734" }
nix = "0.29"
num-format = "0.4.4"
objc = "0.2"
open = "5.0.0"
ordered-float = "2.1.1"
palette = { version = "0.7.5", default-features = false, features = ["std"] }
parking_lot = "0.12.1"
partial-json-fixer = "0.5.3"
parse_int = "0.9"
pciid-parser = "0.8.0"
pathdiff = "0.2"
pet = { git = "https://github.com/microsoft/python-environment-tools.git", rev = "845945b830297a50de0e24020b980a65e4820559" }
pet-conda = { git = "https://github.com/microsoft/python-environment-tools.git", rev = "845945b830297a50de0e24020b980a65e4820559" }
pet-core = { git = "https://github.com/microsoft/python-environment-tools.git", rev = "845945b830297a50de0e24020b980a65e4820559" }
pet-fs = { git = "https://github.com/microsoft/python-environment-tools.git", rev = "845945b830297a50de0e24020b980a65e4820559" }
pet-pixi = { git = "https://github.com/microsoft/python-environment-tools.git", rev = "845945b830297a50de0e24020b980a65e4820559" }
pet-poetry = { git = "https://github.com/microsoft/python-environment-tools.git", rev = "845945b830297a50de0e24020b980a65e4820559" }
pet-reporter = { git = "https://github.com/microsoft/python-environment-tools.git", rev = "845945b830297a50de0e24020b980a65e4820559" }
portable-pty = "0.9.0"
postage = { version = "0.5", features = ["futures-traits"] }
pretty_assertions = { version = "1.3.0", features = ["unstable"] }
proc-macro2 = "1.0.93"
profiling = "1"
prost = "0.9"
prost-build = "0.9"
prost-types = "0.9"
pulldown-cmark = { version = "0.12.0", default-features = false }
quote = "1.0.9"
rand = "0.8.5"
rayon = "1.8"
ref-cast = "1.0.24"
regex = "1.5"
reqwest = { git = "https://github.com/zed-industries/reqwest.git", rev = "951c770a32f1998d6e999cef3e59e0013e6c4415", default-features = false, features = [
    "charset",
    "http2",
    "macos-system-configuration",
    "multipart",
    "rustls-tls-native-roots",
    "socks",
    "stream",
] }
rsa = "0.9.6"
runtimelib = {  git = "https://github.com/ConradIrwin/runtimed", rev = "7130c804216b6914355d15d0b91ea91f6babd734", default-features = false, features = [
    "async-dispatcher-runtime",
] }
rust-embed = { version = "8.4", features = ["include-exclude"] }
rustc-demangle = "0.1.23"
rustc-hash = "2.1.0"
rustls = { version = "0.23.26" }
rustls-platform-verifier = "0.5.0"
scap = { git = "https://github.com/zed-industries/scap", rev = "808aa5c45b41e8f44729d02e38fd00a2fe2722e7", default-features = false }
schemars = { version = "1.0", features = ["indexmap2"] }
semver = "1.0"
serde = { version = "1.0", features = ["derive", "rc"] }
serde_derive = { version = "1.0", features = ["deserialize_in_place"] }
serde_json = { version = "1.0", features = ["preserve_order", "raw_value"] }
serde_json_lenient = { version = "0.2", features = [
    "preserve_order",
    "raw_value",
] }
serde_path_to_error = "0.1.17"
serde_repr = "0.1"
serde_urlencoded = "0.7"
sha2 = "0.10"
shellexpand = "2.1.0"
shlex = "1.3.0"
simplelog = "0.12.2"
smallvec = { version = "1.6", features = ["union"] }
smol = "2.0"
sqlformat = "0.2"
stacksafe = "0.1"
streaming-iterator = "0.1"
strsim = "0.11"
strum = { version = "0.27.0", features = ["derive"] }
subtle = "2.5.0"
syn = { version = "2.0.101", features = ["full", "extra-traits"] }
sys-locale = "0.3.1"
sysinfo = "0.31.0"
take-until = "0.2.0"
tempfile = "3.20.0"
thiserror = "2.0.12"
tiktoken-rs = { git = "https://github.com/zed-industries/tiktoken-rs", rev = "30c32a4522751699adeda0d5840c71c3b75ae73d" }
time = { version = "0.3", features = [
    "macros",
    "parsing",
    "serde",
    "serde-well-known",
    "formatting",
] }
tiny_http = "0.8"
tokio = { version = "1" }
tokio-tungstenite = { version = "0.26", features = ["__rustls-tls"] }
toml = "0.8"
tower-http = "0.4.4"
tree-sitter = { version = "0.25.6", features = ["wasm"] }
tree-sitter-bash = "0.25.0"
tree-sitter-c = "0.23"
tree-sitter-cpp = { git = "https://github.com/tree-sitter/tree-sitter-cpp", rev = "5cb9b693cfd7bfacab1d9ff4acac1a4150700609" }
tree-sitter-css = "0.23"
tree-sitter-diff = "0.1.0"
tree-sitter-elixir = "0.3"
tree-sitter-embedded-template = "0.23.0"
tree-sitter-gitcommit = { git = "https://github.com/zed-industries/tree-sitter-git-commit", rev = "88309716a69dd13ab83443721ba6e0b491d37ee9" }
tree-sitter-go = "0.23"
tree-sitter-go-mod = { git = "https://github.com/camdencheek/tree-sitter-go-mod", rev = "6efb59652d30e0e9cd5f3b3a669afd6f1a926d3c", package = "tree-sitter-gomod" }
tree-sitter-gowork = { git = "https://github.com/zed-industries/tree-sitter-go-work", rev = "acb0617bf7f4fda02c6217676cc64acb89536dc7" }
tree-sitter-heex = { git = "https://github.com/zed-industries/tree-sitter-heex", rev = "1dd45142fbb05562e35b2040c6129c9bca346592" }
tree-sitter-html = "0.23"
tree-sitter-jsdoc = "0.23"
tree-sitter-json = "0.24"
tree-sitter-md = { git = "https://github.com/tree-sitter-grammars/tree-sitter-markdown", rev = "9a23c1a96c0513d8fc6520972beedd419a973539" }
tree-sitter-python = { git = "https://github.com/zed-industries/tree-sitter-python", rev = "218fcbf3fda3d029225f3dec005cb497d111b35e" }
tree-sitter-regex = "0.24"
tree-sitter-ruby = "0.23"
tree-sitter-rust = "0.24"
tree-sitter-typescript = "0.23"
tree-sitter-yaml = { git = "https://github.com/zed-industries/tree-sitter-yaml", rev = "baff0b51c64ef6a1fb1f8390f3ad6015b83ec13a" }
unicase = "2.6"
unicode-script = "0.5.7"
unicode-segmentation = "1.10"
unindent = "0.2.0"
url = "2.2"
urlencoding = "2.1.2"
uuid = { version = "1.1.2", features = ["v4", "v5", "v7", "serde"] }
walkdir = "2.5"
wasm-encoder = "0.221"
wasmparser = "0.221"
wasmtime = { version = "29", default-features = false, features = [
    "async",
    "demangle",
    "runtime",
    "cranelift",
    "component-model",
    "incremental-cache",
    "parallel-compilation",
] }
wasmtime-wasi = "29"
which = "6.0.0"
windows-core = "0.61"
wit-component = "0.221"
workspace-hack = "0.1.0"
yawc = "0.2.5"
zstd = "0.11"

[workspace.dependencies.windows]
version = "0.61"
features = [
    "Foundation_Numerics",
    "Storage_Search",
    "Storage_Streams",
    "System_Threading",
    "UI_ViewManagement",
    "Wdk_System_SystemServices",
    "Win32_Globalization",
    "Win32_Graphics_Direct3D",
    "Win32_Graphics_Direct3D11",
    "Win32_Graphics_Direct3D_Fxc",
    "Win32_Graphics_DirectComposition",
    "Win32_Graphics_DirectWrite",
    "Win32_Graphics_Dwm",
    "Win32_Graphics_Dxgi",
    "Win32_Graphics_Dxgi_Common",
    "Win32_Graphics_Gdi",
    "Win32_Graphics_Imaging",
    "Win32_Graphics_Hlsl",
    "Win32_Networking_WinSock",
    "Win32_Security",
    "Win32_Security_Credentials",
    "Win32_Storage_FileSystem",
    "Win32_System_Com",
    "Win32_System_Com_StructuredStorage",
    "Win32_System_Console",
    "Win32_System_DataExchange",
    "Win32_System_IO",
    "Win32_System_LibraryLoader",
    "Win32_System_Memory",
    "Win32_System_Ole",
    "Win32_System_Performance",
    "Win32_System_Pipes",
    "Win32_System_SystemInformation",
    "Win32_System_SystemServices",
    "Win32_System_Threading",
    "Win32_System_Variant",
    "Win32_System_WinRT",
    "Win32_UI_Controls",
    "Win32_UI_HiDpi",
    "Win32_UI_Input_Ime",
    "Win32_UI_Input_KeyboardAndMouse",
    "Win32_UI_Shell",
    "Win32_UI_Shell_Common",
    "Win32_UI_Shell_PropertiesSystem",
    "Win32_UI_WindowsAndMessaging",
]

[patch.crates-io]
notify = { git = "https://github.com/zed-industries/notify.git", rev = "bbb9ea5ae52b253e095737847e367c30653a2e96" }
notify-types = { git = "https://github.com/zed-industries/notify.git", rev = "bbb9ea5ae52b253e095737847e367c30653a2e96" }
windows-capture = { git = "https://github.com/zed-industries/windows-capture.git", rev = "f0d6c1b6691db75461b732f6d5ff56eed002eeb9" }

# Makes the workspace hack crate refer to the local one, but only when you're building locally
workspace-hack = { path = "tooling/workspace-hack" }

[profile.dev]
split-debuginfo = "unpacked"
codegen-units = 16

# mirror configuration for crates compiled for the build platform
# (without this cargo will compile ~400 crates twice)
[profile.dev.build-override]
codegen-units = 16

[profile.dev.package]
taffy = { opt-level = 3 }
cranelift-codegen = { opt-level = 3 }
cranelift-codegen-meta = { opt-level = 3 }
cranelift-codegen-shared = { opt-level = 3 }
resvg = { opt-level = 3 }
rustybuzz = { opt-level = 3 }
ttf-parser = { opt-level = 3 }
wasmtime-cranelift = { opt-level = 3 }
wasmtime = { opt-level = 3 }
# Build single-source-file crates with cg=1 as it helps make `cargo build` of a whole workspace a bit faster
activity_indicator = { codegen-units = 1 }
assets = { codegen-units = 1 }
breadcrumbs = { codegen-units = 1 }
collections = { codegen-units = 1 }
command_palette = { codegen-units = 1 }
command_palette_hooks = { codegen-units = 1 }
extension_cli = { codegen-units = 1 }
feature_flags = { codegen-units = 1 }
file_icons = { codegen-units = 1 }
fsevent = { codegen-units = 1 }
image_viewer = { codegen-units = 1 }
edit_prediction_button = { codegen-units = 1 }
install_cli = { codegen-units = 1 }
journal = { codegen-units = 1 }
lmstudio = { codegen-units = 1 }
menu = { codegen-units = 1 }
notifications = { codegen-units = 1 }
ollama = { codegen-units = 1 }
outline = { codegen-units = 1 }
paths = { codegen-units = 1 }
prettier = { codegen-units = 1 }
project_symbols = { codegen-units = 1 }
refineable = { codegen-units = 1 }
release_channel = { codegen-units = 1 }
reqwest_client = { codegen-units = 1 }
rich_text = { codegen-units = 1 }
semantic_version = { codegen-units = 1 }
session = { codegen-units = 1 }
snippet = { codegen-units = 1 }
snippets_ui = { codegen-units = 1 }
sqlez_macros = { codegen-units = 1 }
story = { codegen-units = 1 }
supermaven_api = { codegen-units = 1 }
telemetry_events = { codegen-units = 1 }
theme_selector = { codegen-units = 1 }
time_format = { codegen-units = 1 }
ui_input = { codegen-units = 1 }
zed_actions = { codegen-units = 1 }

[profile.release]
debug = "limited"
lto = "thin"
codegen-units = 1

[profile.release.package]
zed = { codegen-units = 16 }

[profile.release-fast]
inherits = "release"
debug = "full"
lto = false
codegen-units = 16

[workspace.lints.rust]
unexpected_cfgs = { level = "allow" }

[workspace.lints.clippy]
dbg_macro = "deny"
todo = "deny"

# This is not a style lint, see https://github.com/rust-lang/rust-clippy/pull/15454
# Remove when the lint gets promoted to `suspicious`.
declare_interior_mutable_const = "deny"

redundant_clone = "deny"

# We currently do not restrict any style rules
# as it slows down shipping code to Zed.
#
# Running ./script/clippy can take several minutes, and so it's
# common to skip that step and let CI do it. Any unexpected failures
# (which also take minutes to discover) thus require switching back
# to an old branch, manual fixing, and re-pushing.
#
# In the future we could improve this by either making sure
# Zed can surface clippy errors in diagnostics (in addition to the
# rust-analyzer errors), or by having CI fix style nits automatically.
style = { level = "allow", priority = -1 }

# Individual rules that have violations in the codebase:
type_complexity = "allow"
let_underscore_future = "allow"

# Motivation: We use `vec![a..b]` a lot when dealing with ranges in text, so
# warning on this rule produces a lot of noise.
single_range_in_vec_init = "allow"

# in Rust it can be very tedious to reduce argument count without
# running afoul of the borrow checker.
too_many_arguments = "allow"

# We often have large enum variants yet we rarely actually bother with splitting them up.
large_enum_variant = "allow"

[workspace.metadata.cargo-machete]
ignored = [
    "bindgen",
    "cbindgen",
    "prost_build",
    "serde",
    "component",
    "documented",
    "workspace-hack",
]<|MERGE_RESOLUTION|>--- conflicted
+++ resolved
@@ -430,11 +430,7 @@
 # External crates
 #
 
-<<<<<<< HEAD
 agent-client-protocol = { path = "../agent-client-protocol", features = ["unstable"]}
-=======
-agent-client-protocol = { version = "0.2.0-alpha.3", features = ["unstable"] }
->>>>>>> 5b73b40d
 aho-corasick = "1.1"
 alacritty_terminal = { git = "https://github.com/zed-industries/alacritty.git", branch = "add-hush-login-flag" }
 any_vec = "0.14"
