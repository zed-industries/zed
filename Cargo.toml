[workspace]
resolver = "2"
members = [
    "crates/activity_indicator",
    "crates/anthropic",
    "crates/askpass",
    "crates/assets",
    "crates/assistant",
    "crates/assistant2",
    "crates/assistant_context_editor",
    "crates/assistant_eval",
    "crates/assistant_settings",
    "crates/assistant_slash_command",
    "crates/assistant_slash_commands",
    "crates/assistant_tool",
    "crates/assistant_tools",
    "crates/audio",
    "crates/auto_update",
    "crates/auto_update_ui",
    "crates/aws_http_client",
    "crates/bedrock",
    "crates/breadcrumbs",
    "crates/buffer_diff",
    "crates/call",
    "crates/channel",
    "crates/cli",
    "crates/client",
    "crates/clock",
    "crates/collab",
    "crates/collab_ui",
    "crates/collections",
    "crates/command_palette",
    "crates/command_palette_hooks",
    "crates/component",
    "crates/component_preview",
    "crates/context_server",
    "crates/context_server_settings",
    "crates/copilot",
    "crates/credentials_provider",
    "crates/dap",
    "crates/dap_adapters",
    "crates/debugger_tools",
    "crates/debugger_ui",
    "crates/db",
    "crates/deepseek",
    "crates/diagnostics",
    "crates/docs_preprocessor",
    "crates/editor",
    "crates/evals",
    "crates/extension",
    "crates/extension_api",
    "crates/extension_cli",
    "crates/extension_host",
    "crates/extensions_ui",
    "crates/feature_flags",
    "crates/feedback",
    "crates/file_finder",
    "crates/file_icons",
    "crates/fs",
    "crates/fsevent",
    "crates/fuzzy",
    "crates/git",
    "crates/git_hosting_providers",
    "crates/git_ui",
    "crates/go_to_line",
    "crates/google_ai",
    "crates/gpui",
    "crates/gpui_macros",
    "crates/gpui_tokio",
    "crates/html_to_markdown",
    "crates/http_client",
    "crates/http_client_tls",
    "crates/image_viewer",
    "crates/indexed_docs",
    "crates/inline_completion",
    "crates/inline_completion_button",
    "crates/install_cli",
    "crates/journal",
    "crates/language",
    "crates/language_extension",
    "crates/language_model",
    "crates/language_model_selector",
    "crates/language_models",
    "crates/language_selector",
    "crates/language_tools",
    "crates/languages",
    "crates/livekit_api",
    "crates/livekit_client",
    "crates/livekit_client_macos",
    "crates/lmstudio",
    "crates/lsp",
    "crates/markdown",
    "crates/markdown_preview",
    "crates/media",
    "crates/menu",
    "crates/migrator",
    "crates/mistral",
    "crates/multi_buffer",
    "crates/node_runtime",
    "crates/notifications",
    "crates/ollama",
    "crates/open_ai",
    "crates/outline",
    "crates/outline_panel",
    "crates/panel",
    "crates/paths",
    "crates/picker",
    "crates/prettier",
    "crates/project",
    "crates/project_panel",
    "crates/project_symbols",
    "crates/prompt_library",
    "crates/prompt_store",
    "crates/proto",
    "crates/recent_projects",
    "crates/refineable",
    "crates/refineable/derive_refineable",
    "crates/release_channel",
    "crates/remote",
    "crates/remote_server",
    "crates/repl",
    "crates/reqwest_client",
    "crates/rich_text",
    "crates/rope",
    "crates/rpc",
    "crates/schema_generator",
    "crates/scripting_tool",
    "crates/search",
    "crates/semantic_index",
    "crates/semantic_version",
    "crates/session",
    "crates/settings",
    "crates/settings_ui",
    "crates/snippet",
    "crates/snippet_provider",
    "crates/snippets_ui",
    "crates/sqlez",
    "crates/sqlez_macros",
    "crates/story",
    "crates/storybook",
    "crates/streaming_diff",
    "crates/sum_tree",
    "crates/supermaven",
    "crates/supermaven_api",
    "crates/tab_switcher",
    "crates/task",
    "crates/tasks_ui",
    "crates/telemetry",
    "crates/telemetry_events",
    "crates/terminal",
    "crates/terminal_view",
    "crates/text",
    "crates/theme",
    "crates/theme_extension",
    "crates/theme_importer",
    "crates/theme_selector",
    "crates/time_format",
    "crates/title_bar",
    "crates/toolchain_selector",
    "crates/ui",
    "crates/ui_input",
    "crates/ui_macros",
    "crates/ui_prompt",
    "crates/util",
    "crates/util_macros",
    "crates/vim",
    "crates/vim_mode_setting",
    "crates/welcome",
    "crates/workspace",
    "crates/worktree",
    "crates/zed",
    "crates/zed_actions",
    "crates/zeta",

    #
    # Extensions
    #

    "extensions/emmet",
    "extensions/glsl",
    "extensions/html",
    "extensions/perplexity",
    "extensions/proto",
    "extensions/ruff",
    "extensions/slash-commands-example",
    "extensions/snippets",
    "extensions/test-extension",
    "extensions/toml",

    #
    # Tooling
    #

    "tooling/xtask",
]
default-members = ["crates/zed"]

[workspace.package]
publish = false
edition = "2021"

[workspace.dependencies]

#
# Workspace member crates
#

activity_indicator = { path = "crates/activity_indicator" }
ai = { path = "crates/ai" }
anthropic = { path = "crates/anthropic" }
askpass = { path = "crates/askpass" }
assets = { path = "crates/assets" }
assistant = { path = "crates/assistant" }
assistant2 = { path = "crates/assistant2" }
assistant_context_editor = { path = "crates/assistant_context_editor" }
assistant_eval = { path = "crates/assistant_eval" }
assistant_settings = { path = "crates/assistant_settings" }
assistant_slash_command = { path = "crates/assistant_slash_command" }
assistant_slash_commands = { path = "crates/assistant_slash_commands" }
assistant_tool = { path = "crates/assistant_tool" }
assistant_tools = { path = "crates/assistant_tools" }
audio = { path = "crates/audio" }
auto_update = { path = "crates/auto_update" }
auto_update_ui = { path = "crates/auto_update_ui" }
aws_http_client = { path = "crates/aws_http_client" }
bedrock = { path = "crates/bedrock" }
breadcrumbs = { path = "crates/breadcrumbs" }
call = { path = "crates/call" }
channel = { path = "crates/channel" }
cli = { path = "crates/cli" }
client = { path = "crates/client" }
clock = { path = "crates/clock" }
collab = { path = "crates/collab" }
collab_ui = { path = "crates/collab_ui" }
collections = { path = "crates/collections" }
command_palette = { path = "crates/command_palette" }
command_palette_hooks = { path = "crates/command_palette_hooks" }
component = { path = "crates/component" }
component_preview = { path = "crates/component_preview" }
context_server = { path = "crates/context_server" }
context_server_settings = { path = "crates/context_server_settings" }
copilot = { path = "crates/copilot" }
credentials_provider = { path = "crates/credentials_provider" }
dap = { path = "crates/dap" }
dap_adapters = { path = "crates/dap_adapters" }
db = { path = "crates/db" }
debugger_ui = { path = "crates/debugger_ui" }
debugger_tools = { path = "crates/debugger_tools" }
deepseek = { path = "crates/deepseek" }
diagnostics = { path = "crates/diagnostics" }
buffer_diff = { path = "crates/buffer_diff" }
editor = { path = "crates/editor" }
extension = { path = "crates/extension" }
extension_host = { path = "crates/extension_host" }
extensions_ui = { path = "crates/extensions_ui" }
feature_flags = { path = "crates/feature_flags" }
feedback = { path = "crates/feedback" }
file_finder = { path = "crates/file_finder" }
file_icons = { path = "crates/file_icons" }
fs = { path = "crates/fs" }
fsevent = { path = "crates/fsevent" }
fuzzy = { path = "crates/fuzzy" }
git = { path = "crates/git" }
git_hosting_providers = { path = "crates/git_hosting_providers" }
git_ui = { path = "crates/git_ui" }
go_to_line = { path = "crates/go_to_line" }
google_ai = { path = "crates/google_ai" }
gpui = { path = "crates/gpui", default-features = false, features = [
    "http_client",
] }
gpui_macros = { path = "crates/gpui_macros" }
gpui_tokio = { path = "crates/gpui_tokio" }
html_to_markdown = { path = "crates/html_to_markdown" }
http_client = { path = "crates/http_client" }
http_client_tls = { path = "crates/http_client_tls" }
image_viewer = { path = "crates/image_viewer" }
indexed_docs = { path = "crates/indexed_docs" }
inline_completion = { path = "crates/inline_completion" }
inline_completion_button = { path = "crates/inline_completion_button" }
install_cli = { path = "crates/install_cli" }
journal = { path = "crates/journal" }
language = { path = "crates/language" }
language_extension = { path = "crates/language_extension" }
language_model = { path = "crates/language_model" }
language_model_selector = { path = "crates/language_model_selector" }
language_models = { path = "crates/language_models" }
language_selector = { path = "crates/language_selector" }
language_tools = { path = "crates/language_tools" }
languages = { path = "crates/languages" }
livekit_api = { path = "crates/livekit_api" }
livekit_client = { path = "crates/livekit_client" }
livekit_client_macos = { path = "crates/livekit_client_macos" }
lmstudio = { path = "crates/lmstudio" }
lsp = { path = "crates/lsp" }
markdown = { path = "crates/markdown" }
markdown_preview = { path = "crates/markdown_preview" }
media = { path = "crates/media" }
menu = { path = "crates/menu" }
migrator = { path = "crates/migrator" }
mistral = { path = "crates/mistral" }
multi_buffer = { path = "crates/multi_buffer" }
node_runtime = { path = "crates/node_runtime" }
notifications = { path = "crates/notifications" }
ollama = { path = "crates/ollama" }
open_ai = { path = "crates/open_ai" }
outline = { path = "crates/outline" }
outline_panel = { path = "crates/outline_panel" }
paths = { path = "crates/paths" }
panel = { path = "crates/panel" }
picker = { path = "crates/picker" }
plugin = { path = "crates/plugin" }
plugin_macros = { path = "crates/plugin_macros" }
prettier = { path = "crates/prettier" }
project = { path = "crates/project" }
project_panel = { path = "crates/project_panel" }
project_symbols = { path = "crates/project_symbols" }
prompt_library = { path = "crates/prompt_library" }
prompt_store = { path = "crates/prompt_store" }
proto = { path = "crates/proto" }
recent_projects = { path = "crates/recent_projects" }
refineable = { path = "crates/refineable" }
release_channel = { path = "crates/release_channel" }
remote = { path = "crates/remote" }
remote_server = { path = "crates/remote_server" }
repl = { path = "crates/repl" }
reqwest_client = { path = "crates/reqwest_client" }
rich_text = { path = "crates/rich_text" }
rope = { path = "crates/rope" }
rpc = { path = "crates/rpc" }
scripting_tool = { path = "crates/scripting_tool" }
search = { path = "crates/search" }
semantic_index = { path = "crates/semantic_index" }
semantic_version = { path = "crates/semantic_version" }
session = { path = "crates/session" }
settings = { path = "crates/settings" }
settings_ui = { path = "crates/settings_ui" }
snippet = { path = "crates/snippet" }
snippet_provider = { path = "crates/snippet_provider" }
snippets_ui = { path = "crates/snippets_ui" }
sqlez = { path = "crates/sqlez" }
sqlez_macros = { path = "crates/sqlez_macros" }
story = { path = "crates/story" }
storybook = { path = "crates/storybook" }
streaming_diff = { path = "crates/streaming_diff" }
sum_tree = { path = "crates/sum_tree" }
supermaven = { path = "crates/supermaven" }
supermaven_api = { path = "crates/supermaven_api" }
tab_switcher = { path = "crates/tab_switcher" }
task = { path = "crates/task" }
tasks_ui = { path = "crates/tasks_ui" }
telemetry = { path = "crates/telemetry" }
telemetry_events = { path = "crates/telemetry_events" }
terminal = { path = "crates/terminal" }
terminal_view = { path = "crates/terminal_view" }
text = { path = "crates/text" }
theme = { path = "crates/theme" }
theme_extension = { path = "crates/theme_extension" }
theme_importer = { path = "crates/theme_importer" }
theme_selector = { path = "crates/theme_selector" }
time_format = { path = "crates/time_format" }
title_bar = { path = "crates/title_bar" }
toolchain_selector = { path = "crates/toolchain_selector" }
ui = { path = "crates/ui" }
ui_input = { path = "crates/ui_input" }
ui_macros = { path = "crates/ui_macros" }
ui_prompt = { path = "crates/ui_prompt" }
util = { path = "crates/util" }
util_macros = { path = "crates/util_macros" }
vim = { path = "crates/vim" }
vim_mode_setting = { path = "crates/vim_mode_setting" }
welcome = { path = "crates/welcome" }
workspace = { path = "crates/workspace" }
worktree = { path = "crates/worktree" }
zed = { path = "crates/zed" }
zed_actions = { path = "crates/zed_actions" }
zeta = { path = "crates/zeta" }

#
# External crates
#

aho-corasick = "1.1"
alacritty_terminal = { git = "https://github.com/zed-industries/alacritty.git", branch = "add-hush-login-flag" }
any_vec = "0.14"
anyhow = "1.0.86"
arrayvec = { version = "0.7.4", features = ["serde"] }
ashpd = { version = "0.11", default-features = false, features = ["async-std"] }
async-compat = "0.2.1"
async-compression = { version = "0.4", features = ["gzip", "futures-io"] }
async-dispatcher = "0.1"
async-fs = "2.1"
async-pipe = { git = "https://github.com/zed-industries/async-pipe-rs", rev = "82d00a04211cf4e1236029aa03e6b6ce2a74c553" }
async-recursion = "1.0.0"
async-tar = "0.5.0"
async-trait = "0.1"
async-tungstenite = "0.28"
async-watch = "0.3.1"
async_zip = { version = "0.0.17", features = ["deflate", "deflate64"] }
aws-config = { version = "1.5.16", features = ["behavior-version-latest"] }
aws-credential-types = { version = "1.2.1", features = ["hardcoded-credentials"] }
aws-sdk-bedrockruntime = { version = "1.73.0", features = ["behavior-version-latest"] }
aws-smithy-runtime-api = { version = "1.7.3", features = ["http-1x", "client"] }
aws-smithy-types = { version = "1.2.13", features = ["http-body-1-x"] }
base64 = "0.22"
bitflags = "2.6.0"
blade-graphics = { git = "https://github.com/kvark/blade", rev = "b16f5c7bd873c7126f48c82c39e7ae64602ae74f" }
blade-macros = { git = "https://github.com/kvark/blade", rev = "b16f5c7bd873c7126f48c82c39e7ae64602ae74f" }
blade-util = { git = "https://github.com/kvark/blade", rev = "b16f5c7bd873c7126f48c82c39e7ae64602ae74f" }
naga = { version = "23.1.0", features = ["wgsl-in"] }
blake3 = "1.5.3"
bytes = "1.0"
cargo_metadata = "0.19"
cargo_toml = "0.21"
chrono = { version = "0.4", features = ["serde"] }
circular-buffer = "1.0"
clap = { version = "4.4", features = ["derive"] }
cocoa = "0.26"
cocoa-foundation = "0.2.0"
convert_case = "0.8.0"
core-foundation = "0.9.3"
core-foundation-sys = "0.8.6"
ctor = "0.4.0"
dashmap = "6.0"
dap-types = { git = "https://github.com/zed-industries/dap-types", rev = "bfd4af0" }
derive_more = "0.99.17"
dirs = "4.0"
ec4rs = "1.1"
emojis = "0.6.1"
env_logger = "0.11"
exec = "0.3.1"
fancy-regex = "0.14.0"
fork = "0.2.0"
futures = "0.3"
futures-batch = "0.6.1"
futures-lite = "1.13"
git2 = { version = "0.20.1", default-features = false }
globset = "0.4"
handlebars = "4.3"
heed = { version = "0.21.0", features = ["read-txn-no-tls"] }
hex = "0.4.3"
html5ever = "0.27.0"
hyper = "0.14"
http = "1.1"
ignore = "0.4.22"
image = "0.25.1"
imara-diff = "0.1.8"
indexmap = { version = "2.7.0", features = ["serde"] }
indoc = "2"
inventory = "0.3.19"
itertools = "0.14.0"
jsonwebtoken = "9.3"
jupyter-protocol = { version = "0.6.0" }
jupyter-websocket-client = { version = "0.9.0" }
libc = "0.2"
libsqlite3-sys = { version = "0.30.1", features = ["bundled"] }
linkify = "0.10.0"
linkme = "0.3.31"
livekit = { git = "https://github.com/zed-industries/livekit-rust-sdks", rev = "811ceae29fabee455f110c56cd66b3f49a7e5003", features = [
    "dispatcher",
    "services-dispatcher",
    "rustls-tls-native-roots",
], default-features = false }
log = { version = "0.4.16", features = ["kv_unstable_serde", "serde"] }
markup5ever_rcdom = "0.3.0"
mlua = { version = "0.10", features = ["lua54", "vendored", "async", "send"] }
nanoid = "0.4"
nbformat = { version = "0.10.0" }
nix = "0.29"
num-format = "0.4.4"
ordered-float = "2.1.1"
palette = { version = "0.7.5", default-features = false, features = ["std"] }
parking_lot = "0.12.1"
pathdiff = "0.2"
pet = { git = "https://github.com/microsoft/python-environment-tools.git", rev = "1abe5cec5ebfbe97ca71746a4cfc7fe89bddf8e0" }
pet-fs = { git = "https://github.com/microsoft/python-environment-tools.git", rev = "1abe5cec5ebfbe97ca71746a4cfc7fe89bddf8e0" }
pet-pixi = { git = "https://github.com/microsoft/python-environment-tools.git", rev = "1abe5cec5ebfbe97ca71746a4cfc7fe89bddf8e0" }
pet-conda = { git = "https://github.com/microsoft/python-environment-tools.git", rev = "1abe5cec5ebfbe97ca71746a4cfc7fe89bddf8e0" }
pet-core = { git = "https://github.com/microsoft/python-environment-tools.git", rev = "1abe5cec5ebfbe97ca71746a4cfc7fe89bddf8e0" }
pet-poetry = { git = "https://github.com/microsoft/python-environment-tools.git", rev = "1abe5cec5ebfbe97ca71746a4cfc7fe89bddf8e0" }
pet-reporter = { git = "https://github.com/microsoft/python-environment-tools.git", rev = "1abe5cec5ebfbe97ca71746a4cfc7fe89bddf8e0" }
postage = { version = "0.5", features = ["futures-traits"] }
pretty_assertions = { version = "1.3.0", features = ["unstable"] }
proc-macro2 = "1.0.93"
profiling = "1"
prost = "0.9"
prost-build = "0.9"
prost-types = "0.9"
pulldown-cmark = { version = "0.12.0", default-features = false }
quote = "1.0.9"
rand = "0.8.5"
rayon = "1.8"
regex = "1.5"
repair_json = "0.1.0"
reqwest = { git = "https://github.com/zed-industries/reqwest.git", rev = "fd110f6998da16bbca97b6dddda9be7827c50e29", default-features = false, features = [
    "charset",
    "http2",
    "macos-system-configuration",
    "rustls-tls-native-roots",
    "socks",
    "stream",
] }
rsa = "0.9.6"
runtimelib = { version = "0.25.0", default-features = false, features = [
    "async-dispatcher-runtime",
] }
rustc-demangle = "0.1.23"
rust-embed = { version = "8.4", features = ["include-exclude"] }
rustc-hash = "2.1.0"
rustls = { version = "0.23.22" }
rustls-platform-verifier = "0.5.0"
schemars = { version = "0.8", features = ["impl_json_schema", "indexmap2"] }
semver = "1.0"
serde = { version = "1.0", features = ["derive", "rc"] }
serde_derive = { version = "1.0", features = ["deserialize_in_place"] }
serde_json = { version = "1.0", features = ["preserve_order", "raw_value"] }
serde_json_lenient = { version = "0.2", features = [
    "preserve_order",
    "raw_value",
] }
serde_repr = "0.1"
sha2 = "0.10"
shellexpand = "2.1.0"
shlex = "1.3.0"
signal-hook = "0.3.17"
simplelog = "0.12.2"
smallvec = { version = "1.6", features = ["union"] }
smol = "2.0"
sqlformat = "0.2"
streaming-iterator = "0.1"
strsim = "0.11"
strum = { version = "0.26.0", features = ["derive"] }
subtle = "2.5.0"
syn = { version = "1.0.72", features = ["full", "extra-traits"] }
sys-locale = "0.3.1"
sysinfo = "0.31.0"
take-until = "0.2.0"
<<<<<<< HEAD
tempfile = "3.8"
thiserror = "1.0.29"
=======
tempfile = "3.9.0"
thiserror = "2.0.12"
>>>>>>> 23e85190
tiktoken-rs = "0.6.0"
time = { version = "0.3", features = [
    "macros",
    "parsing",
    "serde",
    "serde-well-known",
    "formatting",
] }
tiny_http = "0.8"
toml = "0.8"
tokio = { version = "1" }
tower-http = "0.4.4"
tree-sitter = { version = "0.25.3", features = ["wasm"] }
tree-sitter-bash = "0.23"
tree-sitter-c = "0.23"
tree-sitter-cpp = "0.23"
tree-sitter-css = "0.23"
tree-sitter-elixir = "0.3"
tree-sitter-embedded-template = "0.23.0"
tree-sitter-gitcommit = { git = "https://github.com/zed-industries/tree-sitter-git-commit", rev = "88309716a69dd13ab83443721ba6e0b491d37ee9" }
tree-sitter-go = "0.23"
tree-sitter-go-mod = { git = "https://github.com/camdencheek/tree-sitter-go-mod", rev = "6efb59652d30e0e9cd5f3b3a669afd6f1a926d3c", package = "tree-sitter-gomod" }
tree-sitter-gowork = { git = "https://github.com/zed-industries/tree-sitter-go-work", rev = "acb0617bf7f4fda02c6217676cc64acb89536dc7" }
tree-sitter-heex = { git = "https://github.com/zed-industries/tree-sitter-heex", rev = "1dd45142fbb05562e35b2040c6129c9bca346592" }
tree-sitter-diff = "0.1.0"
tree-sitter-html = "0.23"
tree-sitter-jsdoc = "0.23"
tree-sitter-json = "0.24"
tree-sitter-md = { git = "https://github.com/tree-sitter-grammars/tree-sitter-markdown", rev = "9a23c1a96c0513d8fc6520972beedd419a973539" }
tree-sitter-python = "0.23"
tree-sitter-regex = "0.24"
tree-sitter-ruby = "0.23"
tree-sitter-rust = "0.23"
tree-sitter-typescript = "0.23"
tree-sitter-yaml = { git = "https://github.com/zed-industries/tree-sitter-yaml", rev = "baff0b51c64ef6a1fb1f8390f3ad6015b83ec13a" }
unicase = "2.6"
unindent = "0.2.0"
unicode-segmentation = "1.10"
unicode-script = "0.5.7"
url = "2.2"
urlencoding = "2.1.2"
uuid = { version = "1.1.2", features = ["v4", "v5", "v7", "serde"] }
walkdir = "2.3"
wasmparser = "0.221"
wasm-encoder = "0.221"
wasmtime = { version = "29", default-features = false, features = [
    "async",
    "demangle",
    "runtime",
    "cranelift",
    "component-model",
] }
wasmtime-wasi = "29"
which = "6.0.0"
wit-component = "0.221"
zed_llm_client = "0.4"
zstd = "0.11"
metal = "0.31"

[workspace.dependencies.async-stripe]
git = "https://github.com/zed-industries/async-stripe"
rev = "3672dd4efb7181aa597bf580bf5a2f5d23db6735"
default-features = false
features = [
    "runtime-tokio-hyper-rustls",
    "billing",
    "checkout",
    "events",
    # The features below are only enabled to get the `events` feature to build.
    "chrono",
    "connect",
]

[workspace.dependencies.windows]
version = "0.60"
features = [
    "Foundation_Collections",
    "Foundation_Numerics",
    "Storage_Search",
    "Storage_Streams",
    "System_Threading",
    "UI_StartScreen",
    "UI_ViewManagement",
    "Wdk_System_SystemServices",
    "Win32_Globalization",
    "Win32_Graphics_Direct2D",
    "Win32_Graphics_Direct2D_Common",
    "Win32_Graphics_DirectWrite",
    "Win32_Graphics_Dwm",
    "Win32_Graphics_Dxgi_Common",
    "Win32_Graphics_Gdi",
    "Win32_Graphics_Imaging",
    "Win32_Graphics_Imaging_D2D",
    "Win32_Security",
    "Win32_Security_Credentials",
    "Win32_Storage_FileSystem",
    "Win32_System_Com",
    "Win32_System_Com_StructuredStorage",
    "Win32_System_Console",
    "Win32_System_DataExchange",
    "Win32_System_IO",
    "Win32_System_LibraryLoader",
    "Win32_System_Memory",
    "Win32_System_Ole",
    "Win32_System_Pipes",
    "Win32_System_SystemInformation",
    "Win32_System_SystemServices",
    "Win32_System_Threading",
    "Win32_System_WinRT",
    "Win32_UI_Controls",
    "Win32_UI_HiDpi",
    "Win32_UI_Input_Ime",
    "Win32_UI_Input_KeyboardAndMouse",
    "Win32_UI_Shell",
    "Win32_UI_Shell_Common",
    "Win32_UI_WindowsAndMessaging",
]

# TODO livekit https://github.com/RustAudio/cpal/pull/891
[patch.crates-io]
cpal = { git = "https://github.com/zed-industries/cpal", rev = "fd8bc2fd39f1f5fdee5a0690656caff9a26d9d50" }
real-async-tls = { git = "https://github.com/zed-industries/async-tls", rev = "1e759a4b5e370f87dc15e40756ac4f8815b61d9d", package = "async-tls" }

[profile.dev]
split-debuginfo = "unpacked"
debug = "limited"
codegen-units = 16

[profile.dev.package]
taffy = { opt-level = 3 }
cranelift-codegen = { opt-level = 3 }
resvg = { opt-level = 3 }
rustybuzz = { opt-level = 3 }
ttf-parser = { opt-level = 3 }
wasmtime-cranelift = { opt-level = 3 }
wasmtime = { opt-level = 3 }
# Build single-source-file crates with cg=1 as it helps make `cargo build` of a whole workspace a bit faster
activity_indicator = { codegen-units = 1 }
assets = { codegen-units = 1 }
breadcrumbs = { codegen-units = 1 }
collections = { codegen-units = 1 }
command_palette = { codegen-units = 1 }
command_palette_hooks = { codegen-units = 1 }
evals = { codegen-units = 1 }
extension_cli = { codegen-units = 1 }
feature_flags = { codegen-units = 1 }
file_icons = { codegen-units = 1 }
fsevent = { codegen-units = 1 }
image_viewer = { codegen-units = 1 }
inline_completion_button = { codegen-units = 1 }
install_cli = { codegen-units = 1 }
journal = { codegen-units = 1 }
lmstudio = { codegen-units = 1 }
menu = { codegen-units = 1 }
notifications = { codegen-units = 1 }
ollama = { codegen-units = 1 }
outline = { codegen-units = 1 }
paths = { codegen-units = 1 }
prettier = { codegen-units = 1 }
project_symbols = { codegen-units = 1 }
refineable = { codegen-units = 1 }
release_channel = { codegen-units = 1 }
reqwest_client = { codegen-units = 1 }
rich_text = { codegen-units = 1 }
semantic_version = { codegen-units = 1 }
session = { codegen-units = 1 }
snippet = { codegen-units = 1 }
snippets_ui = { codegen-units = 1 }
sqlez_macros = { codegen-units = 1 }
story = { codegen-units = 1 }
supermaven_api = { codegen-units = 1 }
telemetry_events = { codegen-units = 1 }
theme_selector = { codegen-units = 1 }
time_format = { codegen-units = 1 }
ui_input = { codegen-units = 1 }
zed_actions = { codegen-units = 1 }

[profile.release]
debug = "limited"
lto = "thin"
codegen-units = 1

[profile.release.package]
zed = { codegen-units = 16 }

[profile.release-fast]
inherits = "release"
debug = "full"
lto = false
codegen-units = 16

[workspace.lints.rust]
unexpected_cfgs = { level = "allow" }

[workspace.lints.clippy]
dbg_macro = "deny"
todo = "deny"

# Motivation: We use `vec![a..b]` a lot when dealing with ranges in text, so
# warning on this rule produces a lot of noise.
single_range_in_vec_init = "allow"

# These are all of the rules that currently have violations in the Zed
# codebase.
#
# We'll want to drive this list down by either:
# 1. fixing violations of the rule and begin enforcing it
# 2. deciding we want to allow the rule permanently, at which point
#    we should codify that separately above.
#
# This list shouldn't be added to; it should only get shorter.
# =============================================================================

# There are a bunch of rules currently failing in the `style` group, so
# allow all of those, for now.
style = { level = "allow", priority = -1 }

# Temporary list of style lints that we've fixed so far.
module_inception = { level = "deny" }
question_mark = { level = "deny" }
redundant_closure = { level = "deny" }
# Individual rules that have violations in the codebase:
type_complexity = "allow"
# We often return trait objects from `new` functions.
new_ret_no_self = { level = "allow" }
# We have a few `next` functions that differ in lifetimes
# compared to Iterator::next. Yet, clippy complains about those.
should_implement_trait = { level = "allow" }
let_underscore_future = "allow"

# in Rust it can be very tedious to reduce argument count without
# running afoul of the borrow checker.
too_many_arguments = "allow"

[workspace.metadata.cargo-machete]
ignored = ["bindgen", "cbindgen", "prost_build", "serde", "component", "linkme"]<|MERGE_RESOLUTION|>--- conflicted
+++ resolved
@@ -534,13 +534,8 @@
 sys-locale = "0.3.1"
 sysinfo = "0.31.0"
 take-until = "0.2.0"
-<<<<<<< HEAD
-tempfile = "3.8"
-thiserror = "1.0.29"
-=======
 tempfile = "3.9.0"
 thiserror = "2.0.12"
->>>>>>> 23e85190
 tiktoken-rs = "0.6.0"
 time = { version = "0.3", features = [
     "macros",
