--- conflicted
+++ resolved
@@ -81,11 +81,8 @@
     "crates/theme",
     "crates/theme_importer",
     "crates/theme_selector",
-<<<<<<< HEAD
+    "crates/telemetry_events",
     "crates/time_format",
-=======
-    "crates/telemetry_events",
->>>>>>> f19ab464
     "crates/ui",
     "crates/util",
     "crates/vcs_menu",
@@ -178,11 +175,8 @@
 theme = { path = "crates/theme" }
 theme_importer = { path = "crates/theme_importer" }
 theme_selector = { path = "crates/theme_selector" }
-<<<<<<< HEAD
+telemetry_events = { path = "crates/telemetry_events" }
 time_format = { path = "crates/time_format" }
-=======
-telemetry_events = { path ="crates/telemetry_events" }
->>>>>>> f19ab464
 ui = { path = "crates/ui" }
 util = { path = "crates/util" }
 vcs_menu = { path = "crates/vcs_menu" }
@@ -210,7 +204,10 @@
 hex = "0.4.3"
 indoc = "1"
 # We explicitly disable a http2 support in isahc.
-isahc = { version = "1.7.2", default-features = false, features = ["static-curl", "text-decoding"] }
+isahc = { version = "1.7.2", default-features = false, features = [
+    "static-curl",
+    "text-decoding",
+] }
 lazy_static = "1.4.0"
 linkify = "0.10.0"
 log = { version = "0.4.16", features = ["kv_unstable_serde"] }
@@ -231,7 +228,10 @@
 serde = { version = "1.0", features = ["derive", "rc"] }
 serde_derive = { version = "1.0", features = ["deserialize_in_place"] }
 serde_json = { version = "1.0", features = ["preserve_order", "raw_value"] }
-serde_json_lenient = { version = "0.1", features = ["preserve_order", "raw_value"] }
+serde_json_lenient = { version = "0.1", features = [
+    "preserve_order",
+    "raw_value",
+] }
 serde_repr = "0.1"
 sha2 = "0.10"
 smallvec = { version = "1.6", features = ["union"] }
@@ -241,7 +241,11 @@
 tempfile = "3.9.0"
 thiserror = "1.0.29"
 tiktoken-rs = "0.5.7"
-time = { version = "0.3", features = ["serde", "serde-well-known", "formatting"] }
+time = { version = "0.3", features = [
+    "serde",
+    "serde-well-known",
+    "formatting",
+] }
 toml = "0.8"
 tree-sitter = { version = "0.20", features = ["wasm"] }
 tree-sitter-astro = { git = "https://github.com/virchau13/tree-sitter-astro.git", rev = "e924787e12e8a03194f36a113290ac11d6dc10f3" }
