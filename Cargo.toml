[workspace]
resolver = "2"
members = [
    "crates/acp_thread",
    "crates/action_log",
    "crates/activity_indicator",
    "crates/agent",
    "crates/agent2",
    "crates/agent_servers",
    "crates/agent_settings",
    "crates/agent_ui",
    "crates/ai_onboarding",
    "crates/anthropic",
    "crates/askpass",
    "crates/assets",
    "crates/assistant_context",
    "crates/assistant_slash_command",
    "crates/assistant_slash_commands",
    "crates/assistant_tool",
    "crates/assistant_tools",
    "crates/audio",
    "crates/auto_update",
    "crates/auto_update_helper",
    "crates/auto_update_ui",
    "crates/aws_http_client",
    "crates/bedrock",
    "crates/breadcrumbs",
    "crates/buffer_diff",
    "crates/call",
    "crates/channel",
    "crates/cli",
    "crates/client",
    "crates/clock",
    "crates/cloud_api_client",
    "crates/cloud_api_types",
    "crates/cloud_llm_client",
    "crates/collab",
    "crates/collab_ui",
    "crates/collections",
    "crates/command_palette",
    "crates/command_palette_hooks",
    "crates/component",
    "crates/context_server",
    "crates/copilot",
    "crates/crashes",
    "crates/credentials_provider",
    "crates/dap",
    "crates/dap_adapters",
    "crates/db",
    "crates/debug_adapter_extension",
    "crates/debugger_tools",
    "crates/debugger_ui",
    "crates/deepseek",
    "crates/diagnostics",
    "crates/docs_preprocessor",
    "crates/editor",
    "crates/eval",
    "crates/explorer_command_injector",
    "crates/extension",
    "crates/extension_api",
    "crates/extension_cli",
    "crates/extension_host",
    "crates/extensions_ui",
    "crates/feature_flags",
    "crates/feedback",
    "crates/file_finder",
    "crates/file_icons",
    "crates/fs",
    "crates/fsevent",
    "crates/fuzzy",
    "crates/git",
    "crates/git_hosting_providers",
    "crates/git_ui",
    "crates/go_to_line",
    "crates/google_ai",
    "crates/gpui",
    "crates/gpui_macros",
    "crates/gpui_tokio",
    "crates/html_to_markdown",
    "crates/http_client",
    "crates/http_client_tls",
    "crates/icons",
    "crates/image_viewer",
    "crates/edit_prediction",
    "crates/edit_prediction_button",
    "crates/inspector_ui",
    "crates/install_cli",
    "crates/jj",
    "crates/jj_ui",
    "crates/journal",
    "crates/language",
    "crates/language_extension",
    "crates/language_model",
    "crates/language_models",
    "crates/language_selector",
    "crates/language_tools",
    "crates/languages",
    "crates/livekit_api",
    "crates/livekit_client",
    "crates/lmstudio",
    "crates/lsp",
    "crates/markdown",
    "crates/markdown_preview",
    "crates/media",
    "crates/menu",
    "crates/migrator",
    "crates/mistral",
    "crates/multi_buffer",
    "crates/nc",
    "crates/net",
    "crates/node_runtime",
    "crates/notifications",
    "crates/ollama",
    "crates/onboarding",
    "crates/open_ai",
    "crates/open_router",
    "crates/outline",
    "crates/outline_panel",
    "crates/panel",
    "crates/paths",
    "crates/picker",
    "crates/prettier",
    "crates/project",
    "crates/project_panel",
    "crates/project_symbols",
    "crates/prompt_store",
    "crates/proto",
    "crates/recent_projects",
    "crates/refineable",
    "crates/refineable/derive_refineable",
    "crates/release_channel",
    "crates/remote",
    "crates/remote_server",
    "crates/repl",
    "crates/reqwest_client",
    "crates/rich_text",
    "crates/rope",
    "crates/rpc",
    "crates/rules_library",
    "crates/schema_generator",
    "crates/search",
    "crates/semantic_index",
    "crates/semantic_version",
    "crates/session",
    "crates/settings",
    "crates/settings_profile_selector",
    "crates/settings_ui",
    "crates/snippet",
    "crates/snippet_provider",
    "crates/snippets_ui",
    "crates/sqlez",
    "crates/sqlez_macros",
    "crates/story",
    "crates/storybook",
    "crates/streaming_diff",
    "crates/sum_tree",
    "crates/supermaven",
    "crates/supermaven_api",
    "crates/svg_preview",
    "crates/tab_switcher",
    "crates/task",
    "crates/tasks_ui",
    "crates/telemetry",
    "crates/telemetry_events",
    "crates/terminal",
    "crates/terminal_view",
    "crates/text",
    "crates/theme",
    "crates/theme_extension",
    "crates/theme_importer",
    "crates/theme_selector",
    "crates/time_format",
    "crates/title_bar",
    "crates/toolchain_selector",
    "crates/ui",
    "crates/ui_input",
    "crates/ui_macros",
    "crates/ui_prompt",
    "crates/util",
    "crates/util_macros",
    "crates/vercel",
    "crates/vim",
    "crates/vim_mode_setting",
    "crates/watch",
    "crates/web_search",
    "crates/web_search_providers",
    "crates/workspace",
    "crates/worktree",
    "crates/x_ai",
    "crates/zed",
    "crates/zed_actions",
    "crates/zeta",
    "crates/zeta_cli",
    "crates/zlog",
    "crates/zlog_settings",

    #
    # Extensions
    #

    "extensions/glsl",
    "extensions/html",
    "extensions/proto",
    "extensions/ruff",
    "extensions/slash-commands-example",
    "extensions/snippets",
    "extensions/test-extension",
    "extensions/toml",

    #
    # Tooling
    #

    "tooling/workspace-hack",
    "tooling/xtask",
]
default-members = ["crates/zed"]

[workspace.package]
publish = false
edition = "2024"

[workspace.dependencies]

#
# Workspace member crates
#

acp_thread = { path = "crates/acp_thread" }
action_log = { path = "crates/action_log" }
agent = { path = "crates/agent" }
agent2 = { path = "crates/agent2" }
activity_indicator = { path = "crates/activity_indicator" }
agent_ui = { path = "crates/agent_ui" }
agent_settings = { path = "crates/agent_settings" }
agent_servers = { path = "crates/agent_servers" }
ai = { path = "crates/ai" }
ai_onboarding = { path = "crates/ai_onboarding" }
anthropic = { path = "crates/anthropic" }
askpass = { path = "crates/askpass" }
assets = { path = "crates/assets" }
assistant_context = { path = "crates/assistant_context" }
assistant_slash_command = { path = "crates/assistant_slash_command" }
assistant_slash_commands = { path = "crates/assistant_slash_commands" }
assistant_tool = { path = "crates/assistant_tool" }
assistant_tools = { path = "crates/assistant_tools" }
audio = { path = "crates/audio" }
auto_update = { path = "crates/auto_update" }
auto_update_helper = { path = "crates/auto_update_helper" }
auto_update_ui = { path = "crates/auto_update_ui" }
aws_http_client = { path = "crates/aws_http_client" }
bedrock = { path = "crates/bedrock" }
breadcrumbs = { path = "crates/breadcrumbs" }
buffer_diff = { path = "crates/buffer_diff" }
call = { path = "crates/call" }
channel = { path = "crates/channel" }
cli = { path = "crates/cli" }
client = { path = "crates/client" }
clock = { path = "crates/clock" }
cloud_api_client = { path = "crates/cloud_api_client" }
cloud_api_types = { path = "crates/cloud_api_types" }
cloud_llm_client = { path = "crates/cloud_llm_client" }
collab = { path = "crates/collab" }
collab_ui = { path = "crates/collab_ui" }
collections = { path = "crates/collections" }
command_palette = { path = "crates/command_palette" }
command_palette_hooks = { path = "crates/command_palette_hooks" }
component = { path = "crates/component" }
context_server = { path = "crates/context_server" }
copilot = { path = "crates/copilot" }
crashes = { path = "crates/crashes" }
credentials_provider = { path = "crates/credentials_provider" }
dap = { path = "crates/dap" }
dap_adapters = { path = "crates/dap_adapters" }
db = { path = "crates/db" }
debug_adapter_extension = { path = "crates/debug_adapter_extension" }
debugger_tools = { path = "crates/debugger_tools" }
debugger_ui = { path = "crates/debugger_ui" }
deepseek = { path = "crates/deepseek" }
diagnostics = { path = "crates/diagnostics" }
editor = { path = "crates/editor" }
extension = { path = "crates/extension" }
extension_host = { path = "crates/extension_host" }
extensions_ui = { path = "crates/extensions_ui" }
feature_flags = { path = "crates/feature_flags" }
feedback = { path = "crates/feedback" }
file_finder = { path = "crates/file_finder" }
file_icons = { path = "crates/file_icons" }
fs = { path = "crates/fs" }
fsevent = { path = "crates/fsevent" }
fuzzy = { path = "crates/fuzzy" }
git = { path = "crates/git" }
git_hosting_providers = { path = "crates/git_hosting_providers" }
git_ui = { path = "crates/git_ui" }
go_to_line = { path = "crates/go_to_line" }
google_ai = { path = "crates/google_ai" }
gpui = { path = "crates/gpui", default-features = false, features = [
    "http_client",
] }
gpui_macros = { path = "crates/gpui_macros" }
gpui_tokio = { path = "crates/gpui_tokio" }
html_to_markdown = { path = "crates/html_to_markdown" }
http_client = { path = "crates/http_client" }
http_client_tls = { path = "crates/http_client_tls" }
icons = { path = "crates/icons" }
image_viewer = { path = "crates/image_viewer" }
edit_prediction = { path = "crates/edit_prediction" }
edit_prediction_button = { path = "crates/edit_prediction_button" }
inspector_ui = { path = "crates/inspector_ui" }
install_cli = { path = "crates/install_cli" }
jj = { path = "crates/jj" }
jj_ui = { path = "crates/jj_ui" }
journal = { path = "crates/journal" }
language = { path = "crates/language" }
language_extension = { path = "crates/language_extension" }
language_model = { path = "crates/language_model" }
language_models = { path = "crates/language_models" }
language_selector = { path = "crates/language_selector" }
language_tools = { path = "crates/language_tools" }
languages = { path = "crates/languages" }
livekit_api = { path = "crates/livekit_api" }
livekit_client = { path = "crates/livekit_client" }
lmstudio = { path = "crates/lmstudio" }
lsp = { path = "crates/lsp" }
markdown = { path = "crates/markdown" }
markdown_preview = { path = "crates/markdown_preview" }
svg_preview = { path = "crates/svg_preview" }
media = { path = "crates/media" }
menu = { path = "crates/menu" }
migrator = { path = "crates/migrator" }
mistral = { path = "crates/mistral" }
multi_buffer = { path = "crates/multi_buffer" }
nc = { path = "crates/nc" }
net = { path = "crates/net" }
node_runtime = { path = "crates/node_runtime" }
notifications = { path = "crates/notifications" }
ollama = { path = "crates/ollama" }
onboarding = { path = "crates/onboarding" }
open_ai = { path = "crates/open_ai" }
open_router = { path = "crates/open_router", features = ["schemars"] }
outline = { path = "crates/outline" }
outline_panel = { path = "crates/outline_panel" }
panel = { path = "crates/panel" }
paths = { path = "crates/paths" }
picker = { path = "crates/picker" }
plugin = { path = "crates/plugin" }
plugin_macros = { path = "crates/plugin_macros" }
prettier = { path = "crates/prettier" }
settings_profile_selector = { path = "crates/settings_profile_selector" }
project = { path = "crates/project" }
project_panel = { path = "crates/project_panel" }
project_symbols = { path = "crates/project_symbols" }
prompt_store = { path = "crates/prompt_store" }
proto = { path = "crates/proto" }
recent_projects = { path = "crates/recent_projects" }
refineable = { path = "crates/refineable" }
release_channel = { path = "crates/release_channel" }
remote = { path = "crates/remote" }
remote_server = { path = "crates/remote_server" }
repl = { path = "crates/repl" }
reqwest_client = { path = "crates/reqwest_client" }
rich_text = { path = "crates/rich_text" }
rodio = { version = "0.21.1", default-features = false }
rope = { path = "crates/rope" }
rpc = { path = "crates/rpc" }
rules_library = { path = "crates/rules_library" }
search = { path = "crates/search" }
semantic_index = { path = "crates/semantic_index" }
semantic_version = { path = "crates/semantic_version" }
session = { path = "crates/session" }
settings = { path = "crates/settings" }
settings_ui = { path = "crates/settings_ui" }
snippet = { path = "crates/snippet" }
snippet_provider = { path = "crates/snippet_provider" }
snippets_ui = { path = "crates/snippets_ui" }
sqlez = { path = "crates/sqlez" }
sqlez_macros = { path = "crates/sqlez_macros" }
story = { path = "crates/story" }
storybook = { path = "crates/storybook" }
streaming_diff = { path = "crates/streaming_diff" }
sum_tree = { path = "crates/sum_tree" }
supermaven = { path = "crates/supermaven" }
supermaven_api = { path = "crates/supermaven_api" }
tab_switcher = { path = "crates/tab_switcher" }
task = { path = "crates/task" }
tasks_ui = { path = "crates/tasks_ui" }
telemetry = { path = "crates/telemetry" }
telemetry_events = { path = "crates/telemetry_events" }
terminal = { path = "crates/terminal" }
terminal_view = { path = "crates/terminal_view" }
text = { path = "crates/text" }
theme = { path = "crates/theme" }
theme_extension = { path = "crates/theme_extension" }
theme_importer = { path = "crates/theme_importer" }
theme_selector = { path = "crates/theme_selector" }
time_format = { path = "crates/time_format" }
title_bar = { path = "crates/title_bar" }
toolchain_selector = { path = "crates/toolchain_selector" }
ui = { path = "crates/ui" }
ui_input = { path = "crates/ui_input" }
ui_macros = { path = "crates/ui_macros" }
ui_prompt = { path = "crates/ui_prompt" }
util = { path = "crates/util" }
util_macros = { path = "crates/util_macros" }
vercel = { path = "crates/vercel" }
vim = { path = "crates/vim" }
vim_mode_setting = { path = "crates/vim_mode_setting" }

watch = { path = "crates/watch" }
web_search = { path = "crates/web_search" }
web_search_providers = { path = "crates/web_search_providers" }
workspace = { path = "crates/workspace" }
worktree = { path = "crates/worktree" }
x_ai = { path = "crates/x_ai" }
zed = { path = "crates/zed" }
zed_actions = { path = "crates/zed_actions" }
zeta = { path = "crates/zeta" }
zlog = { path = "crates/zlog" }
zlog_settings = { path = "crates/zlog_settings" }

#
# External crates
#

agentic-coding-protocol = "0.0.10"
agent-client-protocol = "0.0.26"
aho-corasick = "1.1"
alacritty_terminal = { git = "https://github.com/zed-industries/alacritty.git", branch = "add-hush-login-flag" }
any_vec = "0.14"
anyhow = "1.0.86"
arrayvec = { version = "0.7.4", features = ["serde"] }
ashpd = { version = "0.11", default-features = false, features = ["async-std"] }
async-compat = "0.2.1"
async-compression = { version = "0.4", features = ["gzip", "futures-io"] }
async-dispatcher = "0.1"
async-fs = "2.1"
async-pipe = { git = "https://github.com/zed-industries/async-pipe-rs", rev = "82d00a04211cf4e1236029aa03e6b6ce2a74c553" }
async-recursion = "1.0.0"
async-tar = "0.5.0"
async-trait = "0.1"
async-tungstenite = "0.29.1"
async_zip = { version = "0.0.17", features = ["deflate", "deflate64"] }
aws-config = { version = "1.6.1", features = ["behavior-version-latest"] }
aws-credential-types = { version = "1.2.2", features = [
    "hardcoded-credentials",
] }
aws-sdk-bedrockruntime = { version = "1.80.0", features = [
    "behavior-version-latest",
] }
aws-smithy-runtime-api = { version = "1.7.4", features = ["http-1x", "client"] }
aws-smithy-types = { version = "1.3.0", features = ["http-body-1-x"] }
base64 = "0.22"
bitflags = "2.6.0"
blade-graphics = { git = "https://github.com/kvark/blade", rev = "e0ec4e720957edd51b945b64dd85605ea54bcfe5" }
blade-macros = { git = "https://github.com/kvark/blade", rev = "e0ec4e720957edd51b945b64dd85605ea54bcfe5" }
blade-util = { git = "https://github.com/kvark/blade", rev = "e0ec4e720957edd51b945b64dd85605ea54bcfe5" }
blake3 = "1.5.3"
bytes = "1.0"
cargo_metadata = "0.19"
cargo_toml = "0.21"
chrono = { version = "0.4", features = ["serde"] }
ciborium = "0.2"
circular-buffer = "1.0"
clap = { version = "4.4", features = ["derive"] }
cocoa = "0.26"
cocoa-foundation = "0.2.0"
convert_case = "0.8.0"
core-foundation = "0.10.0"
core-foundation-sys = "0.8.6"
core-video = { version = "0.4.3", features = ["metal"] }
cpal = "0.16"
crash-handler = "0.6"
criterion = { version = "0.5", features = ["html_reports"] }
ctor = "0.4.0"
dap-types = { git = "https://github.com/zed-industries/dap-types", rev = "1b461b310481d01e02b2603c16d7144b926339f8" }
dashmap = "6.0"
derive_more = "0.99.17"
dirs = "4.0"
documented = "0.9.1"
dotenvy = "0.15.0"
ec4rs = "1.1"
emojis = "0.6.1"
env_logger = "0.11"
exec = "0.3.1"
fancy-regex = "0.14.0"
fork = "0.2.0"
futures = "0.3"
futures-batch = "0.6.1"
futures-lite = "1.13"
git2 = { version = "0.20.1", default-features = false }
globset = "0.4"
handlebars = "4.3"
heck = "0.5"
heed = { version = "0.21.0", features = ["read-txn-no-tls"] }
hex = "0.4.3"
html5ever = "0.27.0"
http = "1.1"
http-body = "1.0"
hyper = "0.14"
ignore = "0.4.22"
image = "0.25.1"
imara-diff = "0.1.8"
indexmap = { version = "2.7.0", features = ["serde"] }
indoc = "2"
inventory = "0.3.19"
itertools = "0.14.0"
jj-lib = { git = "https://github.com/jj-vcs/jj", rev = "e18eb8e05efaa153fad5ef46576af145bba1807f" }
json_dotpath = "1.1"
jsonschema = "0.30.0"
jsonwebtoken = "9.3"
jupyter-protocol = { git = "https://github.com/ConradIrwin/runtimed", rev = "7130c804216b6914355d15d0b91ea91f6babd734" }
jupyter-websocket-client = {  git = "https://github.com/ConradIrwin/runtimed" ,rev = "7130c804216b6914355d15d0b91ea91f6babd734" }
libc = "0.2"
libsqlite3-sys = { version = "0.30.1", features = ["bundled"] }
linkify = "0.10.0"
log = { version = "0.4.16", features = ["kv_unstable_serde", "serde"] }
lsp-types = { git = "https://github.com/zed-industries/lsp-types", rev = "39f629bdd03d59abd786ed9fc27e8bca02c0c0ec" }
mach2 = "0.5"
markup5ever_rcdom = "0.3.0"
metal = "0.29"
minidumper = "0.8"
moka = { version = "0.12.10", features = ["sync"] }
naga = { version = "25.0", features = ["wgsl-in"] }
nanoid = "0.4"
nbformat = {  git = "https://github.com/ConradIrwin/runtimed", rev = "7130c804216b6914355d15d0b91ea91f6babd734" }
nix = "0.29"
num-format = "0.4.4"
objc = "0.2"
open = "5.0.0"
ordered-float = "2.1.1"
palette = { version = "0.7.5", default-features = false, features = ["std"] }
parking_lot = "0.12.1"
partial-json-fixer = "0.5.3"
parse_int = "0.9"
pathdiff = "0.2"
pet = { git = "https://github.com/microsoft/python-environment-tools.git", rev = "845945b830297a50de0e24020b980a65e4820559" }
pet-conda = { git = "https://github.com/microsoft/python-environment-tools.git", rev = "845945b830297a50de0e24020b980a65e4820559" }
pet-core = { git = "https://github.com/microsoft/python-environment-tools.git", rev = "845945b830297a50de0e24020b980a65e4820559" }
pet-fs = { git = "https://github.com/microsoft/python-environment-tools.git", rev = "845945b830297a50de0e24020b980a65e4820559" }
pet-pixi = { git = "https://github.com/microsoft/python-environment-tools.git", rev = "845945b830297a50de0e24020b980a65e4820559" }
pet-poetry = { git = "https://github.com/microsoft/python-environment-tools.git", rev = "845945b830297a50de0e24020b980a65e4820559" }
pet-reporter = { git = "https://github.com/microsoft/python-environment-tools.git", rev = "845945b830297a50de0e24020b980a65e4820559" }
portable-pty = "0.9.0"
postage = { version = "0.5", features = ["futures-traits"] }
pretty_assertions = { version = "1.3.0", features = ["unstable"] }
proc-macro2 = "1.0.93"
profiling = "1"
prost = "0.9"
prost-build = "0.9"
prost-types = "0.9"
pulldown-cmark = { version = "0.12.0", default-features = false }
quote = "1.0.9"
rand = "0.8.5"
rayon = "1.8"
ref-cast = "1.0.24"
regex = "1.5"
reqwest = { git = "https://github.com/zed-industries/reqwest.git", rev = "951c770a32f1998d6e999cef3e59e0013e6c4415", default-features = false, features = [
    "charset",
    "http2",
    "macos-system-configuration",
    "multipart",
    "rustls-tls-native-roots",
    "socks",
    "stream",
] }
rsa = "0.9.6"
runtimelib = {  git = "https://github.com/ConradIrwin/runtimed", rev = "7130c804216b6914355d15d0b91ea91f6babd734", default-features = false, features = [
    "async-dispatcher-runtime",
] }
rust-embed = { version = "8.4", features = ["include-exclude"] }
rustc-demangle = "0.1.23"
rustc-hash = "2.1.0"
rustls = { version = "0.23.26" }
rustls-platform-verifier = "0.5.0"
scap = { git = "https://github.com/zed-industries/scap", rev = "808aa5c45b41e8f44729d02e38fd00a2fe2722e7", default-features = false }
schemars = { version = "1.0", features = ["indexmap2"] }
semver = "1.0"
serde = { version = "1.0", features = ["derive", "rc"] }
serde_derive = { version = "1.0", features = ["deserialize_in_place"] }
serde_json = { version = "1.0", features = ["preserve_order", "raw_value"] }
serde_json_lenient = { version = "0.2", features = [
    "preserve_order",
    "raw_value",
] }
serde_repr = "0.1"
serde_urlencoded = "0.7"
sha2 = "0.10"
shellexpand = "2.1.0"
shlex = "1.3.0"
simplelog = "0.12.2"
smallvec = { version = "1.6", features = ["union"] }
smol = "2.0"
sqlformat = "0.2"
stacksafe = "0.1"
streaming-iterator = "0.1"
strsim = "0.11"
strum = { version = "0.27.0", features = ["derive"] }
subtle = "2.5.0"
syn = { version = "2.0.101", features = ["full", "extra-traits"] }
sys-locale = "0.3.1"
sysinfo = "0.31.0"
take-until = "0.2.0"
tempfile = "3.20.0"
thiserror = "2.0.12"
tiktoken-rs = { git = "https://github.com/zed-industries/tiktoken-rs", rev = "30c32a4522751699adeda0d5840c71c3b75ae73d" }
time = { version = "0.3", features = [
    "macros",
    "parsing",
    "serde",
    "serde-well-known",
    "formatting",
] }
tiny_http = "0.8"
tokio = { version = "1" }
tokio-tungstenite = { version = "0.26", features = ["__rustls-tls"] }
toml = "0.8"
tower-http = "0.4.4"
tree-sitter = { version = "0.25.6", features = ["wasm"] }
tree-sitter-bash = "0.25.0"
tree-sitter-c = "0.23"
tree-sitter-cpp = "0.23"
tree-sitter-css = "0.23"
tree-sitter-diff = "0.1.0"
tree-sitter-elixir = "0.3"
tree-sitter-embedded-template = "0.23.0"
tree-sitter-gitcommit = { git = "https://github.com/zed-industries/tree-sitter-git-commit", rev = "88309716a69dd13ab83443721ba6e0b491d37ee9" }
tree-sitter-go = "0.23"
tree-sitter-go-mod = { git = "https://github.com/camdencheek/tree-sitter-go-mod", rev = "6efb59652d30e0e9cd5f3b3a669afd6f1a926d3c", package = "tree-sitter-gomod" }
tree-sitter-gowork = { git = "https://github.com/zed-industries/tree-sitter-go-work", rev = "acb0617bf7f4fda02c6217676cc64acb89536dc7" }
tree-sitter-heex = { git = "https://github.com/zed-industries/tree-sitter-heex", rev = "1dd45142fbb05562e35b2040c6129c9bca346592" }
tree-sitter-html = "0.23"
tree-sitter-jsdoc = "0.23"
tree-sitter-json = "0.24"
tree-sitter-md = { git = "https://github.com/tree-sitter-grammars/tree-sitter-markdown", rev = "9a23c1a96c0513d8fc6520972beedd419a973539" }
tree-sitter-python = { git = "https://github.com/zed-industries/tree-sitter-python", rev = "218fcbf3fda3d029225f3dec005cb497d111b35e" }
tree-sitter-regex = "0.24"
tree-sitter-ruby = "0.23"
tree-sitter-rust = "0.24"
tree-sitter-typescript = "0.23"
tree-sitter-yaml = { git = "https://github.com/zed-industries/tree-sitter-yaml", rev = "baff0b51c64ef6a1fb1f8390f3ad6015b83ec13a" }
unicase = "2.6"
unicode-script = "0.5.7"
unicode-segmentation = "1.10"
unindent = "0.2.0"
url = "2.2"
urlencoding = "2.1.2"
uuid = { version = "1.1.2", features = ["v4", "v5", "v7", "serde"] }
walkdir = "2.5"
wasm-encoder = "0.221"
wasmparser = "0.221"
wasmtime = { version = "29", default-features = false, features = [
    "async",
    "demangle",
    "runtime",
    "cranelift",
    "component-model",
    "incremental-cache",
    "parallel-compilation",
] }
wasmtime-wasi = "29"
which = "6.0.0"
windows-core = "0.61"
wit-component = "0.221"
workspace-hack = "0.1.0"
yawc = "0.2.5"
zstd = "0.11"

[workspace.dependencies.windows]
version = "0.61"
features = [
    "Foundation_Numerics",
    "Storage_Search",
    "Storage_Streams",
    "System_Threading",
    "UI_ViewManagement",
    "Wdk_System_SystemServices",
    "Win32_Globalization",
    "Win32_Graphics_Direct3D",
    "Win32_Graphics_Direct3D11",
    "Win32_Graphics_Direct3D_Fxc",
    "Win32_Graphics_DirectComposition",
    "Win32_Graphics_DirectWrite",
    "Win32_Graphics_Dwm",
    "Win32_Graphics_Dxgi",
    "Win32_Graphics_Dxgi_Common",
    "Win32_Graphics_Gdi",
    "Win32_Graphics_Imaging",
    "Win32_Networking_WinSock",
    "Win32_Security",
    "Win32_Security_Credentials",
    "Win32_Storage_FileSystem",
    "Win32_System_Com",
    "Win32_System_Com_StructuredStorage",
    "Win32_System_Console",
    "Win32_System_DataExchange",
    "Win32_System_IO",
    "Win32_System_LibraryLoader",
    "Win32_System_Memory",
    "Win32_System_Ole",
    "Win32_System_Performance",
    "Win32_System_Pipes",
    "Win32_System_SystemInformation",
    "Win32_System_SystemServices",
    "Win32_System_Threading",
    "Win32_System_Variant",
    "Win32_System_WinRT",
    "Win32_UI_Controls",
    "Win32_UI_HiDpi",
    "Win32_UI_Input_Ime",
    "Win32_UI_Input_KeyboardAndMouse",
    "Win32_UI_Shell",
    "Win32_UI_Shell_Common",
    "Win32_UI_Shell_PropertiesSystem",
    "Win32_UI_WindowsAndMessaging",
]

[patch.crates-io]
notify = { git = "https://github.com/zed-industries/notify.git", rev = "bbb9ea5ae52b253e095737847e367c30653a2e96" }
notify-types = { git = "https://github.com/zed-industries/notify.git", rev = "bbb9ea5ae52b253e095737847e367c30653a2e96" }
windows-capture = { git = "https://github.com/zed-industries/windows-capture.git", rev = "f0d6c1b6691db75461b732f6d5ff56eed002eeb9" }

# Makes the workspace hack crate refer to the local one, but only when you're building locally
workspace-hack = { path = "tooling/workspace-hack" }

[profile.dev]
split-debuginfo = "unpacked"
codegen-units = 16

# mirror configuration for crates compiled for the build platform
# (without this cargo will compile ~400 crates twice)
[profile.dev.build-override]
codegen-units = 16

[profile.dev.package]
taffy = { opt-level = 3 }
cranelift-codegen = { opt-level = 3 }
cranelift-codegen-meta = { opt-level = 3 }
cranelift-codegen-shared = { opt-level = 3 }
resvg = { opt-level = 3 }
rustybuzz = { opt-level = 3 }
ttf-parser = { opt-level = 3 }
wasmtime-cranelift = { opt-level = 3 }
wasmtime = { opt-level = 3 }
# Build single-source-file crates with cg=1 as it helps make `cargo build` of a whole workspace a bit faster
activity_indicator = { codegen-units = 1 }
assets = { codegen-units = 1 }
breadcrumbs = { codegen-units = 1 }
collections = { codegen-units = 1 }
command_palette = { codegen-units = 1 }
command_palette_hooks = { codegen-units = 1 }
extension_cli = { codegen-units = 1 }
feature_flags = { codegen-units = 1 }
file_icons = { codegen-units = 1 }
fsevent = { codegen-units = 1 }
image_viewer = { codegen-units = 1 }
edit_prediction_button = { codegen-units = 1 }
install_cli = { codegen-units = 1 }
journal = { codegen-units = 1 }
lmstudio = { codegen-units = 1 }
menu = { codegen-units = 1 }
notifications = { codegen-units = 1 }
ollama = { codegen-units = 1 }
outline = { codegen-units = 1 }
paths = { codegen-units = 1 }
prettier = { codegen-units = 1 }
project_symbols = { codegen-units = 1 }
refineable = { codegen-units = 1 }
release_channel = { codegen-units = 1 }
reqwest_client = { codegen-units = 1 }
rich_text = { codegen-units = 1 }
semantic_version = { codegen-units = 1 }
session = { codegen-units = 1 }
snippet = { codegen-units = 1 }
snippets_ui = { codegen-units = 1 }
sqlez_macros = { codegen-units = 1 }
story = { codegen-units = 1 }
supermaven_api = { codegen-units = 1 }
telemetry_events = { codegen-units = 1 }
theme_selector = { codegen-units = 1 }
time_format = { codegen-units = 1 }
ui_input = { codegen-units = 1 }
zed_actions = { codegen-units = 1 }

[profile.release]
debug = "limited"
lto = "thin"
codegen-units = 1

[profile.release.package]
zed = { codegen-units = 16 }

[profile.release-fast]
inherits = "release"
debug = "full"
lto = false
codegen-units = 16

[workspace.lints.rust]
unexpected_cfgs = { level = "allow" }

[workspace.lints.clippy]
dbg_macro = "deny"
todo = "deny"

# Motivation: We use `vec![a..b]` a lot when dealing with ranges in text, so
# warning on this rule produces a lot of noise.
single_range_in_vec_init = "allow"

redundant_clone = "warn"
declare_interior_mutable_const = "deny"

# These are all of the rules that currently have violations in the Zed
# codebase.
#
# We'll want to drive this list down by either:
# 1. fixing violations of the rule and begin enforcing it
# 2. deciding we want to allow the rule permanently, at which point
#    we should codify that separately above.
#
# This list shouldn't be added to; it should only get shorter.
# =============================================================================

# There are a bunch of rules currently failing in the `style` group, so
# allow all of those, for now.
style = { level = "allow", priority = -1 }

# Temporary list of style lints that we've fixed so far.
# Progress is being tracked in #36577
blocks_in_conditions = "warn"
bool_assert_comparison = "warn"
borrow_interior_mutable_const = "warn"
box_default = "warn"
builtin_type_shadow = "warn"
bytes_nth = "warn"
chars_next_cmp = "warn"
cmp_null = "warn"
collapsible_else_if = "warn"
collapsible_if = "warn"
collapsible_match = "warn"
comparison_to_empty = "warn"
default_instead_of_iter_empty = "warn"
disallowed_macros = "warn"
disallowed_methods = "warn"
disallowed_names = "warn"
disallowed_types = "warn"
doc_lazy_continuation = "warn"
doc_overindented_list_items = "warn"
duplicate_underscore_argument = "warn"
err_expect = "warn"
fn_to_numeric_cast = "warn"
fn_to_numeric_cast_with_truncation = "warn"
for_kv_map = "warn"
implicit_saturating_add = "warn"
implicit_saturating_sub = "warn"
inconsistent_digit_grouping = "warn"
infallible_destructuring_match = "warn"
inherent_to_string = "warn"
init_numbered_fields = "warn"
into_iter_on_ref = "warn"
io_other_error = "warn"
is_digit_ascii_radix = "warn"
items_after_test_module = "warn"
iter_cloned_collect = "warn"
iter_next_slice = "warn"
iter_nth = "warn"
iter_nth_zero = "warn"
iter_skip_next = "warn"
just_underscores_and_digits = "warn"
<<<<<<< HEAD
legacy_numeric_constants = "warn"
=======
len_zero = "warn"
>>>>>>> 1e6cefaa
let_and_return = "warn"
main_recursion = "warn"
manual_bits = "warn"
manual_dangling_ptr = "warn"
manual_is_ascii_check = "warn"
manual_is_finite = "warn"
manual_is_infinite = "warn"
manual_map = "warn"
manual_next_back = "warn"
manual_non_exhaustive = "warn"
manual_ok_or = "warn"
manual_pattern_char_comparison = "warn"
manual_rotate = "warn"
manual_slice_fill = "warn"
manual_while_let_some = "warn"
map_clone = "warn"
map_collect_result_unit = "warn"
match_like_matches_macro = "warn"
match_overlapping_arm = "warn"
mem_replace_option_with_none = "warn"
mem_replace_option_with_some = "warn"
missing_enforced_import_renames = "warn"
missing_safety_doc = "warn"
mixed_attributes_style = "warn"
mixed_case_hex_literals = "warn"
module_inception = "warn"
must_use_unit = "warn"
mut_mutex_lock = "warn"
needless_borrow = "warn"
needless_doctest_main = "warn"
needless_else = "warn"
needless_parens_on_range_literals = "warn"
needless_pub_self = "warn"
needless_return = "warn"
needless_return_with_question_mark = "warn"
ok_expect = "warn"
owned_cow = "warn"
print_literal = "warn"
print_with_newline = "warn"
ptr_eq = "warn"
question_mark = "warn"
redundant_closure = "warn"
redundant_field_names = "warn"
redundant_pattern_matching = "warn"
redundant_static_lifetimes = "warn"
result_map_or_into_option = "warn"
self_named_constructors = "warn"
single_match = "warn"
tabs_in_doc_comments = "warn"
to_digit_is_some = "warn"
toplevel_ref_arg = "warn"
trim_split_whitespace = "warn"
unnecessary_fold = "warn"
unnecessary_map_or = "warn"
unnecessary_mut_passed = "warn"
unnecessary_owned_empty_strings = "warn"
unneeded_struct_pattern = "warn"
unsafe_removed_from_name = "warn"
unused_unit = "warn"
unusual_byte_groupings = "warn"
write_literal = "warn"
writeln_empty_string = "warn"
wrong_self_convention = "warn"
zero_ptr = "warn"

# Individual rules that have violations in the codebase:
type_complexity = "allow"
# We often return trait objects from `new` functions.
new_ret_no_self = { level = "allow" }
# We have a few `next` functions that differ in lifetimes
# compared to Iterator::next. Yet, clippy complains about those.
should_implement_trait = { level = "allow" }
let_underscore_future = "allow"
# It doesn't make sense to implement `Default` unilaterally.
new_without_default = "allow"

# in Rust it can be very tedious to reduce argument count without
# running afoul of the borrow checker.
too_many_arguments = "allow"

# We often have large enum variants yet we rarely actually bother with splitting them up.
large_enum_variant = "allow"

# `enum_variant_names` fires for all enums, even when they derive serde traits.
# Adhering to this lint would be a breaking change.
enum_variant_names = "allow"

[workspace.metadata.cargo-machete]
ignored = [
    "bindgen",
    "cbindgen",
    "prost_build",
    "serde",
    "component",
    "documented",
    "workspace-hack",
]<|MERGE_RESOLUTION|>--- conflicted
+++ resolved
@@ -866,11 +866,8 @@
 iter_nth_zero = "warn"
 iter_skip_next = "warn"
 just_underscores_and_digits = "warn"
-<<<<<<< HEAD
 legacy_numeric_constants = "warn"
-=======
 len_zero = "warn"
->>>>>>> 1e6cefaa
 let_and_return = "warn"
 main_recursion = "warn"
 manual_bits = "warn"
