[workspace]
members = [
    "crates/activity_indicator",
    "crates/ai",
    "crates/assets",
    "crates/assistant",
    "crates/audio",
    "crates/auto_update",
    "crates/breadcrumbs",
    "crates/call",
    "crates/channel",
    "crates/cli",
    "crates/client",
    "crates/clock",
    "crates/collab",
    "crates/collab_ui",
    "crates/collections",
    "crates/command_palette",
    "crates/copilot",
    "crates/copilot_ui",
    "crates/db",
    "crates/diagnostics",
    "crates/editor",
    "crates/feature_flags",
    "crates/feedback",
    "crates/file_finder",
    "crates/fs",
    "crates/fsevent",
    "crates/fuzzy",
    "crates/git",
    "crates/go_to_line",
    "crates/gpui",
    "crates/gpui",
    "crates/gpui_macros",
    "crates/gpui_macros",
    "crates/install_cli",
    "crates/journal",
    "crates/journal",
    "crates/language",
    "crates/language_selector",
    "crates/language_tools",
    "crates/live_kit_client",
    "crates/live_kit_server",
    "crates/lsp",
    "crates/markdown_preview",
    "crates/media",
    "crates/menu",
    "crates/multi_buffer",
    "crates/node_runtime",
    "crates/notifications",
    "crates/outline",
    "crates/picker",
    "crates/plugin",
    "crates/plugin_macros",
    "crates/prettier",
    "crates/project",
    "crates/project_panel",
    "crates/project_symbols",
    "crates/quick_action_bar",
    "crates/recent_projects",
    "crates/refineable",
    "crates/refineable/derive_refineable",
    "crates/release_channel",
    "crates/rich_text",
    "crates/rope",
    "crates/rpc",
    "crates/search",
    "crates/semantic_index",
    "crates/settings",
    "crates/snippet",
    "crates/sqlez",
    "crates/sqlez_macros",
    "crates/story",
    "crates/storybook",
    "crates/sum_tree",
    "crates/terminal",
    "crates/terminal_view",
    "crates/text",
    "crates/theme",
    "crates/theme_importer",
    "crates/theme_selector",
    "crates/ui",
    "crates/util",
    "crates/vcs_menu",
    "crates/vim",
    "crates/welcome",
    "crates/workspace",
    "crates/zed",
    "crates/zed_actions",
]
default-members = ["crates/zed"]
resolver = "2"

[workspace.dependencies]
anyhow = "1.0.57"
async-compression = { version = "0.4", features = ["gzip", "futures-io"] }
async-trait = "0.1"
chrono = { version = "0.4", features = ["serde"] }
ctor = "0.2.6"
derive_more = "0.99.17"
env_logger = "0.9"
futures = "0.3"
git2 = { version = "0.15", default-features = false}
globset = "0.4"
indoc = "1"
# We explicitly disable a http2 support in isahc.
isahc = { version = "1.7.2", default-features = false, features = ["static-curl", "text-decoding"] }
lazy_static = "1.4.0"
log = { version = "0.4.16", features = ["kv_unstable_serde"] }
ordered-float = "2.1.1"
parking_lot = "0.11.1"
postage = { version = "0.5", features = ["futures-traits"] }
pretty_assertions = "1.3.0"
prost = "0.8"
rand = "0.8.5"
refineable = { path = "./crates/refineable" }
regex = "1.5"
rusqlite = { version = "0.29.0", features = ["blob", "array", "modern_sqlite"] }
rust-embed = { version = "8.0", features = ["include-exclude"] }
schemars = "0.8"
serde = { version = "1.0", features = ["derive", "rc"] }
serde_derive = { version = "1.0", features = ["deserialize_in_place"] }
serde_json = { version = "1.0", features = ["preserve_order", "raw_value"] }
serde_json_lenient = { version = "0.1", features = ["preserve_order", "raw_value"] }
serde_repr = "0.1"
smallvec = { version = "1.6", features = ["union"] }
smol = "1.2"
strum = { version = "0.25.0", features = ["derive"] }
sysinfo = "0.29.10"
tempfile = "3.9.0"
thiserror = "1.0.29"
tiktoken-rs = "0.5.7"
<<<<<<< HEAD
tree-sitter = { version = "0.20" }
unindent = { version = "0.1.7" }
pretty_assertions = "1.3.0"
git2 = { version = "0.15", default-features = false}
uuid = { version = "1.1.2", features = ["v4"] }
pulldown-cmark = { version = "0.9.2", default-features = false }

=======
time = { version = "0.3", features = ["serde", "serde-well-known"] }
toml = "0.5"
tree-sitter = { version = "0.20", features = ["wasm"] }
>>>>>>> aaba98d8
tree-sitter-bash = { git = "https://github.com/tree-sitter/tree-sitter-bash", rev = "7331995b19b8f8aba2d5e26deb51d2195c18bc94" }
tree-sitter-c = "0.20.1"
tree-sitter-c-sharp = { git = "https://github.com/tree-sitter/tree-sitter-c-sharp", rev = "dd5e59721a5f8dae34604060833902b882023aaf" }
tree-sitter-cpp = { git = "https://github.com/tree-sitter/tree-sitter-cpp", rev="f44509141e7e483323d2ec178f2d2e6c0fc041c1" }
tree-sitter-css = { git = "https://github.com/tree-sitter/tree-sitter-css", rev = "769203d0f9abe1a9a691ac2b9fe4bb4397a73c51" }
tree-sitter-elixir = { git = "https://github.com/elixir-lang/tree-sitter-elixir", rev = "a2861e88a730287a60c11ea9299c033c7d076e30" }
tree-sitter-elm = { git = "https://github.com/elm-tooling/tree-sitter-elm", rev = "692c50c0b961364c40299e73c1306aecb5d20f40" }
tree-sitter-embedded-template = "0.20.0"
tree-sitter-gitcommit = { git = "https://github.com/gbprod/tree-sitter-gitcommit" }
tree-sitter-gleam = { git = "https://github.com/gleam-lang/tree-sitter-gleam", rev = "58b7cac8fc14c92b0677c542610d8738c373fa81" }
tree-sitter-glsl = { git = "https://github.com/theHamsta/tree-sitter-glsl", rev = "2a56fb7bc8bb03a1892b4741279dd0a8758b7fb3" }
tree-sitter-go = { git = "https://github.com/tree-sitter/tree-sitter-go", rev = "aeb2f33b366fd78d5789ff104956ce23508b85db" }
tree-sitter-gomod = { git = "https://github.com/camdencheek/tree-sitter-go-mod" }
tree-sitter-gowork = { git = "https://github.com/d1y/tree-sitter-go-work" }
tree-sitter-haskell = { git = "https://github.com/tree-sitter/tree-sitter-haskell", rev = "cf98de23e4285b8e6bcb57b050ef2326e2cc284b" }
tree-sitter-heex = { git = "https://github.com/phoenixframework/tree-sitter-heex", rev = "2e1348c3cf2c9323e87c2744796cf3f3868aa82a" }
tree-sitter-html = "0.19.0"
tree-sitter-json = { git = "https://github.com/tree-sitter/tree-sitter-json", rev = "40a81c01a40ac48744e0c8ccabbaba1920441199" }
tree-sitter-lua = "0.0.14"
tree-sitter-markdown = { git = "https://github.com/MDeiml/tree-sitter-markdown", rev = "330ecab87a3e3a7211ac69bbadc19eabecdb1cca" }
tree-sitter-nix = { git = "https://github.com/nix-community/tree-sitter-nix", rev = "66e3e9ce9180ae08fc57372061006ef83f0abde7" }
tree-sitter-nu = { git = "https://github.com/nushell/tree-sitter-nu", rev = "26bbaecda0039df4067861ab38ea8ea169f7f5aa" }
tree-sitter-php = "0.21.1"
tree-sitter-proto = {git = "https://github.com/rewinfrey/tree-sitter-proto", rev = "36d54f288aee112f13a67b550ad32634d0c2cb52" }
tree-sitter-purescript = { git = "https://github.com/ivanmoreau/tree-sitter-purescript", rev = "a37140f0c7034977b90faa73c94fcb8a5e45ed08" }
tree-sitter-python = "0.20.2"
tree-sitter-racket = { git = "https://github.com/zed-industries/tree-sitter-racket", rev = "eb010cf2c674c6fd9a6316a84e28ef90190fe51a" }
tree-sitter-ruby = "0.20.0"
tree-sitter-rust = "0.20.3"
tree-sitter-scheme = { git = "https://github.com/6cdh/tree-sitter-scheme", rev = "af0fd1fa452cb2562dc7b5c8a8c55551c39273b9" }
tree-sitter-svelte = { git = "https://github.com/Himujjal/tree-sitter-svelte", rev = "697bb515471871e85ff799ea57a76298a71a9cca" }
tree-sitter-toml = { git = "https://github.com/tree-sitter/tree-sitter-toml", rev = "342d9be207c2dba869b9967124c679b5e6fd0ebe" }
tree-sitter-typescript = { git = "https://github.com/tree-sitter/tree-sitter-typescript", rev = "5d20856f34315b068c41edaee2ac8a100081d259" }
tree-sitter-uiua = { git = "https://github.com/shnarazk/tree-sitter-uiua", rev = "9260f11be5900beda4ee6d1a24ab8ddfaf5a19b2" }
tree-sitter-vue = { git = "https://github.com/zed-industries/tree-sitter-vue", rev = "6608d9d60c386f19d80af7d8132322fa11199c42" }
tree-sitter-yaml = { git = "https://github.com/zed-industries/tree-sitter-yaml", rev = "f545a41f57502e1b5ddf2a6668896c1b0620f930" }
tree-sitter-zig = { git = "https://github.com/maxxnino/tree-sitter-zig", rev = "0d08703e4c3f426ec61695d7617415fff97029bd" }
unindent = "0.1.7"
url = "2.2"
uuid = { version = "1.1.2", features = ["v4"] }
wasmtime = "16"

[patch.crates-io]
tree-sitter = { git = "https://github.com/tree-sitter/tree-sitter", rev = "1d8975319c2d5de1bf710e7e21db25b0eee4bc66" }
wasmtime = { git = "https://github.com/bytecodealliance/wasmtime", rev = "v16.0.0" }

[profile.dev]
split-debuginfo = "unpacked"
debug = "limited"

[profile.dev.package.taffy]
opt-level = 3

[profile.release]
debug = "limited"
lto = "thin"
codegen-units = 1<|MERGE_RESOLUTION|>--- conflicted
+++ resolved
@@ -100,11 +100,14 @@
 derive_more = "0.99.17"
 env_logger = "0.9"
 futures = "0.3"
-git2 = { version = "0.15", default-features = false}
+git2 = { version = "0.15", default-features = false }
 globset = "0.4"
 indoc = "1"
 # We explicitly disable a http2 support in isahc.
-isahc = { version = "1.7.2", default-features = false, features = ["static-curl", "text-decoding"] }
+isahc = { version = "1.7.2", default-features = false, features = [
+    "static-curl",
+    "text-decoding",
+] }
 lazy_static = "1.4.0"
 log = { version = "0.4.16", features = ["kv_unstable_serde"] }
 ordered-float = "2.1.1"
@@ -121,7 +124,10 @@
 serde = { version = "1.0", features = ["derive", "rc"] }
 serde_derive = { version = "1.0", features = ["deserialize_in_place"] }
 serde_json = { version = "1.0", features = ["preserve_order", "raw_value"] }
-serde_json_lenient = { version = "0.1", features = ["preserve_order", "raw_value"] }
+serde_json_lenient = { version = "0.1", features = [
+    "preserve_order",
+    "raw_value",
+] }
 serde_repr = "0.1"
 smallvec = { version = "1.6", features = ["union"] }
 smol = "1.2"
@@ -130,23 +136,14 @@
 tempfile = "3.9.0"
 thiserror = "1.0.29"
 tiktoken-rs = "0.5.7"
-<<<<<<< HEAD
-tree-sitter = { version = "0.20" }
-unindent = { version = "0.1.7" }
-pretty_assertions = "1.3.0"
-git2 = { version = "0.15", default-features = false}
-uuid = { version = "1.1.2", features = ["v4"] }
 pulldown-cmark = { version = "0.9.2", default-features = false }
-
-=======
 time = { version = "0.3", features = ["serde", "serde-well-known"] }
 toml = "0.5"
 tree-sitter = { version = "0.20", features = ["wasm"] }
->>>>>>> aaba98d8
 tree-sitter-bash = { git = "https://github.com/tree-sitter/tree-sitter-bash", rev = "7331995b19b8f8aba2d5e26deb51d2195c18bc94" }
 tree-sitter-c = "0.20.1"
 tree-sitter-c-sharp = { git = "https://github.com/tree-sitter/tree-sitter-c-sharp", rev = "dd5e59721a5f8dae34604060833902b882023aaf" }
-tree-sitter-cpp = { git = "https://github.com/tree-sitter/tree-sitter-cpp", rev="f44509141e7e483323d2ec178f2d2e6c0fc041c1" }
+tree-sitter-cpp = { git = "https://github.com/tree-sitter/tree-sitter-cpp", rev = "f44509141e7e483323d2ec178f2d2e6c0fc041c1" }
 tree-sitter-css = { git = "https://github.com/tree-sitter/tree-sitter-css", rev = "769203d0f9abe1a9a691ac2b9fe4bb4397a73c51" }
 tree-sitter-elixir = { git = "https://github.com/elixir-lang/tree-sitter-elixir", rev = "a2861e88a730287a60c11ea9299c033c7d076e30" }
 tree-sitter-elm = { git = "https://github.com/elm-tooling/tree-sitter-elm", rev = "692c50c0b961364c40299e73c1306aecb5d20f40" }
@@ -166,7 +163,7 @@
 tree-sitter-nix = { git = "https://github.com/nix-community/tree-sitter-nix", rev = "66e3e9ce9180ae08fc57372061006ef83f0abde7" }
 tree-sitter-nu = { git = "https://github.com/nushell/tree-sitter-nu", rev = "26bbaecda0039df4067861ab38ea8ea169f7f5aa" }
 tree-sitter-php = "0.21.1"
-tree-sitter-proto = {git = "https://github.com/rewinfrey/tree-sitter-proto", rev = "36d54f288aee112f13a67b550ad32634d0c2cb52" }
+tree-sitter-proto = { git = "https://github.com/rewinfrey/tree-sitter-proto", rev = "36d54f288aee112f13a67b550ad32634d0c2cb52" }
 tree-sitter-purescript = { git = "https://github.com/ivanmoreau/tree-sitter-purescript", rev = "a37140f0c7034977b90faa73c94fcb8a5e45ed08" }
 tree-sitter-python = "0.20.2"
 tree-sitter-racket = { git = "https://github.com/zed-industries/tree-sitter-racket", rev = "eb010cf2c674c6fd9a6316a84e28ef90190fe51a" }
