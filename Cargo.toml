--- conflicted
+++ resolved
@@ -389,11 +389,7 @@
 aws-config = { version = "1.5.16", features = ["behavior-version-latest"] }
 aws-credential-types = { version = "1.2.1", features = ["hardcoded-credentials"] }
 aws-sdk-bedrockruntime = { version = "1.73.0", features = ["behavior-version-latest"] }
-<<<<<<< HEAD
-aws-smithy-runtime-api = { version = "1.7.3", features = ["http-1x","client"] }
-=======
 aws-smithy-runtime-api = { version = "1.7.3", features = ["http-1x", "client"] }
->>>>>>> cdd07fdf
 aws-smithy-types = { version = "1.2.13", features = ["http-body-1-x"] }
 base64 = "0.22"
 bitflags = "2.6.0"
@@ -539,7 +535,7 @@
 ] }
 tiny_http = "0.8"
 toml = "0.8"
-tokio = { version = "1", features = ["rt", "rt-multi-thread"] }
+tokio = { version = "1" }
 tower-http = "0.4.4"
 tree-sitter = { version = "0.25.2", features = ["wasm"] }
 tree-sitter-bash = "0.23"
