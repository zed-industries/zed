[workspace]
resolver = "2"
members = [
    "crates/acp_thread",
    "crates/action_log",
    "crates/activity_indicator",
    "crates/agent",
    "crates/agent2",
    "crates/agent_servers",
    "crates/agent_settings",
    "crates/agent_ui",
    "crates/ai_onboarding",
    "crates/anthropic",
    "crates/askpass",
    "crates/assets",
    "crates/assistant_context",
    "crates/assistant_slash_command",
    "crates/assistant_slash_commands",
    "crates/assistant_tool",
    "crates/assistant_tools",
    "crates/audio",
    "crates/auto_update",
    "crates/auto_update_helper",
    "crates/auto_update_ui",
    "crates/aws_http_client",
    "crates/bedrock",
    "crates/breadcrumbs",
    "crates/buffer_diff",
    "crates/call",
    "crates/channel",
    "crates/cli",
    "crates/client",
    "crates/clock",
    "crates/cloud_api_client",
    "crates/cloud_api_types",
    "crates/cloud_llm_client",
    "crates/collab",
    "crates/collab_ui",
    "crates/collections",
    "crates/command_palette",
    "crates/command_palette_hooks",
    "crates/component",
    "crates/context_server",
    "crates/copilot",
    "crates/crashes",
    "crates/credentials_provider",
    "crates/dap",
    "crates/dap_adapters",
    "crates/db",
    "crates/debug_adapter_extension",
    "crates/debugger_tools",
    "crates/debugger_ui",
    "crates/deepseek",
    "crates/diagnostics",
    "crates/docs_preprocessor",
    "crates/editor",
    "crates/eval",
    "crates/explorer_command_injector",
    "crates/extension",
    "crates/extension_api",
    "crates/extension_cli",
    "crates/extension_host",
    "crates/extensions_ui",
    "crates/feature_flags",
    "crates/feedback",
    "crates/file_finder",
    "crates/file_icons",
    "crates/fs",
    "crates/fsevent",
    "crates/fuzzy",
    "crates/git",
    "crates/git_hosting_providers",
    "crates/git_ui",
    "crates/go_to_line",
    "crates/google_ai",
    "crates/gpui",
    "crates/gpui_macros",
    "crates/gpui_tokio",
    "crates/html_to_markdown",
    "crates/http_client",
    "crates/http_client_tls",
    "crates/icons",
    "crates/image_viewer",
    "crates/edit_prediction",
    "crates/edit_prediction_button",
    "crates/inspector_ui",
    "crates/install_cli",
    "crates/jj",
    "crates/jj_ui",
    "crates/journal",
    "crates/language",
    "crates/language_extension",
    "crates/language_model",
    "crates/language_models",
    "crates/language_selector",
    "crates/language_tools",
    "crates/languages",
    "crates/livekit_api",
    "crates/livekit_client",
    "crates/lmstudio",
    "crates/lsp",
    "crates/markdown",
    "crates/markdown_preview",
    "crates/media",
    "crates/menu",
    "crates/migrator",
    "crates/mistral",
    "crates/multi_buffer",
    "crates/nc",
    "crates/net",
    "crates/node_runtime",
    "crates/notifications",
    "crates/ollama",
    "crates/onboarding",
    "crates/open_ai",
    "crates/open_router",
    "crates/outline",
    "crates/outline_panel",
    "crates/panel",
    "crates/paths",
    "crates/picker",
    "crates/prettier",
    "crates/project",
    "crates/project_panel",
    "crates/project_symbols",
    "crates/prompt_store",
    "crates/proto",
    "crates/recent_projects",
    "crates/refineable",
    "crates/refineable/derive_refineable",
    "crates/release_channel",
    "crates/remote",
    "crates/remote_server",
    "crates/repl",
    "crates/reqwest_client",
    "crates/rich_text",
    "crates/rope",
    "crates/rpc",
    "crates/rules_library",
    "crates/schema_generator",
    "crates/search",
    "crates/semantic_index",
    "crates/semantic_version",
    "crates/session",
    "crates/settings",
    "crates/settings_profile_selector",
    "crates/settings_ui",
    "crates/snippet",
    "crates/snippet_provider",
    "crates/snippets_ui",
    "crates/sqlez",
    "crates/sqlez_macros",
    "crates/story",
    "crates/storybook",
    "crates/streaming_diff",
    "crates/sum_tree",
    "crates/supermaven",
    "crates/supermaven_api",
    "crates/svg_preview",
    "crates/tab_switcher",
    "crates/task",
    "crates/tasks_ui",
    "crates/telemetry",
    "crates/telemetry_events",
    "crates/terminal",
    "crates/terminal_view",
    "crates/text",
    "crates/theme",
    "crates/theme_extension",
    "crates/theme_importer",
    "crates/theme_selector",
    "crates/time_format",
    "crates/title_bar",
    "crates/toolchain_selector",
    "crates/ui",
    "crates/ui_input",
    "crates/ui_macros",
    "crates/ui_prompt",
    "crates/util",
    "crates/util_macros",
    "crates/vercel",
    "crates/vim",
    "crates/vim_mode_setting",
    "crates/watch",
    "crates/web_search",
    "crates/web_search_providers",
    "crates/workspace",
    "crates/worktree",
    "crates/x_ai",
    "crates/zed",
    "crates/zed_actions",
    "crates/zeta",
    "crates/zeta_cli",
    "crates/zlog",
    "crates/zlog_settings",

    #
    # Extensions
    #

    "extensions/glsl",
    "extensions/html",
    "extensions/proto",
    "extensions/ruff",
    "extensions/slash-commands-example",
    "extensions/snippets",
    "extensions/test-extension",
    "extensions/toml",

    #
    # Tooling
    #

    "tooling/workspace-hack",
    "tooling/xtask",
]
default-members = ["crates/zed"]

[workspace.package]
publish = false
edition = "2024"

[workspace.dependencies]

#
# Workspace member crates
#

acp_thread = { path = "crates/acp_thread" }
action_log = { path = "crates/action_log" }
agent = { path = "crates/agent" }
agent2 = { path = "crates/agent2" }
activity_indicator = { path = "crates/activity_indicator" }
agent_ui = { path = "crates/agent_ui" }
agent_settings = { path = "crates/agent_settings" }
agent_servers = { path = "crates/agent_servers" }
ai = { path = "crates/ai" }
ai_onboarding = { path = "crates/ai_onboarding" }
anthropic = { path = "crates/anthropic" }
askpass = { path = "crates/askpass" }
assets = { path = "crates/assets" }
assistant_context = { path = "crates/assistant_context" }
assistant_slash_command = { path = "crates/assistant_slash_command" }
assistant_slash_commands = { path = "crates/assistant_slash_commands" }
assistant_tool = { path = "crates/assistant_tool" }
assistant_tools = { path = "crates/assistant_tools" }
audio = { path = "crates/audio" }
auto_update = { path = "crates/auto_update" }
auto_update_helper = { path = "crates/auto_update_helper" }
auto_update_ui = { path = "crates/auto_update_ui" }
aws_http_client = { path = "crates/aws_http_client" }
bedrock = { path = "crates/bedrock" }
breadcrumbs = { path = "crates/breadcrumbs" }
buffer_diff = { path = "crates/buffer_diff" }
call = { path = "crates/call" }
channel = { path = "crates/channel" }
cli = { path = "crates/cli" }
client = { path = "crates/client" }
clock = { path = "crates/clock" }
cloud_api_client = { path = "crates/cloud_api_client" }
cloud_api_types = { path = "crates/cloud_api_types" }
cloud_llm_client = { path = "crates/cloud_llm_client" }
collab = { path = "crates/collab" }
collab_ui = { path = "crates/collab_ui" }
collections = { path = "crates/collections" }
command_palette = { path = "crates/command_palette" }
command_palette_hooks = { path = "crates/command_palette_hooks" }
component = { path = "crates/component" }
context_server = { path = "crates/context_server" }
copilot = { path = "crates/copilot" }
crashes = { path = "crates/crashes" }
credentials_provider = { path = "crates/credentials_provider" }
dap = { path = "crates/dap" }
dap_adapters = { path = "crates/dap_adapters" }
db = { path = "crates/db" }
debug_adapter_extension = { path = "crates/debug_adapter_extension" }
debugger_tools = { path = "crates/debugger_tools" }
debugger_ui = { path = "crates/debugger_ui" }
deepseek = { path = "crates/deepseek" }
diagnostics = { path = "crates/diagnostics" }
editor = { path = "crates/editor" }
extension = { path = "crates/extension" }
extension_host = { path = "crates/extension_host" }
extensions_ui = { path = "crates/extensions_ui" }
feature_flags = { path = "crates/feature_flags" }
feedback = { path = "crates/feedback" }
file_finder = { path = "crates/file_finder" }
file_icons = { path = "crates/file_icons" }
fs = { path = "crates/fs" }
fsevent = { path = "crates/fsevent" }
fuzzy = { path = "crates/fuzzy" }
git = { path = "crates/git" }
git_hosting_providers = { path = "crates/git_hosting_providers" }
git_ui = { path = "crates/git_ui" }
go_to_line = { path = "crates/go_to_line" }
google_ai = { path = "crates/google_ai" }
gpui = { path = "crates/gpui", default-features = false, features = [
    "http_client",
] }
gpui_macros = { path = "crates/gpui_macros" }
gpui_tokio = { path = "crates/gpui_tokio" }
html_to_markdown = { path = "crates/html_to_markdown" }
http_client = { path = "crates/http_client" }
http_client_tls = { path = "crates/http_client_tls" }
icons = { path = "crates/icons" }
image_viewer = { path = "crates/image_viewer" }
edit_prediction = { path = "crates/edit_prediction" }
edit_prediction_button = { path = "crates/edit_prediction_button" }
inspector_ui = { path = "crates/inspector_ui" }
install_cli = { path = "crates/install_cli" }
jj = { path = "crates/jj" }
jj_ui = { path = "crates/jj_ui" }
journal = { path = "crates/journal" }
language = { path = "crates/language" }
language_extension = { path = "crates/language_extension" }
language_model = { path = "crates/language_model" }
language_models = { path = "crates/language_models" }
language_selector = { path = "crates/language_selector" }
language_tools = { path = "crates/language_tools" }
languages = { path = "crates/languages" }
livekit_api = { path = "crates/livekit_api" }
livekit_client = { path = "crates/livekit_client" }
lmstudio = { path = "crates/lmstudio" }
lsp = { path = "crates/lsp" }
markdown = { path = "crates/markdown" }
markdown_preview = { path = "crates/markdown_preview" }
svg_preview = { path = "crates/svg_preview" }
media = { path = "crates/media" }
menu = { path = "crates/menu" }
migrator = { path = "crates/migrator" }
mistral = { path = "crates/mistral" }
multi_buffer = { path = "crates/multi_buffer" }
nc = { path = "crates/nc" }
net = { path = "crates/net" }
node_runtime = { path = "crates/node_runtime" }
notifications = { path = "crates/notifications" }
ollama = { path = "crates/ollama" }
onboarding = { path = "crates/onboarding" }
open_ai = { path = "crates/open_ai" }
open_router = { path = "crates/open_router", features = ["schemars"] }
outline = { path = "crates/outline" }
outline_panel = { path = "crates/outline_panel" }
panel = { path = "crates/panel" }
paths = { path = "crates/paths" }
picker = { path = "crates/picker" }
plugin = { path = "crates/plugin" }
plugin_macros = { path = "crates/plugin_macros" }
prettier = { path = "crates/prettier" }
settings_profile_selector = { path = "crates/settings_profile_selector" }
project = { path = "crates/project" }
project_panel = { path = "crates/project_panel" }
project_symbols = { path = "crates/project_symbols" }
prompt_store = { path = "crates/prompt_store" }
proto = { path = "crates/proto" }
recent_projects = { path = "crates/recent_projects" }
refineable = { path = "crates/refineable" }
release_channel = { path = "crates/release_channel" }
remote = { path = "crates/remote" }
remote_server = { path = "crates/remote_server" }
repl = { path = "crates/repl" }
reqwest_client = { path = "crates/reqwest_client" }
rich_text = { path = "crates/rich_text" }
rodio = { version = "0.21.1", default-features = false }
rope = { path = "crates/rope" }
rpc = { path = "crates/rpc" }
rules_library = { path = "crates/rules_library" }
search = { path = "crates/search" }
semantic_index = { path = "crates/semantic_index" }
semantic_version = { path = "crates/semantic_version" }
session = { path = "crates/session" }
settings = { path = "crates/settings" }
settings_ui = { path = "crates/settings_ui" }
snippet = { path = "crates/snippet" }
snippet_provider = { path = "crates/snippet_provider" }
snippets_ui = { path = "crates/snippets_ui" }
sqlez = { path = "crates/sqlez" }
sqlez_macros = { path = "crates/sqlez_macros" }
story = { path = "crates/story" }
storybook = { path = "crates/storybook" }
streaming_diff = { path = "crates/streaming_diff" }
sum_tree = { path = "crates/sum_tree" }
supermaven = { path = "crates/supermaven" }
supermaven_api = { path = "crates/supermaven_api" }
tab_switcher = { path = "crates/tab_switcher" }
task = { path = "crates/task" }
tasks_ui = { path = "crates/tasks_ui" }
telemetry = { path = "crates/telemetry" }
telemetry_events = { path = "crates/telemetry_events" }
terminal = { path = "crates/terminal" }
terminal_view = { path = "crates/terminal_view" }
text = { path = "crates/text" }
theme = { path = "crates/theme" }
theme_extension = { path = "crates/theme_extension" }
theme_importer = { path = "crates/theme_importer" }
theme_selector = { path = "crates/theme_selector" }
time_format = { path = "crates/time_format" }
title_bar = { path = "crates/title_bar" }
toolchain_selector = { path = "crates/toolchain_selector" }
ui = { path = "crates/ui" }
ui_input = { path = "crates/ui_input" }
ui_macros = { path = "crates/ui_macros" }
ui_prompt = { path = "crates/ui_prompt" }
util = { path = "crates/util" }
util_macros = { path = "crates/util_macros" }
vercel = { path = "crates/vercel" }
vim = { path = "crates/vim" }
vim_mode_setting = { path = "crates/vim_mode_setting" }

watch = { path = "crates/watch" }
web_search = { path = "crates/web_search" }
web_search_providers = { path = "crates/web_search_providers" }
workspace = { path = "crates/workspace" }
worktree = { path = "crates/worktree" }
x_ai = { path = "crates/x_ai" }
zed = { path = "crates/zed" }
zed_actions = { path = "crates/zed_actions" }
zeta = { path = "crates/zeta" }
zlog = { path = "crates/zlog" }
zlog_settings = { path = "crates/zlog_settings" }

#
# External crates
#

agentic-coding-protocol = "0.0.10"
agent-client-protocol = "0.0.26"
aho-corasick = "1.1"
alacritty_terminal = { git = "https://github.com/zed-industries/alacritty.git", branch = "add-hush-login-flag" }
any_vec = "0.14"
anyhow = "1.0.86"
arrayvec = { version = "0.7.4", features = ["serde"] }
ashpd = { version = "0.11", default-features = false, features = ["async-std"] }
async-compat = "0.2.1"
async-compression = { version = "0.4", features = ["gzip", "futures-io"] }
async-dispatcher = "0.1"
async-fs = "2.1"
async-pipe = { git = "https://github.com/zed-industries/async-pipe-rs", rev = "82d00a04211cf4e1236029aa03e6b6ce2a74c553" }
async-recursion = "1.0.0"
async-tar = "0.5.0"
async-trait = "0.1"
async-tungstenite = "0.29.1"
async_zip = { version = "0.0.17", features = ["deflate", "deflate64"] }
aws-config = { version = "1.6.1", features = ["behavior-version-latest"] }
aws-credential-types = { version = "1.2.2", features = [
    "hardcoded-credentials",
] }
aws-sdk-bedrockruntime = { version = "1.80.0", features = [
    "behavior-version-latest",
] }
aws-smithy-runtime-api = { version = "1.7.4", features = ["http-1x", "client"] }
aws-smithy-types = { version = "1.3.0", features = ["http-body-1-x"] }
base64 = "0.22"
bitflags = "2.6.0"
blade-graphics = { git = "https://github.com/kvark/blade", rev = "e0ec4e720957edd51b945b64dd85605ea54bcfe5" }
blade-macros = { git = "https://github.com/kvark/blade", rev = "e0ec4e720957edd51b945b64dd85605ea54bcfe5" }
blade-util = { git = "https://github.com/kvark/blade", rev = "e0ec4e720957edd51b945b64dd85605ea54bcfe5" }
blake3 = "1.5.3"
bytes = "1.0"
cargo_metadata = "0.19"
cargo_toml = "0.21"
chrono = { version = "0.4", features = ["serde"] }
ciborium = "0.2"
circular-buffer = "1.0"
clap = { version = "4.4", features = ["derive"] }
cocoa = "0.26"
cocoa-foundation = "0.2.0"
convert_case = "0.8.0"
core-foundation = "0.10.0"
core-foundation-sys = "0.8.6"
core-video = { version = "0.4.3", features = ["metal"] }
cpal = "0.16"
crash-handler = "0.6"
criterion = { version = "0.5", features = ["html_reports"] }
ctor = "0.4.0"
dap-types = { git = "https://github.com/zed-industries/dap-types", rev = "1b461b310481d01e02b2603c16d7144b926339f8" }
dashmap = "6.0"
derive_more = "0.99.17"
dirs = "4.0"
documented = "0.9.1"
dotenvy = "0.15.0"
ec4rs = "1.1"
emojis = "0.6.1"
env_logger = "0.11"
exec = "0.3.1"
fancy-regex = "0.14.0"
fork = "0.2.0"
futures = "0.3"
futures-batch = "0.6.1"
futures-lite = "1.13"
git2 = { version = "0.20.1", default-features = false }
globset = "0.4"
handlebars = "4.3"
heck = "0.5"
heed = { version = "0.21.0", features = ["read-txn-no-tls"] }
hex = "0.4.3"
html5ever = "0.27.0"
http = "1.1"
http-body = "1.0"
hyper = "0.14"
ignore = "0.4.22"
image = "0.25.1"
imara-diff = "0.1.8"
indexmap = { version = "2.7.0", features = ["serde"] }
indoc = "2"
inventory = "0.3.19"
itertools = "0.14.0"
jj-lib = { git = "https://github.com/jj-vcs/jj", rev = "e18eb8e05efaa153fad5ef46576af145bba1807f" }
json_dotpath = "1.1"
jsonschema = "0.30.0"
jsonwebtoken = "9.3"
jupyter-protocol = { git = "https://github.com/ConradIrwin/runtimed", rev = "7130c804216b6914355d15d0b91ea91f6babd734" }
jupyter-websocket-client = {  git = "https://github.com/ConradIrwin/runtimed" ,rev = "7130c804216b6914355d15d0b91ea91f6babd734" }
libc = "0.2"
libsqlite3-sys = { version = "0.30.1", features = ["bundled"] }
linkify = "0.10.0"
log = { version = "0.4.16", features = ["kv_unstable_serde", "serde"] }
lsp-types = { git = "https://github.com/zed-industries/lsp-types", rev = "39f629bdd03d59abd786ed9fc27e8bca02c0c0ec" }
markup5ever_rcdom = "0.3.0"
metal = "0.29"
minidumper = "0.8"
moka = { version = "0.12.10", features = ["sync"] }
naga = { version = "25.0", features = ["wgsl-in"] }
nanoid = "0.4"
nbformat = {  git = "https://github.com/ConradIrwin/runtimed", rev = "7130c804216b6914355d15d0b91ea91f6babd734" }
nix = "0.29"
num-format = "0.4.4"
objc = "0.2"
open = "5.0.0"
ordered-float = "2.1.1"
palette = { version = "0.7.5", default-features = false, features = ["std"] }
parking_lot = "0.12.1"
partial-json-fixer = "0.5.3"
parse_int = "0.9"
pathdiff = "0.2"
pet = { git = "https://github.com/microsoft/python-environment-tools.git", rev = "845945b830297a50de0e24020b980a65e4820559" }
pet-conda = { git = "https://github.com/microsoft/python-environment-tools.git", rev = "845945b830297a50de0e24020b980a65e4820559" }
pet-core = { git = "https://github.com/microsoft/python-environment-tools.git", rev = "845945b830297a50de0e24020b980a65e4820559" }
pet-fs = { git = "https://github.com/microsoft/python-environment-tools.git", rev = "845945b830297a50de0e24020b980a65e4820559" }
pet-pixi = { git = "https://github.com/microsoft/python-environment-tools.git", rev = "845945b830297a50de0e24020b980a65e4820559" }
pet-poetry = { git = "https://github.com/microsoft/python-environment-tools.git", rev = "845945b830297a50de0e24020b980a65e4820559" }
pet-reporter = { git = "https://github.com/microsoft/python-environment-tools.git", rev = "845945b830297a50de0e24020b980a65e4820559" }
portable-pty = "0.9.0"
postage = { version = "0.5", features = ["futures-traits"] }
pretty_assertions = { version = "1.3.0", features = ["unstable"] }
proc-macro2 = "1.0.93"
profiling = "1"
prost = "0.9"
prost-build = "0.9"
prost-types = "0.9"
pulldown-cmark = { version = "0.12.0", default-features = false }
quote = "1.0.9"
rand = "0.8.5"
rayon = "1.8"
ref-cast = "1.0.24"
regex = "1.5"
reqwest = { git = "https://github.com/zed-industries/reqwest.git", rev = "951c770a32f1998d6e999cef3e59e0013e6c4415", default-features = false, features = [
    "charset",
    "http2",
    "macos-system-configuration",
    "multipart",
    "rustls-tls-native-roots",
    "socks",
    "stream",
] }
rsa = "0.9.6"
runtimelib = {  git = "https://github.com/ConradIrwin/runtimed", rev = "7130c804216b6914355d15d0b91ea91f6babd734", default-features = false, features = [
    "async-dispatcher-runtime",
] }
rust-embed = { version = "8.4", features = ["include-exclude"] }
rustc-demangle = "0.1.23"
rustc-hash = "2.1.0"
rustls = { version = "0.23.26" }
rustls-platform-verifier = "0.5.0"
scap = { git = "https://github.com/zed-industries/scap", rev = "808aa5c45b41e8f44729d02e38fd00a2fe2722e7", default-features = false }
schemars = { version = "1.0", features = ["indexmap2"] }
semver = "1.0"
serde = { version = "1.0", features = ["derive", "rc"] }
serde_derive = { version = "1.0", features = ["deserialize_in_place"] }
serde_json = { version = "1.0", features = ["preserve_order", "raw_value"] }
serde_json_lenient = { version = "0.2", features = [
    "preserve_order",
    "raw_value",
] }
serde_repr = "0.1"
serde_urlencoded = "0.7"
sha2 = "0.10"
shellexpand = "2.1.0"
shlex = "1.3.0"
simplelog = "0.12.2"
smallvec = { version = "1.6", features = ["union"] }
smol = "2.0"
sqlformat = "0.2"
stacksafe = "0.1"
streaming-iterator = "0.1"
strsim = "0.11"
strum = { version = "0.27.0", features = ["derive"] }
subtle = "2.5.0"
syn = { version = "2.0.101", features = ["full", "extra-traits"] }
sys-locale = "0.3.1"
sysinfo = "0.31.0"
take-until = "0.2.0"
tempfile = "3.20.0"
thiserror = "2.0.12"
tiktoken-rs = { git = "https://github.com/zed-industries/tiktoken-rs", rev = "30c32a4522751699adeda0d5840c71c3b75ae73d" }
time = { version = "0.3", features = [
    "macros",
    "parsing",
    "serde",
    "serde-well-known",
    "formatting",
] }
tiny_http = "0.8"
tokio = { version = "1" }
tokio-tungstenite = { version = "0.26", features = ["__rustls-tls"] }
toml = "0.8"
tower-http = "0.4.4"
tree-sitter = { version = "0.25.6", features = ["wasm"] }
tree-sitter-bash = "0.25.0"
tree-sitter-c = "0.23"
tree-sitter-cpp = "0.23"
tree-sitter-css = "0.23"
tree-sitter-diff = "0.1.0"
tree-sitter-elixir = "0.3"
tree-sitter-embedded-template = "0.23.0"
tree-sitter-gitcommit = { git = "https://github.com/zed-industries/tree-sitter-git-commit", rev = "88309716a69dd13ab83443721ba6e0b491d37ee9" }
tree-sitter-go = "0.23"
tree-sitter-go-mod = { git = "https://github.com/camdencheek/tree-sitter-go-mod", rev = "6efb59652d30e0e9cd5f3b3a669afd6f1a926d3c", package = "tree-sitter-gomod" }
tree-sitter-gowork = { git = "https://github.com/zed-industries/tree-sitter-go-work", rev = "acb0617bf7f4fda02c6217676cc64acb89536dc7" }
tree-sitter-heex = { git = "https://github.com/zed-industries/tree-sitter-heex", rev = "1dd45142fbb05562e35b2040c6129c9bca346592" }
tree-sitter-html = "0.23"
tree-sitter-jsdoc = "0.23"
tree-sitter-json = "0.24"
tree-sitter-md = { git = "https://github.com/tree-sitter-grammars/tree-sitter-markdown", rev = "9a23c1a96c0513d8fc6520972beedd419a973539" }
tree-sitter-python = { git = "https://github.com/zed-industries/tree-sitter-python", rev = "218fcbf3fda3d029225f3dec005cb497d111b35e" }
tree-sitter-regex = "0.24"
tree-sitter-ruby = "0.23"
tree-sitter-rust = "0.24"
tree-sitter-typescript = "0.23"
tree-sitter-yaml = { git = "https://github.com/zed-industries/tree-sitter-yaml", rev = "baff0b51c64ef6a1fb1f8390f3ad6015b83ec13a" }
unicase = "2.6"
unicode-script = "0.5.7"
unicode-segmentation = "1.10"
unindent = "0.2.0"
url = "2.2"
urlencoding = "2.1.2"
uuid = { version = "1.1.2", features = ["v4", "v5", "v7", "serde"] }
walkdir = "2.5"
wasm-encoder = "0.221"
wasmparser = "0.221"
wasmtime = { version = "29", default-features = false, features = [
    "async",
    "demangle",
    "runtime",
    "cranelift",
    "component-model",
    "incremental-cache",
    "parallel-compilation",
] }
wasmtime-wasi = "29"
which = "6.0.0"
windows-core = "0.61"
wit-component = "0.221"
workspace-hack = "0.1.0"
yawc = "0.2.5"
zstd = "0.11"

[workspace.dependencies.windows]
version = "0.61"
features = [
    "Foundation_Numerics",
    "Storage_Search",
    "Storage_Streams",
    "System_Threading",
    "UI_ViewManagement",
    "Wdk_System_SystemServices",
    "Win32_Globalization",
    "Win32_Graphics_Direct3D",
    "Win32_Graphics_Direct3D11",
    "Win32_Graphics_Direct3D_Fxc",
    "Win32_Graphics_DirectComposition",
    "Win32_Graphics_DirectWrite",
    "Win32_Graphics_Dwm",
    "Win32_Graphics_Dxgi",
    "Win32_Graphics_Dxgi_Common",
    "Win32_Graphics_Gdi",
    "Win32_Graphics_Imaging",
    "Win32_Networking_WinSock",
    "Win32_Security",
    "Win32_Security_Credentials",
    "Win32_Storage_FileSystem",
    "Win32_System_Com",
    "Win32_System_Com_StructuredStorage",
    "Win32_System_Console",
    "Win32_System_DataExchange",
    "Win32_System_IO",
    "Win32_System_LibraryLoader",
    "Win32_System_Memory",
    "Win32_System_Ole",
    "Win32_System_Performance",
    "Win32_System_Pipes",
    "Win32_System_SystemInformation",
    "Win32_System_SystemServices",
    "Win32_System_Threading",
    "Win32_System_Variant",
    "Win32_System_WinRT",
    "Win32_UI_Controls",
    "Win32_UI_HiDpi",
    "Win32_UI_Input_Ime",
    "Win32_UI_Input_KeyboardAndMouse",
    "Win32_UI_Shell",
    "Win32_UI_Shell_Common",
    "Win32_UI_Shell_PropertiesSystem",
    "Win32_UI_WindowsAndMessaging",
]

[patch.crates-io]
notify = { git = "https://github.com/zed-industries/notify.git", rev = "bbb9ea5ae52b253e095737847e367c30653a2e96" }
notify-types = { git = "https://github.com/zed-industries/notify.git", rev = "bbb9ea5ae52b253e095737847e367c30653a2e96" }
windows-capture = { git = "https://github.com/zed-industries/windows-capture.git", rev = "f0d6c1b6691db75461b732f6d5ff56eed002eeb9" }

# Makes the workspace hack crate refer to the local one, but only when you're building locally
workspace-hack = { path = "tooling/workspace-hack" }

[profile.dev]
split-debuginfo = "unpacked"
codegen-units = 16

# mirror configuration for crates compiled for the build platform
# (without this cargo will compile ~400 crates twice)
[profile.dev.build-override]
codegen-units = 16

[profile.dev.package]
taffy = { opt-level = 3 }
cranelift-codegen = { opt-level = 3 }
cranelift-codegen-meta = { opt-level = 3 }
cranelift-codegen-shared = { opt-level = 3 }
resvg = { opt-level = 3 }
rustybuzz = { opt-level = 3 }
ttf-parser = { opt-level = 3 }
wasmtime-cranelift = { opt-level = 3 }
wasmtime = { opt-level = 3 }
# Build single-source-file crates with cg=1 as it helps make `cargo build` of a whole workspace a bit faster
activity_indicator = { codegen-units = 1 }
assets = { codegen-units = 1 }
breadcrumbs = { codegen-units = 1 }
collections = { codegen-units = 1 }
command_palette = { codegen-units = 1 }
command_palette_hooks = { codegen-units = 1 }
extension_cli = { codegen-units = 1 }
feature_flags = { codegen-units = 1 }
file_icons = { codegen-units = 1 }
fsevent = { codegen-units = 1 }
image_viewer = { codegen-units = 1 }
edit_prediction_button = { codegen-units = 1 }
install_cli = { codegen-units = 1 }
journal = { codegen-units = 1 }
lmstudio = { codegen-units = 1 }
menu = { codegen-units = 1 }
notifications = { codegen-units = 1 }
ollama = { codegen-units = 1 }
outline = { codegen-units = 1 }
paths = { codegen-units = 1 }
prettier = { codegen-units = 1 }
project_symbols = { codegen-units = 1 }
refineable = { codegen-units = 1 }
release_channel = { codegen-units = 1 }
reqwest_client = { codegen-units = 1 }
rich_text = { codegen-units = 1 }
semantic_version = { codegen-units = 1 }
session = { codegen-units = 1 }
snippet = { codegen-units = 1 }
snippets_ui = { codegen-units = 1 }
sqlez_macros = { codegen-units = 1 }
story = { codegen-units = 1 }
supermaven_api = { codegen-units = 1 }
telemetry_events = { codegen-units = 1 }
theme_selector = { codegen-units = 1 }
time_format = { codegen-units = 1 }
ui_input = { codegen-units = 1 }
zed_actions = { codegen-units = 1 }

[profile.release]
debug = "limited"
lto = "thin"
codegen-units = 1

[profile.release.package]
zed = { codegen-units = 16 }

[profile.release-fast]
inherits = "release"
debug = "full"
lto = false
codegen-units = 16

[workspace.lints.rust]
unexpected_cfgs = { level = "allow" }

[workspace.lints.clippy]
dbg_macro = "deny"
todo = "deny"

# Motivation: We use `vec![a..b]` a lot when dealing with ranges in text, so
# warning on this rule produces a lot of noise.
single_range_in_vec_init = "allow"

# These are all of the rules that currently have violations in the Zed
# codebase.
#
# We'll want to drive this list down by either:
# 1. fixing violations of the rule and begin enforcing it
# 2. deciding we want to allow the rule permanently, at which point
#    we should codify that separately above.
#
# This list shouldn't be added to; it should only get shorter.
# =============================================================================

# There are a bunch of rules currently failing in the `style` group, so
# allow all of those, for now.
style = { level = "allow", priority = -1 }

# Temporary list of style lints that we've fixed so far.
<<<<<<< HEAD
for_kv_map = "warn"
=======
comparison_to_empty = "warn"
>>>>>>> 69b1c6d6
iter_cloned_collect = "warn"
iter_next_slice = "warn"
iter_nth = "warn"
iter_nth_zero = "warn"
iter_skip_next = "warn"
module_inception = { level = "deny" }
question_mark = { level = "deny" }
redundant_closure = { level = "deny" }
declare_interior_mutable_const = { level = "deny" }
collapsible_if = { level = "warn"}
collapsible_else_if = { level = "warn" }
needless_borrow = { level = "warn"}
needless_return = { level = "warn" }
unnecessary_mut_passed = {level = "warn"}
unnecessary_map_or = { level = "warn" }
unused_unit = "warn"

# Individual rules that have violations in the codebase:
type_complexity = "allow"
# We often return trait objects from `new` functions.
new_ret_no_self = { level = "allow" }
# We have a few `next` functions that differ in lifetimes
# compared to Iterator::next. Yet, clippy complains about those.
should_implement_trait = { level = "allow" }
let_underscore_future = "allow"
# It doesn't make sense to implement `Default` unilaterally.
new_without_default = "allow"

# in Rust it can be very tedious to reduce argument count without
# running afoul of the borrow checker.
too_many_arguments = "allow"

# We often have large enum variants yet we rarely actually bother with splitting them up.
large_enum_variant = "allow"

[workspace.metadata.cargo-machete]
ignored = [
    "bindgen",
    "cbindgen",
    "prost_build",
    "serde",
    "component",
    "documented",
    "workspace-hack",
]<|MERGE_RESOLUTION|>--- conflicted
+++ resolved
@@ -821,11 +821,8 @@
 style = { level = "allow", priority = -1 }
 
 # Temporary list of style lints that we've fixed so far.
-<<<<<<< HEAD
+comparison_to_empty = "warn"
 for_kv_map = "warn"
-=======
-comparison_to_empty = "warn"
->>>>>>> 69b1c6d6
 iter_cloned_collect = "warn"
 iter_next_slice = "warn"
 iter_nth = "warn"
