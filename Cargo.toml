[workspace]
members = [
    "crates/activity_indicator",
    "crates/anthropic",
    "crates/assets",
    "crates/assistant",
    "crates/assistant_slash_command",
    "crates/assistant_tooling",
    "crates/audio",
    "crates/auto_update",
    "crates/breadcrumbs",
    "crates/call",
    "crates/channel",
    "crates/cli",
    "crates/client",
    "crates/clock",
    "crates/collab",
    "crates/collab_ui",
    "crates/collections",
    "crates/command_palette",
    "crates/command_palette_hooks",
    "crates/completion",
    "crates/copilot",
    "crates/db",
    "crates/dev_server_projects",
    "crates/diagnostics",
    "crates/editor",
    "crates/extension",
    "crates/extension_api",
    "crates/extension_cli",
    "crates/extensions_ui",
    "crates/feature_flags",
    "crates/feedback",
    "crates/file_finder",
    "crates/file_icons",
    "crates/fs",
    "crates/fsevent",
    "crates/fuzzy",
    "crates/git",
    "crates/git_hosting_providers",
    "crates/go_to_line",
    "crates/google_ai",
    "crates/gpui",
    "crates/gpui_macros",
    "crates/headless",
    "crates/html_to_markdown",
    "crates/http_client",
    "crates/image_viewer",
    "crates/indexed_docs",
    "crates/inline_completion_button",
    "crates/install_cli",
    "crates/journal",
    "crates/language",
    "crates/language_model",
    "crates/language_selector",
    "crates/language_tools",
    "crates/languages",
    "crates/live_kit_client",
    "crates/live_kit_server",
    "crates/lsp",
    "crates/markdown",
    "crates/markdown_preview",
    "crates/media",
    "crates/menu",
    "crates/multi_buffer",
    "crates/node_runtime",
    "crates/notifications",
    "crates/ollama",
    "crates/open_ai",
    "crates/outline",
    "crates/outline_panel",
    "crates/paths",
    "crates/picker",
    "crates/prettier",
    "crates/project",
    "crates/project_panel",
    "crates/project_symbols",
    "crates/proto",
    "crates/quick_action_bar",
    "crates/recent_projects",
    "crates/refineable",
    "crates/refineable/derive_refineable",
    "crates/release_channel",
    "crates/remote",
    "crates/remote_server",
    "crates/repl",
    "crates/rich_text",
    "crates/rope",
    "crates/rpc",
    "crates/search",
    "crates/semantic_index",
    "crates/semantic_version",
    "crates/session",
    "crates/settings",
    "crates/settings_ui",
    "crates/snippet",
    "crates/snippet_provider",
    "crates/sqlez",
    "crates/sqlez_macros",
    "crates/story",
    "crates/storybook",
    "crates/sum_tree",
    "crates/supermaven",
    "crates/supermaven_api",
    "crates/tab_switcher",
    "crates/task",
    "crates/tasks_ui",
    "crates/telemetry_events",
    "crates/terminal",
    "crates/terminal_view",
    "crates/text",
    "crates/theme",
    "crates/theme_importer",
    "crates/theme_selector",
    "crates/time_format",
    "crates/title_bar",
    "crates/ui",
    "crates/ui_input",
    "crates/util",
    "crates/vcs_menu",
    "crates/vim",
    "crates/welcome",
    "crates/workspace",
    "crates/worktree",
    "crates/zed",
    "crates/zed_actions",

    "extensions/astro",
    "extensions/clojure",
    "extensions/csharp",
    "extensions/dart",
    "extensions/deno",
    "extensions/elixir",
    "extensions/elm",
    "extensions/emmet",
    "extensions/erlang",
    "extensions/gleam",
    "extensions/glsl",
    "extensions/haskell",
    "extensions/html",
    "extensions/lua",
    "extensions/ocaml",
    "extensions/php",
    "extensions/prisma",
    "extensions/purescript",
    "extensions/ruff",
    "extensions/ruby",
    "extensions/snippets",
    "extensions/svelte",
    "extensions/terraform",
    "extensions/test-extension",
    "extensions/toml",
    "extensions/uiua",
    "extensions/vue",
    "extensions/zig",

    "tooling/xtask",
]
default-members = ["crates/zed"]
resolver = "2"

[workspace.dependencies]
activity_indicator = { path = "crates/activity_indicator" }
ai = { path = "crates/ai" }
anthropic = { path = "crates/anthropic" }
assets = { path = "crates/assets" }
assistant = { path = "crates/assistant" }
assistant_slash_command = { path = "crates/assistant_slash_command" }
assistant_tooling = { path = "crates/assistant_tooling" }
<<<<<<< HEAD
async-pipe = { git = "https://github.com/zed-industries/async-pipe-rs", rev = "82d00a04211cf4e1236029aa03e6b6ce2a74c553" }
async-tungstenite = { version = "0.16" }
=======
>>>>>>> 4d65f7ee
audio = { path = "crates/audio" }
auto_update = { path = "crates/auto_update" }
breadcrumbs = { path = "crates/breadcrumbs" }
call = { path = "crates/call" }
channel = { path = "crates/channel" }
cli = { path = "crates/cli" }
client = { path = "crates/client" }
clock = { path = "crates/clock" }
collab = { path = "crates/collab" }
collab_ui = { path = "crates/collab_ui" }
collections = { path = "crates/collections" }
command_palette = { path = "crates/command_palette" }
command_palette_hooks = { path = "crates/command_palette_hooks" }
completion = { path = "crates/completion" }
copilot = { path = "crates/copilot" }
db = { path = "crates/db" }
dev_server_projects = { path = "crates/dev_server_projects" }
diagnostics = { path = "crates/diagnostics" }
editor = { path = "crates/editor" }
extension = { path = "crates/extension" }
extensions_ui = { path = "crates/extensions_ui" }
feature_flags = { path = "crates/feature_flags" }
feedback = { path = "crates/feedback" }
file_finder = { path = "crates/file_finder" }
file_icons = { path = "crates/file_icons" }
fs = { path = "crates/fs" }
fsevent = { path = "crates/fsevent" }
fuzzy = { path = "crates/fuzzy" }
git = { path = "crates/git" }
git_hosting_providers = { path = "crates/git_hosting_providers" }
go_to_line = { path = "crates/go_to_line" }
google_ai = { path = "crates/google_ai" }
gpui = { path = "crates/gpui" }
gpui_macros = { path = "crates/gpui_macros" }
headless = { path = "crates/headless" }
html_to_markdown = { path = "crates/html_to_markdown" }
http_client = { path = "crates/http_client" }
image_viewer = { path = "crates/image_viewer" }
indexed_docs = { path = "crates/indexed_docs" }
inline_completion_button = { path = "crates/inline_completion_button" }
install_cli = { path = "crates/install_cli" }
journal = { path = "crates/journal" }
language = { path = "crates/language" }
language_model = { path = "crates/language_model" }
language_selector = { path = "crates/language_selector" }
language_tools = { path = "crates/language_tools" }
languages = { path = "crates/languages" }
live_kit_client = { path = "crates/live_kit_client" }
live_kit_server = { path = "crates/live_kit_server" }
lsp = { path = "crates/lsp" }
markdown = { path = "crates/markdown" }
markdown_preview = { path = "crates/markdown_preview" }
media = { path = "crates/media" }
menu = { path = "crates/menu" }
multi_buffer = { path = "crates/multi_buffer" }
node_runtime = { path = "crates/node_runtime" }
notifications = { path = "crates/notifications" }
ollama = { path = "crates/ollama" }
open_ai = { path = "crates/open_ai" }
outline = { path = "crates/outline" }
outline_panel = { path = "crates/outline_panel" }
paths = { path = "crates/paths" }
picker = { path = "crates/picker" }
plugin = { path = "crates/plugin" }
plugin_macros = { path = "crates/plugin_macros" }
prettier = { path = "crates/prettier" }
project = { path = "crates/project" }
project_panel = { path = "crates/project_panel" }
project_symbols = { path = "crates/project_symbols" }
proto = { path = "crates/proto" }
quick_action_bar = { path = "crates/quick_action_bar" }
recent_projects = { path = "crates/recent_projects" }
release_channel = { path = "crates/release_channel" }
remote = { path = "crates/remote" }
remote_server = { path = "crates/remote_server" }
repl = { path = "crates/repl" }
rich_text = { path = "crates/rich_text" }
rope = { path = "crates/rope" }
rpc = { path = "crates/rpc" }
search = { path = "crates/search" }
semantic_index = { path = "crates/semantic_index" }
semantic_version = { path = "crates/semantic_version" }
session = { path = "crates/session" }
settings = { path = "crates/settings" }
settings_ui = { path = "crates/settings_ui" }
snippet = { path = "crates/snippet" }
snippet_provider = { path = "crates/snippet_provider" }
sqlez = { path = "crates/sqlez" }
sqlez_macros = { path = "crates/sqlez_macros" }
story = { path = "crates/story" }
storybook = { path = "crates/storybook" }
sum_tree = { path = "crates/sum_tree" }
supermaven = { path = "crates/supermaven" }
supermaven_api = { path = "crates/supermaven_api" }
tab_switcher = { path = "crates/tab_switcher" }
task = { path = "crates/task" }
tasks_ui = { path = "crates/tasks_ui" }
telemetry_events = { path = "crates/telemetry_events" }
terminal = { path = "crates/terminal" }
terminal_view = { path = "crates/terminal_view" }
text = { path = "crates/text" }
theme = { path = "crates/theme" }
theme_importer = { path = "crates/theme_importer" }
theme_selector = { path = "crates/theme_selector" }
time_format = { path = "crates/time_format" }
title_bar = { path = "crates/title_bar" }
ui = { path = "crates/ui" }
ui_input = { path = "crates/ui_input" }
util = { path = "crates/util" }
vcs_menu = { path = "crates/vcs_menu" }
vim = { path = "crates/vim" }
welcome = { path = "crates/welcome" }
workspace = { path = "crates/workspace" }
worktree = { path = "crates/worktree" }
zed = { path = "crates/zed" }
zed_actions = { path = "crates/zed_actions" }

alacritty_terminal = "0.23"
any_vec = "0.13"
anyhow = "1.0.57"
ashpd = "0.9.1"
async-compression = { version = "0.4", features = ["gzip", "futures-io"] }
async-dispatcher = { version = "0.1" }
async-fs = "1.6"
async-pipe = { git = "https://github.com/zed-industries/async-pipe-rs", rev = "82d00a04211cf4e1236029aa03e6b6ce2a74c553" }
async-recursion = "1.0.0"
async-tar = "0.4.2"
async-trait = "0.1"
async-watch = "0.3.1"
async_zip = { version = "0.0.17", features = ["deflate", "deflate64"] }
base64 = "0.13"
bitflags = "2.6.0"
blade-graphics = { git = "https://github.com/zed-industries/blade", rev = "9cd21915128da8fa68eee6aca21785470f23f766" }
blade-macros = { git = "https://github.com/zed-industries/blade", rev = "9cd21915128da8fa68eee6aca21785470f23f766" }
blade-util = { git = "https://github.com/zed-industries/blade", rev = "9cd21915128da8fa68eee6aca21785470f23f766" }
cap-std = "3.0"
cargo_toml = "0.20"
chrono = { version = "0.4", features = ["serde"] }
clap = { version = "4.4", features = ["derive"] }
clickhouse = { version = "0.11.6" }
cocoa = "0.25"
core-foundation = { version = "0.9.3" }
core-foundation-sys = "0.8.6"
ctor = "0.2.6"
dashmap = "5.5.3"
derive_more = "0.99.17"
dirs = "4.0"
emojis = "0.6.1"
env_logger = "0.10"
exec = "0.3.1"
fork = "0.1.23"
futures = "0.3"
futures-batch = "0.6.1"
futures-lite = "1.13"
git2 = { version = "0.19", default-features = false }
globset = "0.4"
heed = { version = "0.20.1", features = ["read-txn-no-tls"] }
hex = "0.4.3"
html5ever = "0.27.0"
ignore = "0.4.22"
image = "0.25.1"
indexmap = { version = "1.6.2", features = ["serde"] }
indoc = "1"
# We explicitly disable http2 support in isahc.
isahc = { version = "1.7.2", default-features = false, features = [
    "text-decoding",
] }
itertools = "0.11.0"
lazy_static = "1.4.0"
libc = "0.2"
linkify = "0.10.0"
log = { version = "0.4.16", features = ["kv_unstable_serde", "serde"] }
markup5ever_rcdom = "0.3.0"
nanoid = "0.4"
nix = "0.28"
num-format = "0.4.4"
once_cell = "1.19.0"
ordered-float = "2.1.1"
palette = { version = "0.7.5", default-features = false, features = ["std"] }
parking_lot = "0.12.1"
pathdiff = "0.2"
profiling = "1"
postage = { version = "0.5", features = ["futures-traits"] }
pretty_assertions = "1.3.0"
prost = "0.9"
prost-build = "0.9"
prost-types = "0.9"
pulldown-cmark = { version = "0.10.0", default-features = false }
rand = "0.8.5"
refineable = { path = "./crates/refineable" }
regex = "1.5"
repair_json = "0.1.0"
runtimelib = { version = "0.12", default-features = false, features = [
    "async-dispatcher-runtime",
] }
rusqlite = { version = "0.29.0", features = ["blob", "array", "modern_sqlite"] }
rust-embed = { version = "8.4", features = ["include-exclude"] }
schemars = {version = "0.8", features = ["impl_json_schema"]}
semver = "1.0"
serde = { version = "1.0", features = ["derive", "rc"] }
serde_derive = { version = "1.0", features = ["deserialize_in_place"] }
serde_json = { version = "1.0", features = ["preserve_order", "raw_value"] }
serde_json_lenient = { version = "0.1", features = [
    "preserve_order",
    "raw_value",
] }
serde_repr = "0.1"
sha2 = "0.10"
shellexpand = "2.1.0"
shlex = "1.3.0"
signal-hook = "0.3.17"
similar = "1.3"
simplelog = "0.12.2"
smallvec = { version = "1.6", features = ["union"] }
smol = "1.2"
strum = { version = "0.25.0", features = ["derive"] }
subtle = "2.5.0"
sysinfo = "0.30.7"
tempfile = "3.9.0"
thiserror = "1.0.29"
tiktoken-rs = "0.5.9"
time = { version = "0.3", features = [
    "macros",
    "parsing",
    "serde",
    "serde-well-known",
    "formatting",
] }
tiny_http = "0.8"
toml = "0.8"
tokio = { version = "1", features = ["full"] }
tower-http = "0.4.4"
tree-sitter = { version = "0.20", features = ["wasm"] }
tree-sitter-bash = "0.20.5"
tree-sitter-c = "0.20.1"
tree-sitter-cpp = "0.20.5"
tree-sitter-css = "0.20"
tree-sitter-elixir = "0.1.1"
tree-sitter-embedded-template = "0.20.0"
tree-sitter-go = { git = "https://github.com/tree-sitter/tree-sitter-go", rev = "b82ab803d887002a0af11f6ce63d72884580bf33" }
tree-sitter-gomod = "1.0.1"
tree-sitter-gowork = { git = "https://github.com/d1y/tree-sitter-go-work" }
rustc-demangle = "0.1.23"
tree-sitter-heex = { git = "https://github.com/phoenixframework/tree-sitter-heex", rev = "2e1348c3cf2c9323e87c2744796cf3f3868aa82a" }
tree-sitter-html = "0.19.0"
tree-sitter-jsdoc = { git = "https://github.com/tree-sitter/tree-sitter-jsdoc", rev = "6a6cf9e7341af32d8e2b2e24a37fbfebefc3dc55" }
tree-sitter-json = "0.20.2"
tree-sitter-markdown = { git = "https://github.com/MDeiml/tree-sitter-markdown", rev = "330ecab87a3e3a7211ac69bbadc19eabecdb1cca" }
tree-sitter-proto = { git = "https://github.com/rewinfrey/tree-sitter-proto", rev = "36d54f288aee112f13a67b550ad32634d0c2cb52" }
tree-sitter-python = "0.20.2"
tree-sitter-regex = "0.20.0"
tree-sitter-ruby = "0.20.0"
tree-sitter-rust = "0.20.3"
tree-sitter-typescript = "0.20.5"
tree-sitter-yaml = "0.0.1"
unindent = "0.1.7"
unicase = "2.6"
unicode-segmentation = "1.10"
url = "2.2"
uuid = { version = "1.1.2", features = ["v4", "v5", "serde"] }
wasmparser = "0.201"
wasm-encoder = "0.201"
wasmtime = { version = "19.0.2", default-features = false, features = [
    "async",
    "demangle",
    "runtime",
    "cranelift",
    "component-model",
] }
wasmtime-wasi = "19.0.2"
which = "6.0.0"
wit-component = "0.201"
sys-locale = "0.3.1"

[workspace.dependencies.windows]
version = "0.57"
features = [
    "implement",
    "Foundation_Numerics",
    "System",
    "System_Threading",
    "UI_ViewManagement",
    "Wdk_System_SystemServices",
    "Win32_Globalization",
    "Win32_Graphics_Direct2D",
    "Win32_Graphics_Direct2D_Common",
    "Win32_Graphics_DirectWrite",
    "Win32_Graphics_Dwm",
    "Win32_Graphics_Dxgi_Common",
    "Win32_Graphics_Gdi",
    "Win32_Graphics_Imaging",
    "Win32_Graphics_Imaging_D2D",
    "Win32_Security",
    "Win32_Security_Credentials",
    "Win32_Storage_FileSystem",
    "Win32_System_LibraryLoader",
    "Win32_System_Com",
    "Win32_System_Com_StructuredStorage",
    "Win32_System_DataExchange",
    "Win32_System_LibraryLoader",
    "Win32_System_Memory",
    "Win32_System_Ole",
    "Win32_System_SystemInformation",
    "Win32_System_SystemServices",
    "Win32_System_Threading",
    "Win32_System_WinRT",
    "Win32_UI_Controls",
    "Win32_UI_HiDpi",
    "Win32_UI_Input_Ime",
    "Win32_UI_Input_KeyboardAndMouse",
    "Win32_UI_Shell",
    "Win32_UI_WindowsAndMessaging",
]

[patch.crates-io]
tree-sitter = { git = "https://github.com/tree-sitter/tree-sitter", rev = "7b4894ba2ae81b988846676f54c0988d4027ef4f" }

[profile.dev]
split-debuginfo = "unpacked"
debug = "limited"
codegen-units = 16

[profile.dev.package]
taffy = { opt-level = 3 }
cranelift-codegen = { opt-level = 3 }
resvg = { opt-level = 3 }
rustybuzz = { opt-level = 3 }
ttf-parser = { opt-level = 3 }
wasmtime-cranelift = { opt-level = 3 }
wasmtime = { opt-level = 3 }

[profile.release]
debug = "limited"
lto = "thin"
codegen-units = 1

[profile.release.package]
zed = { codegen-units = 16 }

[profile.release-fast]
inherits = "release"
lto = false
codegen-units = 16

[workspace.lints.clippy]
dbg_macro = "deny"
todo = "deny"

# Motivation: We use `vec![a..b]` a lot when dealing with ranges in text, so
# warning on this rule produces a lot of noise.
single_range_in_vec_init = "allow"

# These are all of the rules that currently have violations in the Zed
# codebase.
#
# We'll want to drive this list down by either:
# 1. fixing violations of the rule and begin enforcing it
# 2. deciding we want to allow the rule permanently, at which point
#    we should codify that separately above.
#
# This list shouldn't be added to; it should only get shorter.
# =============================================================================

# There are a bunch of rules currently failing in the `style` group, so
# allow all of those, for now.
style = { level = "allow", priority = -1 }

# Individual rules that have violations in the codebase:
almost_complete_range = "allow"
arc_with_non_send_sync = "allow"
borrowed_box = "allow"
let_underscore_future = "allow"
map_entry = "allow"
non_canonical_partial_ord_impl = "allow"
reversed_empty_ranges = "allow"
type_complexity = "allow"

[workspace.metadata.cargo-machete]
ignored = ["bindgen", "cbindgen", "prost_build", "serde"]<|MERGE_RESOLUTION|>--- conflicted
+++ resolved
@@ -167,11 +167,7 @@
 assistant = { path = "crates/assistant" }
 assistant_slash_command = { path = "crates/assistant_slash_command" }
 assistant_tooling = { path = "crates/assistant_tooling" }
-<<<<<<< HEAD
-async-pipe = { git = "https://github.com/zed-industries/async-pipe-rs", rev = "82d00a04211cf4e1236029aa03e6b6ce2a74c553" }
-async-tungstenite = { version = "0.16" }
-=======
->>>>>>> 4d65f7ee
+async-tungstenite = { version = "0.23" }
 audio = { path = "crates/audio" }
 auto_update = { path = "crates/auto_update" }
 breadcrumbs = { path = "crates/breadcrumbs" }
