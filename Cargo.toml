--- conflicted
+++ resolved
@@ -332,10 +332,7 @@
     "Win32_UI_WindowsAndMessaging",
     "Win32_UI_Input_KeyboardAndMouse",
     "Win32_UI_Shell",
-<<<<<<< HEAD
-=======
     "Win32_System_SystemInformation",
->>>>>>> aa7be4b5
     "Win32_System_SystemServices",
     "Win32_System_Time",
     "Win32_Security",
