[workspace]
resolver = "2"
members = [
    "crates/activity_indicator",
    "crates/anthropic",
    "crates/assets",
    "crates/assistant",
    "crates/assistant2",
    "crates/assistant_context_editor",
    "crates/assistant_settings",
    "crates/assistant_slash_command",
    "crates/assistant_slash_commands",
    "crates/assistant_tool",
    "crates/assistant_tools",
    "crates/audio",
    "crates/auto_update",
    "crates/auto_update_ui",
    "crates/breadcrumbs",
    "crates/call",
    "crates/channel",
    "crates/cli",
    "crates/client",
    "crates/clock",
    "crates/collab",
    "crates/collab_ui",
    "crates/collections",
    "crates/command_palette",
    "crates/command_palette_hooks",
    "crates/context_server",
    "crates/context_server_settings",
    "crates/copilot",
    "crates/db",
    "crates/deepseek",
    "crates/diagnostics",
    "crates/docs_preprocessor",
    "crates/editor",
    "crates/evals",
    "crates/extension",
    "crates/extension_api",
    "crates/extension_cli",
    "crates/extension_host",
    "crates/extensions_ui",
    "crates/feature_flags",
    "crates/feedback",
    "crates/file_finder",
    "crates/file_icons",
    "crates/fs",
    "crates/fsevent",
    "crates/fuzzy",
    "crates/git",
    "crates/git_hosting_providers",
    "crates/git_ui",
    "crates/go_to_line",
    "crates/google_ai",
    "crates/gpui",
    "crates/gpui_macros",
    "crates/gpui_tokio",
    "crates/html_to_markdown",
    "crates/http_client",
    "crates/image_viewer",
    "crates/indexed_docs",
    "crates/inline_completion",
    "crates/inline_completion_button",
    "crates/install_cli",
    "crates/journal",
    "crates/language",
    "crates/language_extension",
    "crates/language_model",
    "crates/language_model_selector",
    "crates/language_models",
    "crates/language_selector",
    "crates/language_tools",
    "crates/languages",
    "crates/livekit_client",
    "crates/livekit_client_macos",
    "crates/livekit_server",
    "crates/lmstudio",
    "crates/lsp",
    "crates/markdown",
    "crates/markdown_preview",
    "crates/media",
    "crates/menu",
    "crates/multi_buffer",
    "crates/node_runtime",
    "crates/notifications",
    "crates/ollama",
    "crates/open_ai",
    "crates/outline",
    "crates/outline_panel",
    "crates/paths",
    "crates/picker",
    "crates/prettier",
    "crates/project",
    "crates/project_panel",
    "crates/project_symbols",
    "crates/prompt_library",
    "crates/proto",
    "crates/recent_projects",
    "crates/refineable",
    "crates/refineable/derive_refineable",
    "crates/release_channel",
    "crates/remote",
    "crates/remote_server",
    "crates/repl",
    "crates/reqwest_client",
    "crates/reqwest_client",
    "crates/rich_text",
    "crates/rope",
    "crates/rpc",
    "crates/schema_generator",
    "crates/search",
    "crates/semantic_index",
    "crates/semantic_version",
    "crates/session",
    "crates/settings",
    "crates/settings_ui",
    "crates/snippet",
    "crates/snippet_provider",
    "crates/snippets_ui",
    "crates/sqlez",
    "crates/sqlez_macros",
    "crates/story",
    "crates/storybook",
    "crates/streaming_diff",
    "crates/sum_tree",
    "crates/supermaven",
    "crates/supermaven_api",
    "crates/tab_switcher",
    "crates/task",
    "crates/tasks_ui",
    "crates/telemetry",
    "crates/telemetry_events",
    "crates/terminal",
    "crates/terminal_view",
    "crates/text",
    "crates/theme",
    "crates/theme_extension",
    "crates/theme_importer",
    "crates/theme_selector",
    "crates/time_format",
    "crates/title_bar",
    "crates/toolchain_selector",
    "crates/ui",
    "crates/ui_input",
    "crates/ui_macros",
    "crates/util",
    "crates/vcs_menu",
    "crates/vim",
    "crates/vim_mode_setting",
    "crates/welcome",
    "crates/workspace",
    "crates/worktree",
    "crates/zed",
    "crates/zed_actions",
    "crates/zeta",

    #
    # Extensions
    #

    "extensions/csharp",
    "extensions/deno",
    "extensions/elixir",
    "extensions/emmet",
    "extensions/erlang",
    "extensions/glsl",
    "extensions/haskell",
    "extensions/html",
    "extensions/lua",
    "extensions/php",
    "extensions/perplexity",
    "extensions/proto",
    "extensions/purescript",
    "extensions/ruff",
    "extensions/slash-commands-example",
    "extensions/snippets",
    "extensions/terraform",
    "extensions/test-extension",
    "extensions/toml",
    "extensions/uiua",
    "extensions/zig",

    #
    # Tooling
    #

    "tooling/xtask",
]
default-members = ["crates/zed"]

[workspace.package]
publish = false
edition = "2021"

[workspace.dependencies]

#
# Workspace member crates
#

activity_indicator = { path = "crates/activity_indicator" }
ai = { path = "crates/ai" }
anthropic = { path = "crates/anthropic" }
assets = { path = "crates/assets" }
assistant = { path = "crates/assistant" }
assistant2 = { path = "crates/assistant2" }
assistant_context_editor = { path = "crates/assistant_context_editor" }
assistant_settings = { path = "crates/assistant_settings" }
assistant_slash_command = { path = "crates/assistant_slash_command" }
assistant_slash_commands = { path = "crates/assistant_slash_commands" }
assistant_tool = { path = "crates/assistant_tool" }
assistant_tools = { path = "crates/assistant_tools" }
audio = { path = "crates/audio" }
auto_update = { path = "crates/auto_update" }
auto_update_ui = { path = "crates/auto_update_ui" }
breadcrumbs = { path = "crates/breadcrumbs" }
call = { path = "crates/call" }
channel = { path = "crates/channel" }
cli = { path = "crates/cli" }
client = { path = "crates/client" }
clock = { path = "crates/clock" }
collab = { path = "crates/collab" }
collab_ui = { path = "crates/collab_ui" }
collections = { path = "crates/collections" }
command_palette = { path = "crates/command_palette" }
command_palette_hooks = { path = "crates/command_palette_hooks" }
context_server = { path = "crates/context_server" }
context_server_settings = { path = "crates/context_server_settings" }
copilot = { path = "crates/copilot" }
db = { path = "crates/db" }
deepseek = { path = "crates/deepseek" }
diagnostics = { path = "crates/diagnostics" }
editor = { path = "crates/editor" }
extension = { path = "crates/extension" }
extension_host = { path = "crates/extension_host" }
extensions_ui = { path = "crates/extensions_ui" }
feature_flags = { path = "crates/feature_flags" }
feedback = { path = "crates/feedback" }
file_finder = { path = "crates/file_finder" }
file_icons = { path = "crates/file_icons" }
fs = { path = "crates/fs" }
fsevent = { path = "crates/fsevent" }
fuzzy = { path = "crates/fuzzy" }
git = { path = "crates/git" }
git_ui = { path = "crates/git_ui" }
git_hosting_providers = { path = "crates/git_hosting_providers" }
go_to_line = { path = "crates/go_to_line" }
google_ai = { path = "crates/google_ai" }
gpui = { path = "crates/gpui", default-features = false, features = [
    "http_client",
] }
gpui_macros = { path = "crates/gpui_macros" }
gpui_tokio = { path = "crates/gpui_tokio" }
html_to_markdown = { path = "crates/html_to_markdown" }
http_client = { path = "crates/http_client" }
image_viewer = { path = "crates/image_viewer" }
indexed_docs = { path = "crates/indexed_docs" }
inline_completion = { path = "crates/inline_completion" }
inline_completion_button = { path = "crates/inline_completion_button" }
install_cli = { path = "crates/install_cli" }
journal = { path = "crates/journal" }
language = { path = "crates/language" }
language_extension = { path = "crates/language_extension" }
language_model = { path = "crates/language_model" }
language_model_selector = { path = "crates/language_model_selector" }
language_models = { path = "crates/language_models" }
language_selector = { path = "crates/language_selector" }
language_tools = { path = "crates/language_tools" }
languages = { path = "crates/languages" }
livekit_client = { path = "crates/livekit_client" }
livekit_client_macos = { path = "crates/livekit_client_macos" }
livekit_server = { path = "crates/livekit_server" }
lmstudio = { path = "crates/lmstudio" }
lsp = { path = "crates/lsp" }
markdown = { path = "crates/markdown" }
markdown_preview = { path = "crates/markdown_preview" }
media = { path = "crates/media" }
menu = { path = "crates/menu" }
multi_buffer = { path = "crates/multi_buffer" }
node_runtime = { path = "crates/node_runtime" }
notifications = { path = "crates/notifications" }
ollama = { path = "crates/ollama" }
open_ai = { path = "crates/open_ai" }
outline = { path = "crates/outline" }
outline_panel = { path = "crates/outline_panel" }
paths = { path = "crates/paths" }
picker = { path = "crates/picker" }
plugin = { path = "crates/plugin" }
plugin_macros = { path = "crates/plugin_macros" }
prettier = { path = "crates/prettier" }
project = { path = "crates/project" }
project_panel = { path = "crates/project_panel" }
project_symbols = { path = "crates/project_symbols" }
prompt_library = { path = "crates/prompt_library" }
proto = { path = "crates/proto" }
recent_projects = { path = "crates/recent_projects" }
refineable = { path = "crates/refineable" }
release_channel = { path = "crates/release_channel" }
remote = { path = "crates/remote" }
remote_server = { path = "crates/remote_server" }
repl = { path = "crates/repl" }
reqwest_client = { path = "crates/reqwest_client" }
rich_text = { path = "crates/rich_text" }
rope = { path = "crates/rope" }
rpc = { path = "crates/rpc" }
search = { path = "crates/search" }
semantic_index = { path = "crates/semantic_index" }
semantic_version = { path = "crates/semantic_version" }
session = { path = "crates/session" }
settings = { path = "crates/settings" }
settings_ui = { path = "crates/settings_ui" }
snippet = { path = "crates/snippet" }
snippet_provider = { path = "crates/snippet_provider" }
snippets_ui = { path = "crates/snippets_ui" }
sqlez = { path = "crates/sqlez" }
sqlez_macros = { path = "crates/sqlez_macros" }
story = { path = "crates/story" }
storybook = { path = "crates/storybook" }
streaming_diff = { path = "crates/streaming_diff" }
sum_tree = { path = "crates/sum_tree" }
supermaven = { path = "crates/supermaven" }
supermaven_api = { path = "crates/supermaven_api" }
tab_switcher = { path = "crates/tab_switcher" }
task = { path = "crates/task" }
tasks_ui = { path = "crates/tasks_ui" }
telemetry = { path = "crates/telemetry" }
telemetry_events = { path = "crates/telemetry_events" }
terminal = { path = "crates/terminal" }
terminal_view = { path = "crates/terminal_view" }
text = { path = "crates/text" }
theme = { path = "crates/theme" }
theme_extension = { path = "crates/theme_extension" }
theme_importer = { path = "crates/theme_importer" }
theme_selector = { path = "crates/theme_selector" }
time_format = { path = "crates/time_format" }
title_bar = { path = "crates/title_bar" }
toolchain_selector = { path = "crates/toolchain_selector" }
ui = { path = "crates/ui" }
ui_input = { path = "crates/ui_input" }
ui_macros = { path = "crates/ui_macros" }
util = { path = "crates/util" }
vcs_menu = { path = "crates/vcs_menu" }
vim = { path = "crates/vim" }
vim_mode_setting = { path = "crates/vim_mode_setting" }
welcome = { path = "crates/welcome" }
workspace = { path = "crates/workspace" }
worktree = { path = "crates/worktree" }
zed = { path = "crates/zed" }
zed_actions = { path = "crates/zed_actions" }
zeta = { path = "crates/zeta" }

#
# External crates
#

aho-corasick = "1.1"
# TODO(#18342): Update to version 0.25 from crates.io when it is released.
alacritty_terminal = { git = "https://github.com/alacritty/alacritty.git", rev = "5e78d20c709cb1ab8d44ca7a8702cc26d779227c" }
any_vec = "0.14"
anyhow = "1.0.86"
arrayvec = { version = "0.7.4", features = ["serde"] }
ashpd = { version = "0.10", default-features = false, features = ["async-std"]}
async-compat = "0.2.1"
async-compression = { version = "0.4", features = ["gzip", "futures-io"] }
async-dispatcher = "0.1"
async-fs = "2.1"
async-pipe = { git = "https://github.com/zed-industries/async-pipe-rs", rev = "82d00a04211cf4e1236029aa03e6b6ce2a74c553" }
async-recursion = "1.0.0"
async-tar = "0.5.0"
async-trait = "0.1"
async-tungstenite = "0.28"
async-watch = "0.3.1"
async_zip = { version = "0.0.17", features = ["deflate", "deflate64"] }
base64 = "0.22"
bitflags = "2.8.0"
blade-graphics = { git = "https://github.com/kvark/blade", rev = "b16f5c7bd873c7126f48c82c39e7ae64602ae74f" }
blade-macros = { git = "https://github.com/kvark/blade", rev = "b16f5c7bd873c7126f48c82c39e7ae64602ae74f" }
blade-util = { git = "https://github.com/kvark/blade", rev = "b16f5c7bd873c7126f48c82c39e7ae64602ae74f" }
naga = { version = "23.1.0", features = ["wgsl-in"] }
blake3 = "1.5.3"
bytes = "1.0"
cargo_metadata = "0.19"
cargo_toml = "0.21"
chrono = { version = "0.4", features = ["serde"] }
clap = { version = "4.4", features = ["derive"] }
cocoa = "0.26"
cocoa-foundation = "0.2.0"
convert_case = "0.7.0"
core-foundation = "0.9.3"
core-foundation-sys = "0.8.6"
ctor = "0.2.6"
dashmap = "6.0"
derive_more = "0.99.17"
dirs = "4.0"
ec4rs = "1.1"
emojis = "0.6.1"
env_logger = "0.11"
exec = "0.3.1"
fancy-regex = "0.14.0"
fork = "0.2.0"
futures = "0.3"
futures-batch = "0.6.1"
futures-lite = "1.13"
# TODO: get back to regular versions when https://github.com/rust-lang/git2-rs/pull/1120 is released
git2 = { git = "https://github.com/rust-lang/git2-rs", rev = "a3b90cb3756c1bb63e2317bf9cfa57838178de5c", default-features = false }
globset = "0.4"
handlebars = "4.3"
heed = { version = "0.21.0", features = ["read-txn-no-tls"] }
hex = "0.4.3"
html5ever = "0.27.0"
hyper = "0.14"
http = "1.1"
ignore = "0.4.22"
image = "0.25.1"
indexmap = { version = "2.7.0", features = ["serde"] }
indoc = "2"
itertools = "0.14.0"
jsonwebtoken = "9.3"
jupyter-protocol = { version = "0.6.0" }
jupyter-websocket-client = { version = "0.9.0" }
libc = "0.2"
libsqlite3-sys = { version = "0.30.1", features = ["bundled"] }
linkify = "0.10.0"
<<<<<<< HEAD
livekit = { git = "https://github.com/zed-industries/livekit-rust-sdks", rev="060964da10574cd9bf06463a53bf6e0769c5c45e", features = ["dispatcher", "services-dispatcher", "rustls-tls-native-roots"], default-features = false }
log = { version = "0.4.25", features = ["kv_unstable_serde", "serde"] }
=======
livekit = { git = "https://github.com/zed-industries/livekit-rust-sdks", rev="811ceae29fabee455f110c56cd66b3f49a7e5003", features = ["dispatcher", "services-dispatcher", "rustls-tls-native-roots"], default-features = false }
log = { version = "0.4.16", features = ["kv_unstable_serde", "serde"] }
>>>>>>> fef567bb
markup5ever_rcdom = "0.3.0"
nanoid = "0.4"
nbformat = { version = "0.10.0" }
nix = "0.29"
num-format = "0.4.4"
once_cell = "1.20"
ordered-float = "2.1.1"
palette = { version = "0.7.5", default-features = false, features = ["std"] }
parking_lot = "0.12.1"
pathdiff = "0.2"
pet = { git = "https://github.com/microsoft/python-environment-tools.git", rev = "1abe5cec5ebfbe97ca71746a4cfc7fe89bddf8e0" }
pet-fs = { git = "https://github.com/microsoft/python-environment-tools.git", rev = "1abe5cec5ebfbe97ca71746a4cfc7fe89bddf8e0" }
pet-pixi = { git = "https://github.com/microsoft/python-environment-tools.git", rev = "1abe5cec5ebfbe97ca71746a4cfc7fe89bddf8e0" }
pet-conda = { git = "https://github.com/microsoft/python-environment-tools.git", rev = "1abe5cec5ebfbe97ca71746a4cfc7fe89bddf8e0" }
pet-core = { git = "https://github.com/microsoft/python-environment-tools.git", rev = "1abe5cec5ebfbe97ca71746a4cfc7fe89bddf8e0" }
pet-poetry = { git = "https://github.com/microsoft/python-environment-tools.git", rev = "1abe5cec5ebfbe97ca71746a4cfc7fe89bddf8e0" }
pet-reporter = { git = "https://github.com/microsoft/python-environment-tools.git", rev = "1abe5cec5ebfbe97ca71746a4cfc7fe89bddf8e0" }
postage = { version = "0.5", features = ["futures-traits"] }
pretty_assertions = { version = "1.3.0", features = ["unstable"] }
profiling = "1"
prost = "0.9"
prost-build = "0.9"
prost-types = "0.9"
pulldown-cmark = { version = "0.12.0", default-features = false }
rand = "0.8.5"
rayon = "1.8"
regex = "1.5"
repair_json = "0.1.0"
reqwest = { git = "https://github.com/zed-industries/reqwest.git", rev = "fd110f6998da16bbca97b6dddda9be7827c50e29", default-features = false, features = [
    "charset",
    "http2",
    "macos-system-configuration",
    "rustls-tls-native-roots",
    "socks",
    "stream",
] }
rsa = "0.9.6"
runtimelib = { version = "0.25.0", default-features = false, features = [
    "async-dispatcher-runtime",
] }
rustc-demangle = "0.1.23"
rust-embed = { version = "8.4", features = ["include-exclude"] }
rustc-hash = "2.1.0"
rustls = "0.21.12"
rustls-native-certs = "0.8.0"
schemars = { version = "0.8", features = ["impl_json_schema", "indexmap2"] }
semver = "1.0"
serde = { version = "1.0", features = ["derive", "rc"] }
serde_derive = { version = "1.0", features = ["deserialize_in_place"] }
serde_json = { version = "1.0", features = ["preserve_order", "raw_value"] }
serde_json_lenient = { version = "0.2", features = [
    "preserve_order",
    "raw_value",
] }
serde_repr = "0.1"
sha2 = "0.10"
shellexpand = "2.1.0"
shlex = "1.3.0"
signal-hook = "0.3.17"
similar = "1.3"
simplelog = "0.12.2"
smallvec = { version = "1.6", features = ["union"] }
smol = "2.0"
sqlformat = "0.2"
strsim = "0.11"
strum = { version = "0.26.0", features = ["derive"] }
subtle = "2.5.0"
sys-locale = "0.3.1"
sysinfo = "0.31.0"
take-until = "0.2.0"
tempfile = "3.9.0"
thiserror = "1.0.29"
tiktoken-rs = "0.6.0"
time = { version = "0.3", features = [
    "macros",
    "parsing",
    "serde",
    "serde-well-known",
    "formatting",
] }
tiny_http = "0.8"
toml = "0.8"
tokio = { version = "1" }
tower-http = "0.4.4"
tree-sitter = { version = "0.23", features = ["wasm"] }
tree-sitter-bash = "0.23"
tree-sitter-c = "0.23"
tree-sitter-cpp = "0.23"
tree-sitter-css = "0.23.2"
tree-sitter-elixir = "0.3"
tree-sitter-embedded-template = "0.23.0"
tree-sitter-go = "0.23"
tree-sitter-go-mod = { git = "https://github.com/camdencheek/tree-sitter-go-mod", rev = "6efb59652d30e0e9cd5f3b3a669afd6f1a926d3c", package = "tree-sitter-gomod" }
tree-sitter-gowork = { git = "https://github.com/zed-industries/tree-sitter-go-work", rev = "acb0617bf7f4fda02c6217676cc64acb89536dc7" }
tree-sitter-heex = { git = "https://github.com/zed-industries/tree-sitter-heex", rev = "1dd45142fbb05562e35b2040c6129c9bca346592" }
tree-sitter-diff = "0.1.0"
tree-sitter-html = "0.20"
tree-sitter-jsdoc = "0.23"
tree-sitter-json = "0.24"
tree-sitter-md = { git = "https://github.com/tree-sitter-grammars/tree-sitter-markdown", rev = "9a23c1a96c0513d8fc6520972beedd419a973539" }
tree-sitter-python = "0.23"
tree-sitter-regex = "0.24"
tree-sitter-ruby = "0.23"
tree-sitter-rust = "0.23"
tree-sitter-typescript = "0.23"
tree-sitter-yaml = { git = "https://github.com/zed-industries/tree-sitter-yaml", rev = "baff0b51c64ef6a1fb1f8390f3ad6015b83ec13a" }
unicase = "2.6"
unindent = "0.2.0"
unicode-segmentation = "1.10"
unicode-script = "0.5.7"
url = "2.2"
uuid = { version = "1.1.2", features = ["v4", "v5", "v7", "serde"] }
wasmparser = "0.215"
wasm-encoder = "0.215"
wasmtime = { version = "24", default-features = false, features = [
    "async",
    "demangle",
    "runtime",
    "cranelift",
    "component-model",
] }
wasmtime-wasi = "24"
which = "6.0.0"
wit-component = "0.201"
zed_llm_client = "0.1.1"
zstd = "0.11"
metal = "0.31"

[workspace.dependencies.async-stripe]
git = "https://github.com/zed-industries/async-stripe"
rev = "3672dd4efb7181aa597bf580bf5a2f5d23db6735"
default-features = false
features = [
    "runtime-tokio-hyper-rustls",
    "billing",
    "checkout",
    "events",
    # The features below are only enabled to get the `events` feature to build.
    "chrono",
    "connect",
]

[workspace.dependencies.windows]
version = "0.58"
features = [
    "implement",
    "Foundation_Numerics",
    "Storage",
    "System_Threading",
    "UI_ViewManagement",
    "Wdk_System_SystemServices",
    "Win32_Globalization",
    "Win32_Graphics_Direct2D",
    "Win32_Graphics_Direct2D_Common",
    "Win32_Graphics_DirectWrite",
    "Win32_Graphics_Dwm",
    "Win32_Graphics_Dxgi_Common",
    "Win32_Graphics_Gdi",
    "Win32_Graphics_Imaging",
    "Win32_Graphics_Imaging_D2D",
    "Win32_Security",
    "Win32_Security_Credentials",
    "Win32_Storage_FileSystem",
    "Win32_System_Com",
    "Win32_System_Com_StructuredStorage",
    "Win32_System_DataExchange",
    "Win32_System_LibraryLoader",
    "Win32_System_Memory",
    "Win32_System_Ole",
    "Win32_System_SystemInformation",
    "Win32_System_SystemServices",
    "Win32_System_Threading",
    "Win32_System_WinRT",
    "Win32_UI_Controls",
    "Win32_UI_HiDpi",
    "Win32_UI_Input_Ime",
    "Win32_UI_Input_KeyboardAndMouse",
    "Win32_UI_Shell",
    "Win32_UI_Shell_Common",
    "Win32_UI_WindowsAndMessaging",
]

# TODO livekit https://github.com/RustAudio/cpal/pull/891
[patch.crates-io]
cpal = { git = "https://github.com/zed-industries/cpal", rev = "fd8bc2fd39f1f5fdee5a0690656caff9a26d9d50" }

[profile.dev]
split-debuginfo = "unpacked"
debug = "limited"
codegen-units = 16

[profile.dev.package]
taffy = { opt-level = 3 }
cranelift-codegen = { opt-level = 3 }
resvg = { opt-level = 3 }
rustybuzz = { opt-level = 3 }
ttf-parser = { opt-level = 3 }
wasmtime-cranelift = { opt-level = 3 }
wasmtime = { opt-level = 3 }
# Build single-source-file crates with cg=1 as it helps make `cargo build` of a whole workspace a bit faster
activity_indicator = { codegen-units = 1 }
assets = { codegen-units = 1 }
breadcrumbs = { codegen-units = 1 }
collections = { codegen-units = 1 }
command_palette = { codegen-units = 1 }
command_palette_hooks = { codegen-units = 1 }
evals = { codegen-units = 1 }
extension_cli = { codegen-units = 1 }
feature_flags = { codegen-units = 1 }
file_icons = { codegen-units = 1 }
fsevent = { codegen-units = 1 }
image_viewer = { codegen-units = 1 }
inline_completion_button = { codegen-units = 1 }
install_cli = { codegen-units = 1 }
journal = { codegen-units = 1 }
lmstudio = { codegen-units = 1 }
menu = { codegen-units = 1 }
notifications = { codegen-units = 1 }
ollama = { codegen-units = 1 }
outline = { codegen-units = 1 }
paths = { codegen-units = 1 }
prettier = { codegen-units = 1 }
project_symbols = { codegen-units = 1 }
refineable = { codegen-units = 1 }
release_channel = { codegen-units = 1 }
reqwest_client = { codegen-units = 1 }
rich_text = { codegen-units = 1 }
semantic_version = { codegen-units = 1 }
session = { codegen-units = 1 }
snippet = { codegen-units = 1 }
snippets_ui = { codegen-units = 1 }
sqlez_macros = { codegen-units = 1 }
story = { codegen-units = 1 }
supermaven_api = { codegen-units = 1 }
telemetry_events = { codegen-units = 1 }
theme_selector = { codegen-units = 1 }
time_format = { codegen-units = 1 }
ui_input = { codegen-units = 1 }
vcs_menu = { codegen-units = 1 }
zed_actions = { codegen-units = 1 }

[profile.release]
debug = "limited"
lto = "thin"
codegen-units = 1

[profile.release.package]
zed = { codegen-units = 16 }

[profile.release-fast]
inherits = "release"
debug = "full"
lto = false
codegen-units = 16

[workspace.lints.clippy]
dbg_macro = "deny"
todo = "deny"

# Motivation: We use `vec![a..b]` a lot when dealing with ranges in text, so
# warning on this rule produces a lot of noise.
single_range_in_vec_init = "allow"

# These are all of the rules that currently have violations in the Zed
# codebase.
#
# We'll want to drive this list down by either:
# 1. fixing violations of the rule and begin enforcing it
# 2. deciding we want to allow the rule permanently, at which point
#    we should codify that separately above.
#
# This list shouldn't be added to; it should only get shorter.
# =============================================================================

# There are a bunch of rules currently failing in the `style` group, so
# allow all of those, for now.
style = { level = "allow", priority = -1 }

# Temporary list of style lints that we've fixed so far.
module_inception = { level = "deny" }
question_mark = { level = "deny" }
redundant_closure = { level = "deny" }
# Individual rules that have violations in the codebase:
type_complexity = "allow"
# We often return trait objects from `new` functions.
new_ret_no_self = { level = "allow" }
# We have a few `next` functions that differ in lifetimes
# compared to Iterator::next. Yet, clippy complains about those.
should_implement_trait = { level = "allow" }
let_underscore_future = "allow"

[workspace.metadata.cargo-machete]
ignored = ["bindgen", "cbindgen", "prost_build", "serde"]<|MERGE_RESOLUTION|>--- conflicted
+++ resolved
@@ -421,13 +421,8 @@
 libc = "0.2"
 libsqlite3-sys = { version = "0.30.1", features = ["bundled"] }
 linkify = "0.10.0"
-<<<<<<< HEAD
-livekit = { git = "https://github.com/zed-industries/livekit-rust-sdks", rev="060964da10574cd9bf06463a53bf6e0769c5c45e", features = ["dispatcher", "services-dispatcher", "rustls-tls-native-roots"], default-features = false }
-log = { version = "0.4.25", features = ["kv_unstable_serde", "serde"] }
-=======
 livekit = { git = "https://github.com/zed-industries/livekit-rust-sdks", rev="811ceae29fabee455f110c56cd66b3f49a7e5003", features = ["dispatcher", "services-dispatcher", "rustls-tls-native-roots"], default-features = false }
 log = { version = "0.4.16", features = ["kv_unstable_serde", "serde"] }
->>>>>>> fef567bb
 markup5ever_rcdom = "0.3.0"
 nanoid = "0.4"
 nbformat = { version = "0.10.0" }
