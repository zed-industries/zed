[workspace]
resolver = "2"
members = [
    "crates/acp_thread",
    "crates/action_log",
    "crates/activity_indicator",
    "crates/agent",
    "crates/agent2",
    "crates/agent_servers",
    "crates/agent_settings",
    "crates/agent_ui",
    "crates/ai_onboarding",
    "crates/anthropic",
    "crates/askpass",
    "crates/assets",
    "crates/assistant_context",
    "crates/assistant_slash_command",
    "crates/assistant_slash_commands",
    "crates/assistant_tool",
    "crates/assistant_tools",
    "crates/audio",
    "crates/auto_update",
    "crates/auto_update_helper",
    "crates/auto_update_ui",
    "crates/aws_http_client",
    "crates/bedrock",
    "crates/breadcrumbs",
    "crates/buffer_diff",
    "crates/call",
    "crates/channel",
    "crates/cli",
    "crates/client",
    "crates/clock",
    "crates/cloud_api_client",
    "crates/cloud_api_types",
    "crates/cloud_llm_client",
    "crates/collab",
    "crates/collab_ui",
    "crates/collections",
    "crates/command_palette",
    "crates/command_palette_hooks",
    "crates/component",
    "crates/context_server",
    "crates/copilot",
    "crates/crashes",
    "crates/credentials_provider",
    "crates/dap",
    "crates/dap_adapters",
    "crates/db",
    "crates/debug_adapter_extension",
    "crates/debugger_tools",
    "crates/debugger_ui",
    "crates/deepseek",
    "crates/diagnostics",
    "crates/docs_preprocessor",
    "crates/editor",
    "crates/eval",
    "crates/explorer_command_injector",
    "crates/extension",
    "crates/extension_api",
    "crates/extension_cli",
    "crates/extension_host",
    "crates/extensions_ui",
    "crates/feature_flags",
    "crates/feedback",
    "crates/file_finder",
    "crates/file_icons",
    "crates/fs",
    "crates/fsevent",
    "crates/fuzzy",
    "crates/git",
    "crates/git_hosting_providers",
    "crates/git_ui",
    "crates/go_to_line",
    "crates/google_ai",
    "crates/gpui",
    "crates/gpui_macros",
    "crates/gpui_tokio",
    "crates/html_to_markdown",
    "crates/http_client",
    "crates/http_client_tls",
    "crates/icons",
    "crates/image_viewer",
    "crates/edit_prediction",
    "crates/edit_prediction_button",
    "crates/inspector_ui",
    "crates/install_cli",
    "crates/jj",
    "crates/jj_ui",
    "crates/journal",
    "crates/language",
    "crates/language_extension",
    "crates/language_model",
    "crates/language_models",
    "crates/language_selector",
    "crates/language_tools",
    "crates/languages",
    "crates/livekit_api",
    "crates/livekit_client",
    "crates/lmstudio",
    "crates/lsp",
    "crates/markdown",
    "crates/markdown_preview",
    "crates/media",
    "crates/menu",
    "crates/migrator",
    "crates/mistral",
    "crates/multi_buffer",
    "crates/nc",
    "crates/net",
    "crates/node_runtime",
    "crates/notifications",
    "crates/ollama",
    "crates/onboarding",
    "crates/open_ai",
    "crates/open_router",
    "crates/outline",
    "crates/outline_panel",
    "crates/panel",
    "crates/paths",
    "crates/picker",
    "crates/prettier",
    "crates/project",
    "crates/project_panel",
    "crates/project_symbols",
    "crates/prompt_store",
    "crates/proto",
    "crates/recent_projects",
    "crates/refineable",
    "crates/refineable/derive_refineable",
    "crates/release_channel",
    "crates/remote",
    "crates/remote_server",
    "crates/repl",
    "crates/reqwest_client",
    "crates/rich_text",
    "crates/rope",
    "crates/rpc",
    "crates/rules_library",
    "crates/schema_generator",
    "crates/search",
    "crates/semantic_index",
    "crates/semantic_version",
    "crates/session",
    "crates/settings",
    "crates/settings_profile_selector",
    "crates/settings_ui",
    "crates/snippet",
    "crates/snippet_provider",
    "crates/snippets_ui",
    "crates/sqlez",
    "crates/sqlez_macros",
    "crates/story",
    "crates/storybook",
    "crates/streaming_diff",
    "crates/sum_tree",
    "crates/supermaven",
    "crates/supermaven_api",
    "crates/svg_preview",
    "crates/tab_switcher",
    "crates/task",
    "crates/tasks_ui",
    "crates/telemetry",
    "crates/telemetry_events",
    "crates/terminal",
    "crates/terminal_view",
    "crates/text",
    "crates/theme",
    "crates/theme_extension",
    "crates/theme_importer",
    "crates/theme_selector",
    "crates/time_format",
    "crates/title_bar",
    "crates/toolchain_selector",
    "crates/ui",
    "crates/ui_input",
    "crates/ui_macros",
    "crates/ui_prompt",
    "crates/util",
    "crates/util_macros",
    "crates/vercel",
    "crates/vim",
    "crates/vim_mode_setting",
    "crates/watch",
    "crates/web_search",
    "crates/web_search_providers",
    "crates/workspace",
    "crates/worktree",
    "crates/x_ai",
    "crates/zed",
    "crates/zed_actions",
    "crates/zeta",
    "crates/zeta_cli",
    "crates/zlog",
    "crates/zlog_settings",

    #
    # Extensions
    #

    "extensions/glsl",
    "extensions/html",
    "extensions/proto",
    "extensions/ruff",
    "extensions/slash-commands-example",
    "extensions/snippets",
    "extensions/test-extension",
    "extensions/toml",

    #
    # Tooling
    #

    "tooling/workspace-hack",
    "tooling/xtask",
]
default-members = ["crates/zed"]

[workspace.package]
publish = false
edition = "2024"

[workspace.dependencies]

#
# Workspace member crates
#

acp_thread = { path = "crates/acp_thread" }
action_log = { path = "crates/action_log" }
agent = { path = "crates/agent" }
agent2 = { path = "crates/agent2" }
activity_indicator = { path = "crates/activity_indicator" }
agent_ui = { path = "crates/agent_ui" }
agent_settings = { path = "crates/agent_settings" }
agent_servers = { path = "crates/agent_servers" }
ai = { path = "crates/ai" }
ai_onboarding = { path = "crates/ai_onboarding" }
anthropic = { path = "crates/anthropic" }
askpass = { path = "crates/askpass" }
assets = { path = "crates/assets" }
assistant_context = { path = "crates/assistant_context" }
assistant_slash_command = { path = "crates/assistant_slash_command" }
assistant_slash_commands = { path = "crates/assistant_slash_commands" }
assistant_tool = { path = "crates/assistant_tool" }
assistant_tools = { path = "crates/assistant_tools" }
audio = { path = "crates/audio" }
auto_update = { path = "crates/auto_update" }
auto_update_helper = { path = "crates/auto_update_helper" }
auto_update_ui = { path = "crates/auto_update_ui" }
aws_http_client = { path = "crates/aws_http_client" }
bedrock = { path = "crates/bedrock" }
breadcrumbs = { path = "crates/breadcrumbs" }
buffer_diff = { path = "crates/buffer_diff" }
call = { path = "crates/call" }
channel = { path = "crates/channel" }
cli = { path = "crates/cli" }
client = { path = "crates/client" }
clock = { path = "crates/clock" }
cloud_api_client = { path = "crates/cloud_api_client" }
cloud_api_types = { path = "crates/cloud_api_types" }
cloud_llm_client = { path = "crates/cloud_llm_client" }
collab = { path = "crates/collab" }
collab_ui = { path = "crates/collab_ui" }
collections = { path = "crates/collections" }
command_palette = { path = "crates/command_palette" }
command_palette_hooks = { path = "crates/command_palette_hooks" }
component = { path = "crates/component" }
context_server = { path = "crates/context_server" }
copilot = { path = "crates/copilot" }
crashes = { path = "crates/crashes" }
credentials_provider = { path = "crates/credentials_provider" }
dap = { path = "crates/dap" }
dap_adapters = { path = "crates/dap_adapters" }
db = { path = "crates/db" }
debug_adapter_extension = { path = "crates/debug_adapter_extension" }
debugger_tools = { path = "crates/debugger_tools" }
debugger_ui = { path = "crates/debugger_ui" }
deepseek = { path = "crates/deepseek" }
diagnostics = { path = "crates/diagnostics" }
editor = { path = "crates/editor" }
extension = { path = "crates/extension" }
extension_host = { path = "crates/extension_host" }
extensions_ui = { path = "crates/extensions_ui" }
feature_flags = { path = "crates/feature_flags" }
feedback = { path = "crates/feedback" }
file_finder = { path = "crates/file_finder" }
file_icons = { path = "crates/file_icons" }
fs = { path = "crates/fs" }
fsevent = { path = "crates/fsevent" }
fuzzy = { path = "crates/fuzzy" }
git = { path = "crates/git" }
git_hosting_providers = { path = "crates/git_hosting_providers" }
git_ui = { path = "crates/git_ui" }
go_to_line = { path = "crates/go_to_line" }
google_ai = { path = "crates/google_ai" }
gpui = { path = "crates/gpui", default-features = false, features = [
    "http_client",
] }
gpui_macros = { path = "crates/gpui_macros" }
gpui_tokio = { path = "crates/gpui_tokio" }
html_to_markdown = { path = "crates/html_to_markdown" }
http_client = { path = "crates/http_client" }
http_client_tls = { path = "crates/http_client_tls" }
icons = { path = "crates/icons" }
image_viewer = { path = "crates/image_viewer" }
edit_prediction = { path = "crates/edit_prediction" }
edit_prediction_button = { path = "crates/edit_prediction_button" }
inspector_ui = { path = "crates/inspector_ui" }
install_cli = { path = "crates/install_cli" }
jj = { path = "crates/jj" }
jj_ui = { path = "crates/jj_ui" }
journal = { path = "crates/journal" }
language = { path = "crates/language" }
language_extension = { path = "crates/language_extension" }
language_model = { path = "crates/language_model" }
language_models = { path = "crates/language_models" }
language_selector = { path = "crates/language_selector" }
language_tools = { path = "crates/language_tools" }
languages = { path = "crates/languages" }
livekit_api = { path = "crates/livekit_api" }
livekit_client = { path = "crates/livekit_client" }
lmstudio = { path = "crates/lmstudio" }
lsp = { path = "crates/lsp" }
markdown = { path = "crates/markdown" }
markdown_preview = { path = "crates/markdown_preview" }
svg_preview = { path = "crates/svg_preview" }
media = { path = "crates/media" }
menu = { path = "crates/menu" }
migrator = { path = "crates/migrator" }
mistral = { path = "crates/mistral" }
multi_buffer = { path = "crates/multi_buffer" }
nc = { path = "crates/nc" }
net = { path = "crates/net" }
node_runtime = { path = "crates/node_runtime" }
notifications = { path = "crates/notifications" }
ollama = { path = "crates/ollama" }
onboarding = { path = "crates/onboarding" }
open_ai = { path = "crates/open_ai" }
open_router = { path = "crates/open_router", features = ["schemars"] }
outline = { path = "crates/outline" }
outline_panel = { path = "crates/outline_panel" }
panel = { path = "crates/panel" }
paths = { path = "crates/paths" }
picker = { path = "crates/picker" }
plugin = { path = "crates/plugin" }
plugin_macros = { path = "crates/plugin_macros" }
prettier = { path = "crates/prettier" }
settings_profile_selector = { path = "crates/settings_profile_selector" }
project = { path = "crates/project" }
project_panel = { path = "crates/project_panel" }
project_symbols = { path = "crates/project_symbols" }
prompt_store = { path = "crates/prompt_store" }
proto = { path = "crates/proto" }
recent_projects = { path = "crates/recent_projects" }
refineable = { path = "crates/refineable" }
release_channel = { path = "crates/release_channel" }
remote = { path = "crates/remote" }
remote_server = { path = "crates/remote_server" }
repl = { path = "crates/repl" }
reqwest_client = { path = "crates/reqwest_client" }
rich_text = { path = "crates/rich_text" }
rodio = { version = "0.21.1", default-features = false }
rope = { path = "crates/rope" }
rpc = { path = "crates/rpc" }
rules_library = { path = "crates/rules_library" }
search = { path = "crates/search" }
semantic_index = { path = "crates/semantic_index" }
semantic_version = { path = "crates/semantic_version" }
session = { path = "crates/session" }
settings = { path = "crates/settings" }
settings_ui = { path = "crates/settings_ui" }
snippet = { path = "crates/snippet" }
snippet_provider = { path = "crates/snippet_provider" }
snippets_ui = { path = "crates/snippets_ui" }
sqlez = { path = "crates/sqlez" }
sqlez_macros = { path = "crates/sqlez_macros" }
story = { path = "crates/story" }
storybook = { path = "crates/storybook" }
streaming_diff = { path = "crates/streaming_diff" }
sum_tree = { path = "crates/sum_tree" }
supermaven = { path = "crates/supermaven" }
supermaven_api = { path = "crates/supermaven_api" }
tab_switcher = { path = "crates/tab_switcher" }
task = { path = "crates/task" }
tasks_ui = { path = "crates/tasks_ui" }
telemetry = { path = "crates/telemetry" }
telemetry_events = { path = "crates/telemetry_events" }
terminal = { path = "crates/terminal" }
terminal_view = { path = "crates/terminal_view" }
text = { path = "crates/text" }
theme = { path = "crates/theme" }
theme_extension = { path = "crates/theme_extension" }
theme_importer = { path = "crates/theme_importer" }
theme_selector = { path = "crates/theme_selector" }
time_format = { path = "crates/time_format" }
title_bar = { path = "crates/title_bar" }
toolchain_selector = { path = "crates/toolchain_selector" }
ui = { path = "crates/ui" }
ui_input = { path = "crates/ui_input" }
ui_macros = { path = "crates/ui_macros" }
ui_prompt = { path = "crates/ui_prompt" }
util = { path = "crates/util" }
util_macros = { path = "crates/util_macros" }
vercel = { path = "crates/vercel" }
vim = { path = "crates/vim" }
vim_mode_setting = { path = "crates/vim_mode_setting" }

watch = { path = "crates/watch" }
web_search = { path = "crates/web_search" }
web_search_providers = { path = "crates/web_search_providers" }
workspace = { path = "crates/workspace" }
worktree = { path = "crates/worktree" }
x_ai = { path = "crates/x_ai" }
zed = { path = "crates/zed" }
zed_actions = { path = "crates/zed_actions" }
zeta = { path = "crates/zeta" }
zlog = { path = "crates/zlog" }
zlog_settings = { path = "crates/zlog_settings" }

#
# External crates
#

agentic-coding-protocol = "0.0.10"
agent-client-protocol = "0.0.26"
aho-corasick = "1.1"
alacritty_terminal = { git = "https://github.com/zed-industries/alacritty.git", branch = "add-hush-login-flag" }
any_vec = "0.14"
anyhow = "1.0.86"
arrayvec = { version = "0.7.4", features = ["serde"] }
ashpd = { version = "0.11", default-features = false, features = ["async-std"] }
async-compat = "0.2.1"
async-compression = { version = "0.4", features = ["gzip", "futures-io"] }
async-dispatcher = "0.1"
async-fs = "2.1"
async-pipe = { git = "https://github.com/zed-industries/async-pipe-rs", rev = "82d00a04211cf4e1236029aa03e6b6ce2a74c553" }
async-recursion = "1.0.0"
async-tar = "0.5.0"
async-trait = "0.1"
async-tungstenite = "0.29.1"
async_zip = { version = "0.0.17", features = ["deflate", "deflate64"] }
aws-config = { version = "1.6.1", features = ["behavior-version-latest"] }
aws-credential-types = { version = "1.2.2", features = [
    "hardcoded-credentials",
] }
aws-sdk-bedrockruntime = { version = "1.80.0", features = [
    "behavior-version-latest",
] }
aws-smithy-runtime-api = { version = "1.7.4", features = ["http-1x", "client"] }
aws-smithy-types = { version = "1.3.0", features = ["http-body-1-x"] }
base64 = "0.22"
bitflags = "2.6.0"
blade-graphics = { git = "https://github.com/kvark/blade", rev = "e0ec4e720957edd51b945b64dd85605ea54bcfe5" }
blade-macros = { git = "https://github.com/kvark/blade", rev = "e0ec4e720957edd51b945b64dd85605ea54bcfe5" }
blade-util = { git = "https://github.com/kvark/blade", rev = "e0ec4e720957edd51b945b64dd85605ea54bcfe5" }
blake3 = "1.5.3"
bytes = "1.0"
cargo_metadata = "0.19"
cargo_toml = "0.21"
chrono = { version = "0.4", features = ["serde"] }
ciborium = "0.2"
circular-buffer = "1.0"
clap = { version = "4.4", features = ["derive"] }
cocoa = "0.26"
cocoa-foundation = "0.2.0"
convert_case = "0.8.0"
core-foundation = "0.10.0"
core-foundation-sys = "0.8.6"
core-video = { version = "0.4.3", features = ["metal"] }
cpal = "0.16"
crash-handler = "0.6"
criterion = { version = "0.5", features = ["html_reports"] }
ctor = "0.4.0"
dap-types = { git = "https://github.com/zed-industries/dap-types", rev = "1b461b310481d01e02b2603c16d7144b926339f8" }
dashmap = "6.0"
derive_more = "0.99.17"
dirs = "4.0"
documented = "0.9.1"
dotenvy = "0.15.0"
ec4rs = "1.1"
emojis = "0.6.1"
env_logger = "0.11"
exec = "0.3.1"
fancy-regex = "0.14.0"
fork = "0.2.0"
futures = "0.3"
futures-batch = "0.6.1"
futures-lite = "1.13"
git2 = { version = "0.20.1", default-features = false }
globset = "0.4"
handlebars = "4.3"
heck = "0.5"
heed = { version = "0.21.0", features = ["read-txn-no-tls"] }
hex = "0.4.3"
html5ever = "0.27.0"
http = "1.1"
http-body = "1.0"
hyper = "0.14"
ignore = "0.4.22"
image = "0.25.1"
imara-diff = "0.1.8"
indexmap = { version = "2.7.0", features = ["serde"] }
indoc = "2"
inventory = "0.3.19"
itertools = "0.14.0"
jj-lib = { git = "https://github.com/jj-vcs/jj", rev = "e18eb8e05efaa153fad5ef46576af145bba1807f" }
json_dotpath = "1.1"
jsonschema = "0.30.0"
jsonwebtoken = "9.3"
jupyter-protocol = { git = "https://github.com/ConradIrwin/runtimed", rev = "7130c804216b6914355d15d0b91ea91f6babd734" }
jupyter-websocket-client = {  git = "https://github.com/ConradIrwin/runtimed" ,rev = "7130c804216b6914355d15d0b91ea91f6babd734" }
libc = "0.2"
libsqlite3-sys = { version = "0.30.1", features = ["bundled"] }
linkify = "0.10.0"
log = { version = "0.4.16", features = ["kv_unstable_serde", "serde"] }
lsp-types = { git = "https://github.com/zed-industries/lsp-types", rev = "39f629bdd03d59abd786ed9fc27e8bca02c0c0ec" }
mach2 = "0.5"
markup5ever_rcdom = "0.3.0"
metal = "0.29"
minidumper = "0.8"
moka = { version = "0.12.10", features = ["sync"] }
naga = { version = "25.0", features = ["wgsl-in"] }
nanoid = "0.4"
nbformat = {  git = "https://github.com/ConradIrwin/runtimed", rev = "7130c804216b6914355d15d0b91ea91f6babd734" }
nix = "0.29"
num-format = "0.4.4"
objc = "0.2"
open = "5.0.0"
ordered-float = "2.1.1"
palette = { version = "0.7.5", default-features = false, features = ["std"] }
parking_lot = "0.12.1"
partial-json-fixer = "0.5.3"
parse_int = "0.9"
pathdiff = "0.2"
pet = { git = "https://github.com/microsoft/python-environment-tools.git", rev = "845945b830297a50de0e24020b980a65e4820559" }
pet-conda = { git = "https://github.com/microsoft/python-environment-tools.git", rev = "845945b830297a50de0e24020b980a65e4820559" }
pet-core = { git = "https://github.com/microsoft/python-environment-tools.git", rev = "845945b830297a50de0e24020b980a65e4820559" }
pet-fs = { git = "https://github.com/microsoft/python-environment-tools.git", rev = "845945b830297a50de0e24020b980a65e4820559" }
pet-pixi = { git = "https://github.com/microsoft/python-environment-tools.git", rev = "845945b830297a50de0e24020b980a65e4820559" }
pet-poetry = { git = "https://github.com/microsoft/python-environment-tools.git", rev = "845945b830297a50de0e24020b980a65e4820559" }
pet-reporter = { git = "https://github.com/microsoft/python-environment-tools.git", rev = "845945b830297a50de0e24020b980a65e4820559" }
portable-pty = "0.9.0"
postage = { version = "0.5", features = ["futures-traits"] }
pretty_assertions = { version = "1.3.0", features = ["unstable"] }
proc-macro2 = "1.0.93"
profiling = "1"
prost = "0.9"
prost-build = "0.9"
prost-types = "0.9"
pulldown-cmark = { version = "0.12.0", default-features = false }
quote = "1.0.9"
rand = "0.8.5"
rayon = "1.8"
ref-cast = "1.0.24"
regex = "1.5"
reqwest = { git = "https://github.com/zed-industries/reqwest.git", rev = "951c770a32f1998d6e999cef3e59e0013e6c4415", default-features = false, features = [
    "charset",
    "http2",
    "macos-system-configuration",
    "multipart",
    "rustls-tls-native-roots",
    "socks",
    "stream",
] }
rsa = "0.9.6"
runtimelib = {  git = "https://github.com/ConradIrwin/runtimed", rev = "7130c804216b6914355d15d0b91ea91f6babd734", default-features = false, features = [
    "async-dispatcher-runtime",
] }
rust-embed = { version = "8.4", features = ["include-exclude"] }
rustc-demangle = "0.1.23"
rustc-hash = "2.1.0"
rustls = { version = "0.23.26" }
rustls-platform-verifier = "0.5.0"
scap = { git = "https://github.com/zed-industries/scap", rev = "808aa5c45b41e8f44729d02e38fd00a2fe2722e7", default-features = false }
schemars = { version = "1.0", features = ["indexmap2"] }
semver = "1.0"
serde = { version = "1.0", features = ["derive", "rc"] }
serde_derive = { version = "1.0", features = ["deserialize_in_place"] }
serde_json = { version = "1.0", features = ["preserve_order", "raw_value"] }
serde_json_lenient = { version = "0.2", features = [
    "preserve_order",
    "raw_value",
] }
serde_repr = "0.1"
serde_urlencoded = "0.7"
sha2 = "0.10"
shellexpand = "2.1.0"
shlex = "1.3.0"
simplelog = "0.12.2"
smallvec = { version = "1.6", features = ["union"] }
smol = "2.0"
sqlformat = "0.2"
stacksafe = "0.1"
streaming-iterator = "0.1"
strsim = "0.11"
strum = { version = "0.27.0", features = ["derive"] }
subtle = "2.5.0"
syn = { version = "2.0.101", features = ["full", "extra-traits"] }
sys-locale = "0.3.1"
sysinfo = "0.31.0"
take-until = "0.2.0"
tempfile = "3.20.0"
thiserror = "2.0.12"
tiktoken-rs = { git = "https://github.com/zed-industries/tiktoken-rs", rev = "30c32a4522751699adeda0d5840c71c3b75ae73d" }
time = { version = "0.3", features = [
    "macros",
    "parsing",
    "serde",
    "serde-well-known",
    "formatting",
] }
tiny_http = "0.8"
tokio = { version = "1" }
tokio-tungstenite = { version = "0.26", features = ["__rustls-tls"] }
toml = "0.8"
tower-http = "0.4.4"
tree-sitter = { version = "0.25.6", features = ["wasm"] }
tree-sitter-bash = "0.25.0"
tree-sitter-c = "0.23"
tree-sitter-cpp = "0.23"
tree-sitter-css = "0.23"
tree-sitter-diff = "0.1.0"
tree-sitter-elixir = "0.3"
tree-sitter-embedded-template = "0.23.0"
tree-sitter-gitcommit = { git = "https://github.com/zed-industries/tree-sitter-git-commit", rev = "88309716a69dd13ab83443721ba6e0b491d37ee9" }
tree-sitter-go = "0.23"
tree-sitter-go-mod = { git = "https://github.com/camdencheek/tree-sitter-go-mod", rev = "6efb59652d30e0e9cd5f3b3a669afd6f1a926d3c", package = "tree-sitter-gomod" }
tree-sitter-gowork = { git = "https://github.com/zed-industries/tree-sitter-go-work", rev = "acb0617bf7f4fda02c6217676cc64acb89536dc7" }
tree-sitter-heex = { git = "https://github.com/zed-industries/tree-sitter-heex", rev = "1dd45142fbb05562e35b2040c6129c9bca346592" }
tree-sitter-html = "0.23"
tree-sitter-jsdoc = "0.23"
tree-sitter-json = "0.24"
tree-sitter-md = { git = "https://github.com/tree-sitter-grammars/tree-sitter-markdown", rev = "9a23c1a96c0513d8fc6520972beedd419a973539" }
tree-sitter-python = { git = "https://github.com/zed-industries/tree-sitter-python", rev = "218fcbf3fda3d029225f3dec005cb497d111b35e" }
tree-sitter-regex = "0.24"
tree-sitter-ruby = "0.23"
tree-sitter-rust = "0.24"
tree-sitter-typescript = "0.23"
tree-sitter-yaml = { git = "https://github.com/zed-industries/tree-sitter-yaml", rev = "baff0b51c64ef6a1fb1f8390f3ad6015b83ec13a" }
unicase = "2.6"
unicode-script = "0.5.7"
unicode-segmentation = "1.10"
unindent = "0.2.0"
url = "2.2"
urlencoding = "2.1.2"
uuid = { version = "1.1.2", features = ["v4", "v5", "v7", "serde"] }
walkdir = "2.5"
wasm-encoder = "0.221"
wasmparser = "0.221"
wasmtime = { version = "29", default-features = false, features = [
    "async",
    "demangle",
    "runtime",
    "cranelift",
    "component-model",
    "incremental-cache",
    "parallel-compilation",
] }
wasmtime-wasi = "29"
which = "6.0.0"
windows-core = "0.61"
wit-component = "0.221"
workspace-hack = "0.1.0"
yawc = "0.2.5"
zstd = "0.11"

[workspace.dependencies.windows]
version = "0.61"
features = [
    "Foundation_Numerics",
    "Storage_Search",
    "Storage_Streams",
    "System_Threading",
    "UI_ViewManagement",
    "Wdk_System_SystemServices",
    "Win32_Globalization",
    "Win32_Graphics_Direct3D",
    "Win32_Graphics_Direct3D11",
    "Win32_Graphics_Direct3D_Fxc",
    "Win32_Graphics_DirectComposition",
    "Win32_Graphics_DirectWrite",
    "Win32_Graphics_Dwm",
    "Win32_Graphics_Dxgi",
    "Win32_Graphics_Dxgi_Common",
    "Win32_Graphics_Gdi",
    "Win32_Graphics_Imaging",
    "Win32_Networking_WinSock",
    "Win32_Security",
    "Win32_Security_Credentials",
    "Win32_Storage_FileSystem",
    "Win32_System_Com",
    "Win32_System_Com_StructuredStorage",
    "Win32_System_Console",
    "Win32_System_DataExchange",
    "Win32_System_IO",
    "Win32_System_LibraryLoader",
    "Win32_System_Memory",
    "Win32_System_Ole",
    "Win32_System_Performance",
    "Win32_System_Pipes",
    "Win32_System_SystemInformation",
    "Win32_System_SystemServices",
    "Win32_System_Threading",
    "Win32_System_Variant",
    "Win32_System_WinRT",
    "Win32_UI_Controls",
    "Win32_UI_HiDpi",
    "Win32_UI_Input_Ime",
    "Win32_UI_Input_KeyboardAndMouse",
    "Win32_UI_Shell",
    "Win32_UI_Shell_Common",
    "Win32_UI_Shell_PropertiesSystem",
    "Win32_UI_WindowsAndMessaging",
]

[patch.crates-io]
notify = { git = "https://github.com/zed-industries/notify.git", rev = "bbb9ea5ae52b253e095737847e367c30653a2e96" }
notify-types = { git = "https://github.com/zed-industries/notify.git", rev = "bbb9ea5ae52b253e095737847e367c30653a2e96" }
windows-capture = { git = "https://github.com/zed-industries/windows-capture.git", rev = "f0d6c1b6691db75461b732f6d5ff56eed002eeb9" }

# Makes the workspace hack crate refer to the local one, but only when you're building locally
workspace-hack = { path = "tooling/workspace-hack" }

[profile.dev]
split-debuginfo = "unpacked"
codegen-units = 16

# mirror configuration for crates compiled for the build platform
# (without this cargo will compile ~400 crates twice)
[profile.dev.build-override]
codegen-units = 16

[profile.dev.package]
taffy = { opt-level = 3 }
cranelift-codegen = { opt-level = 3 }
cranelift-codegen-meta = { opt-level = 3 }
cranelift-codegen-shared = { opt-level = 3 }
resvg = { opt-level = 3 }
rustybuzz = { opt-level = 3 }
ttf-parser = { opt-level = 3 }
wasmtime-cranelift = { opt-level = 3 }
wasmtime = { opt-level = 3 }
# Build single-source-file crates with cg=1 as it helps make `cargo build` of a whole workspace a bit faster
activity_indicator = { codegen-units = 1 }
assets = { codegen-units = 1 }
breadcrumbs = { codegen-units = 1 }
collections = { codegen-units = 1 }
command_palette = { codegen-units = 1 }
command_palette_hooks = { codegen-units = 1 }
extension_cli = { codegen-units = 1 }
feature_flags = { codegen-units = 1 }
file_icons = { codegen-units = 1 }
fsevent = { codegen-units = 1 }
image_viewer = { codegen-units = 1 }
edit_prediction_button = { codegen-units = 1 }
install_cli = { codegen-units = 1 }
journal = { codegen-units = 1 }
lmstudio = { codegen-units = 1 }
menu = { codegen-units = 1 }
notifications = { codegen-units = 1 }
ollama = { codegen-units = 1 }
outline = { codegen-units = 1 }
paths = { codegen-units = 1 }
prettier = { codegen-units = 1 }
project_symbols = { codegen-units = 1 }
refineable = { codegen-units = 1 }
release_channel = { codegen-units = 1 }
reqwest_client = { codegen-units = 1 }
rich_text = { codegen-units = 1 }
semantic_version = { codegen-units = 1 }
session = { codegen-units = 1 }
snippet = { codegen-units = 1 }
snippets_ui = { codegen-units = 1 }
sqlez_macros = { codegen-units = 1 }
story = { codegen-units = 1 }
supermaven_api = { codegen-units = 1 }
telemetry_events = { codegen-units = 1 }
theme_selector = { codegen-units = 1 }
time_format = { codegen-units = 1 }
ui_input = { codegen-units = 1 }
zed_actions = { codegen-units = 1 }

[profile.release]
debug = "limited"
lto = "thin"
codegen-units = 1

[profile.release.package]
zed = { codegen-units = 16 }

[profile.release-fast]
inherits = "release"
debug = "full"
lto = false
codegen-units = 16

[workspace.lints.rust]
unexpected_cfgs = { level = "allow" }

[workspace.lints.clippy]
dbg_macro = "deny"
todo = "deny"

# Motivation: We use `vec![a..b]` a lot when dealing with ranges in text, so
# warning on this rule produces a lot of noise.
single_range_in_vec_init = "allow"

# These are all of the rules that currently have violations in the Zed
# codebase.
#
# We'll want to drive this list down by either:
# 1. fixing violations of the rule and begin enforcing it
# 2. deciding we want to allow the rule permanently, at which point
#    we should codify that separately above.
#
# This list shouldn't be added to; it should only get shorter.
# =============================================================================

# There are a bunch of rules currently failing in the `style` group, so
# allow all of those, for now.
style = { level = "allow", priority = -1 }

# Temporary list of style lints that we've fixed so far.
bool_assert_comparison = "warn"
comparison_to_empty = "warn"
<<<<<<< HEAD
doc_lazy_continuation = "warn"
doc_overindented_list_items = "warn"
inherent_to_string = "warn"
=======
for_kv_map = "warn"
>>>>>>> 44941b5d
into_iter_on_ref = "warn"
io_other_error = "warn"
iter_cloned_collect = "warn"
iter_next_slice = "warn"
iter_nth = "warn"
iter_nth_zero = "warn"
iter_skip_next = "warn"
let_and_return = "warn"
match_like_matches_macro = "warn"
module_inception = { level = "deny" }
question_mark = { level = "deny" }
single_match = "warn"
redundant_closure = { level = "deny" }
redundant_static_lifetimes = { level = "warn" }
redundant_pattern_matching = "warn"
redundant_field_names = "warn"
declare_interior_mutable_const = { level = "deny" }
collapsible_if = { level = "warn"}
collapsible_else_if = { level = "warn" }
needless_borrow = { level = "warn"}
needless_return = { level = "warn" }
unnecessary_mut_passed = {level = "warn"}
unnecessary_map_or = { level = "warn" }
unused_unit = "warn"
wrong_self_convention = "warn"

# Individual rules that have violations in the codebase:
type_complexity = "allow"
# We often return trait objects from `new` functions.
new_ret_no_self = { level = "allow" }
# We have a few `next` functions that differ in lifetimes
# compared to Iterator::next. Yet, clippy complains about those.
should_implement_trait = { level = "allow" }
let_underscore_future = "allow"
# It doesn't make sense to implement `Default` unilaterally.
new_without_default = "allow"

# in Rust it can be very tedious to reduce argument count without
# running afoul of the borrow checker.
too_many_arguments = "allow"

# We often have large enum variants yet we rarely actually bother with splitting them up.
large_enum_variant = "allow"

# `enum_variant_names` fires for all enums, even when they derive serde traits.
# Adhering to this lint would be a breaking change.
enum_variant_names = "allow"

[workspace.metadata.cargo-machete]
ignored = [
    "bindgen",
    "cbindgen",
    "prost_build",
    "serde",
    "component",
    "documented",
    "workspace-hack",
]<|MERGE_RESOLUTION|>--- conflicted
+++ resolved
@@ -824,13 +824,10 @@
 # Temporary list of style lints that we've fixed so far.
 bool_assert_comparison = "warn"
 comparison_to_empty = "warn"
-<<<<<<< HEAD
 doc_lazy_continuation = "warn"
 doc_overindented_list_items = "warn"
 inherent_to_string = "warn"
-=======
 for_kv_map = "warn"
->>>>>>> 44941b5d
 into_iter_on_ref = "warn"
 io_other_error = "warn"
 iter_cloned_collect = "warn"
