[workspace]
resolver = "2"
members = [
    "crates/activity_indicator",
    "crates/acp_thread",
    "crates/agent_ui",
    "crates/agent",
    "crates/agent_settings",
    "crates/agent_servers",
    "crates/anthropic",
    "crates/askpass",
    "crates/assets",
    "crates/assistant_context",
    "crates/assistant_slash_command",
    "crates/assistant_slash_commands",
    "crates/assistant_tool",
    "crates/assistant_tools",
    "crates/audio",
    "crates/auto_update",
    "crates/auto_update_helper",
    "crates/auto_update_ui",
    "crates/aws_http_client",
    "crates/bedrock",
    "crates/breadcrumbs",
    "crates/buffer_diff",
    "crates/call",
    "crates/channel",
    "crates/cli",
    "crates/client",
    "crates/clock",
    "crates/collab",
    "crates/collab_ui",
    "crates/collections",
    "crates/command_palette",
    "crates/command_palette_hooks",
    "crates/component",
    "crates/context_server",
    "crates/copilot",
    "crates/credentials_provider",
    "crates/dap",
    "crates/dap_adapters",
    "crates/db",
    "crates/debug_adapter_extension",
    "crates/debugger_tools",
    "crates/debugger_ui",
    "crates/deepseek",
    "crates/diagnostics",
    "crates/docs_preprocessor",
    "crates/editor",
    "crates/explorer_command_injector",
    "crates/eval",
    "crates/extension",
    "crates/extension_api",
    "crates/extension_cli",
    "crates/extension_host",
    "crates/extensions_ui",
    "crates/feature_flags",
    "crates/feedback",
    "crates/file_finder",
    "crates/file_icons",
    "crates/fs",
    "crates/fsevent",
    "crates/fuzzy",
    "crates/git",
    "crates/git_hosting_providers",
    "crates/git_ui",
    "crates/go_to_line",
    "crates/google_ai",
    "crates/gpui",
    "crates/gpui_macros",
    "crates/gpui_tokio",

    "crates/html_to_markdown",
    "crates/http_client",
    "crates/http_client_tls",
    "crates/icons",
    "crates/image_viewer",
    "crates/indexed_docs",
    "crates/inline_completion",
    "crates/inline_completion_button",
    "crates/inspector_ui",
    "crates/install_cli",
    "crates/jj",
    "crates/jj_ui",
    "crates/journal",
    "crates/language",
    "crates/language_extension",
    "crates/language_model",
    "crates/language_models",
    "crates/language_selector",
    "crates/language_tools",
    "crates/languages",
    "crates/livekit_api",
    "crates/livekit_client",
    "crates/lmstudio",
    "crates/lsp",
    "crates/markdown",
    "crates/markdown_preview",
    "crates/media",
    "crates/menu",
    "crates/svg_preview",
    "crates/migrator",
    "crates/mistral",
    "crates/multi_buffer",
    "crates/nc",
    "crates/net",
    "crates/node_runtime",
    "crates/notifications",
    "crates/ollama",
    "crates/open_ai",
    "crates/open_router",
    "crates/outline",
    "crates/outline_panel",
    "crates/panel",
    "crates/paths",
    "crates/picker",
    "crates/prettier",
    "crates/project",
    "crates/project_panel",
    "crates/project_symbols",
    "crates/prompt_store",
    "crates/proto",
    "crates/recent_projects",
    "crates/refineable",
    "crates/refineable/derive_refineable",
    "crates/release_channel",
    "crates/remote",
    "crates/remote_server",
    "crates/repl",
    "crates/reqwest_client",
    "crates/rich_text",
    "crates/rope",
    "crates/rpc",
    "crates/rules_library",
    "crates/schema_generator",
    "crates/search",
    "crates/semantic_index",
    "crates/semantic_version",
    "crates/session",
    "crates/settings",
    "crates/settings_ui",
    "crates/snippet",
    "crates/snippet_provider",
    "crates/snippets_ui",
    "crates/sqlez",
    "crates/sqlez_macros",
    "crates/story",
    "crates/storybook",
    "crates/streaming_diff",
    "crates/sum_tree",
    "crates/supermaven",
    "crates/supermaven_api",
    "crates/tab_switcher",
    "crates/task",
    "crates/tasks_ui",
    "crates/telemetry",
    "crates/telemetry_events",
    "crates/terminal",
    "crates/terminal_view",
    "crates/text",
    "crates/theme",
    "crates/theme_extension",
    "crates/theme_importer",
    "crates/theme_selector",
    "crates/time_format",
    "crates/title_bar",
    "crates/toolchain_selector",
    "crates/ui",
    "crates/ui_input",
    "crates/ui_macros",
    "crates/ui_prompt",
    "crates/util",
    "crates/util_macros",
    "crates/vercel",
    "crates/vim",
    "crates/vim_mode_setting",
    "crates/watch",
    "crates/web_search",
    "crates/web_search_providers",
    "crates/welcome",
    "crates/workspace",
    "crates/worktree",
    "crates/x_ai",
    "crates/zed",
    "crates/zed_actions",
    "crates/zeta",
    "crates/zlog",
    "crates/zlog_settings",

    #
    # Extensions
    #

    "extensions/emmet",
    "extensions/glsl",
    "extensions/html",
    "extensions/proto",
    "extensions/ruff",
    "extensions/slash-commands-example",
    "extensions/snippets",
    "extensions/test-extension",
    "extensions/toml",

    #
    # Tooling
    #

    "tooling/workspace-hack",
    "tooling/xtask",
]
default-members = ["crates/zed"]

[workspace.package]
publish = false
edition = "2024"

[workspace.dependencies]

#
# Workspace member crates
#

acp_thread = { path = "crates/acp_thread" }
agent = { path = "crates/agent" }
activity_indicator = { path = "crates/activity_indicator" }
agent_ui = { path = "crates/agent_ui" }
agent_settings = { path = "crates/agent_settings" }
agent_servers = { path = "crates/agent_servers" }
ai = { path = "crates/ai" }
anthropic = { path = "crates/anthropic" }
askpass = { path = "crates/askpass" }
assets = { path = "crates/assets" }
assistant_context = { path = "crates/assistant_context" }
assistant_slash_command = { path = "crates/assistant_slash_command" }
assistant_slash_commands = { path = "crates/assistant_slash_commands" }
assistant_tool = { path = "crates/assistant_tool" }
assistant_tools = { path = "crates/assistant_tools" }
audio = { path = "crates/audio" }
auto_update = { path = "crates/auto_update" }
auto_update_helper = { path = "crates/auto_update_helper" }
auto_update_ui = { path = "crates/auto_update_ui" }
aws_http_client = { path = "crates/aws_http_client" }
bedrock = { path = "crates/bedrock" }
breadcrumbs = { path = "crates/breadcrumbs" }
buffer_diff = { path = "crates/buffer_diff" }
call = { path = "crates/call" }
channel = { path = "crates/channel" }
cli = { path = "crates/cli" }
client = { path = "crates/client" }
clock = { path = "crates/clock" }
collab = { path = "crates/collab" }
collab_ui = { path = "crates/collab_ui" }
collections = { path = "crates/collections" }
command_palette = { path = "crates/command_palette" }
command_palette_hooks = { path = "crates/command_palette_hooks" }
component = { path = "crates/component" }
context_server = { path = "crates/context_server" }
copilot = { path = "crates/copilot" }
credentials_provider = { path = "crates/credentials_provider" }
dap = { path = "crates/dap" }
dap_adapters = { path = "crates/dap_adapters" }
db = { path = "crates/db" }
debug_adapter_extension = { path = "crates/debug_adapter_extension" }
debugger_tools = { path = "crates/debugger_tools" }
debugger_ui = { path = "crates/debugger_ui" }
deepseek = { path = "crates/deepseek" }
diagnostics = { path = "crates/diagnostics" }
editor = { path = "crates/editor" }
extension = { path = "crates/extension" }
extension_host = { path = "crates/extension_host" }
extensions_ui = { path = "crates/extensions_ui" }
feature_flags = { path = "crates/feature_flags" }
feedback = { path = "crates/feedback" }
file_finder = { path = "crates/file_finder" }
file_icons = { path = "crates/file_icons" }
fs = { path = "crates/fs" }
fsevent = { path = "crates/fsevent" }
fuzzy = { path = "crates/fuzzy" }
git = { path = "crates/git" }
git_hosting_providers = { path = "crates/git_hosting_providers" }
git_ui = { path = "crates/git_ui" }
go_to_line = { path = "crates/go_to_line" }
google_ai = { path = "crates/google_ai" }
gpui = { path = "crates/gpui", default-features = false, features = [
    "http_client",
] }
gpui_macros = { path = "crates/gpui_macros" }
gpui_tokio = { path = "crates/gpui_tokio" }
html_to_markdown = { path = "crates/html_to_markdown" }
http_client = { path = "crates/http_client" }
http_client_tls = { path = "crates/http_client_tls" }
icons = { path = "crates/icons" }
image_viewer = { path = "crates/image_viewer" }
indexed_docs = { path = "crates/indexed_docs" }
inline_completion = { path = "crates/inline_completion" }
inline_completion_button = { path = "crates/inline_completion_button" }
inspector_ui = { path = "crates/inspector_ui" }
install_cli = { path = "crates/install_cli" }
jj = { path = "crates/jj" }
jj_ui = { path = "crates/jj_ui" }
journal = { path = "crates/journal" }
language = { path = "crates/language" }
language_extension = { path = "crates/language_extension" }
language_model = { path = "crates/language_model" }
language_models = { path = "crates/language_models" }
language_selector = { path = "crates/language_selector" }
language_tools = { path = "crates/language_tools" }
languages = { path = "crates/languages" }
livekit_api = { path = "crates/livekit_api" }
livekit_client = { path = "crates/livekit_client" }
lmstudio = { path = "crates/lmstudio" }
lsp = { path = "crates/lsp" }
markdown = { path = "crates/markdown" }
markdown_preview = { path = "crates/markdown_preview" }
svg_preview = { path = "crates/svg_preview" }
media = { path = "crates/media" }
menu = { path = "crates/menu" }
migrator = { path = "crates/migrator" }
mistral = { path = "crates/mistral" }
multi_buffer = { path = "crates/multi_buffer" }
nc = { path = "crates/nc" }
net = { path = "crates/net" }
node_runtime = { path = "crates/node_runtime" }
notifications = { path = "crates/notifications" }
ollama = { path = "crates/ollama" }
open_ai = { path = "crates/open_ai" }
open_router = { path = "crates/open_router", features = ["schemars"] }
outline = { path = "crates/outline" }
outline_panel = { path = "crates/outline_panel" }
panel = { path = "crates/panel" }
paths = { path = "crates/paths" }
picker = { path = "crates/picker" }
plugin = { path = "crates/plugin" }
plugin_macros = { path = "crates/plugin_macros" }
prettier = { path = "crates/prettier" }
project = { path = "crates/project" }
project_panel = { path = "crates/project_panel" }
project_symbols = { path = "crates/project_symbols" }
prompt_store = { path = "crates/prompt_store" }
proto = { path = "crates/proto" }
recent_projects = { path = "crates/recent_projects" }
refineable = { path = "crates/refineable" }
release_channel = { path = "crates/release_channel" }
remote = { path = "crates/remote" }
remote_server = { path = "crates/remote_server" }
repl = { path = "crates/repl" }
reqwest_client = { path = "crates/reqwest_client" }
rich_text = { path = "crates/rich_text" }
rope = { path = "crates/rope" }
rpc = { path = "crates/rpc" }
rules_library = { path = "crates/rules_library" }
search = { path = "crates/search" }
semantic_index = { path = "crates/semantic_index" }
semantic_version = { path = "crates/semantic_version" }
session = { path = "crates/session" }
settings = { path = "crates/settings" }
settings_ui = { path = "crates/settings_ui" }
snippet = { path = "crates/snippet" }
snippet_provider = { path = "crates/snippet_provider" }
snippets_ui = { path = "crates/snippets_ui" }
sqlez = { path = "crates/sqlez" }
sqlez_macros = { path = "crates/sqlez_macros" }
story = { path = "crates/story" }
storybook = { path = "crates/storybook" }
streaming_diff = { path = "crates/streaming_diff" }
sum_tree = { path = "crates/sum_tree" }
supermaven = { path = "crates/supermaven" }
supermaven_api = { path = "crates/supermaven_api" }
tab_switcher = { path = "crates/tab_switcher" }
task = { path = "crates/task" }
tasks_ui = { path = "crates/tasks_ui" }
telemetry = { path = "crates/telemetry" }
telemetry_events = { path = "crates/telemetry_events" }
terminal = { path = "crates/terminal" }
terminal_view = { path = "crates/terminal_view" }
text = { path = "crates/text" }
theme = { path = "crates/theme" }
theme_extension = { path = "crates/theme_extension" }
theme_importer = { path = "crates/theme_importer" }
theme_selector = { path = "crates/theme_selector" }
time_format = { path = "crates/time_format" }
title_bar = { path = "crates/title_bar" }
toolchain_selector = { path = "crates/toolchain_selector" }
ui = { path = "crates/ui" }
ui_input = { path = "crates/ui_input" }
ui_macros = { path = "crates/ui_macros" }
ui_prompt = { path = "crates/ui_prompt" }
util = { path = "crates/util" }
util_macros = { path = "crates/util_macros" }
vercel = { path = "crates/vercel" }
vim = { path = "crates/vim" }
vim_mode_setting = { path = "crates/vim_mode_setting" }

watch = { path = "crates/watch" }
web_search = { path = "crates/web_search" }
web_search_providers = { path = "crates/web_search_providers" }
welcome = { path = "crates/welcome" }
workspace = { path = "crates/workspace" }
worktree = { path = "crates/worktree" }
x_ai = { path = "crates/x_ai" }
zed = { path = "crates/zed" }
zed_actions = { path = "crates/zed_actions" }
zeta = { path = "crates/zeta" }
zlog = { path = "crates/zlog" }
zlog_settings = { path = "crates/zlog_settings" }

#
# External crates
#

<<<<<<< HEAD
agentic-coding-protocol = "0.0.9"
=======
agentic-coding-protocol = { version = "0.0.9" }
>>>>>>> 42b2b652
aho-corasick = "1.1"
alacritty_terminal = { git = "https://github.com/zed-industries/alacritty.git", branch = "add-hush-login-flag" }
any_vec = "0.14"
anyhow = "1.0.86"
arrayvec = { version = "0.7.4", features = ["serde"] }
ashpd = { version = "0.11", default-features = false, features = ["async-std"] }
async-compat = "0.2.1"
async-compression = { version = "0.4", features = ["gzip", "futures-io"] }
async-dispatcher = "0.1"
async-fs = "2.1"
async-pipe = { git = "https://github.com/zed-industries/async-pipe-rs", rev = "82d00a04211cf4e1236029aa03e6b6ce2a74c553" }
async-recursion = "1.0.0"
async-tar = "0.5.0"
async-trait = "0.1"
async-tungstenite = "0.29.1"
async_zip = { version = "0.0.17", features = ["deflate", "deflate64"] }
aws-config = { version = "1.6.1", features = ["behavior-version-latest"] }
aws-credential-types = { version = "1.2.2", features = [
    "hardcoded-credentials",
] }
aws-sdk-bedrockruntime = { version = "1.80.0", features = [
    "behavior-version-latest",
] }
aws-smithy-runtime-api = { version = "1.7.4", features = ["http-1x", "client"] }
aws-smithy-types = { version = "1.3.0", features = ["http-body-1-x"] }
base64 = "0.22"
bitflags = "2.6.0"
blade-graphics = { git = "https://github.com/kvark/blade", rev = "416375211bb0b5826b3584dccdb6a43369e499ad" }
blade-macros = { git = "https://github.com/kvark/blade", rev = "416375211bb0b5826b3584dccdb6a43369e499ad" }
blade-util = { git = "https://github.com/kvark/blade", rev = "416375211bb0b5826b3584dccdb6a43369e499ad" }
blake3 = "1.5.3"
bytes = "1.0"
cargo_metadata = "0.19"
cargo_toml = "0.21"
chrono = { version = "0.4", features = ["serde"] }
circular-buffer = "1.0"
clap = { version = "4.4", features = ["derive"] }
cocoa = "0.26"
cocoa-foundation = "0.2.0"
convert_case = "0.8.0"
core-foundation = "0.10.0"
core-foundation-sys = "0.8.6"
core-video = { version = "0.4.3", features = ["metal"] }
cpal = "0.16"
criterion = { version = "0.5", features = ["html_reports"] }
ctor = "0.4.0"
dap-types = { git = "https://github.com/zed-industries/dap-types", rev = "7f39295b441614ca9dbf44293e53c32f666897f9" }
dashmap = "6.0"
derive_more = "0.99.17"
dirs = "4.0"
documented = "0.9.1"
dotenvy = "0.15.0"
ec4rs = "1.1"
emojis = "0.6.1"
env_logger = "0.11"
exec = "0.3.1"
fancy-regex = "0.14.0"
fork = "0.2.0"
futures = "0.3"
futures-batch = "0.6.1"
futures-lite = "1.13"
git2 = { version = "0.20.1", default-features = false }
globset = "0.4"
handlebars = "4.3"
heck = "0.5"
heed = { version = "0.21.0", features = ["read-txn-no-tls"] }
hex = "0.4.3"
html5ever = "0.27.0"
http = "1.1"
hyper = "0.14"
ignore = "0.4.22"
image = "0.25.1"
imara-diff = "0.1.8"
indexmap = { version = "2.7.0", features = ["serde"] }
indoc = "2"
inventory = "0.3.19"
itertools = "0.14.0"
jj-lib = { git = "https://github.com/jj-vcs/jj", rev = "e18eb8e05efaa153fad5ef46576af145bba1807f" }
json_dotpath = "1.1"
jsonschema = "0.30.0"
jsonwebtoken = "9.3"
jupyter-protocol = { git = "https://github.com/ConradIrwin/runtimed", rev = "7130c804216b6914355d15d0b91ea91f6babd734" }
jupyter-websocket-client = { git = "https://github.com/ConradIrwin/runtimed", rev = "7130c804216b6914355d15d0b91ea91f6babd734" }
libc = "0.2"
libsqlite3-sys = { version = "0.30.1", features = ["bundled"] }
linkify = "0.10.0"
log = { version = "0.4.16", features = ["kv_unstable_serde", "serde"] }
lsp-types = { git = "https://github.com/zed-industries/lsp-types", rev = "6add7052b598ea1f40f7e8913622c3958b009b60" }
markup5ever_rcdom = "0.3.0"
metal = "0.29"
moka = { version = "0.12.10", features = ["sync"] }
naga = { version = "25.0", features = ["wgsl-in"] }
nanoid = "0.4"
nbformat = { git = "https://github.com/ConradIrwin/runtimed", rev = "7130c804216b6914355d15d0b91ea91f6babd734" }
nix = "0.29"
num-format = "0.4.4"
objc = "0.2"
open = "5.0.0"
ordered-float = "2.1.1"
palette = { version = "0.7.5", default-features = false, features = ["std"] }
parking_lot = "0.12.1"
partial-json-fixer = "0.5.3"
parse_int = "0.9"
pathdiff = "0.2"
pet = { git = "https://github.com/microsoft/python-environment-tools.git", rev = "845945b830297a50de0e24020b980a65e4820559" }
pet-conda = { git = "https://github.com/microsoft/python-environment-tools.git", rev = "845945b830297a50de0e24020b980a65e4820559" }
pet-core = { git = "https://github.com/microsoft/python-environment-tools.git", rev = "845945b830297a50de0e24020b980a65e4820559" }
pet-fs = { git = "https://github.com/microsoft/python-environment-tools.git", rev = "845945b830297a50de0e24020b980a65e4820559" }
pet-pixi = { git = "https://github.com/microsoft/python-environment-tools.git", rev = "845945b830297a50de0e24020b980a65e4820559" }
pet-poetry = { git = "https://github.com/microsoft/python-environment-tools.git", rev = "845945b830297a50de0e24020b980a65e4820559" }
pet-reporter = { git = "https://github.com/microsoft/python-environment-tools.git", rev = "845945b830297a50de0e24020b980a65e4820559" }
portable-pty = "0.9.0"
postage = { version = "0.5", features = ["futures-traits"] }
pretty_assertions = { version = "1.3.0", features = ["unstable"] }
proc-macro2 = "1.0.93"
profiling = "1"
prost = "0.9"
prost-build = "0.9"
prost-types = "0.9"
pulldown-cmark = { version = "0.12.0", default-features = false }
quote = "1.0.9"
rand = "0.8.5"
rayon = "1.8"
ref-cast = "1.0.24"
regex = "1.5"
reqwest = { git = "https://github.com/zed-industries/reqwest.git", rev = "951c770a32f1998d6e999cef3e59e0013e6c4415", default-features = false, features = [
    "charset",
    "http2",
    "macos-system-configuration",
    "rustls-tls-native-roots",
    "socks",
    "stream",
] }
rsa = "0.9.6"
runtimelib = { git = "https://github.com/ConradIrwin/runtimed", rev = "7130c804216b6914355d15d0b91ea91f6babd734", default-features = false, features = [
    "async-dispatcher-runtime",
] }
rust-embed = { version = "8.4", features = ["include-exclude"] }
rustc-demangle = "0.1.23"
rustc-hash = "2.1.0"
rustls = { version = "0.23.26" }
rustls-platform-verifier = "0.5.0"
# When updating scap rev, also update it in .config/hakari.toml
scap = { git = "https://github.com/zed-industries/scap", rev = "270538dc780f5240723233ff901e1054641ed318", default-features = false }
schemars = { version = "1.0", features = ["indexmap2"] }
semver = "1.0"
serde = { version = "1.0", features = ["derive", "rc"] }
serde_derive = { version = "1.0", features = ["deserialize_in_place"] }
serde_json = { version = "1.0", features = ["preserve_order", "raw_value"] }
serde_json_lenient = { version = "0.2", features = [
    "preserve_order",
    "raw_value",
] }
serde_repr = "0.1"
sha2 = "0.10"
shellexpand = "2.1.0"
shlex = "1.3.0"
simplelog = "0.12.2"
smallvec = { version = "1.6", features = ["union"] }
smol = "2.0"
sqlformat = "0.2"
streaming-iterator = "0.1"
strsim = "0.11"
strum = { version = "0.27.0", features = ["derive"] }
subtle = "2.5.0"
syn = { version = "2.0.101", features = ["full", "extra-traits"] }
sys-locale = "0.3.1"
sysinfo = "0.31.0"
take-until = "0.2.0"
tempfile = "3.20.0"
thiserror = "2.0.12"
tiktoken-rs = "0.7.0"
time = { version = "0.3", features = [
    "macros",
    "parsing",
    "serde",
    "serde-well-known",
    "formatting",
] }
tiny_http = "0.8"
tokio = { version = "1" }
tokio-tungstenite = { version = "0.26", features = ["__rustls-tls"] }
toml = "0.8"
tower-http = "0.4.4"
tree-sitter = { version = "0.25.6", features = ["wasm"] }
tree-sitter-bash = "0.25.0"
tree-sitter-c = "0.23"
tree-sitter-cpp = "0.23"
tree-sitter-css = "0.23"
tree-sitter-diff = "0.1.0"
tree-sitter-elixir = "0.3"
tree-sitter-embedded-template = "0.23.0"
tree-sitter-gitcommit = { git = "https://github.com/zed-industries/tree-sitter-git-commit", rev = "88309716a69dd13ab83443721ba6e0b491d37ee9" }
tree-sitter-go = "0.23"
tree-sitter-go-mod = { git = "https://github.com/camdencheek/tree-sitter-go-mod", rev = "6efb59652d30e0e9cd5f3b3a669afd6f1a926d3c", package = "tree-sitter-gomod" }
tree-sitter-gowork = { git = "https://github.com/zed-industries/tree-sitter-go-work", rev = "acb0617bf7f4fda02c6217676cc64acb89536dc7" }
tree-sitter-heex = { git = "https://github.com/zed-industries/tree-sitter-heex", rev = "1dd45142fbb05562e35b2040c6129c9bca346592" }
tree-sitter-html = "0.23"
tree-sitter-jsdoc = "0.23"
tree-sitter-json = "0.24"
tree-sitter-md = { git = "https://github.com/tree-sitter-grammars/tree-sitter-markdown", rev = "9a23c1a96c0513d8fc6520972beedd419a973539" }
tree-sitter-python = { git = "https://github.com/zed-industries/tree-sitter-python", rev = "218fcbf3fda3d029225f3dec005cb497d111b35e" }
tree-sitter-regex = "0.24"
tree-sitter-ruby = "0.23"
tree-sitter-rust = "0.24"
tree-sitter-typescript = "0.23"
tree-sitter-yaml = { git = "https://github.com/zed-industries/tree-sitter-yaml", rev = "baff0b51c64ef6a1fb1f8390f3ad6015b83ec13a" }
unicase = "2.6"
unicode-script = "0.5.7"
unicode-segmentation = "1.10"
unindent = "0.2.0"
url = "2.2"
urlencoding = "2.1.2"
uuid = { version = "1.1.2", features = ["v4", "v5", "v7", "serde"] }
walkdir = "2.5"
wasm-encoder = "0.221"
wasmparser = "0.221"
wasmtime = { version = "29", default-features = false, features = [
    "async",
    "demangle",
    "runtime",
    "cranelift",
    "component-model",
    "incremental-cache",
    "parallel-compilation",
] }
wasmtime-wasi = "29"
which = "6.0.0"
windows-core = "0.61"
wit-component = "0.221"
workspace-hack = "0.1.0"
zed_llm_client = "= 0.8.6"
zstd = "0.11"

[workspace.dependencies.async-stripe]
git = "https://github.com/zed-industries/async-stripe"
rev = "3672dd4efb7181aa597bf580bf5a2f5d23db6735"
default-features = false
features = [
    "runtime-tokio-hyper-rustls",
    "billing",
    "checkout",
    "events",
    # The features below are only enabled to get the `events` feature to build.
    "chrono",
    "connect",
]

[workspace.dependencies.windows]
version = "0.61"
features = [
    "Foundation_Numerics",
    "Storage_Search",
    "Storage_Streams",
    "System_Threading",
    "UI_ViewManagement",
    "Wdk_System_SystemServices",
    "Win32_Globalization",
    "Win32_Graphics_Direct2D",
    "Win32_Graphics_Direct2D_Common",
    "Win32_Graphics_DirectWrite",
    "Win32_Graphics_Dwm",
    "Win32_Graphics_Dxgi_Common",
    "Win32_Graphics_Gdi",
    "Win32_Graphics_Imaging",
    "Win32_Graphics_Imaging_D2D",
    "Win32_Networking_WinSock",
    "Win32_Security",
    "Win32_Security_Credentials",
    "Win32_Storage_FileSystem",
    "Win32_System_Com",
    "Win32_System_Com_StructuredStorage",
    "Win32_System_Console",
    "Win32_System_DataExchange",
    "Win32_System_IO",
    "Win32_System_LibraryLoader",
    "Win32_System_Memory",
    "Win32_System_Ole",
    "Win32_System_Pipes",
    "Win32_System_SystemInformation",
    "Win32_System_SystemServices",
    "Win32_System_Threading",
    "Win32_System_Variant",
    "Win32_System_WinRT",
    "Win32_UI_Controls",
    "Win32_UI_HiDpi",
    "Win32_UI_Input_Ime",
    "Win32_UI_Input_KeyboardAndMouse",
    "Win32_UI_Shell",
    "Win32_UI_Shell_Common",
    "Win32_UI_Shell_PropertiesSystem",
    "Win32_UI_WindowsAndMessaging",
]

[patch.crates-io]
notify = { git = "https://github.com/zed-industries/notify.git", rev = "bbb9ea5ae52b253e095737847e367c30653a2e96" }
notify-types = { git = "https://github.com/zed-industries/notify.git", rev = "bbb9ea5ae52b253e095737847e367c30653a2e96" }

# Makes the workspace hack crate refer to the local one, but only when you're building locally
workspace-hack = { path = "tooling/workspace-hack" }

[profile.dev]
split-debuginfo = "unpacked"
codegen-units = 16

[profile.dev.package]
taffy = { opt-level = 3 }
cranelift-codegen = { opt-level = 3 }
cranelift-codegen-meta = { opt-level = 3 }
cranelift-codegen-shared = { opt-level = 3 }
resvg = { opt-level = 3 }
rustybuzz = { opt-level = 3 }
ttf-parser = { opt-level = 3 }
wasmtime-cranelift = { opt-level = 3 }
wasmtime = { opt-level = 3 }
# Build single-source-file crates with cg=1 as it helps make `cargo build` of a whole workspace a bit faster
activity_indicator = { codegen-units = 1 }
assets = { codegen-units = 1 }
breadcrumbs = { codegen-units = 1 }
collections = { codegen-units = 1 }
command_palette = { codegen-units = 1 }
command_palette_hooks = { codegen-units = 1 }
extension_cli = { codegen-units = 1 }
feature_flags = { codegen-units = 1 }
file_icons = { codegen-units = 1 }
fsevent = { codegen-units = 1 }
image_viewer = { codegen-units = 1 }
inline_completion_button = { codegen-units = 1 }
install_cli = { codegen-units = 1 }
journal = { codegen-units = 1 }
lmstudio = { codegen-units = 1 }
menu = { codegen-units = 1 }
notifications = { codegen-units = 1 }
ollama = { codegen-units = 1 }
outline = { codegen-units = 1 }
paths = { codegen-units = 1 }
prettier = { codegen-units = 1 }
project_symbols = { codegen-units = 1 }
refineable = { codegen-units = 1 }
release_channel = { codegen-units = 1 }
reqwest_client = { codegen-units = 1 }
rich_text = { codegen-units = 1 }
semantic_version = { codegen-units = 1 }
session = { codegen-units = 1 }
snippet = { codegen-units = 1 }
snippets_ui = { codegen-units = 1 }
sqlez_macros = { codegen-units = 1 }
story = { codegen-units = 1 }
supermaven_api = { codegen-units = 1 }
telemetry_events = { codegen-units = 1 }
theme_selector = { codegen-units = 1 }
time_format = { codegen-units = 1 }
ui_input = { codegen-units = 1 }
zed_actions = { codegen-units = 1 }

[profile.release]
debug = "limited"
lto = "thin"
codegen-units = 1

[profile.release.package]
zed = { codegen-units = 16 }

[profile.release-fast]
inherits = "release"
debug = "full"
lto = false
codegen-units = 16

[workspace.lints.rust]
unexpected_cfgs = { level = "allow" }

[workspace.lints.clippy]
dbg_macro = "deny"
todo = "deny"

# Motivation: We use `vec![a..b]` a lot when dealing with ranges in text, so
# warning on this rule produces a lot of noise.
single_range_in_vec_init = "allow"

# These are all of the rules that currently have violations in the Zed
# codebase.
#
# We'll want to drive this list down by either:
# 1. fixing violations of the rule and begin enforcing it
# 2. deciding we want to allow the rule permanently, at which point
#    we should codify that separately above.
#
# This list shouldn't be added to; it should only get shorter.
# =============================================================================

# There are a bunch of rules currently failing in the `style` group, so
# allow all of those, for now.
style = { level = "allow", priority = -1 }

# Temporary list of style lints that we've fixed so far.
module_inception = { level = "deny" }
question_mark = { level = "deny" }
redundant_closure = { level = "deny" }
# Individual rules that have violations in the codebase:
type_complexity = "allow"
# We often return trait objects from `new` functions.
new_ret_no_self = { level = "allow" }
# We have a few `next` functions that differ in lifetimes
# compared to Iterator::next. Yet, clippy complains about those.
should_implement_trait = { level = "allow" }
let_underscore_future = "allow"

# in Rust it can be very tedious to reduce argument count without
# running afoul of the borrow checker.
too_many_arguments = "allow"

# We often have large enum variants yet we rarely actually bother with splitting them up.
large_enum_variant = "allow"

[workspace.metadata.cargo-machete]
ignored = [
    "bindgen",
    "cbindgen",
    "prost_build",
    "serde",
    "component",
    "documented",
    "workspace-hack",
]<|MERGE_RESOLUTION|>--- conflicted
+++ resolved
@@ -408,11 +408,7 @@
 # External crates
 #
 
-<<<<<<< HEAD
 agentic-coding-protocol = "0.0.9"
-=======
-agentic-coding-protocol = { version = "0.0.9" }
->>>>>>> 42b2b652
 aho-corasick = "1.1"
 alacritty_terminal = { git = "https://github.com/zed-industries/alacritty.git", branch = "add-hush-login-flag" }
 any_vec = "0.14"
