--- conflicted
+++ resolved
@@ -334,6 +334,7 @@
 multi_buffer = { path = "crates/multi_buffer" }
 nc = { path = "crates/nc" }
 net = { path = "crates/net" }
+ninetyfive = { path = "crates/ninetyfive" }
 node_runtime = { path = "crates/node_runtime" }
 notifications = { path = "crates/notifications" }
 ollama = { path = "crates/ollama" }
@@ -383,11 +384,7 @@
 sum_tree = { path = "crates/sum_tree" }
 supermaven = { path = "crates/supermaven" }
 supermaven_api = { path = "crates/supermaven_api" }
-<<<<<<< HEAD
-ninetyfive = { path = "crates/ninetyfive" }
-=======
 system_specs = { path = "crates/system_specs" }
->>>>>>> 3d2fa72d
 tab_switcher = { path = "crates/tab_switcher" }
 task = { path = "crates/task" }
 tasks_ui = { path = "crates/tasks_ui" }
