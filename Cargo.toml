--- conflicted
+++ resolved
@@ -376,18 +376,11 @@
 async-watch = "0.3.1"
 async_zip = { version = "0.0.17", features = ["deflate", "deflate64"] }
 base64 = "0.22"
-<<<<<<< HEAD
 bitflags = "2.8.0"
-blade-graphics = { git = "https://github.com/kvark/blade", rev = "091a8401033847bb9b6ace3fcf70448d069621c5" }
-blade-macros = { git = "https://github.com/kvark/blade", rev = "091a8401033847bb9b6ace3fcf70448d069621c5" }
-blade-util = { git = "https://github.com/kvark/blade", rev = "091a8401033847bb9b6ace3fcf70448d069621c5" }
-=======
-bitflags = "2.6.0"
 blade-graphics = { git = "https://github.com/kvark/blade", rev = "b16f5c7bd873c7126f48c82c39e7ae64602ae74f" }
 blade-macros = { git = "https://github.com/kvark/blade", rev = "b16f5c7bd873c7126f48c82c39e7ae64602ae74f" }
 blade-util = { git = "https://github.com/kvark/blade", rev = "b16f5c7bd873c7126f48c82c39e7ae64602ae74f" }
 naga = { version = "23.1.0", features = ["wgsl-in"] }
->>>>>>> b62812c4
 blake3 = "1.5.3"
 bytes = "1.0"
 cargo_metadata = "0.19"
