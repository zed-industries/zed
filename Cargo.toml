[workspace]
resolver = "2"
members = [
    "crates/activity_indicator",
    "crates/acp_thread",
    "crates/agent_ui",
    "crates/agent",
    "crates/agent_settings",
    "crates/agent_servers",
    "crates/anthropic",
    "crates/askpass",
    "crates/assets",
    "crates/assistant_context",
    "crates/assistant_slash_command",
    "crates/assistant_slash_commands",
    "crates/assistant_tool",
    "crates/assistant_tools",
    "crates/audio",
    "crates/auto_update",
    "crates/auto_update_helper",
    "crates/auto_update_ui",
    "crates/aws_http_client",
    "crates/bedrock",
    "crates/breadcrumbs",
    "crates/buffer_diff",
    "crates/call",
    "crates/channel",
    "crates/cli",
    "crates/client",
    "crates/clock",
    "crates/collab",
    "crates/collab_ui",
    "crates/collections",
    "crates/command_palette",
    "crates/command_palette_hooks",
    "crates/component",
    "crates/context_server",
    "crates/copilot",
    "crates/credentials_provider",
    "crates/dap",
    "crates/dap_adapters",
    "crates/db",
    "crates/debug_adapter_extension",
    "crates/debugger_tools",
    "crates/debugger_ui",
    "crates/deepseek",
    "crates/diagnostics",
    "crates/docs_preprocessor",
    "crates/editor",
    "crates/explorer_command_injector",
    "crates/eval",
    "crates/extension",
    "crates/extension_api",
    "crates/extension_cli",
    "crates/extension_host",
    "crates/extensions_ui",
    "crates/feature_flags",
    "crates/feedback",
    "crates/file_finder",
    "crates/file_icons",
    "crates/fs",
    "crates/fsevent",
    "crates/fuzzy",
    "crates/git",
    "crates/git_hosting_providers",
    "crates/git_ui",
    "crates/go_to_line",
    "crates/google_ai",
    "crates/gpui",
    "crates/gpui_macros",
    "crates/gpui_tokio",

    "crates/html_to_markdown",
    "crates/http_client",
    "crates/http_client_tls",
    "crates/icons",
    "crates/image_viewer",
    "crates/indexed_docs",
    "crates/inline_completion",
    "crates/inline_completion_button",
    "crates/inspector_ui",
    "crates/install_cli",
    "crates/jj",
    "crates/jj_ui",
    "crates/journal",
    "crates/language",
    "crates/language_extension",
    "crates/language_model",
    "crates/language_models",
    "crates/language_selector",
    "crates/language_tools",
    "crates/languages",
    "crates/livekit_api",
    "crates/livekit_client",
    "crates/lmstudio",
    "crates/lsp",
    "crates/markdown",
    "crates/markdown_preview",
    "crates/media",
    "crates/menu",
    "crates/svg_preview",
    "crates/migrator",
    "crates/mistral",
    "crates/multi_buffer",
    "crates/nc",
    "crates/net",
    "crates/node_runtime",
    "crates/notifications",
    "crates/ollama",
    "crates/open_ai",
    "crates/open_router",
    "crates/outline",
    "crates/outline_panel",
    "crates/panel",
    "crates/paths",
    "crates/picker",
    "crates/prettier",
    "crates/project",
    "crates/project_panel",
    "crates/project_symbols",
    "crates/prompt_store",
    "crates/proto",
    "crates/recent_projects",
    "crates/refineable",
    "crates/refineable/derive_refineable",
    "crates/release_channel",
    "crates/remote",
    "crates/remote_server",
    "crates/repl",
    "crates/reqwest_client",
    "crates/rich_text",
    "crates/rope",
    "crates/rpc",
    "crates/rules_library",
    "crates/schema_generator",
    "crates/search",
    "crates/semantic_index",
    "crates/semantic_version",
    "crates/session",
    "crates/settings",
    "crates/settings_ui",
    "crates/snippet",
    "crates/snippet_provider",
    "crates/snippets_ui",
    "crates/sqlez",
    "crates/sqlez_macros",
    "crates/story",
    "crates/storybook",
    "crates/streaming_diff",
    "crates/sum_tree",
    "crates/supermaven",
    "crates/supermaven_api",
    "crates/tab_switcher",
    "crates/task",
    "crates/tasks_ui",
    "crates/telemetry",
    "crates/telemetry_events",
    "crates/terminal",
    "crates/terminal_view",
    "crates/text",
    "crates/theme",
    "crates/theme_extension",
    "crates/theme_importer",
    "crates/theme_selector",
    "crates/time_format",
    "crates/title_bar",
    "crates/toolchain_selector",
    "crates/ui",
    "crates/ui_input",
    "crates/ui_macros",
    "crates/ui_prompt",
    "crates/util",
    "crates/util_macros",
    "crates/vercel",
    "crates/vim",
    "crates/vim_mode_setting",
    "crates/watch",
    "crates/web_search",
    "crates/web_search_providers",
    "crates/welcome",
    "crates/workspace",
    "crates/worktree",
    "crates/x_ai",
    "crates/zed",
    "crates/zed_actions",
    "crates/zeta",
    "crates/zlog",
    "crates/zlog_settings",

    #
    # Extensions
    #

    "extensions/emmet",
    "extensions/glsl",
    "extensions/html",
    "extensions/proto",
    "extensions/ruff",
    "extensions/slash-commands-example",
    "extensions/snippets",
    "extensions/test-extension",
    "extensions/toml",

    #
    # Tooling
    #

    "tooling/workspace-hack",
    "tooling/xtask",
]
default-members = ["crates/zed"]

[workspace.package]
publish = false
edition = "2024"

[workspace.dependencies]

#
# Workspace member crates
#

acp_thread = { path = "crates/acp_thread" }
agent = { path = "crates/agent" }
activity_indicator = { path = "crates/activity_indicator" }
agent_ui = { path = "crates/agent_ui" }
agent_settings = { path = "crates/agent_settings" }
agent_servers = { path = "crates/agent_servers" }
ai = { path = "crates/ai" }
anthropic = { path = "crates/anthropic" }
askpass = { path = "crates/askpass" }
assets = { path = "crates/assets" }
assistant_context = { path = "crates/assistant_context" }
assistant_slash_command = { path = "crates/assistant_slash_command" }
assistant_slash_commands = { path = "crates/assistant_slash_commands" }
assistant_tool = { path = "crates/assistant_tool" }
assistant_tools = { path = "crates/assistant_tools" }
audio = { path = "crates/audio" }
auto_update = { path = "crates/auto_update" }
auto_update_helper = { path = "crates/auto_update_helper" }
auto_update_ui = { path = "crates/auto_update_ui" }
aws_http_client = { path = "crates/aws_http_client" }
bedrock = { path = "crates/bedrock" }
breadcrumbs = { path = "crates/breadcrumbs" }
buffer_diff = { path = "crates/buffer_diff" }
call = { path = "crates/call" }
channel = { path = "crates/channel" }
cli = { path = "crates/cli" }
client = { path = "crates/client" }
clock = { path = "crates/clock" }
collab = { path = "crates/collab" }
collab_ui = { path = "crates/collab_ui" }
collections = { path = "crates/collections" }
command_palette = { path = "crates/command_palette" }
command_palette_hooks = { path = "crates/command_palette_hooks" }
component = { path = "crates/component" }
context_server = { path = "crates/context_server" }
copilot = { path = "crates/copilot" }
credentials_provider = { path = "crates/credentials_provider" }
dap = { path = "crates/dap" }
dap_adapters = { path = "crates/dap_adapters" }
db = { path = "crates/db" }
debug_adapter_extension = { path = "crates/debug_adapter_extension" }
debugger_tools = { path = "crates/debugger_tools" }
debugger_ui = { path = "crates/debugger_ui" }
deepseek = { path = "crates/deepseek" }
diagnostics = { path = "crates/diagnostics" }
editor = { path = "crates/editor" }
extension = { path = "crates/extension" }
extension_host = { path = "crates/extension_host" }
extensions_ui = { path = "crates/extensions_ui" }
feature_flags = { path = "crates/feature_flags" }
feedback = { path = "crates/feedback" }
file_finder = { path = "crates/file_finder" }
file_icons = { path = "crates/file_icons" }
fs = { path = "crates/fs" }
fsevent = { path = "crates/fsevent" }
fuzzy = { path = "crates/fuzzy" }
git = { path = "crates/git" }
git_hosting_providers = { path = "crates/git_hosting_providers" }
git_ui = { path = "crates/git_ui" }
go_to_line = { path = "crates/go_to_line" }
google_ai = { path = "crates/google_ai" }
gpui = { path = "crates/gpui", default-features = false, features = [
    "http_client",
] }
gpui_macros = { path = "crates/gpui_macros" }
gpui_tokio = { path = "crates/gpui_tokio" }
html_to_markdown = { path = "crates/html_to_markdown" }
http_client = { path = "crates/http_client" }
http_client_tls = { path = "crates/http_client_tls" }
icons = { path = "crates/icons" }
image_viewer = { path = "crates/image_viewer" }
indexed_docs = { path = "crates/indexed_docs" }
inline_completion = { path = "crates/inline_completion" }
inline_completion_button = { path = "crates/inline_completion_button" }
inspector_ui = { path = "crates/inspector_ui" }
install_cli = { path = "crates/install_cli" }
jj = { path = "crates/jj" }
jj_ui = { path = "crates/jj_ui" }
journal = { path = "crates/journal" }
language = { path = "crates/language" }
language_extension = { path = "crates/language_extension" }
language_model = { path = "crates/language_model" }
language_models = { path = "crates/language_models" }
language_selector = { path = "crates/language_selector" }
language_tools = { path = "crates/language_tools" }
languages = { path = "crates/languages" }
livekit_api = { path = "crates/livekit_api" }
livekit_client = { path = "crates/livekit_client" }
lmstudio = { path = "crates/lmstudio" }
lsp = { path = "crates/lsp" }
markdown = { path = "crates/markdown" }
markdown_preview = { path = "crates/markdown_preview" }
svg_preview = { path = "crates/svg_preview" }
media = { path = "crates/media" }
menu = { path = "crates/menu" }
migrator = { path = "crates/migrator" }
mistral = { path = "crates/mistral" }
multi_buffer = { path = "crates/multi_buffer" }
nc = { path = "crates/nc" }
net = { path = "crates/net" }
node_runtime = { path = "crates/node_runtime" }
notifications = { path = "crates/notifications" }
ollama = { path = "crates/ollama" }
open_ai = { path = "crates/open_ai" }
open_router = { path = "crates/open_router", features = ["schemars"] }
outline = { path = "crates/outline" }
outline_panel = { path = "crates/outline_panel" }
panel = { path = "crates/panel" }
paths = { path = "crates/paths" }
picker = { path = "crates/picker" }
plugin = { path = "crates/plugin" }
plugin_macros = { path = "crates/plugin_macros" }
prettier = { path = "crates/prettier" }
project = { path = "crates/project" }
project_panel = { path = "crates/project_panel" }
project_symbols = { path = "crates/project_symbols" }
prompt_store = { path = "crates/prompt_store" }
proto = { path = "crates/proto" }
recent_projects = { path = "crates/recent_projects" }
refineable = { path = "crates/refineable" }
release_channel = { path = "crates/release_channel" }
remote = { path = "crates/remote" }
remote_server = { path = "crates/remote_server" }
repl = { path = "crates/repl" }
reqwest_client = { path = "crates/reqwest_client" }
rich_text = { path = "crates/rich_text" }
rope = { path = "crates/rope" }
rpc = { path = "crates/rpc" }
rules_library = { path = "crates/rules_library" }
search = { path = "crates/search" }
semantic_index = { path = "crates/semantic_index" }
semantic_version = { path = "crates/semantic_version" }
session = { path = "crates/session" }
settings = { path = "crates/settings" }
settings_ui = { path = "crates/settings_ui" }
snippet = { path = "crates/snippet" }
snippet_provider = { path = "crates/snippet_provider" }
snippets_ui = { path = "crates/snippets_ui" }
sqlez = { path = "crates/sqlez" }
sqlez_macros = { path = "crates/sqlez_macros" }
story = { path = "crates/story" }
storybook = { path = "crates/storybook" }
streaming_diff = { path = "crates/streaming_diff" }
sum_tree = { path = "crates/sum_tree" }
supermaven = { path = "crates/supermaven" }
supermaven_api = { path = "crates/supermaven_api" }
tab_switcher = { path = "crates/tab_switcher" }
task = { path = "crates/task" }
tasks_ui = { path = "crates/tasks_ui" }
telemetry = { path = "crates/telemetry" }
telemetry_events = { path = "crates/telemetry_events" }
terminal = { path = "crates/terminal" }
terminal_view = { path = "crates/terminal_view" }
text = { path = "crates/text" }
theme = { path = "crates/theme" }
theme_extension = { path = "crates/theme_extension" }
theme_importer = { path = "crates/theme_importer" }
theme_selector = { path = "crates/theme_selector" }
time_format = { path = "crates/time_format" }
title_bar = { path = "crates/title_bar" }
toolchain_selector = { path = "crates/toolchain_selector" }
ui = { path = "crates/ui" }
ui_input = { path = "crates/ui_input" }
ui_macros = { path = "crates/ui_macros" }
ui_prompt = { path = "crates/ui_prompt" }
util = { path = "crates/util" }
util_macros = { path = "crates/util_macros" }
vercel = { path = "crates/vercel" }
vim = { path = "crates/vim" }
vim_mode_setting = { path = "crates/vim_mode_setting" }

watch = { path = "crates/watch" }
web_search = { path = "crates/web_search" }
web_search_providers = { path = "crates/web_search_providers" }
welcome = { path = "crates/welcome" }
workspace = { path = "crates/workspace" }
worktree = { path = "crates/worktree" }
x_ai = { path = "crates/x_ai" }
zed = { path = "crates/zed" }
zed_actions = { path = "crates/zed_actions" }
zeta = { path = "crates/zeta" }
zlog = { path = "crates/zlog" }
zlog_settings = { path = "crates/zlog_settings" }

#
# External crates
#

agentic-coding-protocol = "0.0.9"
aho-corasick = "1.1"
alacritty_terminal = { git = "https://github.com/zed-industries/alacritty.git", branch = "add-hush-login-flag" }
any_vec = "0.14"
anyhow = "1.0.86"
arrayvec = { version = "0.7.4", features = ["serde"] }
ashpd = { version = "0.11", default-features = false, features = ["async-std"] }
async-compat = "0.2.1"
async-compression = { version = "0.4", features = ["gzip", "futures-io"] }
async-dispatcher = "0.1"
async-fs = "2.1"
async-pipe = { git = "https://github.com/zed-industries/async-pipe-rs", rev = "82d00a04211cf4e1236029aa03e6b6ce2a74c553" }
async-recursion = "1.0.0"
async-tar = "0.5.0"
async-trait = "0.1"
async-tungstenite = "0.29.1"
async_zip = { version = "0.0.17", features = ["deflate", "deflate64"] }
aws-config = { version = "1.6.1", features = ["behavior-version-latest"] }
aws-credential-types = { version = "1.2.2", features = [
    "hardcoded-credentials",
] }
aws-sdk-bedrockruntime = { version = "1.80.0", features = [
    "behavior-version-latest",
] }
aws-smithy-runtime-api = { version = "1.7.4", features = ["http-1x", "client"] }
aws-smithy-types = { version = "1.3.0", features = ["http-body-1-x"] }
base64 = "0.22"
bitflags = "2.6.0"
blade-graphics = { git = "https://github.com/kvark/blade", rev = "e0ec4e720957edd51b945b64dd85605ea54bcfe5" }
blade-macros = { git = "https://github.com/kvark/blade", rev = "e0ec4e720957edd51b945b64dd85605ea54bcfe5" }
blade-util = { git = "https://github.com/kvark/blade", rev = "e0ec4e720957edd51b945b64dd85605ea54bcfe5" }
blake3 = "1.5.3"
bytes = "1.0"
cargo_metadata = "0.19"
cargo_toml = "0.21"
chrono = { version = "0.4", features = ["serde"] }
circular-buffer = "1.0"
clap = { version = "4.4", features = ["derive"] }
cocoa = "0.26"
cocoa-foundation = "0.2.0"
convert_case = "0.8.0"
core-foundation = "0.10.0"
core-foundation-sys = "0.8.6"
core-video = { version = "0.4.3", features = ["metal"] }
cpal = "0.16"
criterion = { version = "0.5", features = ["html_reports"] }
ctor = "0.4.0"
dap-types = { git = "https://github.com/zed-industries/dap-types", rev = "7f39295b441614ca9dbf44293e53c32f666897f9" }
dashmap = "6.0"
derive_more = "0.99.17"
dirs = "4.0"
documented = "0.9.1"
dotenvy = "0.15.0"
ec4rs = "1.1"
emojis = "0.6.1"
env_logger = "0.11"
exec = "0.3.1"
fancy-regex = "0.14.0"
fork = "0.2.0"
futures = "0.3"
futures-batch = "0.6.1"
futures-lite = "1.13"
git2 = { version = "0.20.1", default-features = false }
globset = "0.4"
handlebars = "4.3"
heck = "0.5"
heed = { version = "0.21.0", features = ["read-txn-no-tls"] }
hex = "0.4.3"
html5ever = "0.27.0"
http = "1.1"
hyper = "0.14"
ignore = "0.4.22"
image = "0.25.1"
imara-diff = "0.1.8"
indexmap = { version = "2.7.0", features = ["serde"] }
indoc = "2"
inventory = "0.3.19"
itertools = "0.14.0"
jj-lib = { git = "https://github.com/jj-vcs/jj", rev = "e18eb8e05efaa153fad5ef46576af145bba1807f" }
json_dotpath = "1.1"
jsonschema = "0.30.0"
jsonwebtoken = "9.3"
jupyter-protocol = { git = "https://github.com/ConradIrwin/runtimed", rev = "7130c804216b6914355d15d0b91ea91f6babd734" }
jupyter-websocket-client = {  git = "https://github.com/ConradIrwin/runtimed" ,rev = "7130c804216b6914355d15d0b91ea91f6babd734" }
libc = "0.2"
libsqlite3-sys = { version = "0.30.1", features = ["bundled"] }
linkify = "0.10.0"
log = { version = "0.4.16", features = ["kv_unstable_serde", "serde"] }
lsp-types = { git = "https://github.com/zed-industries/lsp-types", rev = "39f629bdd03d59abd786ed9fc27e8bca02c0c0ec" }
markup5ever_rcdom = "0.3.0"
metal = "0.29"
moka = { version = "0.12.10", features = ["sync"] }
naga = { version = "25.0", features = ["wgsl-in"] }
nanoid = "0.4"
nbformat = {  git = "https://github.com/ConradIrwin/runtimed", rev = "7130c804216b6914355d15d0b91ea91f6babd734" }
nix = "0.29"
num-format = "0.4.4"
objc = "0.2"
open = "5.0.0"
ordered-float = "2.1.1"
palette = { version = "0.7.5", default-features = false, features = ["std"] }
parking_lot = "0.12.1"
partial-json-fixer = "0.5.3"
parse_int = "0.9"
pathdiff = "0.2"
pet = { git = "https://github.com/microsoft/python-environment-tools.git", rev = "845945b830297a50de0e24020b980a65e4820559" }
pet-conda = { git = "https://github.com/microsoft/python-environment-tools.git", rev = "845945b830297a50de0e24020b980a65e4820559" }
pet-core = { git = "https://github.com/microsoft/python-environment-tools.git", rev = "845945b830297a50de0e24020b980a65e4820559" }
pet-fs = { git = "https://github.com/microsoft/python-environment-tools.git", rev = "845945b830297a50de0e24020b980a65e4820559" }
pet-pixi = { git = "https://github.com/microsoft/python-environment-tools.git", rev = "845945b830297a50de0e24020b980a65e4820559" }
pet-poetry = { git = "https://github.com/microsoft/python-environment-tools.git", rev = "845945b830297a50de0e24020b980a65e4820559" }
pet-reporter = { git = "https://github.com/microsoft/python-environment-tools.git", rev = "845945b830297a50de0e24020b980a65e4820559" }
portable-pty = "0.9.0"
postage = { version = "0.5", features = ["futures-traits"] }
pretty_assertions = { version = "1.3.0", features = ["unstable"] }
proc-macro2 = "1.0.93"
profiling = "1"
prost = "0.9"
prost-build = "0.9"
prost-types = "0.9"
pulldown-cmark = { version = "0.12.0", default-features = false }
quote = "1.0.9"
rand = "0.8.5"
rayon = "1.8"
ref-cast = "1.0.24"
regex = "1.5"
reqwest = { git = "https://github.com/zed-industries/reqwest.git", rev = "951c770a32f1998d6e999cef3e59e0013e6c4415", default-features = false, features = [
    "charset",
    "http2",
    "macos-system-configuration",
    "rustls-tls-native-roots",
    "socks",
    "stream",
] }
rsa = "0.9.6"
runtimelib = {  git = "https://github.com/ConradIrwin/runtimed", rev = "7130c804216b6914355d15d0b91ea91f6babd734", default-features = false, features = [
    "async-dispatcher-runtime",
] }
rust-embed = { version = "8.4", features = ["include-exclude"] }
rustc-demangle = "0.1.23"
rustc-hash = "2.1.0"
rustls = { version = "0.23.26" }
rustls-platform-verifier = "0.5.0"
<<<<<<< HEAD
scap = { git = "https://github.com/zed-industries/scap", rev = "0ad8529ae1f3c67c356ba1fa04781ac8e930a183", default-features = false }
=======
# When updating scap rev, also update it in .config/hakari.toml
scap = { git = "https://github.com/zed-industries/scap", rev = "270538dc780f5240723233ff901e1054641ed318", default-features = false }
>>>>>>> 9a20843b
schemars = { version = "1.0", features = ["indexmap2"] }
semver = "1.0"
serde = { version = "1.0", features = ["derive", "rc"] }
serde_derive = { version = "1.0", features = ["deserialize_in_place"] }
serde_json = { version = "1.0", features = ["preserve_order", "raw_value"] }
serde_json_lenient = { version = "0.2", features = [
    "preserve_order",
    "raw_value",
] }
serde_repr = "0.1"
sha2 = "0.10"
shellexpand = "2.1.0"
shlex = "1.3.0"
simplelog = "0.12.2"
smallvec = { version = "1.6", features = ["union"] }
smol = "2.0"
sqlformat = "0.2"
streaming-iterator = "0.1"
strsim = "0.11"
strum = { version = "0.27.0", features = ["derive"] }
subtle = "2.5.0"
syn = { version = "2.0.101", features = ["full", "extra-traits"] }
sys-locale = "0.3.1"
sysinfo = "0.31.0"
take-until = "0.2.0"
tempfile = "3.20.0"
thiserror = "2.0.12"
tiktoken-rs = "0.7.0"
time = { version = "0.3", features = [
    "macros",
    "parsing",
    "serde",
    "serde-well-known",
    "formatting",
] }
tiny_http = "0.8"
tokio = { version = "1" }
tokio-tungstenite = { version = "0.26", features = ["__rustls-tls"] }
toml = "0.8"
tower-http = "0.4.4"
tree-sitter = { version = "0.25.6", features = ["wasm"] }
tree-sitter-bash = "0.25.0"
tree-sitter-c = "0.23"
tree-sitter-cpp = "0.23"
tree-sitter-css = "0.23"
tree-sitter-diff = "0.1.0"
tree-sitter-elixir = "0.3"
tree-sitter-embedded-template = "0.23.0"
tree-sitter-gitcommit = { git = "https://github.com/zed-industries/tree-sitter-git-commit", rev = "88309716a69dd13ab83443721ba6e0b491d37ee9" }
tree-sitter-go = "0.23"
tree-sitter-go-mod = { git = "https://github.com/camdencheek/tree-sitter-go-mod", rev = "6efb59652d30e0e9cd5f3b3a669afd6f1a926d3c", package = "tree-sitter-gomod" }
tree-sitter-gowork = { git = "https://github.com/zed-industries/tree-sitter-go-work", rev = "acb0617bf7f4fda02c6217676cc64acb89536dc7" }
tree-sitter-heex = { git = "https://github.com/zed-industries/tree-sitter-heex", rev = "1dd45142fbb05562e35b2040c6129c9bca346592" }
tree-sitter-html = "0.23"
tree-sitter-jsdoc = "0.23"
tree-sitter-json = "0.24"
tree-sitter-md = { git = "https://github.com/tree-sitter-grammars/tree-sitter-markdown", rev = "9a23c1a96c0513d8fc6520972beedd419a973539" }
tree-sitter-python = { git = "https://github.com/zed-industries/tree-sitter-python", rev = "218fcbf3fda3d029225f3dec005cb497d111b35e" }
tree-sitter-regex = "0.24"
tree-sitter-ruby = "0.23"
tree-sitter-rust = "0.24"
tree-sitter-typescript = "0.23"
tree-sitter-yaml = { git = "https://github.com/zed-industries/tree-sitter-yaml", rev = "baff0b51c64ef6a1fb1f8390f3ad6015b83ec13a" }
unicase = "2.6"
unicode-script = "0.5.7"
unicode-segmentation = "1.10"
unindent = "0.2.0"
url = "2.2"
urlencoding = "2.1.2"
uuid = { version = "1.1.2", features = ["v4", "v5", "v7", "serde"] }
walkdir = "2.5"
wasm-encoder = "0.221"
wasmparser = "0.221"
wasmtime = { version = "29", default-features = false, features = [
    "async",
    "demangle",
    "runtime",
    "cranelift",
    "component-model",
    "incremental-cache",
    "parallel-compilation",
] }
wasmtime-wasi = "29"
which = "6.0.0"
windows-core = "0.61"
wit-component = "0.221"
workspace-hack = "0.1.0"
zed_llm_client = "= 0.8.6"
zstd = "0.11"

[workspace.dependencies.async-stripe]
git = "https://github.com/zed-industries/async-stripe"
rev = "3672dd4efb7181aa597bf580bf5a2f5d23db6735"
default-features = false
features = [
    "runtime-tokio-hyper-rustls",
    "billing",
    "checkout",
    "events",
    # The features below are only enabled to get the `events` feature to build.
    "chrono",
    "connect",
]

[workspace.dependencies.windows]
version = "0.61"
features = [
    "Foundation_Numerics",
    "Storage_Search",
    "Storage_Streams",
    "System_Threading",
    "UI_ViewManagement",
    "Wdk_System_SystemServices",
    "Win32_Globalization",
    "Win32_Graphics_Direct2D",
    "Win32_Graphics_Direct2D_Common",
    "Win32_Graphics_DirectWrite",
    "Win32_Graphics_Dwm",
    "Win32_Graphics_Dxgi_Common",
    "Win32_Graphics_Gdi",
    "Win32_Graphics_Imaging",
    "Win32_Graphics_Imaging_D2D",
    "Win32_Networking_WinSock",
    "Win32_Security",
    "Win32_Security_Credentials",
    "Win32_Storage_FileSystem",
    "Win32_System_Com",
    "Win32_System_Com_StructuredStorage",
    "Win32_System_Console",
    "Win32_System_DataExchange",
    "Win32_System_IO",
    "Win32_System_LibraryLoader",
    "Win32_System_Memory",
    "Win32_System_Ole",
    "Win32_System_Pipes",
    "Win32_System_SystemInformation",
    "Win32_System_SystemServices",
    "Win32_System_Threading",
    "Win32_System_Variant",
    "Win32_System_WinRT",
    "Win32_UI_Controls",
    "Win32_UI_HiDpi",
    "Win32_UI_Input_Ime",
    "Win32_UI_Input_KeyboardAndMouse",
    "Win32_UI_Shell",
    "Win32_UI_Shell_Common",
    "Win32_UI_Shell_PropertiesSystem",
    "Win32_UI_WindowsAndMessaging",
]

[patch.crates-io]
notify = { git = "https://github.com/zed-industries/notify.git", rev = "bbb9ea5ae52b253e095737847e367c30653a2e96" }
notify-types = { git = "https://github.com/zed-industries/notify.git", rev = "bbb9ea5ae52b253e095737847e367c30653a2e96" }

# Makes the workspace hack crate refer to the local one, but only when you're building locally
workspace-hack = { path = "tooling/workspace-hack" }

[profile.dev]
split-debuginfo = "unpacked"
codegen-units = 16

[profile.dev.package]
taffy = { opt-level = 3 }
cranelift-codegen = { opt-level = 3 }
cranelift-codegen-meta = { opt-level = 3 }
cranelift-codegen-shared = { opt-level = 3 }
resvg = { opt-level = 3 }
rustybuzz = { opt-level = 3 }
ttf-parser = { opt-level = 3 }
wasmtime-cranelift = { opt-level = 3 }
wasmtime = { opt-level = 3 }
# Build single-source-file crates with cg=1 as it helps make `cargo build` of a whole workspace a bit faster
activity_indicator = { codegen-units = 1 }
assets = { codegen-units = 1 }
breadcrumbs = { codegen-units = 1 }
collections = { codegen-units = 1 }
command_palette = { codegen-units = 1 }
command_palette_hooks = { codegen-units = 1 }
extension_cli = { codegen-units = 1 }
feature_flags = { codegen-units = 1 }
file_icons = { codegen-units = 1 }
fsevent = { codegen-units = 1 }
image_viewer = { codegen-units = 1 }
inline_completion_button = { codegen-units = 1 }
install_cli = { codegen-units = 1 }
journal = { codegen-units = 1 }
lmstudio = { codegen-units = 1 }
menu = { codegen-units = 1 }
notifications = { codegen-units = 1 }
ollama = { codegen-units = 1 }
outline = { codegen-units = 1 }
paths = { codegen-units = 1 }
prettier = { codegen-units = 1 }
project_symbols = { codegen-units = 1 }
refineable = { codegen-units = 1 }
release_channel = { codegen-units = 1 }
reqwest_client = { codegen-units = 1 }
rich_text = { codegen-units = 1 }
semantic_version = { codegen-units = 1 }
session = { codegen-units = 1 }
snippet = { codegen-units = 1 }
snippets_ui = { codegen-units = 1 }
sqlez_macros = { codegen-units = 1 }
story = { codegen-units = 1 }
supermaven_api = { codegen-units = 1 }
telemetry_events = { codegen-units = 1 }
theme_selector = { codegen-units = 1 }
time_format = { codegen-units = 1 }
ui_input = { codegen-units = 1 }
zed_actions = { codegen-units = 1 }

[profile.release]
debug = "limited"
lto = "thin"
codegen-units = 1

[profile.release.package]
zed = { codegen-units = 16 }

[profile.release-fast]
inherits = "release"
debug = "full"
lto = false
codegen-units = 16

[workspace.lints.rust]
unexpected_cfgs = { level = "allow" }

[workspace.lints.clippy]
dbg_macro = "deny"
todo = "deny"

# Motivation: We use `vec![a..b]` a lot when dealing with ranges in text, so
# warning on this rule produces a lot of noise.
single_range_in_vec_init = "allow"

# These are all of the rules that currently have violations in the Zed
# codebase.
#
# We'll want to drive this list down by either:
# 1. fixing violations of the rule and begin enforcing it
# 2. deciding we want to allow the rule permanently, at which point
#    we should codify that separately above.
#
# This list shouldn't be added to; it should only get shorter.
# =============================================================================

# There are a bunch of rules currently failing in the `style` group, so
# allow all of those, for now.
style = { level = "allow", priority = -1 }

# Temporary list of style lints that we've fixed so far.
module_inception = { level = "deny" }
question_mark = { level = "deny" }
redundant_closure = { level = "deny" }
# Individual rules that have violations in the codebase:
type_complexity = "allow"
# We often return trait objects from `new` functions.
new_ret_no_self = { level = "allow" }
# We have a few `next` functions that differ in lifetimes
# compared to Iterator::next. Yet, clippy complains about those.
should_implement_trait = { level = "allow" }
let_underscore_future = "allow"

# in Rust it can be very tedious to reduce argument count without
# running afoul of the borrow checker.
too_many_arguments = "allow"

# We often have large enum variants yet we rarely actually bother with splitting them up.
large_enum_variant = "allow"

[workspace.metadata.cargo-machete]
ignored = [
    "bindgen",
    "cbindgen",
    "prost_build",
    "serde",
    "component",
    "documented",
    "workspace-hack",
]<|MERGE_RESOLUTION|>--- conflicted
+++ resolved
@@ -551,12 +551,7 @@
 rustc-hash = "2.1.0"
 rustls = { version = "0.23.26" }
 rustls-platform-verifier = "0.5.0"
-<<<<<<< HEAD
-scap = { git = "https://github.com/zed-industries/scap", rev = "0ad8529ae1f3c67c356ba1fa04781ac8e930a183", default-features = false }
-=======
-# When updating scap rev, also update it in .config/hakari.toml
 scap = { git = "https://github.com/zed-industries/scap", rev = "270538dc780f5240723233ff901e1054641ed318", default-features = false }
->>>>>>> 9a20843b
 schemars = { version = "1.0", features = ["indexmap2"] }
 semver = "1.0"
 serde = { version = "1.0", features = ["derive", "rc"] }
