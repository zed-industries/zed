--- conflicted
+++ resolved
@@ -65,6 +65,7 @@
     "crates/gpui",
     "crates/gpui_macros",
     "crates/gpui_tokio",
+    "crates/helix_mode_setting",
     "crates/html_to_markdown",
     "crates/http_client",
     "crates/http_client_tls",
@@ -165,11 +166,7 @@
     "crates/util_macros",
     "crates/vim",
     "crates/vim_mode_setting",
-<<<<<<< HEAD
-    "crates/helix_mode_setting",
-=======
     "crates/watch",
->>>>>>> 46773ebb
     "crates/web_search",
     "crates/web_search_providers",
     "crates/welcome",
@@ -378,11 +375,8 @@
 util_macros = { path = "crates/util_macros" }
 vim = { path = "crates/vim" }
 vim_mode_setting = { path = "crates/vim_mode_setting" }
-<<<<<<< HEAD
 helix_mode_setting = { path = "crates/helix_mode_setting" }
-=======
 watch = { path = "crates/watch" }
->>>>>>> 46773ebb
 web_search = { path = "crates/web_search" }
 web_search_providers = { path = "crates/web_search_providers" }
 welcome = { path = "crates/welcome" }
