--- conflicted
+++ resolved
@@ -153,11 +153,7 @@
     "crates/settings",
     "crates/settings_macros",
     "crates/settings_profile_selector",
-<<<<<<< HEAD
-=======
     "crates/settings_ui",
-    "crates/settings_ui_macros",
->>>>>>> f11d0845
     "crates/snippet",
     "crates/snippet_provider",
     "crates/snippets_ui",
