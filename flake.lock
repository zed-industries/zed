--- conflicted
+++ resolved
@@ -2,19 +2,11 @@
   "nodes": {
     "crane": {
       "locked": {
-<<<<<<< HEAD
-        "lastModified": 1765739568,
-        "narHash": "sha256-gQYx35Of4UDKUjAYvmxjUEh/DdszYeTtT6MDin4loGE=",
-        "owner": "ipetkov",
-        "repo": "crane",
-        "rev": "67d2baff0f9f677af35db61b32b5df6863bcc075",
-=======
         "lastModified": 1765145449,
         "narHash": "sha256-aBVHGWWRzSpfL++LubA0CwOOQ64WNLegrYHwsVuVN7A=",
         "owner": "ipetkov",
         "repo": "crane",
         "rev": "69f538cdce5955fcd47abfed4395dc6d5194c1c5",
->>>>>>> abb199c8
         "type": "github"
       },
       "original": {
@@ -40,19 +32,11 @@
     },
     "nixpkgs": {
       "locked": {
-<<<<<<< HEAD
-        "lastModified": 1765934234,
-        "narHash": "sha256-BIvm74Z8calUQ5ISocpbmrlBqfNS/XRqygeskYuKwXg=",
-        "rev": "af84f9d270d404c17699522fab95bbf928a2d92f",
-        "type": "tarball",
-        "url": "https://releases.nixos.org/nixpkgs/nixpkgs-26.05pre913028.af84f9d270d4/nixexprs.tar.xz"
-=======
         "lastModified": 1765772535,
         "narHash": "sha256-I715zWsdVZ+CipmLtoCAeNG0etQywiWRE5PaWntnaYk=",
         "rev": "09b8fda8959d761445f12b55f380d90375a1d6bb",
         "type": "tarball",
         "url": "https://releases.nixos.org/nixpkgs/nixpkgs-26.05pre911985.09b8fda8959d/nixexprs.tar.xz"
->>>>>>> abb199c8
       },
       "original": {
         "type": "tarball",
@@ -72,19 +56,11 @@
         "nixpkgs": ["nixpkgs"]
       },
       "locked": {
-<<<<<<< HEAD
-        "lastModified": 1765939271,
-        "narHash": "sha256-7F/d+ZrTYyOxnBZcleQZjOOEWc1IMXR/CLLRLLsVtHo=",
-        "owner": "oxalica",
-        "repo": "rust-overlay",
-        "rev": "8028944c1339469124639da276d403d8ab7929a8",
-=======
         "lastModified": 1765465581,
         "narHash": "sha256-fCXT0aZXmTalM3NPCTedVs9xb0egBG5BOZkcrYo5PGE=",
         "owner": "oxalica",
         "repo": "rust-overlay",
         "rev": "99cc5667eece98bb35dcf35f7e511031a8b7a125",
->>>>>>> abb199c8
         "type": "github"
       },
       "original": {
