# Language Extensions

Language support in Zed has several components:

- Language metadata and configuration
- Grammar
- Queries
- Language servers

## Language Metadata

Each language supported by Zed must be defined in a subdirectory inside the `languages` directory of your extension.

This subdirectory must contain a file called `config.toml` file with the following structure:

```toml
name = "My Language"
grammar = "my-language"
path_suffixes = ["myl"]
line_comments = ["# "]
```

- `name` is the human readable name that will show up in the Select Language dropdown.
- `grammar` is the name of a grammar. Grammars are registered separately, described below.
- `path_suffixes` (optional) is an array of file suffixes that should be associated with this language. This supports glob patterns like `config/**/*.toml` where `**` matches 0 or more directories and `*` matches 0 or more characters.
- `line_comments` (optional) is an array of strings that are used to identify line comments in the language.

<!--
TBD: Document `language_name/config.toml` keys

- line_comments, block_comment
- autoclose_before
- brackets (start, end, close, newline, not_in: ["comment", "string"])
- tab_size, hard_tabs
- word_characters
- prettier_parser_name
- opt_into_language_servers
- first_line_pattern
- code_fence_block_name
- scope_opt_in_language_servers
- increase_indent_pattern, decrease_indent_pattern
- collapsed_placeholder
-->

## Grammar

Zed uses the [Tree-sitter](https://tree-sitter.github.io) parsing library to provide built-in language-specific features. There are grammars available for many languages, and you can also [develop your own grammar](https://tree-sitter.github.io/tree-sitter/creating-parsers#writing-the-grammar). A growing list of Zed features are built using pattern matching over syntax trees with Tree-sitter queries. As mentioned above, every language that is defined in an extension must specify the name of a Tree-sitter grammar that is used for parsing. These grammars are then registered separately in extensions' `extension.toml` file, like this:

```toml
[grammars.gleam]
repository = "https://github.com/gleam-lang/tree-sitter-gleam"
commit = "58b7cac8fc14c92b0677c542610d8738c373fa81"
```

The `repository` field must specify a repository where the Tree-sitter grammar should be loaded from, and the `commit` field must contain the SHA of the Git commit to use. An extension can provide multiple grammars by referencing multiple tree-sitter repositories.

## Tree-sitter Queries

Zed uses the syntax tree produced by the [Tree-sitter](https://tree-sitter.github.io) query language to implement
several features:

- Syntax highlighting
- Bracket matching
- Code outline/structure
- Auto-indentation
- Code injections
- Syntax overrides
- Text redactions
- Runnable code detection

The following sections elaborate on how [Tree-sitter queries](https://tree-sitter.github.io/tree-sitter/using-parsers#query-syntax) enable these
features in Zed, using [JSON syntax](https://www.json.org/json-en.html) as a guiding example.

### Syntax highlighting

In Tree-sitter, the `highlights.scm` file defines syntax highlighting rules for a particular syntax.

Here's an example from a `highlights.scm` for JSON:

```scheme
(string) @string

(pair
  key: (string) @property.json_key)

(number) @number
```

This query marks strings, object keys, and numbers for highlighting. The following is a comprehensive list of captures supported by themes:

| Capture                  | Description                            |
| ------------------------ | -------------------------------------- |
| @attribute               | Captures attributes                    |
| @boolean                 | Captures boolean values                |
| @comment                 | Captures comments                      |
| @comment.doc             | Captures documentation comments        |
| @constant                | Captures constants                     |
| @constructor             | Captures constructors                  |
| @embedded                | Captures embedded content              |
| @emphasis                | Captures emphasized text               |
| @emphasis.strong         | Captures strongly emphasized text      |
| @enum                    | Captures enumerations                  |
| @function                | Captures functions                     |
| @hint                    | Captures hints                         |
| @keyword                 | Captures keywords                      |
| @label                   | Captures labels                        |
| @link_text               | Captures link text                     |
| @link_uri                | Captures link URIs                     |
| @number                  | Captures numeric values                |
| @operator                | Captures operators                     |
| @predictive              | Captures predictive text               |
| @preproc                 | Captures preprocessor directives       |
| @primary                 | Captures primary elements              |
| @property                | Captures properties                    |
| @punctuation             | Captures punctuation                   |
| @punctuation.bracket     | Captures brackets                      |
| @punctuation.delimiter   | Captures delimiters                    |
| @punctuation.list_marker | Captures list markers                  |
| @punctuation.special     | Captures special punctuation           |
| @string                  | Captures string literals               |
| @string.escape           | Captures escaped characters in strings |
| @string.regex            | Captures regular expressions           |
| @string.special          | Captures special strings               |
| @string.special.symbol   | Captures special symbols               |
| @tag                     | Captures tags                          |
<<<<<<< HEAD
| @tag.doctype             | Captures doctype                       |
=======
| @tag.doctype             | Captures doctypes (e.g., in HTML)      |
>>>>>>> 97dc1d19
| @text.literal            | Captures literal text                  |
| @title                   | Captures titles                        |
| @type                    | Captures types                         |
| @variable                | Captures variables                     |
| @variable.special        | Captures special variables             |
| @variant                 | Captures variants                      |

### Bracket matching

The `brackets.scm` file defines matching brackets.

Here's an example from a `brackets.scm` file for JSON:

```scheme
("[" @open "]" @close)
("{" @open "}" @close)
("\"" @open "\"" @close)
```

This query identifies opening and closing brackets, braces, and quotation marks.

| Capture | Description                                   |
| ------- | --------------------------------------------- |
| @open   | Captures opening brackets, braces, and quotes |
| @close  | Captures closing brackets, braces, and quotes |

### Code outline/structure

The `outline.scm` file defines the structure for the code outline.

Here's an example from an `outline.scm` file for JSON:

```scheme
(pair
  key: (string (string_content) @name)) @item
```

This query captures object keys for the outline structure.

| Capture        | Description                                                                          |
| -------------- | ------------------------------------------------------------------------------------ |
| @name          | Captures the content of object keys                                                  |
| @item          | Captures the entire key-value pair                                                   |
| @context       | Captures elements that provide context for the outline item                          |
| @context.extra | Captures additional contextual information for the outline item                      |
| @annotation    | Captures nodes that annotate outline item (doc comments, attributes, decorators)[^1] |

[^1]: These annotations are used by Assistant when generating code modification steps.

### Auto-indentation

The `indents.scm` file defines indentation rules.

Here's an example from an `indents.scm` file for JSON:

```scheme
(array "]" @end) @indent
(object "}" @end) @indent
```

This query marks the end of arrays and objects for indentation purposes.

| Capture | Description                                        |
| ------- | -------------------------------------------------- |
| @end    | Captures closing brackets and braces               |
| @indent | Captures entire arrays and objects for indentation |

### Code injections

The `injections.scm` file defines rules for embedding one language within another, such as code blocks in Markdown or SQL queries in Python strings.

Here's an example from an `injections.scm` file for Markdown:

```scheme
(fenced_code_block
  (info_string
    (language) @language)
  (code_fence_content) @content)

((inline) @content
 (#set! "language" "markdown-inline"))
```

This query identifies fenced code blocks, capturing the language specified in the info string and the content within the block. It also captures inline content and sets its language to "markdown-inline".

| Capture   | Description                                                |
| --------- | ---------------------------------------------------------- |
| @language | Captures the language identifier for a code block          |
| @content  | Captures the content to be treated as a different language |

Note that we couldn't use JSON as an example here because it doesn't support language injections.

### Syntax overrides

The `overrides.scm` file defines syntax overrides.

Here's an example from an `overrides.scm` file for JSON:

```scheme
(string) @string
```

This query explicitly marks strings for highlighting, potentially overriding default behavior. For a complete list of supported captures, refer to the [Syntax highlighting](#syntax-highlighting) section above.

### Text redactions

The `redactions.scm` file defines text redaction rules. When collaborating and sharing your screen, it makes sure that certain syntax nodes are rendered in a redacted mode to avoid them from leaking.

Here's an example from a `redactions.scm` file for JSON:

```scheme
(pair value: (number) @redact)
(pair value: (string) @redact)
(array (number) @redact)
(array (string) @redact)
```

This query marks number and string values in key-value pairs and arrays for redaction.

| Capture | Description                    |
| ------- | ------------------------------ |
| @redact | Captures values to be redacted |

### Runnable code detection

The `runnables.scm` file defines rules for detecting runnable code.

Here's an example from an `runnables.scm` file for JSON:

```scheme
(
    (document
        (object
            (pair
                key: (string
                    (string_content) @_name
                    (#eq? @_name "scripts")
                )
                value: (object
                    (pair
                        key: (string (string_content) @run @script)
                    )
                )
            )
        )
    )
    (#set! tag package-script)
    (#set! tag composer-script)
)
```

This query detects runnable scripts in package.json and composer.json files.

The `@run` capture specifies where the run button should appear in the editor. Other captures, except those prefixed with an underscore, are exposed as environment variables with a prefix of `ZED_CUSTOM_$(capture_name)` when running the code.

| Capture | Description                                            |
| ------- | ------------------------------------------------------ |
| @\_name | Captures the "scripts" key                             |
| @run    | Captures the script name                               |
| @script | Also captures the script name (for different purposes) |

<!--
TBD: `#set! tag`
-->

## Language Servers

Zed uses the [Language Server Protocol](https://microsoft.github.io/language-server-protocol/) to provide advanced language support.

An extension may provide any number of language servers. To provide a language server from your extension, add an entry to your `extension.toml` with the name of your language server and the language it applies to:

```toml
[language_servers.my-language]
name = "My Language LSP"
language = "My Language"
```

Then, in the Rust code for your extension, implement the `language_server_command` method on your extension:

```rust
impl zed::Extension for MyExtension {
    fn language_server_command(
        &mut self,
        language_server_id: &LanguageServerId,
        worktree: &zed::Worktree,
    ) -> Result<zed::Command> {
        Ok(zed::Command {
            command: get_path_to_language_server_executable()?,
            args: get_args_for_language_server()?,
            env: get_env_for_language_server()?,
        })
    }
}
```

You can customize the handling of the language server using several optional methods in the `Extension` trait. For example, you can control how completions are styled using the `label_for_completion` method. For a complete list of methods, see the [API docs for the Zed extension API](https://docs.rs/zed_extension_api).<|MERGE_RESOLUTION|>--- conflicted
+++ resolved
@@ -123,11 +123,7 @@
 | @string.special          | Captures special strings               |
 | @string.special.symbol   | Captures special symbols               |
 | @tag                     | Captures tags                          |
-<<<<<<< HEAD
-| @tag.doctype             | Captures doctype                       |
-=======
 | @tag.doctype             | Captures doctypes (e.g., in HTML)      |
->>>>>>> 97dc1d19
 | @text.literal            | Captures literal text                  |
 | @title                   | Captures titles                        |
 | @type                    | Captures types                         |
