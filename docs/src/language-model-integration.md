# Language model integration

## Assistant Panel

The assistant panel provides you with a way to interact with OpenAI's large language models. The assistant is good for various tasks, such as generating code, asking questions about existing code, and even writing plaintext, such as emails and documentation. To open the assistant panel, toggle the right dock by using the `workspace: toggle right dock` action in the command palette (`cmd-shift-p`).

TBD: Shortcut `ctrl-alt-b` (Linux) `cmd-r` (Mac)

> **Note**: A custom [key binding](./key-bindings.md) can be set to toggle the right dock.

## Setup

- [OpenAI API Setup Instructions](#openai)
- [OpenAI API Custom Endpoint](#openai-custom-endpoint)
- [Ollama Setup Instructions](#ollama)
- [Anthropic API Setup Instrucitons](#anthropic)
- [Google Gemini API Setup Instructions](#google-gemini)
- [GitHub Copilot Chat](#github-copliot)

### Having a conversation

The assistant editor in Zed functions similarly to any other editor. You can use custom key bindings and work with multiple cursors, allowing for seamless transitions between coding and engaging in discussions with the language models. However, the assistant editor differs with the inclusion of message blocks. These blocks serve as containers for text that correspond to different roles within the conversation. These roles include:

- `You`
- `Assistant`
- `System`

To begin, select a model and type a message in a `You` block.

![Asking a question](https://zed.dev/img/assistant/ask-a-question.png)

As you type, the remaining tokens count for the selected model is updated.

Inserting text from an editor is as simple as highlighting the text and running `cmd->` (`assistant: quote selection`); Zed will wrap it in a fenced code block if it is code.

![Quoting a selection](https://zed.dev/img/assistant/quoting-a-selection.png)

To submit a message, use `cmd-enter` (`assistant: assist`). Unlike typical chat applications where pressing `enter` would submit the message, in the assistant editor, our goal was to make it feel as close to a regular editor as possible. So, pressing `enter` simply inserts a new line.

After submitting a message, the assistant's response will be streamed below, in an `Assistant` message block.

![Receiving an answer](https://zed.dev/img/assistant/receiving-an-answer.png)

The stream can be canceled at any point with `escape`. This is useful if you realize early on that the response is not what you were looking for.

If you want to start a new conversation at any time, you can hit `cmd-n` or use the `New Context` menu option in the hamburger menu at the top left of the panel.

Simple back-and-forth conversations work well with the assistant. However, there may come a time when you want to modify the previous text in the conversation and steer it in a different direction.

### Editing a conversation

The assistant gives you the flexibility to have control over the conversation. You can freely edit any previous text, including the responses from the assistant. If you want to remove a message block entirely, simply place your cursor at the beginning of the block and use the `delete` key. A typical workflow might involve making edits and adjustments throughout the conversation to refine your inquiry or provide additional context. Here's an example:

1. Write text in a `You` block.
2. Submit the message with `cmd-enter`
3. Receive an `Assistant` response that doesn't meet your expectations
4. Cancel the response with `escape`
5. Erase the content of the `Assistant` message block and remove the block entirely
6. Add additional context to your original message
7. Submit the message with `cmd-enter`

Being able to edit previous messages gives you control over how tokens are used. You don't need to start up a new context to correct a mistake or to add additional context and you don't have to waste tokens by submitting follow-up corrections.

Some additional points to keep in mind:

- You are free to change the model type at any point in the conversation.
- You can cycle the role of a message block by clicking on the role, which is useful when you receive a response in an `Assistant` block that you want to edit and send back up as a `You` block.

### Saving and loading conversations

After you submit your first message, a name for your conversation is generated by the language model, and the conversation is automatically saved to your file system in `~/.config/zed/conversations`. You can access and load previous messages by clicking on the hamburger button in the top-left corner of the assistant panel.

![Viewing assistant history](https://zed.dev/img/assistant/assistant-history.png)

## Inline generation

You can generate and transform text in any editor by selecting text and pressing `ctrl-enter`.
You can also perform multiple generation requests in parallel by pressing `ctrl-enter` with multiple cursors, or by pressing `ctrl-enter` with a selection that spans multiple excerpts in a multibuffer.
To create a custom keybinding that prefills a prompt, you can add the following format in your keymap:

```json
[
  {
    "context": "Editor && mode == full",
    "bindings": {
      "ctrl-shift-enter": [
        "assistant::InlineAssist",
        { "prompt": "Build a snake game" }
      ]
    }
  }
]
```

## Setup Instructions

### OpenAI

TBD: OpenAI Setup flow: Review/Correct/Simplify

1. Create an [OpenAI API key](https://platform.openai.com/account/api-keys)
2. Make sure that your OpenAI account has credits
3. Open the assistant panel, using either the `assistant: toggle focus` or the `workspace: toggle right dock` action in the command palette (`cmd-shift-p`).
4. Make sure the assistant panel is focused:

   ![The focused assistant panel](https://zed.dev/img/assistant/assistant-focused.png)

TBD: Remove outdated `assistant: reset key` references.

5. Open the command palette (`cmd-shift-p`) and use the now-available `assistant: reset key` action to set your OpenAI API key:
   ![Enter your OpenAI API key into the field on the right and hit return](https://zed.dev/img/assistant/assistant-reset-key.png)

The OpenAI API key will be saved in your keychain.

Zed will also use the `OPENAI_API_KEY` environment variable if it's defined. If you need to reset your OpenAI API key, focus on the assistant panel and run the command palette action `assistant: reset key`.

#### OpenAI Custom Endpoint

You can use a custom API endpoint for OpenAI, as long as it's compatible with the OpenAI API structure.

To do so, add the following to your Zed `settings.json`:

```json
{
  "language_models": {
    "openai": {
      "api_url": "http://localhost:11434/v1"
    }
  }
}
```

The custom URL here is `http://localhost:11434/v1`.

### Ollama

Download and install ollama from [ollama.com/download](https://ollama.com/download) (Linux or MacOS) and ensure it's running with `ollama --version`.

You can use Ollama with the Zed assistant by making Ollama appear as an OpenAPI endpoint.

1. Download, for example, the `mistral` model with Ollama:

   ```
   ollama pull mistral
   ```

2. Make sure that the Ollama server is running. You can start it either via running the Ollama app, or launching:

   ```
   ollama serve
   ```

3. In the assistant panel, select one of the Ollama models using the model dropdown.
4. (Optional) If you want to change the default url that is used to access the Ollama server, you can do so by adding the following settings:

```json
{
  "language_models": {
    "ollama": {
      "api_url": "http://localhost:11434"
    }
  }
}
```

### Anthropic

You can use Claude 3.5 Sonnet with the Zed assistant by choosing it via the model dropdown in the assistant panel.

You need can obtain an API key [here](https://console.anthropic.com/settings/keys).

Even if you pay for Claude Pro, you will still have to [pay for additional credits](https://console.anthropic.com/settings/plans) to use it via the API.

### Google Gemini

TBD: Add Google Gemini setup instructions

<<<<<<< HEAD
### GitHub Copilot

TBD: Add Github Copilot Chat setup instructions
=======
```json
[
  {
    "context": "Editor && mode == full",
    "bindings": {
      "ctrl-shift-enter": [
        "assistant::InlineAssist",
        { "prompt": "Build a snake game" }
      ]
    }
  }
]
```

## Advanced: Overriding prompt templates

Zed allows you to override the default prompts used for various assistant features by placing custom Handlebars (.hbs) templates in your `~/.config/zed/prompts/templates` directory. The following templates can be overridden:

1. `content_prompt.hbs`: Used for generating content in the editor.
   Format:

   ```handlebars
   You are an AI programming assistant. Your task is to
   {{#if is_insert}}insert{{else}}rewrite{{/if}}
   {{content_type}}{{#if language_name}} in {{language_name}}{{/if}}
   based on the following context and user request. Context:
   {{#if is_truncated}}
     [Content truncated...]
   {{/if}}
   {{document_content}}
   {{#if is_truncated}}
     [Content truncated...]
   {{/if}}

   User request:
   {{user_prompt}}

   {{#if rewrite_section}}
     Please rewrite the section enclosed in
     <rewrite_this></rewrite_this>
     tags.
   {{else}}
     Please insert your response at the
     <insert_here></insert_here>
     tag.
   {{/if}}

   Provide only the
   {{content_type}}
   content in your response, without any additional explanation.
   ```

2. `terminal_assistant_prompt.hbs`: Used for the terminal assistant feature.
   Format:

   ```handlebars
   You are an AI assistant for a terminal emulator. Provide helpful responses to
   user queries about terminal commands, file systems, and general computer
   usage. System information: - Operating System:
   {{os}}
   - Architecture:
   {{arch}}
   {{#if shell}}
     - Shell:
     {{shell}}
   {{/if}}
   {{#if working_directory}}
     - Current Working Directory:
     {{working_directory}}
   {{/if}}

   Latest terminal output:
   {{#each latest_output}}
     {{this}}
   {{/each}}

   User query:
   {{user_prompt}}

   Provide a clear and concise response to the user's query, considering the
   given system information and latest terminal output if relevant.
   ```

3. `edit_workflow.hbs`: Used for generating the edit workflow prompt.

4. `step_resolution.hbs`: Used for generating the step resolution prompt.

You can customize these templates to better suit your needs while maintaining the core structure and variables used by Zed. Zed will automatically reload your prompt overrides when they change on disk. Consult Zed's assets/prompts directory for current versions you can play with.

Be sure you want to override these, as you'll miss out on iteration on our built in features. This should be primarily used when developing Zed.
>>>>>>> 6f6eeb65
<|MERGE_RESOLUTION|>--- conflicted
+++ resolved
@@ -92,108 +92,6 @@
 ]
 ```
 
-## Setup Instructions
-
-### OpenAI
-
-TBD: OpenAI Setup flow: Review/Correct/Simplify
-
-1. Create an [OpenAI API key](https://platform.openai.com/account/api-keys)
-2. Make sure that your OpenAI account has credits
-3. Open the assistant panel, using either the `assistant: toggle focus` or the `workspace: toggle right dock` action in the command palette (`cmd-shift-p`).
-4. Make sure the assistant panel is focused:
-
-   ![The focused assistant panel](https://zed.dev/img/assistant/assistant-focused.png)
-
-TBD: Remove outdated `assistant: reset key` references.
-
-5. Open the command palette (`cmd-shift-p`) and use the now-available `assistant: reset key` action to set your OpenAI API key:
-   ![Enter your OpenAI API key into the field on the right and hit return](https://zed.dev/img/assistant/assistant-reset-key.png)
-
-The OpenAI API key will be saved in your keychain.
-
-Zed will also use the `OPENAI_API_KEY` environment variable if it's defined. If you need to reset your OpenAI API key, focus on the assistant panel and run the command palette action `assistant: reset key`.
-
-#### OpenAI Custom Endpoint
-
-You can use a custom API endpoint for OpenAI, as long as it's compatible with the OpenAI API structure.
-
-To do so, add the following to your Zed `settings.json`:
-
-```json
-{
-  "language_models": {
-    "openai": {
-      "api_url": "http://localhost:11434/v1"
-    }
-  }
-}
-```
-
-The custom URL here is `http://localhost:11434/v1`.
-
-### Ollama
-
-Download and install ollama from [ollama.com/download](https://ollama.com/download) (Linux or MacOS) and ensure it's running with `ollama --version`.
-
-You can use Ollama with the Zed assistant by making Ollama appear as an OpenAPI endpoint.
-
-1. Download, for example, the `mistral` model with Ollama:
-
-   ```
-   ollama pull mistral
-   ```
-
-2. Make sure that the Ollama server is running. You can start it either via running the Ollama app, or launching:
-
-   ```
-   ollama serve
-   ```
-
-3. In the assistant panel, select one of the Ollama models using the model dropdown.
-4. (Optional) If you want to change the default url that is used to access the Ollama server, you can do so by adding the following settings:
-
-```json
-{
-  "language_models": {
-    "ollama": {
-      "api_url": "http://localhost:11434"
-    }
-  }
-}
-```
-
-### Anthropic
-
-You can use Claude 3.5 Sonnet with the Zed assistant by choosing it via the model dropdown in the assistant panel.
-
-You need can obtain an API key [here](https://console.anthropic.com/settings/keys).
-
-Even if you pay for Claude Pro, you will still have to [pay for additional credits](https://console.anthropic.com/settings/plans) to use it via the API.
-
-### Google Gemini
-
-TBD: Add Google Gemini setup instructions
-
-<<<<<<< HEAD
-### GitHub Copilot
-
-TBD: Add Github Copilot Chat setup instructions
-=======
-```json
-[
-  {
-    "context": "Editor && mode == full",
-    "bindings": {
-      "ctrl-shift-enter": [
-        "assistant::InlineAssist",
-        { "prompt": "Build a snake game" }
-      ]
-    }
-  }
-]
-```
-
 ## Advanced: Overriding prompt templates
 
 Zed allows you to override the default prompts used for various assistant features by placing custom Handlebars (.hbs) templates in your `~/.config/zed/prompts/templates` directory. The following templates can be overridden:
@@ -270,4 +168,90 @@
 You can customize these templates to better suit your needs while maintaining the core structure and variables used by Zed. Zed will automatically reload your prompt overrides when they change on disk. Consult Zed's assets/prompts directory for current versions you can play with.
 
 Be sure you want to override these, as you'll miss out on iteration on our built in features. This should be primarily used when developing Zed.
->>>>>>> 6f6eeb65
+
+## Setup Instructions
+
+### OpenAI
+
+TBD: OpenAI Setup flow: Review/Correct/Simplify
+
+1. Create an [OpenAI API key](https://platform.openai.com/account/api-keys)
+2. Make sure that your OpenAI account has credits
+3. Open the assistant panel, using either the `assistant: toggle focus` or the `workspace: toggle right dock` action in the command palette (`cmd-shift-p`).
+4. Make sure the assistant panel is focused:
+
+   ![The focused assistant panel](https://zed.dev/img/assistant/assistant-focused.png)
+
+TBD: Remove outdated `assistant: reset key` references.
+
+5. Open the command palette (`cmd-shift-p`) and use the now-available `assistant: reset key` action to set your OpenAI API key:
+   ![Enter your OpenAI API key into the field on the right and hit return](https://zed.dev/img/assistant/assistant-reset-key.png)
+
+The OpenAI API key will be saved in your keychain.
+
+Zed will also use the `OPENAI_API_KEY` environment variable if it's defined. If you need to reset your OpenAI API key, focus on the assistant panel and run the command palette action `assistant: reset key`.
+
+#### OpenAI Custom Endpoint
+
+You can use a custom API endpoint for OpenAI, as long as it's compatible with the OpenAI API structure.
+
+To do so, add the following to your Zed `settings.json`:
+
+```json
+{
+  "language_models": {
+    "openai": {
+      "api_url": "http://localhost:11434/v1"
+    }
+  }
+}
+```
+
+The custom URL here is `http://localhost:11434/v1`.
+
+### Ollama
+
+Download and install ollama from [ollama.com/download](https://ollama.com/download) (Linux or MacOS) and ensure it's running with `ollama --version`.
+
+You can use Ollama with the Zed assistant by making Ollama appear as an OpenAPI endpoint.
+
+1. Download, for example, the `mistral` model with Ollama:
+
+   ```
+   ollama pull mistral
+   ```
+
+2. Make sure that the Ollama server is running. You can start it either via running the Ollama app, or launching:
+
+   ```
+   ollama serve
+   ```
+
+3. In the assistant panel, select one of the Ollama models using the model dropdown.
+4. (Optional) If you want to change the default url that is used to access the Ollama server, you can do so by adding the following settings:
+
+```json
+{
+  "language_models": {
+    "ollama": {
+      "api_url": "http://localhost:11434"
+    }
+  }
+}
+```
+
+### Anthropic
+
+You can use Claude 3.5 Sonnet with the Zed assistant by choosing it via the model dropdown in the assistant panel.
+
+You need can obtain an API key [here](https://console.anthropic.com/settings/keys).
+
+Even if you pay for Claude Pro, you will still have to [pay for additional credits](https://console.anthropic.com/settings/plans) to use it via the API.
+
+### Google Gemini
+
+TBD: Add Google Gemini setup instructions
+
+### GitHub Copilot
+
+TBD: Add Github Copilot Chat setup instructions