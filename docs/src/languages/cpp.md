--- conflicted
+++ resolved
@@ -135,13 +135,9 @@
 
 You can use CodeLLDB or GDB to debug native binaries. (Make sure that your build process passes `-g` to the C++ compiler, so that debug information is included in the resulting binary.) See below for examples of debug configurations that you can add to `.zed/debug.json`.
 
-<<<<<<< HEAD
-#### Notes:
-GDB version needs to be atleast 14.1.
-=======
+
 - [CodeLLDB configuration documentation](https://github.com/vadimcn/codelldb/blob/master/MANUAL.md#starting-a-new-debug-session)
-- [GDB configuration documentation](https://sourceware.org/gdb/current/onlinedocs/gdb.html/Debugger-Adapter-Protocol.html)
->>>>>>> 6c3a7f6d
+- [GDB configuration documentation](https://sourceware.org/gdb/current/onlinedocs/gdb.html/Debugger-Adapter-Protocol.html) - GDB version needs to be atleast 14.1.
 
 ### Build and Debug Binary
 
