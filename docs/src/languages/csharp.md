# C#

<<<<<<< HEAD
TBD: Add some C# Docs

Note language name is "CSharp" for settings not "C#'

C# support is available through the [C# extension](https://github.com/zed-industries/zed/tree/main/extensions/csharp).

- Tree Sitter: [tree-sitter-csharp](https://github.com/tree-sitter/tree-sitter-c-sharp)
- Language Server: [OmniSharp/omnisharp-roslyn](https://github.com/OmniSharp/omnisharp-roslyn)
=======
C# support is available through the [C# extension](https://github.com/zed-industries/zed/tree/main/extensions/csharp).

## Configuration

The `OmniSharp` binary can be configured in a Zed settings file with:

```jsonc
{
  "lsp": {
    "omnisharp": {
      "binary": {
        "path": "/path/to/OmniSharp",
        "args": ["optional", "additional", "args", "-lsp"],
      },
    },
  },
}
```
>>>>>>> 6f6eeb65
<|MERGE_RESOLUTION|>--- conflicted
+++ resolved
@@ -1,7 +1,4 @@
 # C#
-
-<<<<<<< HEAD
-TBD: Add some C# Docs
 
 Note language name is "CSharp" for settings not "C#'
 
@@ -9,8 +6,6 @@
 
 - Tree Sitter: [tree-sitter-csharp](https://github.com/tree-sitter/tree-sitter-c-sharp)
 - Language Server: [OmniSharp/omnisharp-roslyn](https://github.com/OmniSharp/omnisharp-roslyn)
-=======
-C# support is available through the [C# extension](https://github.com/zed-industries/zed/tree/main/extensions/csharp).
 
 ## Configuration
 
@@ -27,5 +22,4 @@
     },
   },
 }
-```
->>>>>>> 6f6eeb65
+```