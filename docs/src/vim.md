--- conflicted
+++ resolved
@@ -409,11 +409,7 @@
 | use_smartcase_find           | If `true`, `f` and `t` motions are case-insensitive when the target letter is lowercase.                                                                                                      | false         |
 | toggle_relative_line_numbers | If `true`, line numbers are relative in normal mode and absolute in insert mode, giving you the best of both options.                                                                         | false         |
 | custom_digraphs              | An object that allows you to add custom digraphs. Read below for an example.                                                                                                                  | {}            |
-<<<<<<< HEAD
 | highlight_on_copy_duration   | The duration of the highlight animation(in ms). Set to `0` to disable                                                                                                                         | 200           |
-=======
-| highlight_on_yank_duration   | The duration of the higlight animation(in ms). Set to `0` to disable                                                                                                                                 | 200           |
->>>>>>> 455cfd9f
 
 Here's an example of adding a digraph for the zombie emoji. This allows you to type `ctrl-k f z` to insert a zombie emoji. You can add as many digraphs as you like.
 
