--- conflicted
+++ resolved
@@ -473,17 +473,6 @@
 
 Here are a few general Zed settings that can help you fine-tune your Vim experience:
 
-<<<<<<< HEAD
-| Property                | Description                                                                                                                                                   | Default Value        |
-| ----------------------- | ------------------------------------------------------------------------------------------------------------------------------------------------------------- | -------------------- |
-| cursor_blink            | If `true`, the cursor blinks.                                                                                                                                 | `true`               |
-| relative_line_numbers   | If `true`, line numbers in the left gutter are relative to the cursor.                                                                                        | `false`              |
-| scrollbar               | Object that controls the scrollbar display. Set to `{ "show": "never" }` to hide the scroll bar.                                                              | `{ "show": "auto" }` |
-| scroll_beyond_last_line | If set to `"one_page"`, allows scrolling up to one page beyond the last line. Set to `"off"` to prevent this behavior.                                        | `"one_page"`         |
-| vertical_scroll_margin  | The number of lines to keep above or below the cursor when scrolling. Set to `0` to allow the cursor to go up to the edges of the screen vertically.          | `3`                  |
-| gutter.line_numbers     | Controls the display of line numbers in the gutter. Set the `"line_numbers"` property to `false` to hide line numbers.                                        | `true`               |
-| command_aliases         | Object that defines aliases for commands in the command palette. You can use it to define shortcut names for commands you use often. Read below for examples. | `{}`                 |
-=======
 | Property                | Description                                                                                                                                                   | Default Value          |
 | ----------------------- | ------------------------------------------------------------------------------------------------------------------------------------------------------------- | ---------------------- |
 | cursor_blink            | If `true`, the cursor blinks.                                                                                                                                 | `true`                 |
@@ -493,7 +482,6 @@
 | vertical_scroll_margin  | The number of lines to keep above or below the cursor when scrolling. Set to `0` to allow the cursor to go up to the edges of the screen vertically.          | `3`                    |
 | gutter.line_numbers     | Controls the display of line numbers in the gutter. Set the `"line_numbers"` property to `false` to hide line numbers.                                        | `true`                 |
 | command_aliases         | Object that defines aliases for commands in the command palette. You can use it to define shortcut names for commands you use often. Read below for examples. | `{}`                   |
->>>>>>> 304158ed
 
 Here's an example of these settings changed:
 
