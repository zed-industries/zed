--- conflicted
+++ resolved
@@ -23,16 +23,11 @@
 
 ## User keymaps
 
-<<<<<<< HEAD
 Where Zed looks for your keymap:
 - macOS/Linux: `~/.config/zed/keymap.json`
-- Windows: `\AppData\Roaming\Zed/keymap.json`
+- Windows: `~\AppData\Roaming\Zed/keymap.json`
 
 You can open the keymap with the {#action zed::OpenKeymap} action from the command palette, or edit it in Zed's Keymap Editor, accessible via the {#action zed::OpenKeymapEditor} action or the {#kb zed::OpenKeymapEditor} keybinding.
-=======
-Zed reads your keymap from `~/.config/zed/keymap.json`, which you can open with the {#action zed::OpenKeymap} action from the command palette.
-You can also edit your keymap through the Zed Keymap Editor, accessible via the {#action zed::OpenKeymap} action or the {#kb zed::OpenKeymap} keybinding.
->>>>>>> d6c9d00a
 
 The `keymap.json` file contains a JSON array of objects with `"bindings"`. If no `"context"` is set, the bindings are always active. If it is set, the binding is only active when the [context matches](#contexts).
 
