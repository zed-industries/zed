--- conflicted
+++ resolved
@@ -1701,20 +1701,13 @@
 
 - Description: Scrollbar related settings. Possible values: "always", "never".
 - Setting: `scrollbar`
-<<<<<<< HEAD
-- Default: `json
+- Default:
+
+```json
 "scrollbar": {
     "show": "always"
-}`
-=======
-- Default:
-
-```json
-"scrollbar": {
-    "show": "always"
-}
-```
->>>>>>> 58755a6c
+}
+```
 
 **Options**
 
@@ -1735,7 +1728,6 @@
   "scrollbar": {
     "show": "never"
   }
-<<<<<<< HEAD
 }
 ```
 
@@ -1774,8 +1766,6 @@
   "indent_size": 20,
   "auto_reveal_entries": true,
   "auto_fold_dirs": true,
-=======
->>>>>>> 58755a6c
 }
 ```
 
