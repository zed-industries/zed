--- conflicted
+++ resolved
@@ -2210,7 +2210,7 @@
 
 ## Helix Mode
 
-- Description: Whether to enable helix mode and key bindings (work in progress).
+- Description: Whether or not to enable Helix mode. Enabling `helix_mode` also enables `vim_mode`. See the [Helix documentation](./helix.md) for more details.
 - Setting: `helix_mode`
 - Default: `false`
 
@@ -4068,7 +4068,6 @@
 
 ## Vim
 
-<<<<<<< HEAD
 - Description: Whether or not to enable vim mode.
 - Setting: `vim_mode`
 - Default: `false`
@@ -4104,17 +4103,6 @@
   "when_closing_with_no_tabs": "keep_window_open"
 }
 ```
-=======
-- Description: Whether or not to enable vim mode. See the [Vim documentation](./vim.md) for more details on configuration.
-- Setting: `vim_mode`
-- Default: `false`
-
-## Helix Mode
-
-- Description: Whether or not to enable Helix mode. Enabling `helix_mode` also enables `vim_mode`. See the [Helix documentation](./helix.md) for more details.
-- Setting: `helix_mode`
-- Default: `false`
->>>>>>> f4071bdd
 
 ## Project Panel
 
