# Configuring Zed

Zed is designed to be configured: we want to fit your workflow and preferences exactly. We provide default settings that are designed to be a comfortable starting point for as many people as possible, but we hope you will enjoy tweaking it to make it feel incredible.

In addition to the settings described here, you may also want to change your [theme](./themes.md), configure your [key bindings](./key-bindings.md), set up [tasks](./tasks.md) or install [extensions](https://github.com/zed-industries/extensions).

## Settings files

<!--
TBD: Settings files. Rewrite with "remote settings" in mind (e.g. `local settings` on the remote host).
Consider renaming `zed: Open Local Settings` to `zed: Open Project Settings`.

TBD: Add settings documentation about how settings are merged as overlays. E.g. project>local>default. Note how settings that are maps are merged, but settings that are arrays are replaced and must include the defaults.
-->

Your settings file can be opened with {#kb zed::OpenSettings}. By default it is located at `~/.config/zed/settings.json`, though if you have XDG_CONFIG_HOME in your environment on Linux it will be at `$XDG_CONFIG_HOME/zed/settings.json` instead.

This configuration is merged with any local configuration inside your projects. You can open the project settings by running {#action zed::OpenProjectSettings} from the command palette. This will create a `.zed` directory containing`.zed/settings.json`.

Although most projects will only need one settings file at the root, you can add more local settings files for subdirectories as needed. Not all settings can be set in local files, just those that impact the behavior of the editor and language tooling. For example you can set `tab_size`, `formatter` etc. but not `theme`, `vim_mode` and similar.

The syntax for configuration files is a super-set of JSON that allows `//` comments.

## Default settings

You can find the default settings for your current Zed by running {#action zed::OpenDefaultSettings} from the command palette.

Extensions that provide language servers may also provide default settings for those language servers.

# Settings

## Active Pane Modifiers

- Description: Styling settings applied to the active pane.
- Setting: `active_pane_modifiers`
- Default:

```json
{
  "active_pane_modifiers": {
    "border_size": 0.0,
    "inactive_opacity": 1.0
  }
}
```

### Border size

- Description: Size of the border surrounding the active pane. When set to 0, the active pane doesn't have any border. The border is drawn inset.
- Setting: `border_size`
- Default: `0.0`

**Options**

Non-negative `float` values

### Inactive Opacity

- Description: Opacity of inactive panels. When set to 1.0, the inactive panes have the same opacity as the active one. If set to 0, the inactive panes content will not be visible at all. Values are clamped to the [0.0, 1.0] range.
- Setting: `inactive_opacity`
- Default: `1.0`

**Options**

`float` values

## Bottom Dock Layout

- Description: Control the layout of the bottom dock, relative to the left and right docks
- Setting: `bottom_dock_layout`
- Default: `"contained"`

**Options**

1. Contain the bottom dock, giving the full height of the window to the left and right docks

```json
{
  "bottom_dock_layout": "contained"
}
```

2. Give the bottom dock the full width of the window, truncating the left and right docks

```json
{
  "bottom_dock_layout": "full"
}
```

3. Left align the bottom dock, truncating the left dock and giving the right dock the full height of the window

```json
{
  "bottom_dock_layout": "left_aligned"
}
```

3. Right align the bottom dock, giving the left dock the full height of the window and truncating the right dock.

```json
{
  "bottom_dock_layout": "right_aligned"
}
```

## Auto Install extensions

- Description: Define extensions to be autoinstalled or never be installed.
- Setting: `auto_install_extension`
- Default: `{ "html": true }`

**Options**

You can find the names of your currently installed extensions by listing the subfolders under the [extension installation location](./extensions/installing-extensions.md#installation-location):

On MacOS:

```sh
ls ~/Library/Application\ Support/Zed/extensions/installed/
```

On Linux:

```sh
ls ~/.local/share/zed/extensions/installed
```

Define extensions which should be installed (`true`) or never installed (`false`).

```json
{
  "auto_install_extensions": {
    "html": true,
    "dockerfile": true,
    "docker-compose": false
  }
}
```

## Autosave

- Description: When to automatically save edited buffers.
- Setting: `autosave`
- Default: `off`

**Options**

1. To disable autosave, set it to `off`:

```json
{
  "autosave": "off"
}
```

2. To autosave when focus changes, use `on_focus_change`:

```json
{
  "autosave": "on_focus_change"
}
```

3. To autosave when the active window changes, use `on_window_change`:

```json
{
  "autosave": "on_window_change"
}
```

4. To autosave after an inactivity period, use `after_delay`:

```json
{
  "autosave": {
    "after_delay": {
      "milliseconds": 1000
    }
  }
}
```

## Restore on Startup

- Description: Controls session restoration on startup.
- Setting: `restore_on_startup`
- Default: `last_session`

**Options**

1. Restore all workspaces that were open when quitting Zed:

```json
{
  "restore_on_startup": "last_session"
}
```

2. Restore the workspace that was closed last:

```json
{
  "restore_on_startup": "last_workspace"
}
```

3. Always start with an empty editor:

```json
{
  "restore_on_startup": "none"
}
```

## Autoscroll on Clicks

- Description: Whether to scroll when clicking near the edge of the visible text area.
- Setting: `autoscroll_on_clicks`
- Default: `false`

**Options**

`boolean` values

## Auto Update

- Description: Whether or not to automatically check for updates.
- Setting: `auto_update`
- Default: `true`

**Options**

`boolean` values

## Base Keymap

- Description: Base key bindings scheme. Base keymaps can be overridden with user keymaps.
- Setting: `base_keymap`
- Default: `VSCode`

**Options**

1. VSCode

```json
{
  "base_keymap": "VSCode"
}
```

2. Atom

```json
{
  "base_keymap": "Atom"
}
```

3. JetBrains

```json
{
  "base_keymap": "JetBrains"
}
```

4. None

```json
{
  "base_keymap": "None"
}
```

5. SublimeText

```json
{
  "base_keymap": "SublimeText"
}
```

6. TextMate

```json
{
  "base_keymap": "TextMate"
}
```

## Buffer Font Family

- Description: The name of a font to use for rendering text in the editor.
- Setting: `buffer_font_family`
- Default: `Zed Plex Mono`

**Options**

The name of any font family installed on the user's system

## Buffer Font Features

- Description: The OpenType features to enable for text in the editor.
- Setting: `buffer_font_features`
- Default: `null`
- Platform: macOS and Windows.

**Options**

Zed supports all OpenType features that can be enabled or disabled for a given buffer or terminal font, as well as setting values for font features.

For example, to disable font ligatures, add the following to your settings:

```json
{
  "buffer_font_features": {
    "calt": false
  }
}
```

You can also set other OpenType features, like setting `cv01` to `7`:

```json
{
  "buffer_font_features": {
    "cv01": 7
  }
}
```

## Buffer Font Fallbacks

- Description: Set the buffer text's font fallbacks, this will be merged with the platform's default fallbacks.
- Setting: `buffer_font_fallbacks`
- Default: `null`
- Platform: macOS and Windows.

**Options**

For example, to use `Nerd Font` as a fallback, add the following to your settings:

```json
{
  "buffer_font_fallbacks": ["Nerd Font"]
}
```

## Buffer Font Size

- Description: The default font size for text in the editor.
- Setting: `buffer_font_size`
- Default: `15`

**Options**

`integer` values from `6` to `100` pixels (inclusive)

## Buffer Font Weight

- Description: The default font weight for text in the editor.
- Setting: `buffer_font_weight`
- Default: `400`

**Options**

`integer` values between `100` and `900`

## Buffer Line Height

- Description: The default line height for text in the editor.
- Setting: `buffer_line_height`
- Default: `"comfortable"`

**Options**

`"standard"`, `"comfortable"` or `{ "custom": float }` (`1` is compact, `2` is loose)

## Close on File Delete

- Description: Whether to automatically close editor tabs when their corresponding files are deleted from disk.
- Setting: `close_on_file_delete`
- Default: `false`

**Options**

`boolean` values

When enabled, this setting will automatically close tabs for files that have been deleted from the file system. This is particularly useful for workflows involving temporary or scratch files that are frequently created and deleted. When disabled (default), deleted files remain open with a strikethrough through their tab title.

Note: Dirty files (files with unsaved changes) will not be automatically closed even when this setting is enabled, ensuring you don't lose unsaved work.

## Confirm Quit

- Description: Whether or not to prompt the user to confirm before closing the application.
- Setting: `confirm_quit`
- Default: `false`

**Options**

`boolean` values

## Centered Layout

- Description: Configuration for the centered layout mode.
- Setting: `centered_layout`
- Default:

```json
"centered_layout": {
  "left_padding": 0.2,
  "right_padding": 0.2,
}
```

**Options**

The `left_padding` and `right_padding` options define the relative width of the
left and right padding of the central pane from the workspace when the centered layout mode is activated. Valid values range is from `0` to `0.4`.

## Direnv Integration

- Description: Settings for [direnv](https://direnv.net/) integration. Requires `direnv` to be installed.
  `direnv` integration make it possible to use the environment variables set by a `direnv` configuration to detect some language servers in `$PATH` instead of installing them.
  It also allows for those environment variables to be used in tasks.
- Setting: `load_direnv`
- Default: `"direct"`

**Options**

There are two options to choose from:

1. `shell_hook`: Use the shell hook to load direnv. This relies on direnv to activate upon entering the directory. Supports POSIX shells and fish.
2. `direct`: Use `direnv export json` to load direnv. This will load direnv directly without relying on the shell hook and might cause some inconsistencies. This allows direnv to work with any shell.

## Edit Predictions

- Description: Settings for edit predictions.
- Setting: `edit_predictions`
- Default:

```json
  "edit_predictions": {
    "disabled_globs": [
      "**/.env*",
      "**/*.pem",
      "**/*.key",
      "**/*.cert",
      "**/*.crt",
      "**/.dev.vars",
      "**/secrets.yml"
    ]
  }
```

**Options**

### Disabled Globs

- Description: A list of globs for which edit predictions should be disabled for. This list adds to a pre-existing, sensible default set of globs. Any additional ones you add are combined with them.
- Setting: `disabled_globs`
- Default: `["**/.env*", "**/*.pem", "**/*.key", "**/*.cert", "**/*.crt", "**/.dev.vars", "**/secrets.yml"]`

**Options**

List of `string` values.

## Edit Predictions Disabled in

- Description: A list of language scopes in which edit predictions should be disabled.
- Setting: `edit_predictions_disabled_in`
- Default: `[]`

**Options**

List of `string` values

1. Don't show edit predictions in comments:

```json
"disabled_in": ["comment"]
```

2. Don't show edit predictions in strings and comments:

```json
"disabled_in": ["comment", "string"]
```

3. Only in Go, don't show edit predictions in strings and comments:

```json
{
  "languages": {
    "Go": {
      "edit_predictions_disabled_in": ["comment", "string"]
    }
  }
}
```

## Current Line Highlight

- Description: How to highlight the current line in the editor.
- Setting: `current_line_highlight`
- Default: `all`

**Options**

1. Don't highlight the current line:

```json
"current_line_highlight": "none"
```

2. Highlight the gutter area:

```json
"current_line_highlight": "gutter"
```

3. Highlight the editor area:

```json
"current_line_highlight": "line"
```

4. Highlight the full line:

```json
"current_line_highlight": "all"
```

## Selection Highlight

- Description: Whether to highlight all occurrences of the selected text in an editor.
- Setting: `selection_highlight`
- Default: `true`

## LSP Highlight Debounce

- Description: The debounce delay before querying highlights from the language server based on the current cursor location.
- Setting: `lsp_highlight_debounce`
- Default: `75`

## Cursor Blink

- Description: Whether or not the cursor blinks.
- Setting: `cursor_blink`
- Default: `true`

**Options**

`boolean` values

## Cursor Shape

- Description: Cursor shape for the default editor.
- Setting: `cursor_shape`
- Default: `bar`

**Options**

1. A vertical bar:

```json
"cursor_shape": "bar"
```

2. A block that surrounds the following character:

```json
"cursor_shape": "block"
```

3. An underline / underscore that runs along the following character:

```json
"cursor_shape": "underline"
```

4. An box drawn around the following character:

```json
"cursor_shape": "hollow"
```

## Hide Mouse

- Description: Determines when the mouse cursor should be hidden in an editor or input box.
- Setting: `hide_mouse`
- Default: `on_typing_and_movement`

**Options**

1. Never hide the mouse cursor:

```json
"hide_mouse": "never"
```

2. Hide only when typing:

```json
"hide_mouse": "on_typing"
```

3. Hide on both typing and cursor movement:

```json
"hide_mouse": "on_typing_and_movement"
```

## Snippet Sort Order

- Description: Determines how snippets are sorted relative to other completion items.
- Setting: `snippet_sort_order`
- Default: `inline`

**Options**

1. Place snippets at the top of the completion list:

```json
"snippet_sort_order": "top"
```

2. Place snippets normally without any preference:

```json
"snippet_sort_order": "inline"
```

3. Place snippets at the bottom of the completion list:

```json
"snippet_sort_order": "bottom"
```

4. Do not show snippets in the completion list at all:

```json
"snippet_sort_order": "none"
```

## Editor Scrollbar

- Description: Whether or not to show the editor scrollbar and various elements in it.
- Setting: `scrollbar`
- Default:

```json
"scrollbar": {
  "show": "auto",
  "cursors": true,
  "git_diff": true,
  "search_results": true,
  "selected_text": true,
  "selected_symbol": true,
  "diagnostics": "all",
  "axes": {
    "horizontal": true,
    "vertical": true,
  },
},
```

### Show Mode

- Description: When to show the editor scrollbar.
- Setting: `show`
- Default: `auto`

**Options**

1. Show the scrollbar if there's important information or follow the system's configured behavior:

```json
"scrollbar": {
  "show": "auto"
}
```

2. Match the system's configured behavior:

```json
"scrollbar": {
  "show": "system"
}
```

3. Always show the scrollbar:

```json
"scrollbar": {
  "show": "always"
}
```

4. Never show the scrollbar:

```json
"scrollbar": {
  "show": "never"
}
```

### Cursor Indicators

- Description: Whether to show cursor positions in the scrollbar.
- Setting: `cursors`
- Default: `true`

**Options**

`boolean` values

### Git Diff Indicators

- Description: Whether to show git diff indicators in the scrollbar.
- Setting: `git_diff`
- Default: `true`

**Options**

`boolean` values

### Search Results Indicators

- Description: Whether to show buffer search results in the scrollbar.
- Setting: `search_results`
- Default: `true`

**Options**

`boolean` values

### Selected Text Indicators

- Description: Whether to show selected text occurrences in the scrollbar.
- Setting: `selected_text`
- Default: `true`

**Options**

`boolean` values

### Selected Symbols Indicators

- Description: Whether to show selected symbol occurrences in the scrollbar.
- Setting: `selected_symbol`
- Default: `true`

**Options**

`boolean` values

### Diagnostics

- Description: Which diagnostic indicators to show in the scrollbar.
- Setting: `diagnostics`
- Default: `all`

**Options**

1. Show all diagnostics:

```json
{
  "diagnostics": "all"
}
```

2. Do not show any diagnostics:

```json
{
  "diagnostics": "none"
}
```

3. Show only errors:

```json
{
  "diagnostics": "error"
}
```

4. Show only errors and warnings:

```json
{
  "diagnostics": "warning"
}
```

5. Show only errors, warnings, and information:

```json
{
  "diagnostics": "information"
}
```

### Axes

- Description: Forcefully enable or disable the scrollbar for each axis
- Setting: `axes`
- Default:

```json
"scrollbar": {
  "axes": {
    "horizontal": true,
    "vertical": true,
  },
}
```

#### Horizontal

- Description: When false, forcefully disables the horizontal scrollbar. Otherwise, obey other settings.
- Setting: `horizontal`
- Default: `true`

**Options**

`boolean` values

#### Vertical

- Description: When false, forcefully disables the vertical scrollbar. Otherwise, obey other settings.
- Setting: `vertical`
- Default: `true`

**Options**

`boolean` values

## Minimap

- Description: Settings related to the editor's minimap, which provides an overview of your document.
- Setting: `minimap`
- Default:

```json
{
  "minimap": {
    "show": "never",
    "thumb": "always",
    "thumb_border": "left_open",
    "current_line_highlight": null
  }
}
```

### Show Mode

- Description: When to show the minimap in the editor.
- Setting: `show`
- Default: `never`

**Options**

1. Always show the minimap:

```json
{
  "show": "always"
}
```

2. Show the minimap if the editor's scrollbars are visible:

```json
{
  "show": "auto"
}
```

3. Never show the minimap:

```json
{
  "show": "never"
}
```

### Thumb Display

- Description: When to show the minimap thumb (the visible editor area) in the minimap.
- Setting: `thumb`
- Default: `always`

**Options**

1. Show the minimap thumb when hovering over the minimap:

```json
{
  "thumb": "hover"
}
```

2. Always show the minimap thumb:

```json
{
  "thumb": "always"
}
```

### Thumb Border

- Description: How the minimap thumb border should look.
- Setting: `thumb_border`
- Default: `left_open`

**Options**

1. Display a border on all sides of the thumb:

```json
{
  "thumb_border": "full"
}
```

2. Display a border on all sides except the left side:

```json
{
  "thumb_border": "left_open"
}
```

3. Display a border on all sides except the right side:

```json
{
  "thumb_border": "right_open"
}
```

4. Display a border only on the left side:

```json
{
  "thumb_border": "left_only"
}
```

5. Display the thumb without any border:

```json
{
  "thumb_border": "none"
}
```

### Current Line Highlight

- Description: How to highlight the current line in the minimap.
- Setting: `current_line_highlight`
- Default: `null`

**Options**

1. Inherit the editor's current line highlight setting:

```json
{
  "minimap": {
    "current_line_highlight": null
  }
}
```

2. Highlight the current line in the minimap:

```json
{
  "minimap": {
    "current_line_highlight": "line"
  }
}
```

or

```json
{
  "minimap": {
    "current_line_highlight": "all"
  }
}
```

3. Do not highlight the current line in the minimap:

```json
{
  "minimap": {
    "current_line_highlight": "gutter"
  }
}
```

or

```json
{
  "minimap": {
    "current_line_highlight": "none"
  }
}
```

## Editor Tab Bar

- Description: Settings related to the editor's tab bar.
- Settings: `tab_bar`
- Default:

```json
"tab_bar": {
  "show": true,
  "show_nav_history_buttons": true,
  "show_tab_bar_buttons": true
}
```

### Show

- Description: Whether or not to show the tab bar in the editor.
- Setting: `show`
- Default: `true`

**Options**

`boolean` values

### Navigation History Buttons

- Description: Whether or not to show the navigation history buttons.
- Setting: `show_nav_history_buttons`
- Default: `true`

**Options**

`boolean` values

### Tab Bar Buttons

- Description: Whether or not to show the tab bar buttons.
- Setting: `show_tab_bar_buttons`
- Default: `true`

**Options**

`boolean` values

## Editor Tabs

- Description: Configuration for the editor tabs.
- Setting: `tabs`
- Default:

```json
"tabs": {
  "close_position": "right",
  "file_icons": false,
  "git_status": false,
  "activate_on_close": "history",
  "show_close_button": "hover",
  "show_diagnostics": "off"
},
```

### Close Position

- Description: Where to display close button within a tab.
- Setting: `close_position`
- Default: `right`

**Options**

1. Display the close button on the right:

```json
{
  "close_position": "right"
}
```

2. Display the close button on the left:

```json
{
  "close_position": "left"
}
```

### File Icons

- Description: Whether to show the file icon for a tab.
- Setting: `file_icons`
- Default: `false`

### Git Status

- Description: Whether or not to show Git file status in tab.
- Setting: `git_status`
- Default: `false`

### Activate on close

- Description: What to do after closing the current tab.
- Setting: `activate_on_close`
- Default: `history`

**Options**

1.  Activate the tab that was open previously:

```json
{
  "activate_on_close": "history"
}
```

2. Activate the right neighbour tab if present:

```json
{
  "activate_on_close": "neighbour"
}
```

3. Activate the left neighbour tab if present:

```json
{
  "activate_on_close": "left_neighbour"
}
```

### Show close button

- Description: Controls the appearance behavior of the tab's close button.
- Setting: `show_close_button`
- Default: `hover`

**Options**

1.  Show it just upon hovering the tab:

```json
{
  "show_close_button": "hover"
}
```

2. Show it persistently:

```json
{
  "show_close_button": "always"
}
```

3. Never show it, even if hovering it:

```json
{
  "show_close_button": "hidden"
}
```

### Show Diagnostics

- Description: Whether to show diagnostics indicators in tabs. This setting only works when file icons are active and controls which files with diagnostic issues to mark.
- Setting: `show_diagnostics`
- Default: `off`

**Options**

1. Do not mark any files:

```json
{
  "show_diagnostics": "off"
}
```

2. Only mark files with errors:

```json
{
  "show_diagnostics": "errors"
}
```

3. Mark files with errors and warnings:

```json
{
  "show_diagnostics": "all"
}
```

### Show Inline Code Actions

- Description: Whether to show code action button at start of buffer line.
- Setting: `inline_code_actions`
- Default: `true`

**Options**

`boolean` values

### Drag And Drop Selection

- Description: Whether to allow drag and drop text selection in buffer. `delay` is the milliseconds that must elapse before drag and drop is allowed. Otherwise, a new text selection is created.
- Setting: `drag_and_drop_selection`
- Default:

```json
"drag_and_drop_selection": {
  "enabled": true,
  "delay": 300
}
```

## Editor Toolbar

- Description: Whether or not to show various elements in the editor toolbar.
- Setting: `toolbar`
- Default:

```json
"toolbar": {
  "breadcrumbs": true,
  "quick_actions": true,
  "selections_menu": true,
  "agent_review": true,
  "code_actions": false
},
```

**Options**

Each option controls displaying of a particular toolbar element. If all elements are hidden, the editor toolbar is not displayed.

## Enable Language Server

- Description: Whether or not to use language servers to provide code intelligence.
- Setting: `enable_language_server`
- Default: `true`

**Options**

`boolean` values

## Ensure Final Newline On Save

- Description: Removes any lines containing only whitespace at the end of the file and ensures just one newline at the end.
- Setting: `ensure_final_newline_on_save`
- Default: `true`

**Options**

`boolean` values

## Status Bar

- Description: Control various elements in the status bar. Note that some items in the status bar have their own settings set elsewhere.
- Setting: `status_bar`
- Default:

```json
"status_bar": {
  "visible": true,
  "active_language_button": true,
},
```

<<<<<<< HEAD
Each option controls displaying of the status bar or its elements. Set `"visible": false` to hide the bar entirely.
=======
## Title Bar Visibility

- Description: Control the visibility of the title bar.
- Setting: `title_bar.visible`
- Default: `true`

**Options**

`boolean` values
>>>>>>> 60854920

## LSP

- Description: Configuration for language servers.
- Setting: `lsp`
- Default: `null`

**Options**

The following settings can be overridden for specific language servers:

- `initialization_options`
- `settings`

To override configuration for a language server, add an entry for that language server's name to the `lsp` value.

Some options are passed via `initialization_options` to the language server. These are for options which must be specified at language server startup and when changed will require restarting the language server.

For example to pass the `check` option to `rust-analyzer`, use the following configuration:

```json
"lsp": {
  "rust-analyzer": {
    "initialization_options": {
      "check": {
        "command": "clippy" // rust-analyzer.check.command (default: "check")
      }
    }
  }
}
```

While other options may be changed at a runtime and should be placed under `settings`:

```json
"lsp": {
  "yaml-language-server": {
    "settings": {
      "yaml": {
        "keyOrdering": true // Enforces alphabetical ordering of keys in maps
      }
    }
  }
}
```

## LSP Highlight Debounce

- Description: The debounce delay in milliseconds before querying highlights from the language server based on the current cursor location.
- Setting: `lsp_highlight_debounce`
- Default: `75`

**Options**

`integer` values representing milliseconds

## Format On Save

- Description: Whether or not to perform a buffer format before saving.
- Setting: `format_on_save`
- Default: `on`

**Options**

1. `on`, enables format on save obeying `formatter` setting:

```json
{
  "format_on_save": "on"
}
```

2. `off`, disables format on save:

```json
{
  "format_on_save": "off"
}
```

## Formatter

- Description: How to perform a buffer format.
- Setting: `formatter`
- Default: `auto`

**Options**

1. To use the current language server, use `"language_server"`:

```json
{
  "formatter": "language_server"
}
```

2. Or to use an external command, use `"external"`. Specify the name of the formatting program to run, and an array of arguments to pass to the program. The buffer's text will be passed to the program on stdin, and the formatted output should be written to stdout. For example, the following command would strip trailing spaces using [`sed(1)`](https://linux.die.net/man/1/sed):

```json
{
  "formatter": {
    "external": {
      "command": "sed",
      "arguments": ["-e", "s/ *$//"]
    }
  }
}
```

3. External formatters may optionally include a `{buffer_path}` placeholder which at runtime will include the path of the buffer being formatted. Formatters operate by receiving file content via standard input, reformatting it and then outputting it to standard output and so normally don't know the filename of what they are formatting. Tools like Prettier support receiving the file path via a command line argument which can then used to impact formatting decisions.

WARNING: `{buffer_path}` should not be used to direct your formatter to read from a filename. Your formatter should only read from standard input and should not read or write files directly.

```json
  "formatter": {
    "external": {
      "command": "prettier",
      "arguments": ["--stdin-filepath", "{buffer_path}"]
    }
  }
```

4. Or to use code actions provided by the connected language servers, use `"code_actions"`:

```json
{
  "formatter": {
    "code_actions": {
      // Use ESLint's --fix:
      "source.fixAll.eslint": true,
      // Organize imports on save:
      "source.organizeImports": true
    }
  }
}
```

5. Or to use multiple formatters consecutively, use an array of formatters:

```json
{
  "formatter": [
    { "language_server": { "name": "rust-analyzer" } },
    {
      "external": {
        "command": "sed",
        "arguments": ["-e", "s/ *$//"]
      }
    }
  ]
}
```

Here `rust-analyzer` will be used first to format the code, followed by a call of sed.
If any of the formatters fails, the subsequent ones will still be executed.

## Code Actions On Format

- Description: The code actions to perform with the primary language server when formatting the buffer.
- Setting: `code_actions_on_format`
- Default: `{}`, except for Go it's `{ "source.organizeImports": true }`

**Examples**

<!--
TBD: Add Python Ruff source.organizeImports example
-->

1. Organize imports on format in TypeScript and TSX buffers:

```json
{
  "languages": {
    "TypeScript": {
      "code_actions_on_format": {
        "source.organizeImports": true
      }
    },
    "TSX": {
      "code_actions_on_format": {
        "source.organizeImports": true
      }
    }
  }
}
```

2. Run ESLint `fixAll` code action when formatting:

```json
{
  "languages": {
    "JavaScript": {
      "code_actions_on_format": {
        "source.fixAll.eslint": true
      }
    }
  }
}
```

3. Run only a single ESLint rule when using `fixAll`:

```json
{
  "languages": {
    "JavaScript": {
      "code_actions_on_format": {
        "source.fixAll.eslint": true
      }
    }
  },
  "lsp": {
    "eslint": {
      "settings": {
        "codeActionOnSave": {
          "rules": ["import/order"]
        }
      }
    }
  }
}
```

## Auto close

- Description: Whether to automatically add matching closing characters when typing opening parenthesis, bracket, brace, single or double quote characters.
- Setting: `use_autoclose`
- Default: `true`

**Options**

`boolean` values

## Always Treat Brackets As Autoclosed

- Description: Controls how the editor handles the autoclosed characters.
- Setting: `always_treat_brackets_as_autoclosed`
- Default: `false`

**Options**

`boolean` values

**Example**

If the setting is set to `true`:

1. Enter in the editor: `)))`
2. Move the cursor to the start: `^)))`
3. Enter again: `)))`

The result is still `)))` and not `))))))`, which is what it would be by default.

## File Scan Exclusions

- Setting: `file_scan_exclusions`
- Description: Files or globs of files that will be excluded by Zed entirely. They will be skipped during file scans, file searches, and not be displayed in the project file tree. Overrides `file_scan_inclusions`.
- Default:

```json
"file_scan_exclusions": [
  "**/.git",
  "**/.svn",
  "**/.hg",
  "**/.jj",
  "**/CVS",
  "**/.DS_Store",
  "**/Thumbs.db",
  "**/.classpath",
  "**/.settings"
],
```

Note, specifying `file_scan_exclusions` in settings.json will override the defaults (shown above). If you are looking to exclude additional items you will need to include all the default values in your settings.

## File Scan Inclusions

- Setting: `file_scan_inclusions`
- Description: Files or globs of files that will be included by Zed, even when ignored by git. This is useful for files that are not tracked by git, but are still important to your project. Note that globs that are overly broad can slow down Zed's file scanning. `file_scan_exclusions` takes precedence over these inclusions.
- Default:

```json
"file_scan_inclusions": [".env*"],
```

## File Types

- Setting: `file_types`
- Description: Configure how Zed selects a language for a file based on its filename or extension. Supports glob entries.
- Default:

```json
"file_types": {
  "JSONC": ["**/.zed/**/*.json", "**/zed/**/*.json", "**/Zed/**/*.json", "**/.vscode/**/*.json"],
  "Shell Script": [".env.*"]
}
```

**Examples**

To interpret all `.c` files as C++, files called `MyLockFile` as TOML and files starting with `Dockerfile` as Dockerfile:

```json
{
  "file_types": {
    "C++": ["c"],
    "TOML": ["MyLockFile"],
    "Dockerfile": ["Dockerfile*"]
  }
}
```

## Diagnostics

- Description: Configuration for diagnostics-related features.
- Setting: `diagnostics`
- Default:

```json
{
  "diagnostics": {
    "include_warnings": true,
    "inline": {
      "enabled": false
    },
    "update_with_cursor": false,
    "primary_only": false,
    "use_rendered": false
  }
}
```

### Inline Diagnostics

- Description: Whether or not to show diagnostics information inline.
- Setting: `inline`
- Default:

```json
{
  "diagnostics": {
    "inline": {
      "enabled": false,
      "update_debounce_ms": 150,
      "padding": 4,
      "min_column": 0,
      "max_severity": null
    }
  }
}
```

**Options**

1. Enable inline diagnostics.

```json
{
  "diagnostics": {
    "inline": {
      "enabled": true
    }
  }
}
```

2. Delay diagnostic updates until some time after the last diagnostic update.

```json
{
  "diagnostics": {
    "inline": {
      "enabled": true,
      "update_debounce_ms": 150
    }
  }
}
```

3. Set padding between the end of the source line and the start of the diagnostic.

```json
{
  "diagnostics": {
    "inline": {
      "enabled": true,
      "padding": 4
    }
  }
}
```

4. Horizontally align inline diagnostics at the given column.

```json
{
  "diagnostics": {
    "inline": {
      "enabled": true,
      "min_column": 80
    }
  }
}
```

5. Show only warning and error diagnostics.

```json
{
  "diagnostics": {
    "inline": {
      "enabled": true,
      "max_severity": "warning"
    }
  }
}
```

## Git

- Description: Configuration for git-related features.
- Setting: `git`
- Default:

```json
{
  "git": {
    "git_gutter": "tracked_files",
    "inline_blame": {
      "enabled": true
    },
    "hunk_style": "staged_hollow"
  }
}
```

### Git Gutter

- Description: Whether or not to show the git gutter.
- Setting: `git_gutter`
- Default: `tracked_files`

**Options**

1. Show git gutter in tracked files

```json
{
  "git": {
    "git_gutter": "tracked_files"
  }
}
```

2. Hide git gutter

```json
{
  "git": {
    "git_gutter": "hide"
  }
}
```

### Gutter Debounce

- Description: Sets the debounce threshold (in milliseconds) after which changes are reflected in the git gutter.
- Setting: `gutter_debounce`
- Default: `null`

**Options**

`integer` values representing milliseconds

Example:

```json
{
  "git": {
    "gutter_debounce": 100
  }
}
```

### Inline Git Blame

- Description: Whether or not to show git blame information inline, on the currently focused line.
- Setting: `inline_blame`
- Default:

```json
{
  "git": {
    "inline_blame": {
      "enabled": true
    }
  }
}
```

**Options**

1. Disable inline git blame:

```json
{
  "git": {
    "inline_blame": {
      "enabled": false
    }
  }
}
```

2. Only show inline git blame after a delay (that starts after cursor stops moving):

```json
{
  "git": {
    "inline_blame": {
      "delay_ms": 500
    }
  }
}
```

3. Show a commit summary next to the commit date and author:

```json
{
  "git": {
    "inline_blame": {
      "show_commit_summary": true
    }
  }
}
```

4. Use this as the minimum column at which to display inline blame information:

```json
{
  "git": {
    "inline_blame": {
      "min_column": 80
    }
  }
}
```

5. Set the padding between the end of the line and the inline blame hint, in ems:

```json
{
  "git": {
    "inline_blame": {
      "padding": 10
    }
  }
}
```

### Hunk Style

- Description: What styling we should use for the diff hunks.
- Setting: `hunk_style`
- Default:

```json
{
  "git": {
    "hunk_style": "staged_hollow"
  }
}
```

**Options**

1. Show the staged hunks faded out and with a border:

```json
{
  "git": {
    "hunk_style": "staged_hollow"
  }
}
```

2. Show unstaged hunks faded out and with a border:

```json
{
  "git": {
    "hunk_style": "unstaged_hollow"
  }
}
```

## Indent Guides

- Description: Configuration related to indent guides. Indent guides can be configured separately for each language.
- Setting: `indent_guides`
- Default:

```json
{
  "indent_guides": {
    "enabled": true,
    "line_width": 1,
    "active_line_width": 1,
    "coloring": "fixed",
    "background_coloring": "disabled"
  }
}
```

**Options**

1. Disable indent guides

```json
{
  "indent_guides": {
    "enabled": false
  }
}
```

2. Enable indent guides for a specific language.

```json
{
  "languages": {
    "Python": {
      "indent_guides": {
        "enabled": true
      }
    }
  }
}
```

3. Enable indent aware coloring ("rainbow indentation").
   The colors that are used for different indentation levels are defined in the theme (theme key: `accents`). They can be customized by using theme overrides.

```json
{
  "indent_guides": {
    "enabled": true,
    "coloring": "indent_aware"
  }
}
```

4. Enable indent aware background coloring ("rainbow indentation").
   The colors that are used for different indentation levels are defined in the theme (theme key: `accents`). They can be customized by using theme overrides.

```json
{
  "indent_guides": {
    "enabled": true,
    "coloring": "indent_aware",
    "background_coloring": "indent_aware"
  }
}
```

## Hard Tabs

- Description: Whether to indent lines using tab characters or multiple spaces.
- Setting: `hard_tabs`
- Default: `false`

**Options**

`boolean` values

## Multi Cursor Modifier

- Description: Determines the modifier to be used to add multiple cursors with the mouse. The open hover link mouse gestures will adapt such that it do not conflict with the multicursor modifier.
- Setting: `multi_cursor_modifier`
- Default: `alt`

**Options**

1. Maps to `Alt` on Linux and Windows and to `Option` on MacOS:

```json
{
  "multi_cursor_modifier": "alt"
}
```

2. Maps `Control` on Linux and Windows and to `Command` on MacOS:

```json
{
  "multi_cursor_modifier": "cmd_or_ctrl" // alias: "cmd", "ctrl"
}
```

## Hover Popover Enabled

- Description: Whether or not to show the informational hover box when moving the mouse over symbols in the editor.
- Setting: `hover_popover_enabled`
- Default: `true`

**Options**

`boolean` values

## Hover Popover Delay

- Description: Time to wait in milliseconds before showing the informational hover box.
- Setting: `hover_popover_delay`
- Default: `300`

**Options**

`integer` values representing milliseconds

## Icon Theme

- Description: The icon theme setting can be specified in two forms - either as the name of an icon theme or as an object containing the `mode`, `dark`, and `light` icon themes for files/folders inside Zed.
- Setting: `icon_theme`
- Default: `Zed (Default)`

### Icon Theme Object

- Description: Specify the icon theme using an object that includes the `mode`, `dark`, and `light`.
- Setting: `icon_theme`
- Default:

```json
"icon_theme": {
  "mode": "system",
  "dark": "Zed (Default)",
  "light": "Zed (Default)"
},
```

### Mode

- Description: Specify the icon theme mode.
- Setting: `mode`
- Default: `system`

**Options**

1. Set the icon theme to dark mode

```json
{
  "mode": "dark"
}
```

2. Set the icon theme to light mode

```json
{
  "mode": "light"
}
```

3. Set the icon theme to system mode

```json
{
  "mode": "system"
}
```

### Dark

- Description: The name of the dark icon theme.
- Setting: `dark`
- Default: `Zed (Default)`

**Options**

Run the `icon theme selector: toggle` action in the command palette to see a current list of valid icon themes names.

### Light

- Description: The name of the light icon theme.
- Setting: `light`
- Default: `Zed (Default)`

**Options**

Run the `icon theme selector: toggle` action in the command palette to see a current list of valid icon themes names.

## Inlay hints

- Description: Configuration for displaying extra text with hints in the editor.
- Setting: `inlay_hints`
- Default:

```json
"inlay_hints": {
  "enabled": false,
  "show_type_hints": true,
  "show_parameter_hints": true,
  "show_other_hints": true,
  "show_background": false,
  "edit_debounce_ms": 700,
  "scroll_debounce_ms": 50,
  "toggle_on_modifiers_press": null
}
```

**Options**

Inlay hints querying consists of two parts: editor (client) and LSP server.
With the inlay settings above are changed to enable the hints, editor will start to query certain types of hints and react on LSP hint refresh request from the server.
At this point, the server may or may not return hints depending on its implementation, further configuration might be needed, refer to the corresponding LSP server documentation.

The following languages have inlay hints preconfigured by Zed:

- [Go](https://docs.zed.dev/languages/go)
- [Rust](https://docs.zed.dev/languages/rust)
- [Svelte](https://docs.zed.dev/languages/svelte)
- [Typescript](https://docs.zed.dev/languages/typescript)

Use the `lsp` section for the server configuration. Examples are provided in the corresponding language documentation.

Hints are not instantly queried in Zed, two kinds of debounces are used, either may be set to 0 to be disabled.
Settings-related hint updates are not debounced.

All possible config values for `toggle_on_modifiers_press` are:

```json
"inlay_hints": {
  "toggle_on_modifiers_press": {
    "control": true,
    "shift": true,
    "alt": true,
    "platform": true,
    "function": true
  }
}
```

Unspecified values have a `false` value, hints won't be toggled if all the modifiers are `false` or not all the modifiers are pressed.

## Journal

- Description: Configuration for the journal.
- Setting: `journal`
- Default:

```json
"journal": {
  "path": "~",
  "hour_format": "hour12"
}
```

### Path

- Description: The path of the directory where journal entries are stored.
- Setting: `path`
- Default: `~`

**Options**

`string` values

### Hour Format

- Description: The format to use for displaying hours in the journal.
- Setting: `hour_format`
- Default: `hour12`

**Options**

1. 12-hour format:

```json
{
  "hour_format": "hour12"
}
```

2. 24-hour format:

```json
{
  "hour_format": "hour24"
}
```

## Languages

- Description: Configuration for specific languages.
- Setting: `languages`
- Default: `null`

**Options**

To override settings for a language, add an entry for that languages name to the `languages` value. Example:

```json
"languages": {
  "C": {
    "format_on_save": "off",
    "preferred_line_length": 64,
    "soft_wrap": "preferred_line_length"
  },
  "JSON": {
    "tab_size": 4
  }
}
```

The following settings can be overridden for each specific language:

- [`enable_language_server`](#enable-language-server)
- [`ensure_final_newline_on_save`](#ensure-final-newline-on-save)
- [`format_on_save`](#format-on-save)
- [`formatter`](#formatter)
- [`hard_tabs`](#hard-tabs)
- [`preferred_line_length`](#preferred-line-length)
- [`remove_trailing_whitespace_on_save`](#remove-trailing-whitespace-on-save)
- [`show_edit_predictions`](#show-edit-predictions)
- [`show_whitespaces`](#show-whitespaces)
- [`soft_wrap`](#soft-wrap)
- [`tab_size`](#tab-size)
- [`use_autoclose`](#use-autoclose)
- [`always_treat_brackets_as_autoclosed`](#always-treat-brackets-as-autoclosed)

These values take in the same options as the root-level settings with the same name.

## Network Proxy

- Description: Configure a network proxy for Zed.
- Setting: `proxy`
- Default: `null`

**Options**

The proxy setting must contain a URL to the proxy.

The following URI schemes are supported:

- `http`
- `https`
- `socks4` - SOCKS4 proxy with local DNS
- `socks4a` - SOCKS4 proxy with remote DNS
- `socks5` - SOCKS5 proxy with local DNS
- `socks5h` - SOCKS5 proxy with remote DNS

`http` will be used when no scheme is specified.

By default no proxy will be used, or Zed will attempt to retrieve proxy settings from environment variables, such as `http_proxy`, `HTTP_PROXY`, `https_proxy`, `HTTPS_PROXY`, `all_proxy`, `ALL_PROXY`, `no_proxy` and `NO_PROXY`.

For example, to set an `http` proxy, add the following to your settings:

```json
{
  "proxy": "http://127.0.0.1:10809"
}
```

Or to set a `socks5` proxy:

```json
{
  "proxy": "socks5h://localhost:10808"
}
```

If you wish to exclude certain hosts from using the proxy, set the `NO_PROXY` environment variable. This accepts a comma-separated list of hostnames, host suffixes, IPv4/IPv6 addresses or blocks that should not use the proxy. For example if your environment included `NO_PROXY="google.com, 192.168.1.0/24"` all hosts in `192.168.1.*`, `google.com` and `*.google.com` would bypass the proxy. See [reqwest NoProxy docs](https://docs.rs/reqwest/latest/reqwest/struct.NoProxy.html#method.from_string) for more.

## Preview tabs

- Description:
  Preview tabs allow you to open files in preview mode, where they close automatically when you switch to another file unless you explicitly pin them. This is useful for quickly viewing files without cluttering your workspace. Preview tabs display their file names in italics. \
   There are several ways to convert a preview tab into a regular tab:

  - Double-clicking on the file
  - Double-clicking on the tab header
  - Using the `project_panel::OpenPermanent` action
  - Editing the file
  - Dragging the file to a different pane

- Setting: `preview_tabs`
- Default:

```json
"preview_tabs": {
  "enabled": true,
  "enable_preview_from_file_finder": false,
  "enable_preview_from_code_navigation": false,
}
```

### Enable preview from file finder

- Description: Determines whether to open files in preview mode when selected from the file finder.
- Setting: `enable_preview_from_file_finder`
- Default: `false`

**Options**

`boolean` values

### Enable preview from code navigation

- Description: Determines whether a preview tab gets replaced when code navigation is used to navigate away from the tab.
- Setting: `enable_preview_from_code_navigation`
- Default: `false`

**Options**

`boolean` values

## File Finder

### File Icons

- Description: Whether to show file icons in the file finder.
- Setting: `file_icons`
- Default: `true`

### Modal Max Width

- Description: Max-width of the file finder modal. It can take one of these values: `small`, `medium`, `large`, `xlarge`, and `full`.
- Setting: `modal_max_width`
- Default: `small`

### Skip Focus For Active In Search

- Description: Determines whether the file finder should skip focus for the active file in search results.
- Setting: `skip_focus_for_active_in_search`
- Default: `true`

## Preferred Line Length

- Description: The column at which to soft-wrap lines, for buffers where soft-wrap is enabled.
- Setting: `preferred_line_length`
- Default: `80`

**Options**

`integer` values

## Projects Online By Default

- Description: Whether or not to show the online projects view by default.
- Setting: `projects_online_by_default`
- Default: `true`

**Options**

`boolean` values

## Remove Trailing Whitespace On Save

- Description: Whether or not to remove any trailing whitespace from lines of a buffer before saving it.
- Setting: `remove_trailing_whitespace_on_save`
- Default: `true`

**Options**

`boolean` values

## Search

- Description: Search options to enable by default when opening new project and buffer searches.
- Setting: `search`
- Default:

```json
"search": {
  "whole_word": false,
  "case_sensitive": false,
  "include_ignored": false,
  "regex": false
},
```

## Seed Search Query From Cursor

- Description: When to populate a new search's query based on the text under the cursor.
- Setting: `seed_search_query_from_cursor`
- Default: `always`

**Options**

1. `always` always populate the search query with the word under the cursor
2. `selection` only populate the search query when there is text selected
3. `never` never populate the search query

## Use Smartcase Search

- Description: When enabled, automatically adjusts search case sensitivity based on your query. If your search query contains any uppercase letters, the search becomes case-sensitive; if it contains only lowercase letters, the search becomes case-insensitive. \
  This applies to both in-file searches and project-wide searches.
- Setting: `use_smartcase_search`
- Default: `false`

**Options**

`boolean` values

Examples:

- Searching for "function" would match "function", "Function", "FUNCTION", etc.
- Searching for "Function" would only match "Function", not "function" or "FUNCTION"

## Show Call Status Icon

- Description: Whether or not to show the call status icon in the status bar.
- Setting: `show_call_status_icon`
- Default: `true`

**Options**

`boolean` values

## Completions

- Description: Controls how completions are processed for this language.
- Setting: `completions`
- Default:

```json
{
  "completions": {
    "words": "fallback",
    "lsp": true,
    "lsp_fetch_timeout_ms": 0,
    "lsp_insert_mode": "replace_suffix"
  }
}
```

### Words

- Description: Controls how words are completed. For large documents, not all words may be fetched for completion.
- Setting: `words`
- Default: `fallback`

**Options**

1. `enabled` - Always fetch document's words for completions along with LSP completions
2. `fallback` - Only if LSP response errors or times out, use document's words to show completions
3. `disabled` - Never fetch or complete document's words for completions (word-based completions can still be queried via a separate action)

### LSP

- Description: Whether to fetch LSP completions or not.
- Setting: `lsp`
- Default: `true`

**Options**

`boolean` values

### LSP Fetch Timeout (ms)

- Description: When fetching LSP completions, determines how long to wait for a response of a particular server. When set to 0, waits indefinitely.
- Setting: `lsp_fetch_timeout_ms`
- Default: `0`

**Options**

`integer` values representing milliseconds

### LSP Insert Mode

- Description: Controls what range to replace when accepting LSP completions.
- Setting: `lsp_insert_mode`
- Default: `replace_suffix`

**Options**

1. `insert` - Replaces text before the cursor, using the `insert` range described in the LSP specification
2. `replace` - Replaces text before and after the cursor, using the `replace` range described in the LSP specification
3. `replace_subsequence` - Behaves like `"replace"` if the text that would be replaced is a subsequence of the completion text, and like `"insert"` otherwise
4. `replace_suffix` - Behaves like `"replace"` if the text after the cursor is a suffix of the completion, and like `"insert"` otherwise

## Show Completions On Input

- Description: Whether or not to show completions as you type.
- Setting: `show_completions_on_input`
- Default: `true`

**Options**

`boolean` values

## Show Completion Documentation

- Description: Whether to display inline and alongside documentation for items in the completions menu.
- Setting: `show_completion_documentation`
- Default: `true`

**Options**

`boolean` values

## Show Edit Predictions

- Description: Whether to show edit predictions as you type or manually by triggering `editor::ShowEditPrediction`.
- Setting: `show_edit_predictions`
- Default: `true`

**Options**

`boolean` values

## Show Whitespaces

- Description: Whether or not to render whitespace characters in the editor.
- Setting: `show_whitespaces`
- Default: `selection`

**Options**

1. `all`
2. `selection`
3. `none`
4. `boundary`

## Soft Wrap

- Description: Whether or not to automatically wrap lines of text to fit editor / preferred width.
- Setting: `soft_wrap`
- Default: `none`

**Options**

1. `none` to avoid wrapping generally, unless the line is too long
2. `prefer_line` (deprecated, same as `none`)
3. `editor_width` to wrap lines that overflow the editor width
4. `preferred_line_length` to wrap lines that overflow `preferred_line_length` config value
5. `bounded` to wrap lines at the minimum of `editor_width` and `preferred_line_length`

## Wrap Guides (Vertical Rulers)

- Description: Where to display vertical rulers as wrap-guides. Disable by setting `show_wrap_guides` to `false`.
- Setting: `wrap_guides`
- Default: []

**Options**

List of `integer` column numbers

## Tab Size

- Description: The number of spaces to use for each tab character.
- Setting: `tab_size`
- Default: `4`

**Options**

`integer` values

## Telemetry

- Description: Control what info is collected by Zed.
- Setting: `telemetry`
- Default:

```json
"telemetry": {
  "diagnostics": true,
  "metrics": true
},
```

**Options**

### Diagnostics

- Description: Setting for sending debug-related data, such as crash reports.
- Setting: `diagnostics`
- Default: `true`

**Options**

`boolean` values

### Metrics

- Description: Setting for sending anonymized usage data, such what languages you're using Zed with.
- Setting: `metrics`
- Default: `true`

**Options**

`boolean` values

## Terminal

- Description: Configuration for the terminal.
- Setting: `terminal`
- Default:

```json
{
  "terminal": {
    "alternate_scroll": "off",
    "blinking": "terminal_controlled",
    "copy_on_select": false,
    "keep_selection_on_copy": false,
    "dock": "bottom",
    "default_width": 640,
    "default_height": 320,
    "detect_venv": {
      "on": {
        "directories": [".env", "env", ".venv", "venv"],
        "activate_script": "default"
      }
    },
    "env": {},
    "font_family": null,
    "font_features": null,
    "font_size": null,
    "line_height": "comfortable",
    "minimum_contrast": 45,
    "option_as_meta": false,
    "button": true,
    "shell": "system",
    "toolbar": {
      "breadcrumbs": true
    },
    "working_directory": "current_project_directory",
    "scrollbar": {
      "show": null
    }
  }
}
```

### Terminal: Dock

- Description: Control the position of the dock
- Setting: `dock`
- Default: `bottom`

**Options**

`"bottom"`, `"left"` or `"right"`

### Terminal: Alternate Scroll

- Description: Set whether Alternate Scroll mode (DECSET code: `?1007`) is active by default. Alternate Scroll mode converts mouse scroll events into up / down key presses when in the alternate screen (e.g. when running applications like vim or less). The terminal can still set and unset this mode with ANSI escape codes.
- Setting: `alternate_scroll`
- Default: `off`

**Options**

1. Default alternate scroll mode to off

```json
{
  "terminal": {
    "alternate_scroll": "off"
  }
}
```

2. Default alternate scroll mode to on

```json
{
  "terminal": {
    "alternate_scroll": "on"
  }
}
```

### Terminal: Blinking

- Description: Set the cursor blinking behavior in the terminal
- Setting: `blinking`
- Default: `terminal_controlled`

**Options**

1. Never blink the cursor, ignore the terminal mode

```json
{
  "terminal": {
    "blinking": "off"
  }
}
```

2. Default the cursor blink to off, but allow the terminal to turn blinking on

```json
{
  "terminal": {
    "blinking": "terminal_controlled"
  }
}
```

3. Always blink the cursor, ignore the terminal mode

```json
{
  "terminal": {
    "blinking": "on"
  }
}
```

### Terminal: Copy On Select

- Description: Whether or not selecting text in the terminal will automatically copy to the system clipboard.
- Setting: `copy_on_select`
- Default: `false`

**Options**

`boolean` values

**Example**

```json
{
  "terminal": {
    "copy_on_select": true
  }
}
```

### Terminal: Cursor Shape

- Description: Whether or not selecting text in the terminal will automatically copy to the system clipboard.
- Setting: `cursor_shape`
- Default: `null` (defaults to block)

**Options**

1. A block that surrounds the following character

```json
{
  "terminal": {
    "cursor_shape": "block"
  }
}
```

2. A vertical bar

```json
{
  "terminal": {
    "cursor_shape": "bar"
  }
}
```

3. An underline / underscore that runs along the following character

```json
{
  "terminal": {
    "cursor_shape": "underline"
  }
}
```

4. A box drawn around the following character

```json
{
  "terminal": {
    "cursor_shape": "hollow"
  }
}
```

### Terminal: Keep Selection On Copy

- Description: Whether or not to keep the selection in the terminal after copying text.
- Setting: `keep_selection_on_copy`
- Default: `false`

**Options**

`boolean` values

**Example**

```json
{
  "terminal": {
    "keep_selection_on_copy": true
  }
}
```

### Terminal: Env

- Description: Any key-value pairs added to this object will be added to the terminal's environment. Keys must be unique, use `:` to separate multiple values in a single variable
- Setting: `env`
- Default: `{}`

**Example**

```json
{
  "terminal": {
    "env": {
      "ZED": "1",
      "KEY": "value1:value2"
    }
  }
}
```

### Terminal: Font Size

- Description: What font size to use for the terminal. When not set defaults to matching the editor's font size
- Setting: `font_size`
- Default: `null`

**Options**

`integer` values

```json
{
  "terminal": {
    "font_size": 15
  }
}
```

### Terminal: Font Family

- Description: What font to use for the terminal. When not set, defaults to matching the editor's font.
- Setting: `font_family`
- Default: `null`

**Options**

The name of any font family installed on the user's system

```json
{
  "terminal": {
    "font_family": "Berkeley Mono"
  }
}
```

### Terminal: Font Features

- Description: What font features to use for the terminal. When not set, defaults to matching the editor's font features.
- Setting: `font_features`
- Default: `null`
- Platform: macOS and Windows.

**Options**

See Buffer Font Features

```json
{
  "terminal": {
    "font_features": {
      "calt": false
      // See Buffer Font Features for more features
    }
  }
}
```

### Terminal: Line Height

- Description: Set the terminal's line height.
- Setting: `line_height`
- Default: `comfortable`

**Options**

1. Use a line height that's `comfortable` for reading, 1.618. (default)

```json
{
  "terminal": {
    "line_height": "comfortable"
  }
}
```

2. Use a `standard` line height, 1.3. This option is useful for TUIs, particularly if they use box characters

```json
{
  "terminal": {
    "line_height": "standard"
  }
}
```

3.  Use a custom line height.

```json
{
  "terminal": {
    "line_height": {
      "custom": 2
    }
  }
}
```

### Terminal: Minimum Contrast

- Description: Controls the minimum contrast between foreground and background colors in the terminal. Uses the APCA (Accessible Perceptual Contrast Algorithm) for color adjustments. Set this to 0 to disable this feature.
- Setting: `minimum_contrast`
- Default: `45`

**Options**

`integer` values from 0 to 106. Common recommended values:

- `0`: No contrast adjustment
- `45`: Minimum for large fluent text (default)
- `60`: Minimum for other content text
- `75`: Minimum for body text
- `90`: Preferred for body text

```json
{
  "terminal": {
    "minimum_contrast": 45
  }
}
```

### Terminal: Option As Meta

- Description: Re-interprets the option keys to act like a 'meta' key, like in Emacs.
- Setting: `option_as_meta`
- Default: `false`

**Options**

`boolean` values

```json
{
  "terminal": {
    "option_as_meta": true
  }
}
```

### Terminal: Shell

- Description: What shell to use when launching the terminal.
- Setting: `shell`
- Default: `system`

**Options**

1. Use the system's default terminal configuration (usually the `/etc/passwd` file).

```json
{
  "terminal": {
    "shell": "system"
  }
}
```

2. A program to launch:

```json
{
  "terminal": {
    "shell": {
      "program": "sh"
    }
  }
}
```

3. A program with arguments:

```json
{
  "terminal": {
    "shell": {
      "with_arguments": {
        "program": "/bin/bash",
        "args": ["--login"]
      }
    }
  }
}
```

## Terminal: Detect Virtual Environments {#terminal-detect_venv}

- Description: Activate the [Python Virtual Environment](https://docs.python.org/3/library/venv.html), if one is found, in the terminal's working directory (as resolved by the working_directory and automatically activating the virtual environment.
- Setting: `detect_venv`
- Default:

```json
{
  "terminal": {
    "detect_venv": {
      "on": {
        // Default directories to search for virtual environments, relative
        // to the current working directory. We recommend overriding this
        // in your project's settings, rather than globally.
        "directories": [".env", "env", ".venv", "venv"],
        // Can also be `csh`, `fish`, and `nushell`
        "activate_script": "default"
      }
    }
  }
}
```

Disable with:

```json
{
  "terminal": {
    "detect_venv": "off"
  }
}
```

## Terminal: Toolbar

- Description: Whether or not to show various elements in the terminal toolbar.
- Setting: `toolbar`
- Default:

```json
{
  "terminal": {
    "toolbar": {
      "breadcrumbs": true
    }
  }
}
```

**Options**

At the moment, only the `breadcrumbs` option is available, it controls displaying of the terminal title that can be changed via `PROMPT_COMMAND`.

If the terminal title is empty, the breadcrumbs won't be shown.

The shell running in the terminal needs to be configured to emit the title.

Example command to set the title: `echo -e "\e]2;New Title\007";`

### Terminal: Button

- Description: Control to show or hide the terminal button in the status bar
- Setting: `button`
- Default: `true`

**Options**

`boolean` values

```json
{
  "terminal": {
    "button": false
  }
}
```

### Terminal: Working Directory

- Description: What working directory to use when launching the terminal.
- Setting: `working_directory`
- Default: `"current_project_directory"`

**Options**

1. Use the current file's project directory. Will Fallback to the first project directory strategy if unsuccessful

```json
{
  "terminal": {
    "working_directory": "current_project_directory"
  }
}
```

2. Use the first project in this workspace's directory. Will fallback to using this platform's home directory.

```json
{
  "terminal": {
    "working_directory": "first_project_directory"
  }
}
```

3. Always use this platform's home directory (if we can find it)

```json
{
  "terminal": {
    "working_directory": "always_home"
  }
}
```

4. Always use a specific directory. This value will be shell expanded. If this path is not a valid directory the terminal will default to this platform's home directory.

```json
{
  "terminal": {
    "working_directory": {
      "always": {
        "directory": "~/zed/projects/"
      }
    }
  }
}
```

## Theme

- Description: The theme setting can be specified in two forms - either as the name of a theme or as an object containing the `mode`, `dark`, and `light` themes for the Zed UI.
- Setting: `theme`
- Default: `One Dark`

### Theme Object

- Description: Specify the theme using an object that includes the `mode`, `dark`, and `light` themes.
- Setting: `theme`
- Default:

```json
"theme": {
  "mode": "system",
  "dark": "One Dark",
  "light": "One Light"
},
```

### Mode

- Description: Specify theme mode.
- Setting: `mode`
- Default: `system`

**Options**

1. Set the theme to dark mode

```json
{
  "mode": "dark"
}
```

2. Set the theme to light mode

```json
{
  "mode": "light"
}
```

3. Set the theme to system mode

```json
{
  "mode": "system"
}
```

### Dark

- Description: The name of the dark Zed theme to use for the UI.
- Setting: `dark`
- Default: `One Dark`

**Options**

Run the `theme selector: toggle` action in the command palette to see a current list of valid themes names.

### Light

- Description: The name of the light Zed theme to use for the UI.
- Setting: `light`
- Default: `One Light`

**Options**

Run the `theme selector: toggle` action in the command palette to see a current list of valid themes names.

## Vim

- Description: Whether or not to enable vim mode (work in progress).
- Setting: `vim_mode`
- Default: `false`

## Project Panel

- Description: Customize project panel
- Setting: `project_panel`
- Default:

```json
{
  "project_panel": {
    "button": true,
    "default_width": 240,
    "dock": "left",
    "entry_spacing": "comfortable",
    "file_icons": true,
    "folder_icons": true,
    "git_status": true,
    "indent_size": 20,
    "auto_reveal_entries": true,
    "auto_fold_dirs": true,
    "scrollbar": {
      "show": null
    },
    "show_diagnostics": "all",
    "indent_guides": {
      "show": "always"
    },
    "hide_root": false,
    "starts_open": true
  }
}
```

### Dock

- Description: Control the position of the dock
- Setting: `dock`
- Default: `left`

**Options**

1. Default dock position to left

```json
{
  "dock": "left"
}
```

2. Default dock position to right

```json
{
  "dock": "right"
}
```

### Entry Spacing

- Description: Spacing between worktree entries
- Setting: `entry_spacing`
- Default: `comfortable`

**Options**

1. Comfortable entry spacing

```json
{
  "entry_spacing": "comfortable"
}
```

2. Standard entry spacing

```json
{
  "entry_spacing": "standard"
}
```

### Git Status

- Description: Indicates newly created and updated files
- Setting: `git_status`
- Default: `true`

**Options**

1. Default enable git status

```json
{
  "git_status": true
}
```

2. Default disable git status

```json
{
  "git_status": false
}
```

### Default Width

- Description: Customize default width taken by project panel
- Setting: `default_width`
- Default: `240`

**Options**

`float` values

### Auto Reveal Entries

- Description: Whether to reveal it in the project panel automatically, when a corresponding project entry becomes active. Gitignored entries are never auto revealed.
- Setting: `auto_reveal_entries`
- Default: `true`

**Options**

1. Enable auto reveal entries

```json
{
  "auto_reveal_entries": true
}
```

2. Disable auto reveal entries

```json
{
  "auto_reveal_entries": false
}
```

### Auto Fold Dirs

- Description: Whether to fold directories automatically when directory has only one directory inside.
- Setting: `auto_fold_dirs`
- Default: `true`

**Options**

1. Enable auto fold dirs

```json
{
  "auto_fold_dirs": true
}
```

2. Disable auto fold dirs

```json
{
  "auto_fold_dirs": false
}
```

### Indent Size

- Description: Amount of indentation (in pixels) for nested items.
- Setting: `indent_size`
- Default: `20`

### Indent Guides: Show

- Description: Whether to show indent guides in the project panel.
- Setting: `indent_guides`
- Default:

```json
"indent_guides": {
  "show": "always"
}
```

**Options**

1. Show indent guides in the project panel

```json
{
  "indent_guides": {
    "show": "always"
  }
}
```

2. Hide indent guides in the project panel

```json
{
  "indent_guides": {
    "show": "never"
  }
}
```

### Scrollbar: Show

- Description: Whether to show a scrollbar in the project panel. Possible values: null, "auto", "system", "always", "never". Inherits editor settings when absent, see its description for more details.
- Setting: `scrollbar`
- Default:

```json
"scrollbar": {
  "show": null
}
```

**Options**

1. Show scrollbar in the project panel

```json
{
  "scrollbar": {
    "show": "always"
  }
}
```

2. Hide scrollbar in the project panel

```json
{
  "scrollbar": {
    "show": "never"
  }
}
```

## Agent

Visit [the Configuration page](./ai/configuration.md) under the AI section to learn more about all the agent-related settings.

## Outline Panel

- Description: Customize outline Panel
- Setting: `outline_panel`
- Default:

```json
"outline_panel": {
  "button": true,
  "default_width": 300,
  "dock": "left",
  "file_icons": true,
  "folder_icons": true,
  "git_status": true,
  "indent_size": 20,
  "auto_reveal_entries": true,
  "auto_fold_dirs": true,
  "indent_guides": {
    "show": "always"
  },
  "scrollbar": {
    "show": null
  }
}
```

## Calls

- Description: Customize behavior when participating in a call
- Setting: `calls`
- Default:

```json
"calls": {
  // Join calls with the microphone live by default
  "mute_on_join": false,
  // Share your project when you are the first to join a channel
  "share_on_join": false
},
```

## Unnecessary Code Fade

- Description: How much to fade out unused code.
- Setting: `unnecessary_code_fade`
- Default: `0.3`

**Options**

Float values between `0.0` and `0.9`, where:

- `0.0` means no fading (unused code looks the same as used code)
- `0.9` means maximum fading (unused code is very faint but still visible)

**Example**

```json
{
  "unnecessary_code_fade": 0.5
}
```

## UI Font Family

- Description: The name of the font to use for text in the UI.
- Setting: `ui_font_family`
- Default: `Zed Plex Sans`

**Options**

The name of any font family installed on the system.

## UI Font Features

- Description: The OpenType features to enable for text in the UI.
- Setting: `ui_font_features`
- Default:

```json
"ui_font_features": {
  "calt": false
}
```

- Platform: macOS and Windows.

**Options**

Zed supports all OpenType features that can be enabled or disabled for a given UI font, as well as setting values for font features.

For example, to disable font ligatures, add the following to your settings:

```json
{
  "ui_font_features": {
    "calt": false
  }
}
```

You can also set other OpenType features, like setting `cv01` to `7`:

```json
{
  "ui_font_features": {
    "cv01": 7
  }
}
```

## UI Font Fallbacks

- Description: The font fallbacks to use for text in the UI.
- Setting: `ui_font_fallbacks`
- Default: `null`
- Platform: macOS and Windows.

**Options**

For example, to use `Nerd Font` as a fallback, add the following to your settings:

```json
{
  "ui_font_fallbacks": ["Nerd Font"]
}
```

## UI Font Size

- Description: The default font size for text in the UI.
- Setting: `ui_font_size`
- Default: `16`

**Options**

`integer` values from `6` to `100` pixels (inclusive)

## UI Font Weight

- Description: The default font weight for text in the UI.
- Setting: `ui_font_weight`
- Default: `400`

**Options**

`integer` values between `100` and `900`

## An example configuration:

```json
// ~/.config/zed/settings.json
{
  "theme": "cave-light",
  "tab_size": 2,
  "preferred_line_length": 80,
  "soft_wrap": "none",

  "buffer_font_size": 18,
  "buffer_font_family": "Zed Plex Mono",

  "autosave": "on_focus_change",
  "format_on_save": "off",
  "vim_mode": false,
  "projects_online_by_default": true,
  "terminal": {
    "font_family": "FiraCode Nerd Font Mono",
    "blinking": "off"
  },
  "languages": {
    "C": {
      "format_on_save": "language_server",
      "preferred_line_length": 64,
      "soft_wrap": "preferred_line_length"
    }
  }
}
```<|MERGE_RESOLUTION|>--- conflicted
+++ resolved
@@ -1288,19 +1288,7 @@
 },
 ```
 
-<<<<<<< HEAD
-Each option controls displaying of the status bar or its elements. Set `"visible": false` to hide the bar entirely.
-=======
-## Title Bar Visibility
-
-- Description: Control the visibility of the title bar.
-- Setting: `title_bar.visible`
-- Default: `true`
-
-**Options**
-
-`boolean` values
->>>>>>> 60854920
+
 
 ## LSP
 
