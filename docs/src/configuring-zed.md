# Configuring Zed

Zed is designed to be configured: we want to fit your workflow and preferences exactly. We provide default settings that are designed to be a comfortable starting point for as many people as possible, but we hope you will enjoy tweaking it to make it feel incredible.

In addition to the settings described here, you may also want to change your [theme](./themes.md), configure your [key bindings](./key-bindings.md), set up [tasks](./tasks.md) or install [extensions](https://github.com/zed-industries/extensions).

## Settings files

<!--
TBD: Settings files. Rewrite with "remote settings" in mind (e.g. `local settings` on the remote host).
Consider renaming `zed: Open Local Settings` to `zed: Open Project Settings`.

TBD: Add settings documentation about how settings are merged as overlays. E.g. project>local>default. Note how settings that are maps are merged, but settings that are arrays are replaced and must include the defaults.
-->

Your settings file can be opened with {#kb zed::OpenSettings}. By default it is located at `~/.config/zed/settings.json`, though if you have XDG_CONFIG_HOME in your environment on Linux it will be at `$XDG_CONFIG_HOME/zed/settings.json` instead.

This configuration is merged with any local configuration inside your projects. You can open the project settings by running {#action zed::OpenProjectSettings} from the command palette. This will create a `.zed` directory containing`.zed/settings.json`.

Although most projects will only need one settings file at the root, you can add more local settings files for subdirectories as needed. Not all settings can be set in local files, just those that impact the behavior of the editor and language tooling. For example you can set `tab_size`, `formatter` etc. but not `theme`, `vim_mode` and similar.

The syntax for configuration files is a super-set of JSON that allows `//` comments.

## Default settings

You can find the default settings for your current Zed by running {#action zed::OpenDefaultSettings} from the command palette.

Extensions that provide language servers may also provide default settings for those language servers.

# Settings

## Active Pane Modifiers

- Description: Styling settings applied to the active pane.
- Setting: `active_pane_modifiers`
- Default:

```json
{
  "active_pane_modifiers": {
    "border_size": 0.0,
    "inactive_opacity": 1.0
  }
}
```

### Border size

- Description: Size of the border surrounding the active pane. When set to 0, the active pane doesn't have any border. The border is drawn inset.
- Setting: `border_size`
- Default: `0.0`

**Options**

Non-negative `float` values

### Inactive Opacity

- Description: Opacity of inactive panels. When set to 1.0, the inactive panes have the same opacity as the active one. If set to 0, the inactive panes content will not be visible at all. Values are clamped to the [0.0, 1.0] range.
- Setting: `inactive_opacity`
- Default: `1.0`

**Options**

`float` values

## Bottom Dock Layout

- Description: Control the layout of the bottom dock, relative to the left and right docks
- Setting: `bottom_dock_layout`
- Default: `"contained"`

**Options**

1. Contain the bottom dock, giving the full height of the window to the left and right docks

```json
{
  "bottom_dock_layout": "contained"
}
```

2. Give the bottom dock the full width of the window, truncating the left and right docks

```json
{
  "bottom_dock_layout": "full"
}
```

3. Left align the bottom dock, truncating the left dock and giving the right dock the full height of the window

```json
{
  "bottom_dock_layout": "left_aligned"
}
```

3. Right align the bottom dock, giving the left dock the full height of the window and truncating the right dock.

```json
{
  "bottom_dock_layout": "right_aligned"
}
```

## Agent Font Size

- Description: The font size for text in the agent panel. Inherits the UI font size if unset.
- Setting: `agent_font_size`
- Default: `null`

**Options**

`integer` values from `6` to `100` pixels (inclusive)

## Allow Rewrap

- Description: Controls where the {#action editor::Rewrap} action is allowed in the current language scope
- Setting: `allow_rewrap`
- Default: `"in_comments"`

**Options**

1. Allow rewrap in comments only:

```json
{
  "allow_rewrap": "in_comments"
}
```

2. Allow rewrap everywhere:

```json
{
  "allow_rewrap": "everywhere"
}
```

3. Never allow rewrap:

```json
{
  "allow_rewrap": "never"
}
```

Note: This setting has no effect in Vim mode, as rewrap is already allowed everywhere.

## Auto Indent

- Description: Whether indentation should be adjusted based on the context whilst typing. This can be specified on a per-language basis.
- Setting: `auto_indent`
- Default: `true`

**Options**

`boolean` values

## Auto Indent On Paste

- Description: Whether indentation of pasted content should be adjusted based on the context
- Setting: `auto_indent_on_paste`
- Default: `true`

**Options**

`boolean` values

## Auto Install extensions

- Description: Define extensions to be autoinstalled or never be installed.
- Setting: `auto_install_extension`
- Default: `{ "html": true }`

**Options**

You can find the names of your currently installed extensions by listing the subfolders under the [extension installation location](./extensions/installing-extensions.md#installation-location):

On macOS:

```sh
ls ~/Library/Application\ Support/Zed/extensions/installed/
```

On Linux:

```sh
ls ~/.local/share/zed/extensions/installed
```

Define extensions which should be installed (`true`) or never installed (`false`).

```json
{
  "auto_install_extensions": {
    "html": true,
    "dockerfile": true,
    "docker-compose": false
  }
}
```

## Autosave

- Description: When to automatically save edited buffers.
- Setting: `autosave`
- Default: `off`

**Options**

1. To disable autosave, set it to `off`:

```json
{
  "autosave": "off"
}
```

2. To autosave when focus changes, use `on_focus_change`:

```json
{
  "autosave": "on_focus_change"
}
```

3. To autosave when the active window changes, use `on_window_change`:

```json
{
  "autosave": "on_window_change"
}
```

4. To autosave after an inactivity period, use `after_delay`:

```json
{
  "autosave": {
    "after_delay": {
      "milliseconds": 1000
    }
  }
}
```

<<<<<<< HEAD
Note that a save will be triggered when an unsaved tab is closed, even if this is earlier than the configured inactivity period.

## Restore on Startup
=======
## Autoscroll on Clicks
>>>>>>> 4d54ccf4

- Description: Whether to scroll when clicking near the edge of the visible text area.
- Setting: `autoscroll_on_clicks`
- Default: `false`

**Options**

`boolean` values

## Auto Signature Help

- Description: Show method signatures in the editor, when inside parentheses
- Setting: `auto_signature_help`
- Default: `false`

**Options**

`boolean` values

### Show Signature Help After Edits

- Description: Whether to show the signature help after completion or a bracket pair inserted. If `auto_signature_help` is enabled, this setting will be treated as enabled also.
- Setting: `show_signature_help_after_edits`
- Default: `false`

**Options**

`boolean` values

## Auto Update

- Description: Whether or not to automatically check for updates.
- Setting: `auto_update`
- Default: `true`

**Options**

`boolean` values

## Base Keymap

- Description: Base key bindings scheme. Base keymaps can be overridden with user keymaps.
- Setting: `base_keymap`
- Default: `VSCode`

**Options**

1. VS Code

```json
{
  "base_keymap": "VSCode"
}
```

2. Atom

```json
{
  "base_keymap": "Atom"
}
```

3. JetBrains

```json
{
  "base_keymap": "JetBrains"
}
```

4. None

```json
{
  "base_keymap": "None"
}
```

5. Sublime Text

```json
{
  "base_keymap": "SublimeText"
}
```

6. TextMate

```json
{
  "base_keymap": "TextMate"
}
```

## Buffer Font Family

- Description: The name of a font to use for rendering text in the editor.
- Setting: `buffer_font_family`
- Default: `.ZedMono`. This currently aliases to [Lilex](https://lilex.myrt.co).

**Options**

The name of any font family installed on the user's system, or `".ZedMono"`.

## Buffer Font Features

- Description: The OpenType features to enable for text in the editor.
- Setting: `buffer_font_features`
- Default: `null`
- Platform: macOS and Windows.

**Options**

Zed supports all OpenType features that can be enabled or disabled for a given buffer or terminal font, as well as setting values for font features.

For example, to disable font ligatures, add the following to your settings:

```json
{
  "buffer_font_features": {
    "calt": false
  }
}
```

You can also set other OpenType features, like setting `cv01` to `7`:

```json
{
  "buffer_font_features": {
    "cv01": 7
  }
}
```

## Buffer Font Fallbacks

- Description: Set the buffer text's font fallbacks, this will be merged with the platform's default fallbacks.
- Setting: `buffer_font_fallbacks`
- Default: `null`
- Platform: macOS and Windows.

**Options**

For example, to use `Nerd Font` as a fallback, add the following to your settings:

```json
{
  "buffer_font_fallbacks": ["Nerd Font"]
}
```

## Buffer Font Size

- Description: The default font size for text in the editor.
- Setting: `buffer_font_size`
- Default: `15`

**Options**

`integer` values from `6` to `100` pixels (inclusive)

## Buffer Font Weight

- Description: The default font weight for text in the editor.
- Setting: `buffer_font_weight`
- Default: `400`

**Options**

`integer` values between `100` and `900`

## Buffer Line Height

- Description: The default line height for text in the editor.
- Setting: `buffer_line_height`
- Default: `"comfortable"`

**Options**

`"standard"`, `"comfortable"` or `{ "custom": float }` (`1` is compact, `2` is loose)

## Centered Layout

- Description: Configuration for the centered layout mode.
- Setting: `centered_layout`
- Default:

```json
"centered_layout": {
  "left_padding": 0.2,
  "right_padding": 0.2,
}
```

**Options**

The `left_padding` and `right_padding` options define the relative width of the
left and right padding of the central pane from the workspace when the centered layout mode is activated. Valid values range is from `0` to `0.4`.

## Close on File Delete

- Description: Whether to automatically close editor tabs when their corresponding files are deleted from disk.
- Setting: `close_on_file_delete`
- Default: `false`

**Options**

`boolean` values

When enabled, this setting will automatically close tabs for files that have been deleted from the file system. This is particularly useful for workflows involving temporary or scratch files that are frequently created and deleted. When disabled (default), deleted files remain open with a strikethrough through their tab title.

Note: Dirty files (files with unsaved changes) will not be automatically closed even when this setting is enabled, ensuring you don't lose unsaved work.

## Confirm Quit

- Description: Whether or not to prompt the user to confirm before closing the application.
- Setting: `confirm_quit`
- Default: `false`

**Options**

`boolean` values

## Diagnostics Max Severity

- Description: Which level to use to filter out diagnostics displayed in the editor
- Setting: `diagnostics_max_severity`
- Default: `null`

**Options**

1. Allow all diagnostics (default):

```json
{
  "diagnostics_max_severity": null
}
```

2. Show only errors:

```json
{
  "diagnostics_max_severity": "error"
}
```

3. Show errors and warnings:

```json
{
  "diagnostics_max_severity": "warning"
}
```

4. Show errors, warnings, and information:

```json
{
  "diagnostics_max_severity": "information"
}
```

5. Show all including hints:

```json
{
  "diagnostics_max_severity": "hint"
}
```

## Disable AI

- Description: Whether to disable all AI features in Zed
- Setting: `disable_ai`
- Default: `false`

**Options**

`boolean` values

## Direnv Integration

- Description: Settings for [direnv](https://direnv.net/) integration. Requires `direnv` to be installed.
  `direnv` integration make it possible to use the environment variables set by a `direnv` configuration to detect some language servers in `$PATH` instead of installing them.
  It also allows for those environment variables to be used in tasks.
- Setting: `load_direnv`
- Default: `"direct"`

**Options**

There are two options to choose from:

1. `shell_hook`: Use the shell hook to load direnv. This relies on direnv to activate upon entering the directory. Supports POSIX shells and fish.
2. `direct`: Use `direnv export json` to load direnv. This will load direnv directly without relying on the shell hook and might cause some inconsistencies. This allows direnv to work with any shell.

## Double Click In Multibuffer

- Description: What to do when multibuffer is double clicked in some of its excerpts (parts of singleton buffers)
- Setting: `double_click_in_multibuffer`
- Default: `"select"`

**Options**

1. Behave as a regular buffer and select the whole word (default):

```json
{
  "double_click_in_multibuffer": "select"
}
```

2. Open the excerpt clicked as a new buffer in the new tab:

```json
{
  "double_click_in_multibuffer": "open"
}
```

For the case of "open", regular selection behavior can be achieved by holding `alt` when double clicking.

## Drop Target Size

- Description: Relative size of the drop target in the editor that will open dropped file as a split pane (0-0.5). For example, 0.25 means if you drop onto the top/bottom quarter of the pane a new vertical split will be used, if you drop onto the left/right quarter of the pane a new horizontal split will be used.
- Setting: `drop_target_size`
- Default: `0.2`

**Options**

`float` values between `0` and `0.5`

## Edit Predictions

- Description: Settings for edit predictions.
- Setting: `edit_predictions`
- Default:

```json
  "edit_predictions": {
    "disabled_globs": [
      "**/.env*",
      "**/*.pem",
      "**/*.key",
      "**/*.cert",
      "**/*.crt",
      "**/.dev.vars",
      "**/secrets.yml"
    ]
  }
```

**Options**

### Disabled Globs

- Description: A list of globs for which edit predictions should be disabled for. This list adds to a pre-existing, sensible default set of globs. Any additional ones you add are combined with them.
- Setting: `disabled_globs`
- Default: `["**/.env*", "**/*.pem", "**/*.key", "**/*.cert", "**/*.crt", "**/.dev.vars", "**/secrets.yml"]`

**Options**

List of `string` values.

## Edit Predictions Disabled in

- Description: A list of language scopes in which edit predictions should be disabled.
- Setting: `edit_predictions_disabled_in`
- Default: `[]`

**Options**

List of `string` values

1. Don't show edit predictions in comments:

```json
"disabled_in": ["comment"]
```

2. Don't show edit predictions in strings and comments:

```json
"disabled_in": ["comment", "string"]
```

3. Only in Go, don't show edit predictions in strings and comments:

```json
{
  "languages": {
    "Go": {
      "edit_predictions_disabled_in": ["comment", "string"]
    }
  }
}
```

## Current Line Highlight

- Description: How to highlight the current line in the editor.
- Setting: `current_line_highlight`
- Default: `all`

**Options**

1. Don't highlight the current line:

```json
"current_line_highlight": "none"
```

2. Highlight the gutter area:

```json
"current_line_highlight": "gutter"
```

3. Highlight the editor area:

```json
"current_line_highlight": "line"
```

4. Highlight the full line:

```json
"current_line_highlight": "all"
```

## Selection Highlight

- Description: Whether to highlight all occurrences of the selected text in an editor.
- Setting: `selection_highlight`
- Default: `true`

## Rounded Selection

- Description: Whether the text selection should have rounded corners.
- Setting: `rounded_selection`
- Default: `true`

## Cursor Blink

- Description: Whether or not the cursor blinks.
- Setting: `cursor_blink`
- Default: `true`

**Options**

`boolean` values

## Cursor Shape

- Description: Cursor shape for the default editor.
- Setting: `cursor_shape`
- Default: `bar`

**Options**

1. A vertical bar:

```json
"cursor_shape": "bar"
```

2. A block that surrounds the following character:

```json
"cursor_shape": "block"
```

3. An underline / underscore that runs along the following character:

```json
"cursor_shape": "underline"
```

4. An box drawn around the following character:

```json
"cursor_shape": "hollow"
```

## Gutter

- Description: Settings for the editor gutter
- Setting: `gutter`
- Default:

```json
{
  "gutter": {
    "line_numbers": true,
    "runnables": true,
    "breakpoints": true,
    "folds": true,
    "min_line_number_digits": 4
  }
}
```

**Options**

- `line_numbers`: Whether to show line numbers in the gutter
- `runnables`: Whether to show runnable buttons in the gutter
- `breakpoints`: Whether to show breakpoints in the gutter
- `folds`: Whether to show fold buttons in the gutter
- `min_line_number_digits`: Minimum number of characters to reserve space for in the gutter

## Hide Mouse

- Description: Determines when the mouse cursor should be hidden in an editor or input box.
- Setting: `hide_mouse`
- Default: `on_typing_and_movement`

**Options**

1. Never hide the mouse cursor:

```json
"hide_mouse": "never"
```

2. Hide only when typing:

```json
"hide_mouse": "on_typing"
```

3. Hide on both typing and cursor movement:

```json
"hide_mouse": "on_typing_and_movement"
```

## Snippet Sort Order

- Description: Determines how snippets are sorted relative to other completion items.
- Setting: `snippet_sort_order`
- Default: `inline`

**Options**

1. Place snippets at the top of the completion list:

```json
"snippet_sort_order": "top"
```

2. Place snippets normally without any preference:

```json
"snippet_sort_order": "inline"
```

3. Place snippets at the bottom of the completion list:

```json
"snippet_sort_order": "bottom"
```

4. Do not show snippets in the completion list at all:

```json
"snippet_sort_order": "none"
```

## Editor Scrollbar

- Description: Whether or not to show the editor scrollbar and various elements in it.
- Setting: `scrollbar`
- Default:

```json
"scrollbar": {
  "show": "auto",
  "cursors": true,
  "git_diff": true,
  "search_results": true,
  "selected_text": true,
  "selected_symbol": true,
  "diagnostics": "all",
  "axes": {
    "horizontal": true,
    "vertical": true,
  },
},
```

### Show Mode

- Description: When to show the editor scrollbar.
- Setting: `show`
- Default: `auto`

**Options**

1. Show the scrollbar if there's important information or follow the system's configured behavior:

```json
"scrollbar": {
  "show": "auto"
}
```

2. Match the system's configured behavior:

```json
"scrollbar": {
  "show": "system"
}
```

3. Always show the scrollbar:

```json
"scrollbar": {
  "show": "always"
}
```

4. Never show the scrollbar:

```json
"scrollbar": {
  "show": "never"
}
```

### Cursor Indicators

- Description: Whether to show cursor positions in the scrollbar.
- Setting: `cursors`
- Default: `true`

**Options**

`boolean` values

### Git Diff Indicators

- Description: Whether to show git diff indicators in the scrollbar.
- Setting: `git_diff`
- Default: `true`

**Options**

`boolean` values

### Search Results Indicators

- Description: Whether to show buffer search results in the scrollbar.
- Setting: `search_results`
- Default: `true`

**Options**

`boolean` values

### Selected Text Indicators

- Description: Whether to show selected text occurrences in the scrollbar.
- Setting: `selected_text`
- Default: `true`

**Options**

`boolean` values

### Selected Symbols Indicators

- Description: Whether to show selected symbol occurrences in the scrollbar.
- Setting: `selected_symbol`
- Default: `true`

**Options**

`boolean` values

### Diagnostics

- Description: Which diagnostic indicators to show in the scrollbar.
- Setting: `diagnostics`
- Default: `all`

**Options**

1. Show all diagnostics:

```json
{
  "diagnostics": "all"
}
```

2. Do not show any diagnostics:

```json
{
  "diagnostics": "none"
}
```

3. Show only errors:

```json
{
  "diagnostics": "error"
}
```

4. Show only errors and warnings:

```json
{
  "diagnostics": "warning"
}
```

5. Show only errors, warnings, and information:

```json
{
  "diagnostics": "information"
}
```

### Axes

- Description: Forcefully enable or disable the scrollbar for each axis
- Setting: `axes`
- Default:

```json
"scrollbar": {
  "axes": {
    "horizontal": true,
    "vertical": true,
  },
}
```

#### Horizontal

- Description: When false, forcefully disables the horizontal scrollbar. Otherwise, obey other settings.
- Setting: `horizontal`
- Default: `true`

**Options**

`boolean` values

#### Vertical

- Description: When false, forcefully disables the vertical scrollbar. Otherwise, obey other settings.
- Setting: `vertical`
- Default: `true`

**Options**

`boolean` values

## Minimap

- Description: Settings related to the editor's minimap, which provides an overview of your document.
- Setting: `minimap`
- Default:

```json
{
  "minimap": {
    "show": "never",
    "thumb": "always",
    "thumb_border": "left_open",
    "current_line_highlight": null
  }
}
```

### Show Mode

- Description: When to show the minimap in the editor.
- Setting: `show`
- Default: `never`

**Options**

1. Always show the minimap:

```json
{
  "show": "always"
}
```

2. Show the minimap if the editor's scrollbars are visible:

```json
{
  "show": "auto"
}
```

3. Never show the minimap:

```json
{
  "show": "never"
}
```

### Thumb Display

- Description: When to show the minimap thumb (the visible editor area) in the minimap.
- Setting: `thumb`
- Default: `always`

**Options**

1. Show the minimap thumb when hovering over the minimap:

```json
{
  "thumb": "hover"
}
```

2. Always show the minimap thumb:

```json
{
  "thumb": "always"
}
```

### Thumb Border

- Description: How the minimap thumb border should look.
- Setting: `thumb_border`
- Default: `left_open`

**Options**

1. Display a border on all sides of the thumb:

```json
{
  "thumb_border": "full"
}
```

2. Display a border on all sides except the left side:

```json
{
  "thumb_border": "left_open"
}
```

3. Display a border on all sides except the right side:

```json
{
  "thumb_border": "right_open"
}
```

4. Display a border only on the left side:

```json
{
  "thumb_border": "left_only"
}
```

5. Display the thumb without any border:

```json
{
  "thumb_border": "none"
}
```

### Current Line Highlight

- Description: How to highlight the current line in the minimap.
- Setting: `current_line_highlight`
- Default: `null`

**Options**

1. Inherit the editor's current line highlight setting:

```json
{
  "minimap": {
    "current_line_highlight": null
  }
}
```

2. Highlight the current line in the minimap:

```json
{
  "minimap": {
    "current_line_highlight": "line"
  }
}
```

or

```json
{
  "minimap": {
    "current_line_highlight": "all"
  }
}
```

3. Do not highlight the current line in the minimap:

```json
{
  "minimap": {
    "current_line_highlight": "gutter"
  }
}
```

or

```json
{
  "minimap": {
    "current_line_highlight": "none"
  }
}
```

## Editor Tab Bar

- Description: Settings related to the editor's tab bar.
- Settings: `tab_bar`
- Default:

```json
"tab_bar": {
  "show": true,
  "show_nav_history_buttons": true,
  "show_tab_bar_buttons": true
}
```

### Show

- Description: Whether or not to show the tab bar in the editor.
- Setting: `show`
- Default: `true`

**Options**

`boolean` values

### Navigation History Buttons

- Description: Whether or not to show the navigation history buttons.
- Setting: `show_nav_history_buttons`
- Default: `true`

**Options**

`boolean` values

### Tab Bar Buttons

- Description: Whether or not to show the tab bar buttons.
- Setting: `show_tab_bar_buttons`
- Default: `true`

**Options**

`boolean` values

## Editor Tabs

- Description: Configuration for the editor tabs.
- Setting: `tabs`
- Default:

```json
"tabs": {
  "close_position": "right",
  "file_icons": false,
  "git_status": false,
  "activate_on_close": "history",
  "show_close_button": "hover",
  "show_diagnostics": "off"
},
```

### Close Position

- Description: Where to display close button within a tab.
- Setting: `close_position`
- Default: `right`

**Options**

1. Display the close button on the right:

```json
{
  "close_position": "right"
}
```

2. Display the close button on the left:

```json
{
  "close_position": "left"
}
```

### File Icons

- Description: Whether to show the file icon for a tab.
- Setting: `file_icons`
- Default: `false`

### Git Status

- Description: Whether or not to show Git file status in tab.
- Setting: `git_status`
- Default: `false`

### Activate on close

- Description: What to do after closing the current tab.
- Setting: `activate_on_close`
- Default: `history`

**Options**

1.  Activate the tab that was open previously:

```json
{
  "activate_on_close": "history"
}
```

2. Activate the right neighbour tab if present:

```json
{
  "activate_on_close": "neighbour"
}
```

3. Activate the left neighbour tab if present:

```json
{
  "activate_on_close": "left_neighbour"
}
```

### Show close button

- Description: Controls the appearance behavior of the tab's close button.
- Setting: `show_close_button`
- Default: `hover`

**Options**

1.  Show it just upon hovering the tab:

```json
{
  "show_close_button": "hover"
}
```

2. Show it persistently:

```json
{
  "show_close_button": "always"
}
```

3. Never show it, even if hovering it:

```json
{
  "show_close_button": "hidden"
}
```

### Show Diagnostics

- Description: Whether to show diagnostics indicators in tabs. This setting only works when file icons are active and controls which files with diagnostic issues to mark.
- Setting: `show_diagnostics`
- Default: `off`

**Options**

1. Do not mark any files:

```json
{
  "show_diagnostics": "off"
}
```

2. Only mark files with errors:

```json
{
  "show_diagnostics": "errors"
}
```

3. Mark files with errors and warnings:

```json
{
  "show_diagnostics": "all"
}
```

### Show Inline Code Actions

- Description: Whether to show code action button at start of buffer line.
- Setting: `inline_code_actions`
- Default: `true`

**Options**

`boolean` values

### Drag And Drop Selection

- Description: Whether to allow drag and drop text selection in buffer. `delay` is the milliseconds that must elapse before drag and drop is allowed. Otherwise, a new text selection is created.
- Setting: `drag_and_drop_selection`
- Default:

```json
"drag_and_drop_selection": {
  "enabled": true,
  "delay": 300
}
```

## Editor Toolbar

- Description: Whether or not to show various elements in the editor toolbar.
- Setting: `toolbar`
- Default:

```json
"toolbar": {
  "breadcrumbs": true,
  "quick_actions": true,
  "selections_menu": true,
  "agent_review": true,
  "code_actions": false
},
```

**Options**

Each option controls displaying of a particular toolbar element. If all elements are hidden, the editor toolbar is not displayed.

## Use System Tabs

- Description: Whether to allow windows to tab together based on the user’s tabbing preference (macOS only).
- Setting: `use_system_window_tabs`
- Default: `false`

**Options**

This setting enables integration with macOS’s native window tabbing feature. When set to `true`, Zed windows can be grouped together as tabs in a single macOS window, following the system-wide tabbing preferences set by the user (such as "Always", "In Full Screen", or "Never"). This setting is only available on macOS.

## Enable Language Server

- Description: Whether or not to use language servers to provide code intelligence.
- Setting: `enable_language_server`
- Default: `true`

**Options**

`boolean` values

## Ensure Final Newline On Save

- Description: Removes any lines containing only whitespace at the end of the file and ensures just one newline at the end.
- Setting: `ensure_final_newline_on_save`
- Default: `true`

**Options**

`boolean` values

## Expand Excerpt Lines

- Description: The default number of lines to expand excerpts in the multibuffer by
- Setting: `expand_excerpt_lines`
- Default: `5`

**Options**

Positive `integer` values

## Excerpt Context Lines

- Description: The number of lines of context to provide when showing excerpts in the multibuffer.
- Setting: `excerpt_context_lines`
- Default: `2`

**Options**

Positive `integer` value between 1 and 32. Values outside of this range will be clamped to this range.

## Extend Comment On Newline

- Description: Whether to start a new line with a comment when a previous line is a comment as well.
- Setting: `extend_comment_on_newline`
- Default: `true`

**Options**

`boolean` values

## Status Bar

- Description: Control various elements in the status bar. Note that some items in the status bar have their own settings set elsewhere.
- Setting: `status_bar`
- Default:

```json
"status_bar": {
  "active_language_button": true,
  "cursor_position_button": true
},
```

## LSP

- Description: Configuration for language servers.
- Setting: `lsp`
- Default: `null`

**Options**

The following settings can be overridden for specific language servers:

- `initialization_options`
- `settings`

To override configuration for a language server, add an entry for that language server's name to the `lsp` value.

Some options are passed via `initialization_options` to the language server. These are for options which must be specified at language server startup and when changed will require restarting the language server.

For example to pass the `check` option to `rust-analyzer`, use the following configuration:

```json
"lsp": {
  "rust-analyzer": {
    "initialization_options": {
      "check": {
        "command": "clippy" // rust-analyzer.check.command (default: "check")
      }
    }
  }
}
```

While other options may be changed at a runtime and should be placed under `settings`:

```json
"lsp": {
  "yaml-language-server": {
    "settings": {
      "yaml": {
        "keyOrdering": true // Enforces alphabetical ordering of keys in maps
      }
    }
  }
}
```

## Global LSP Settings

- Description: Configuration for global LSP settings that apply to all language servers
- Setting: `global_lsp_settings`
- Default:

```json
{
  "global_lsp_settings": {
    "button": true
  }
}
```

**Options**

- `button`: Whether to show the LSP status button in the status bar

## LSP Highlight Debounce

- Description: The debounce delay in milliseconds before querying highlights from the language server based on the current cursor location.
- Setting: `lsp_highlight_debounce`
- Default: `75`

## Global LSP Settings

- Description: Common language server settings.
- Setting: `global_lsp_settings`
- Default:

```json
"global_lsp_settings": {
  "button": true
}
```

**Options**

`integer` values representing milliseconds

## Features

- Description: Features that can be globally enabled or disabled
- Setting: `features`
- Default:

```json
{
  "features": {
    "edit_prediction_provider": "zed"
  }
}
```

### Edit Prediction Provider

- Description: Which edit prediction provider to use
- Setting: `edit_prediction_provider`
- Default: `"zed"`

**Options**

1. Use Zeta as the edit prediction provider:

```json
{
  "features": {
    "edit_prediction_provider": "zed"
  }
}
```

2. Use Copilot as the edit prediction provider:

```json
{
  "features": {
    "edit_prediction_provider": "copilot"
  }
}
```

3. Use Supermaven as the edit prediction provider:

```json
{
  "features": {
    "edit_prediction_provider": "supermaven"
  }
}
```

4. Turn off edit predictions across all providers

```json
{
  "features": {
    "edit_prediction_provider": "none"
  }
}
```

## Format On Save

- Description: Whether or not to perform a buffer format before saving.
- Setting: `format_on_save`
- Default: `on`

**Options**

1. `on`, enables format on save obeying `formatter` setting:

```json
{
  "format_on_save": "on"
}
```

2. `off`, disables format on save:

```json
{
  "format_on_save": "off"
}
```

## Formatter

- Description: How to perform a buffer format.
- Setting: `formatter`
- Default: `auto`

**Options**

1. To use the current language server, use `"language_server"`:

```json
{
  "formatter": "language_server"
}
```

2. Or to use an external command, use `"external"`. Specify the name of the formatting program to run, and an array of arguments to pass to the program. The buffer's text will be passed to the program on stdin, and the formatted output should be written to stdout. For example, the following command would strip trailing spaces using [`sed(1)`](https://linux.die.net/man/1/sed):

```json
{
  "formatter": {
    "external": {
      "command": "sed",
      "arguments": ["-e", "s/ *$//"]
    }
  }
}
```

3. External formatters may optionally include a `{buffer_path}` placeholder which at runtime will include the path of the buffer being formatted. Formatters operate by receiving file content via standard input, reformatting it and then outputting it to standard output and so normally don't know the filename of what they are formatting. Tools like Prettier support receiving the file path via a command line argument which can then used to impact formatting decisions.

WARNING: `{buffer_path}` should not be used to direct your formatter to read from a filename. Your formatter should only read from standard input and should not read or write files directly.

```json
  "formatter": {
    "external": {
      "command": "prettier",
      "arguments": ["--stdin-filepath", "{buffer_path}"]
    }
  }
```

4. Or to use code actions provided by the connected language servers, use `"code_actions"`:

```json
{
  "formatter": {
    "code_actions": {
      // Use ESLint's --fix:
      "source.fixAll.eslint": true,
      // Organize imports on save:
      "source.organizeImports": true
    }
  }
}
```

5. Or to use multiple formatters consecutively, use an array of formatters:

```json
{
  "formatter": [
    { "language_server": { "name": "rust-analyzer" } },
    {
      "external": {
        "command": "sed",
        "arguments": ["-e", "s/ *$//"]
      }
    }
  ]
}
```

Here `rust-analyzer` will be used first to format the code, followed by a call of sed.
If any of the formatters fails, the subsequent ones will still be executed.

## Code Actions On Format

- Description: The code actions to perform with the primary language server when formatting the buffer.
- Setting: `code_actions_on_format`
- Default: `{}`, except for Go it's `{ "source.organizeImports": true }`

**Examples**

<!--
TBD: Add Python Ruff source.organizeImports example
-->

1. Organize imports on format in TypeScript and TSX buffers:

```json
{
  "languages": {
    "TypeScript": {
      "code_actions_on_format": {
        "source.organizeImports": true
      }
    },
    "TSX": {
      "code_actions_on_format": {
        "source.organizeImports": true
      }
    }
  }
}
```

2. Run ESLint `fixAll` code action when formatting:

```json
{
  "languages": {
    "JavaScript": {
      "code_actions_on_format": {
        "source.fixAll.eslint": true
      }
    }
  }
}
```

3. Run only a single ESLint rule when using `fixAll`:

```json
{
  "languages": {
    "JavaScript": {
      "code_actions_on_format": {
        "source.fixAll.eslint": true
      }
    }
  },
  "lsp": {
    "eslint": {
      "settings": {
        "codeActionOnSave": {
          "rules": ["import/order"]
        }
      }
    }
  }
}
```

## Auto close

- Description: Whether to automatically add matching closing characters when typing opening parenthesis, bracket, brace, single or double quote characters.
- Setting: `use_autoclose`
- Default: `true`

**Options**

`boolean` values

## Always Treat Brackets As Autoclosed

- Description: Controls how the editor handles the autoclosed characters.
- Setting: `always_treat_brackets_as_autoclosed`
- Default: `false`

**Options**

`boolean` values

**Example**

If the setting is set to `true`:

1. Enter in the editor: `)))`
2. Move the cursor to the start: `^)))`
3. Enter again: `)))`

The result is still `)))` and not `))))))`, which is what it would be by default.

## File Scan Exclusions

- Setting: `file_scan_exclusions`
- Description: Files or globs of files that will be excluded by Zed entirely. They will be skipped during file scans, file searches, and not be displayed in the project file tree. Overrides `file_scan_inclusions`.
- Default:

```json
"file_scan_exclusions": [
  "**/.git",
  "**/.svn",
  "**/.hg",
  "**/.jj",
  "**/CVS",
  "**/.DS_Store",
  "**/Thumbs.db",
  "**/.classpath",
  "**/.settings"
],
```

Note, specifying `file_scan_exclusions` in settings.json will override the defaults (shown above). If you are looking to exclude additional items you will need to include all the default values in your settings.

## File Scan Inclusions

- Setting: `file_scan_inclusions`
- Description: Files or globs of files that will be included by Zed, even when ignored by git. This is useful for files that are not tracked by git, but are still important to your project. Note that globs that are overly broad can slow down Zed's file scanning. `file_scan_exclusions` takes precedence over these inclusions.
- Default:

```json
"file_scan_inclusions": [".env*"],
```

## File Types

- Setting: `file_types`
- Description: Configure how Zed selects a language for a file based on its filename or extension. Supports glob entries.
- Default:

```json
"file_types": {
  "JSONC": ["**/.zed/**/*.json", "**/zed/**/*.json", "**/Zed/**/*.json", "**/.vscode/**/*.json"],
  "Shell Script": [".env.*"]
}
```

**Examples**

To interpret all `.c` files as C++, files called `MyLockFile` as TOML and files starting with `Dockerfile` as Dockerfile:

```json
{
  "file_types": {
    "C++": ["c"],
    "TOML": ["MyLockFile"],
    "Dockerfile": ["Dockerfile*"]
  }
}
```

## Diagnostics

- Description: Configuration for diagnostics-related features.
- Setting: `diagnostics`
- Default:

```json
{
  "diagnostics": {
    "include_warnings": true,
    "inline": {
      "enabled": false
    },
    "update_with_cursor": false,
    "primary_only": false,
    "use_rendered": false
  }
}
```

### Inline Diagnostics

- Description: Whether or not to show diagnostics information inline.
- Setting: `inline`
- Default:

```json
{
  "diagnostics": {
    "inline": {
      "enabled": false,
      "update_debounce_ms": 150,
      "padding": 4,
      "min_column": 0,
      "max_severity": null
    }
  }
}
```

**Options**

1. Enable inline diagnostics.

```json
{
  "diagnostics": {
    "inline": {
      "enabled": true
    }
  }
}
```

2. Delay diagnostic updates until some time after the last diagnostic update.

```json
{
  "diagnostics": {
    "inline": {
      "enabled": true,
      "update_debounce_ms": 150
    }
  }
}
```

3. Set padding between the end of the source line and the start of the diagnostic.

```json
{
  "diagnostics": {
    "inline": {
      "enabled": true,
      "padding": 4
    }
  }
}
```

4. Horizontally align inline diagnostics at the given column.

```json
{
  "diagnostics": {
    "inline": {
      "enabled": true,
      "min_column": 80
    }
  }
}
```

5. Show only warning and error diagnostics.

```json
{
  "diagnostics": {
    "inline": {
      "enabled": true,
      "max_severity": "warning"
    }
  }
}
```

## Git

- Description: Configuration for git-related features.
- Setting: `git`
- Default:

```json
{
  "git": {
    "git_gutter": "tracked_files",
    "inline_blame": {
      "enabled": true
    },
    "branch_picker": {
      "show_author_name": true
    },
    "hunk_style": "staged_hollow"
  }
}
```

### Git Gutter

- Description: Whether or not to show the git gutter.
- Setting: `git_gutter`
- Default: `tracked_files`

**Options**

1. Show git gutter in tracked files

```json
{
  "git": {
    "git_gutter": "tracked_files"
  }
}
```

2. Hide git gutter

```json
{
  "git": {
    "git_gutter": "hide"
  }
}
```

### Gutter Debounce

- Description: Sets the debounce threshold (in milliseconds) after which changes are reflected in the git gutter.
- Setting: `gutter_debounce`
- Default: `null`

**Options**

`integer` values representing milliseconds

Example:

```json
{
  "git": {
    "gutter_debounce": 100
  }
}
```

### Inline Git Blame

- Description: Whether or not to show git blame information inline, on the currently focused line.
- Setting: `inline_blame`
- Default:

```json
{
  "git": {
    "inline_blame": {
      "enabled": true
    }
  }
}
```

**Options**

1. Disable inline git blame:

```json
{
  "git": {
    "inline_blame": {
      "enabled": false
    }
  }
}
```

2. Only show inline git blame after a delay (that starts after cursor stops moving):

```json
{
  "git": {
    "inline_blame": {
      "delay_ms": 500
    }
  }
}
```

3. Show a commit summary next to the commit date and author:

```json
{
  "git": {
    "inline_blame": {
      "show_commit_summary": true
    }
  }
}
```

4. Use this as the minimum column at which to display inline blame information:

```json
{
  "git": {
    "inline_blame": {
      "min_column": 80
    }
  }
}
```

5. Set the padding between the end of the line and the inline blame hint, in ems:

```json
{
  "git": {
    "inline_blame": {
      "padding": 10
    }
  }
}
```

### Branch Picker

- Description: Configuration related to the branch picker.
- Setting: `branch_picker`
- Default:

```json
{
  "git": {
    "branch_picker": {
      "show_author_name": false
    }
  }
}
```

**Options**

1. Show the author name in the branch picker:

```json
{
  "git": {
    "branch_picker": {
      "show_author_name": true
    }
  }
}
```

### Hunk Style

- Description: What styling we should use for the diff hunks.
- Setting: `hunk_style`
- Default:

```json
{
  "git": {
    "hunk_style": "staged_hollow"
  }
}
```

**Options**

1. Show the staged hunks faded out and with a border:

```json
{
  "git": {
    "hunk_style": "staged_hollow"
  }
}
```

2. Show unstaged hunks faded out and with a border:

```json
{
  "git": {
    "hunk_style": "unstaged_hollow"
  }
}
```

## Go to Definition Fallback

- Description: What to do when the {#action editor::GoToDefinition} action fails to find a definition
- Setting: `go_to_definition_fallback`
- Default: `"find_all_references"`

**Options**

1. Do nothing:

```json
{
  "go_to_definition_fallback": "none"
}
```

2. Find references for the same symbol (default):

```json
{
  "go_to_definition_fallback": "find_all_references"
}
```

## Hard Tabs

- Description: Whether to indent lines using tab characters or multiple spaces.
- Setting: `hard_tabs`
- Default: `false`

**Options**

`boolean` values

## Helix Mode

- Description: Whether or not to enable Helix mode. Enabling `helix_mode` also enables `vim_mode`. See the [Helix documentation](./helix.md) for more details.
- Setting: `helix_mode`
- Default: `false`

**Options**

`boolean` values

## Indent Guides

- Description: Configuration related to indent guides. Indent guides can be configured separately for each language.
- Setting: `indent_guides`
- Default:

```json
{
  "indent_guides": {
    "enabled": true,
    "line_width": 1,
    "active_line_width": 1,
    "coloring": "fixed",
    "background_coloring": "disabled"
  }
}
```

**Options**

1. Disable indent guides

```json
{
  "indent_guides": {
    "enabled": false
  }
}
```

2. Enable indent guides for a specific language.

```json
{
  "languages": {
    "Python": {
      "indent_guides": {
        "enabled": true
      }
    }
  }
}
```

3. Enable indent aware coloring ("rainbow indentation").
   The colors that are used for different indentation levels are defined in the theme (theme key: `accents`). They can be customized by using theme overrides.

```json
{
  "indent_guides": {
    "enabled": true,
    "coloring": "indent_aware"
  }
}
```

4. Enable indent aware background coloring ("rainbow indentation").
   The colors that are used for different indentation levels are defined in the theme (theme key: `accents`). They can be customized by using theme overrides.

```json
{
  "indent_guides": {
    "enabled": true,
    "coloring": "indent_aware",
    "background_coloring": "indent_aware"
  }
}
```

## Hover Popover Enabled

- Description: Whether or not to show the informational hover box when moving the mouse over symbols in the editor.
- Setting: `hover_popover_enabled`
- Default: `true`

**Options**

`boolean` values

## Hover Popover Delay

- Description: Time to wait in milliseconds before showing the informational hover box.
- Setting: `hover_popover_delay`
- Default: `300`

**Options**

`integer` values representing milliseconds

## Icon Theme

- Description: The icon theme setting can be specified in two forms - either as the name of an icon theme or as an object containing the `mode`, `dark`, and `light` icon themes for files/folders inside Zed.
- Setting: `icon_theme`
- Default: `Zed (Default)`

### Icon Theme Object

- Description: Specify the icon theme using an object that includes the `mode`, `dark`, and `light`.
- Setting: `icon_theme`
- Default:

```json
"icon_theme": {
  "mode": "system",
  "dark": "Zed (Default)",
  "light": "Zed (Default)"
},
```

### Mode

- Description: Specify the icon theme mode.
- Setting: `mode`
- Default: `system`

**Options**

1. Set the icon theme to dark mode

```json
{
  "mode": "dark"
}
```

2. Set the icon theme to light mode

```json
{
  "mode": "light"
}
```

3. Set the icon theme to system mode

```json
{
  "mode": "system"
}
```

### Dark

- Description: The name of the dark icon theme.
- Setting: `dark`
- Default: `Zed (Default)`

**Options**

Run the {#action icon_theme_selector::Toggle} action in the command palette to see a current list of valid icon themes names.

### Light

- Description: The name of the light icon theme.
- Setting: `light`
- Default: `Zed (Default)`

**Options**

Run the {#action icon_theme_selector::Toggle} action in the command palette to see a current list of valid icon themes names.

## Image Viewer

- Description: Settings for image viewer functionality
- Setting: `image_viewer`
- Default:

```json
{
  "image_viewer": {
    "unit": "binary"
  }
}
```

**Options**

### Unit

- Description: The unit for image file sizes
- Setting: `unit`
- Default: `"binary"`

**Options**

1. Use binary units (KiB, MiB):

```json
{
  "image_viewer": {
    "unit": "binary"
  }
}
```

2. Use decimal units (KB, MB):

```json
{
  "image_viewer": {
    "unit": "decimal"
  }
}
```

## Inlay hints

- Description: Configuration for displaying extra text with hints in the editor.
- Setting: `inlay_hints`
- Default:

```json
"inlay_hints": {
  "enabled": false,
  "show_type_hints": true,
  "show_parameter_hints": true,
  "show_other_hints": true,
  "show_background": false,
  "edit_debounce_ms": 700,
  "scroll_debounce_ms": 50,
  "toggle_on_modifiers_press": null
}
```

**Options**

Inlay hints querying consists of two parts: editor (client) and LSP server.
With the inlay settings above are changed to enable the hints, editor will start to query certain types of hints and react on LSP hint refresh request from the server.
At this point, the server may or may not return hints depending on its implementation, further configuration might be needed, refer to the corresponding LSP server documentation.

The following languages have inlay hints preconfigured by Zed:

- [Go](https://docs.zed.dev/languages/go)
- [Rust](https://docs.zed.dev/languages/rust)
- [Svelte](https://docs.zed.dev/languages/svelte)
- [TypeScript](https://docs.zed.dev/languages/typescript)

Use the `lsp` section for the server configuration. Examples are provided in the corresponding language documentation.

Hints are not instantly queried in Zed, two kinds of debounces are used, either may be set to 0 to be disabled.
Settings-related hint updates are not debounced.

All possible config values for `toggle_on_modifiers_press` are:

```json
"inlay_hints": {
  "toggle_on_modifiers_press": {
    "control": true,
    "shift": true,
    "alt": true,
    "platform": true,
    "function": true
  }
}
```

Unspecified values have a `false` value, hints won't be toggled if all the modifiers are `false` or not all the modifiers are pressed.

## Journal

- Description: Configuration for the journal.
- Setting: `journal`
- Default:

```json
"journal": {
  "path": "~",
  "hour_format": "hour12"
}
```

### Path

- Description: The path of the directory where journal entries are stored.
- Setting: `path`
- Default: `~`

**Options**

`string` values

### Hour Format

- Description: The format to use for displaying hours in the journal.
- Setting: `hour_format`
- Default: `hour12`

**Options**

1. 12-hour format:

```json
{
  "hour_format": "hour12"
}
```

2. 24-hour format:

```json
{
  "hour_format": "hour24"
}
```

## JSX Tag Auto Close

- Description: Whether to automatically close JSX tags
- Setting: `jsx_tag_auto_close`
- Default:

```json
{
  "jsx_tag_auto_close": {
    "enabled": true
  }
}
```

**Options**

- `enabled`: Whether to enable automatic JSX tag closing

## Languages

- Description: Configuration for specific languages.
- Setting: `languages`
- Default: `null`

**Options**

To override settings for a language, add an entry for that languages name to the `languages` value. Example:

```json
"languages": {
  "C": {
    "format_on_save": "off",
    "preferred_line_length": 64,
    "soft_wrap": "preferred_line_length"
  },
  "JSON": {
    "tab_size": 4
  }
}
```

The following settings can be overridden for each specific language:

- [`enable_language_server`](#enable-language-server)
- [`ensure_final_newline_on_save`](#ensure-final-newline-on-save)
- [`format_on_save`](#format-on-save)
- [`formatter`](#formatter)
- [`hard_tabs`](#hard-tabs)
- [`preferred_line_length`](#preferred-line-length)
- [`remove_trailing_whitespace_on_save`](#remove-trailing-whitespace-on-save)
- [`show_edit_predictions`](#show-edit-predictions)
- [`show_whitespaces`](#show-whitespaces)
- [`soft_wrap`](#soft-wrap)
- [`tab_size`](#tab-size)
- [`use_autoclose`](#use-autoclose)
- [`always_treat_brackets_as_autoclosed`](#always-treat-brackets-as-autoclosed)

These values take in the same options as the root-level settings with the same name.

## Language Models

- Description: Configuration for language model providers
- Setting: `language_models`
- Default:

```json
{
  "language_models": {
    "anthropic": {
      "api_url": "https://api.anthropic.com"
    },
    "google": {
      "api_url": "https://generativelanguage.googleapis.com"
    },
    "ollama": {
      "api_url": "http://localhost:11434"
    },
    "openai": {
      "api_url": "https://api.openai.com/v1"
    }
  }
}
```

**Options**

Configuration for various AI model providers including API URLs and authentication settings.

## Line Indicator Format

- Description: Format for line indicator in the status bar
- Setting: `line_indicator_format`
- Default: `"short"`

**Options**

1. Short format:

```json
{
  "line_indicator_format": "short"
}
```

2. Long format:

```json
{
  "line_indicator_format": "long"
}
```

## Linked Edits

- Description: Whether to perform linked edits of associated ranges, if the language server supports it. For example, when editing opening `<html>` tag, the contents of the closing `</html>` tag will be edited as well.
- Setting: `linked_edits`
- Default: `true`

**Options**

`boolean` values

## LSP Document Colors

- Description: Whether to show document color information from the language server
- Setting: `lsp_document_colors`
- Default: `true`

**Options**

`boolean` values

## Max Tabs

- Description: Maximum number of tabs to show in the tab bar
- Setting: `max_tabs`
- Default: `null`

**Options**

Positive `integer` values or `null` for unlimited tabs

## Middle Click Paste (Linux only)

- Description: Enable middle-click paste on Linux
- Setting: `middle_click_paste`
- Default: `true`

**Options**

`boolean` values

## Multi Cursor Modifier

- Description: Determines the modifier to be used to add multiple cursors with the mouse. The open hover link mouse gestures will adapt such that it do not conflict with the multicursor modifier.
- Setting: `multi_cursor_modifier`
- Default: `alt`

**Options**

1. Maps to `Alt` on Linux and Windows and to `Option` on macOS:

```json
{
  "multi_cursor_modifier": "alt"
}
```

2. Maps `Control` on Linux and Windows and to `Command` on macOS:

```json
{
  "multi_cursor_modifier": "cmd_or_ctrl" // alias: "cmd", "ctrl"
}
```

## Node

- Description: Configuration for Node.js integration
- Setting: `node`
- Default:

```json
{
  "node": {
    "ignore_system_version": false,
    "path": null,
    "npm_path": null
  }
}
```

**Options**

- `ignore_system_version`: Whether to ignore the system Node.js version
- `path`: Custom path to Node.js binary
- `npm_path`: Custom path to npm binary

## Network Proxy

- Description: Configure a network proxy for Zed.
- Setting: `proxy`
- Default: `null`

**Options**

The proxy setting must contain a URL to the proxy.

The following URI schemes are supported:

- `http`
- `https`
- `socks4` - SOCKS4 proxy with local DNS
- `socks4a` - SOCKS4 proxy with remote DNS
- `socks5` - SOCKS5 proxy with local DNS
- `socks5h` - SOCKS5 proxy with remote DNS

`http` will be used when no scheme is specified.

By default no proxy will be used, or Zed will attempt to retrieve proxy settings from environment variables, such as `http_proxy`, `HTTP_PROXY`, `https_proxy`, `HTTPS_PROXY`, `all_proxy`, `ALL_PROXY`, `no_proxy` and `NO_PROXY`.

For example, to set an `http` proxy, add the following to your settings:

```json
{
  "proxy": "http://127.0.0.1:10809"
}
```

Or to set a `socks5` proxy:

```json
{
  "proxy": "socks5h://localhost:10808"
}
```

If you wish to exclude certain hosts from using the proxy, set the `NO_PROXY` environment variable. This accepts a comma-separated list of hostnames, host suffixes, IPv4/IPv6 addresses or blocks that should not use the proxy. For example if your environment included `NO_PROXY="google.com, 192.168.1.0/24"` all hosts in `192.168.1.*`, `google.com` and `*.google.com` would bypass the proxy. See [reqwest NoProxy docs](https://docs.rs/reqwest/latest/reqwest/struct.NoProxy.html#method.from_string) for more.

## On Last Window Closed

- Description: What to do when the last window is closed
- Setting: `on_last_window_closed`
- Default: `"platform_default"`

**Options**

1. Use platform default behavior:

```json
{
  "on_last_window_closed": "platform_default"
}
```

2. Always quit the application:

```json
{
  "on_last_window_closed": "quit_app"
}
```

## Profiles

- Description: Configuration profiles that can be applied on top of existing settings
- Setting: `profiles`
- Default: `{}`

**Options**

Configuration object for defining settings profiles. Example:

```json
{
  "profiles": {
    "presentation": {
      "buffer_font_size": 20,
      "ui_font_size": 18,
      "theme": "One Light"
    }
  }
}
```

## Preview tabs

- Description:
  Preview tabs allow you to open files in preview mode, where they close automatically when you switch to another file unless you explicitly pin them. This is useful for quickly viewing files without cluttering your workspace. Preview tabs display their file names in italics. \
   There are several ways to convert a preview tab into a regular tab:

  - Double-clicking on the file
  - Double-clicking on the tab header
  - Using the {#action project_panel::OpenPermanent} action
  - Editing the file
  - Dragging the file to a different pane

- Setting: `preview_tabs`
- Default:

```json
"preview_tabs": {
  "enabled": true,
  "enable_preview_from_file_finder": false,
  "enable_preview_from_code_navigation": false,
}
```

### Enable preview from file finder

- Description: Determines whether to open files in preview mode when selected from the file finder.
- Setting: `enable_preview_from_file_finder`
- Default: `false`

**Options**

`boolean` values

### Enable preview from code navigation

- Description: Determines whether a preview tab gets replaced when code navigation is used to navigate away from the tab.
- Setting: `enable_preview_from_code_navigation`
- Default: `false`

**Options**

`boolean` values

## File Finder

### File Icons

- Description: Whether to show file icons in the file finder.
- Setting: `file_icons`
- Default: `true`

### Modal Max Width

- Description: Max-width of the file finder modal. It can take one of these values: `small`, `medium`, `large`, `xlarge`, and `full`.
- Setting: `modal_max_width`
- Default: `small`

### Skip Focus For Active In Search

- Description: Determines whether the file finder should skip focus for the active file in search results.
- Setting: `skip_focus_for_active_in_search`
- Default: `true`

## Pane Split Direction Horizontal

- Description: The direction that you want to split panes horizontally
- Setting: `pane_split_direction_horizontal`
- Default: `"up"`

**Options**

1. Split upward:

```json
{
  "pane_split_direction_horizontal": "up"
}
```

2. Split downward:

```json
{
  "pane_split_direction_horizontal": "down"
}
```

## Pane Split Direction Vertical

- Description: The direction that you want to split panes vertically
- Setting: `pane_split_direction_vertical`
- Default: `"left"`

**Options**

1. Split to the left:

```json
{
  "pane_split_direction_vertical": "left"
}
```

2. Split to the right:

```json
{
  "pane_split_direction_vertical": "right"
}
```

## Preferred Line Length

- Description: The column at which to soft-wrap lines, for buffers where soft-wrap is enabled.
- Setting: `preferred_line_length`
- Default: `80`

**Options**

`integer` values

## Private Files

- Description: Globs to match against file paths to determine if a file is private
- Setting: `private_files`
- Default: `["**/.env*", "**/*.pem", "**/*.key", "**/*.cert", "**/*.crt", "**/secrets.yml"]`

**Options**

List of `string` glob patterns

## Projects Online By Default

- Description: Whether or not to show the online projects view by default.
- Setting: `projects_online_by_default`
- Default: `true`

**Options**

`boolean` values

## Read SSH Config

- Description: Whether to read SSH configuration files
- Setting: `read_ssh_config`
- Default: `true`

**Options**

`boolean` values

## Redact Private Values

- Description: Hide the values of variables from visual display in private files
- Setting: `redact_private_values`
- Default: `false`

**Options**

`boolean` values

## Relative Line Numbers

- Description: Whether to show relative line numbers in the gutter
- Setting: `relative_line_numbers`
- Default: `false`

**Options**

`boolean` values

## Remove Trailing Whitespace On Save

- Description: Whether or not to remove any trailing whitespace from lines of a buffer before saving it.
- Setting: `remove_trailing_whitespace_on_save`
- Default: `true`

**Options**

`boolean` values

## Resize All Panels In Dock

- Description: Whether to resize all the panels in a dock when resizing the dock. Can be a combination of "left", "right" and "bottom".
- Setting: `resize_all_panels_in_dock`
- Default: `["left"]`

**Options**

List of strings containing any combination of:

- `"left"`: Resize left dock panels together
- `"right"`: Resize right dock panels together
- `"bottom"`: Resize bottom dock panels together

## Restore on File Reopen

- Description: Whether to attempt to restore previous file's state when opening it again. The state is stored per pane.
- Setting: `restore_on_file_reopen`
- Default: `true`

**Options**

`boolean` values

## Restore on Startup

- Description: Controls session restoration on startup.
- Setting: `restore_on_startup`
- Default: `last_session`

**Options**

1. Restore all workspaces that were open when quitting Zed:

```json
{
  "restore_on_startup": "last_session"
}
```

2. Restore the workspace that was closed last:

```json
{
  "restore_on_startup": "last_workspace"
}
```

3. Always start with an empty editor:

```json
{
  "restore_on_startup": "none"
}
```

## Scroll Beyond Last Line

- Description: Whether the editor will scroll beyond the last line
- Setting: `scroll_beyond_last_line`
- Default: `"one_page"`

**Options**

1. Scroll one page beyond the last line by one page:

```json
{
  "scroll_beyond_last_line": "one_page"
}
```

2. The editor will scroll beyond the last line by the same amount of lines as `vertical_scroll_margin`:

```json
{
  "scroll_beyond_last_line": "vertical_scroll_margin"
}
```

3. The editor will not scroll beyond the last line:

```json
{
  "scroll_beyond_last_line": "off"
}
```

**Options**

`boolean` values

## Scroll Sensitivity

- Description: Scroll sensitivity multiplier. This multiplier is applied to both the horizontal and vertical delta values while scrolling.
- Setting: `scroll_sensitivity`
- Default: `1.0`

**Options**

Positive `float` values

### Fast Scroll Sensitivity

- Description: Scroll sensitivity multiplier for fast scrolling. This multiplier is applied to both the horizontal and vertical delta values while scrolling. Fast scrolling happens when a user holds the alt or option key while scrolling.
- Setting: `fast_scroll_sensitivity`
- Default: `4.0`

**Options**

Positive `float` values

### Horizontal Scroll Margin

- Description: The number of characters to keep on either side when scrolling with the mouse
- Setting: `horizontal_scroll_margin`
- Default: `5`

**Options**

Non-negative `integer` values

### Vertical Scroll Margin

- Description: The number of lines to keep above/below the cursor when scrolling with the keyboard
- Setting: `vertical_scroll_margin`
- Default: `3`

**Options**

Non-negative `integer` values

## Search

- Description: Search options to enable by default when opening new project and buffer searches.
- Setting: `search`
- Default:

```json
"search": {
  "whole_word": false,
  "case_sensitive": false,
  "include_ignored": false,
  "regex": false
},
```

## Search Wrap

- Description: If `search_wrap` is disabled, search result do not wrap around the end of the file
- Setting: `search_wrap`
- Default: `true`

## Seed Search Query From Cursor

- Description: When to populate a new search's query based on the text under the cursor.
- Setting: `seed_search_query_from_cursor`
- Default: `always`

**Options**

1. `always` always populate the search query with the word under the cursor
2. `selection` only populate the search query when there is text selected
3. `never` never populate the search query

## Use Smartcase Search

- Description: When enabled, automatically adjusts search case sensitivity based on your query. If your search query contains any uppercase letters, the search becomes case-sensitive; if it contains only lowercase letters, the search becomes case-insensitive. \
  This applies to both in-file searches and project-wide searches.
- Setting: `use_smartcase_search`
- Default: `false`

**Options**

`boolean` values

Examples:

- Searching for "function" would match "function", "Function", "FUNCTION", etc.
- Searching for "Function" would only match "Function", not "function" or "FUNCTION"

## Show Call Status Icon

- Description: Whether or not to show the call status icon in the status bar.
- Setting: `show_call_status_icon`
- Default: `true`

**Options**

`boolean` values

## Completions

- Description: Controls how completions are processed for this language.
- Setting: `completions`
- Default:

```json
{
  "completions": {
    "words": "fallback",
    "words_min_length": 3,
    "lsp": true,
    "lsp_fetch_timeout_ms": 0,
    "lsp_insert_mode": "replace_suffix"
  }
}
```

### Words

- Description: Controls how words are completed. For large documents, not all words may be fetched for completion.
- Setting: `words`
- Default: `fallback`

**Options**

1. `enabled` - Always fetch document's words for completions along with LSP completions
2. `fallback` - Only if LSP response errors or times out, use document's words to show completions
3. `disabled` - Never fetch or complete document's words for completions (word-based completions can still be queried via a separate action)

### Min Words Query Length

- Description: Minimum number of characters required to automatically trigger word-based completions.
  Before that value, it's still possible to trigger the words-based completion manually with the corresponding editor command.
- Setting: `words_min_length`
- Default: `3`

**Options**

Positive integer values

### LSP

- Description: Whether to fetch LSP completions or not.
- Setting: `lsp`
- Default: `true`

**Options**

`boolean` values

### LSP Fetch Timeout (ms)

- Description: When fetching LSP completions, determines how long to wait for a response of a particular server. When set to 0, waits indefinitely.
- Setting: `lsp_fetch_timeout_ms`
- Default: `0`

**Options**

`integer` values representing milliseconds

### LSP Insert Mode

- Description: Controls what range to replace when accepting LSP completions.
- Setting: `lsp_insert_mode`
- Default: `replace_suffix`

**Options**

1. `insert` - Replaces text before the cursor, using the `insert` range described in the LSP specification
2. `replace` - Replaces text before and after the cursor, using the `replace` range described in the LSP specification
3. `replace_subsequence` - Behaves like `"replace"` if the text that would be replaced is a subsequence of the completion text, and like `"insert"` otherwise
4. `replace_suffix` - Behaves like `"replace"` if the text after the cursor is a suffix of the completion, and like `"insert"` otherwise

## Show Completions On Input

- Description: Whether or not to show completions as you type.
- Setting: `show_completions_on_input`
- Default: `true`

**Options**

`boolean` values

## Show Completion Documentation

- Description: Whether to display inline and alongside documentation for items in the completions menu.
- Setting: `show_completion_documentation`
- Default: `true`

**Options**

`boolean` values

## Show Edit Predictions

- Description: Whether to show edit predictions as you type or manually by triggering `editor::ShowEditPrediction`.
- Setting: `show_edit_predictions`
- Default: `true`

**Options**

`boolean` values

## Show Whitespaces

- Description: Whether or not to render whitespace characters in the editor.
- Setting: `show_whitespaces`
- Default: `selection`

**Options**

1. `all`
2. `selection`
3. `none`
4. `boundary`

## Soft Wrap

- Description: Whether or not to automatically wrap lines of text to fit editor / preferred width.
- Setting: `soft_wrap`
- Default: `none`

**Options**

1. `none` to avoid wrapping generally, unless the line is too long
2. `prefer_line` (deprecated, same as `none`)
3. `editor_width` to wrap lines that overflow the editor width
4. `preferred_line_length` to wrap lines that overflow `preferred_line_length` config value
5. `bounded` to wrap lines at the minimum of `editor_width` and `preferred_line_length`

## Show Wrap Guides

- Description: Whether to show wrap guides (vertical rulers) in the editor. Setting this to true will show a guide at the 'preferred_line_length' value if 'soft_wrap' is set to 'preferred_line_length', and will show any additional guides as specified by the 'wrap_guides' setting.
- Setting: `show_wrap_guides`
- Default: `true`

**Options**

`boolean` values

## Use On Type Format

- Description: Whether to use additional LSP queries to format (and amend) the code after every "trigger" symbol input, defined by LSP server capabilities
- Setting: `use_on_type_format`
- Default: `true`

**Options**

`boolean` values

## Use Auto Surround

- Description: Whether to automatically surround selected text when typing opening parenthesis, bracket, brace, single or double quote characters. For example, when you select text and type (, Zed will surround the text with ().
- Setting: `use_auto_surround`
- Default: `true`

**Options**

`boolean` values

## Use System Path Prompts

- Description: Whether to use the system provided dialogs for Open and Save As. When set to false, Zed will use the built-in keyboard-first pickers.
- Setting: `use_system_path_prompts`
- Default: `true`

**Options**

`boolean` values

## Use System Prompts

- Description: Whether to use the system provided dialogs for prompts, such as confirmation prompts. When set to false, Zed will use its built-in prompts. Note that on Linux, this option is ignored and Zed will always use the built-in prompts.
- Setting: `use_system_prompts`
- Default: `true`

**Options**

`boolean` values

## Wrap Guides (Vertical Rulers)

- Description: Where to display vertical rulers as wrap-guides. Disable by setting `show_wrap_guides` to `false`.
- Setting: `wrap_guides`
- Default: []

**Options**

List of `integer` column numbers

## Tab Size

- Description: The number of spaces to use for each tab character.
- Setting: `tab_size`
- Default: `4`

**Options**

`integer` values

## Tasks

- Description: Configuration for tasks that can be run within Zed
- Setting: `tasks`
- Default:

```json
{
  "tasks": {
    "variables": {},
    "enabled": true,
    "prefer_lsp": false
  }
}
```

**Options**

- `variables`: Custom variables for task configuration
- `enabled`: Whether tasks are enabled
- `prefer_lsp`: Whether to prefer LSP-provided tasks over Zed language extension ones

## Telemetry

- Description: Control what info is collected by Zed.
- Setting: `telemetry`
- Default:

```json
"telemetry": {
  "diagnostics": true,
  "metrics": true
},
```

**Options**

### Diagnostics

- Description: Setting for sending debug-related data, such as crash reports.
- Setting: `diagnostics`
- Default: `true`

**Options**

`boolean` values

### Metrics

- Description: Setting for sending anonymized usage data, such what languages you're using Zed with.
- Setting: `metrics`
- Default: `true`

**Options**

`boolean` values

## Terminal

- Description: Configuration for the terminal.
- Setting: `terminal`
- Default:

```json
{
  "terminal": {
    "alternate_scroll": "off",
    "blinking": "terminal_controlled",
    "copy_on_select": false,
    "keep_selection_on_copy": false,
    "dock": "bottom",
    "default_width": 640,
    "default_height": 320,
    "detect_venv": {
      "on": {
        "directories": [".env", "env", ".venv", "venv"],
        "activate_script": "default"
      }
    },
    "env": {},
    "font_family": null,
    "font_features": null,
    "font_size": null,
    "line_height": "comfortable",
    "minimum_contrast": 45,
    "option_as_meta": false,
    "button": true,
    "shell": "system",
    "toolbar": {
      "breadcrumbs": true
    },
    "working_directory": "current_project_directory",
    "scrollbar": {
      "show": null
    }
  }
}
```

### Terminal: Dock

- Description: Control the position of the dock
- Setting: `dock`
- Default: `bottom`

**Options**

`"bottom"`, `"left"` or `"right"`

### Terminal: Alternate Scroll

- Description: Set whether Alternate Scroll mode (DECSET code: `?1007`) is active by default. Alternate Scroll mode converts mouse scroll events into up / down key presses when in the alternate screen (e.g. when running applications like vim or less). The terminal can still set and unset this mode with ANSI escape codes.
- Setting: `alternate_scroll`
- Default: `off`

**Options**

1. Default alternate scroll mode to off

```json
{
  "terminal": {
    "alternate_scroll": "off"
  }
}
```

2. Default alternate scroll mode to on

```json
{
  "terminal": {
    "alternate_scroll": "on"
  }
}
```

### Terminal: Blinking

- Description: Set the cursor blinking behavior in the terminal
- Setting: `blinking`
- Default: `terminal_controlled`

**Options**

1. Never blink the cursor, ignore the terminal mode

```json
{
  "terminal": {
    "blinking": "off"
  }
}
```

2. Default the cursor blink to off, but allow the terminal to turn blinking on

```json
{
  "terminal": {
    "blinking": "terminal_controlled"
  }
}
```

3. Always blink the cursor, ignore the terminal mode

```json
{
  "terminal": {
    "blinking": "on"
  }
}
```

### Terminal: Copy On Select

- Description: Whether or not selecting text in the terminal will automatically copy to the system clipboard.
- Setting: `copy_on_select`
- Default: `false`

**Options**

`boolean` values

**Example**

```json
{
  "terminal": {
    "copy_on_select": true
  }
}
```

### Terminal: Cursor Shape

- Description: Controls the visual shape of the cursor in the terminal. When not explicitly set, it defaults to a block shape.
- Setting: `cursor_shape`
- Default: `null` (defaults to block)

**Options**

1. A block that surrounds the following character

```json
{
  "terminal": {
    "cursor_shape": "block"
  }
}
```

2. A vertical bar

```json
{
  "terminal": {
    "cursor_shape": "bar"
  }
}
```

3. An underline / underscore that runs along the following character

```json
{
  "terminal": {
    "cursor_shape": "underline"
  }
}
```

4. A box drawn around the following character

```json
{
  "terminal": {
    "cursor_shape": "hollow"
  }
}
```

### Terminal: Keep Selection On Copy

- Description: Whether or not to keep the selection in the terminal after copying text.
- Setting: `keep_selection_on_copy`
- Default: `false`

**Options**

`boolean` values

**Example**

```json
{
  "terminal": {
    "keep_selection_on_copy": true
  }
}
```

### Terminal: Env

- Description: Any key-value pairs added to this object will be added to the terminal's environment. Keys must be unique, use `:` to separate multiple values in a single variable
- Setting: `env`
- Default: `{}`

**Example**

```json
{
  "terminal": {
    "env": {
      "ZED": "1",
      "KEY": "value1:value2"
    }
  }
}
```

### Terminal: Font Size

- Description: What font size to use for the terminal. When not set defaults to matching the editor's font size
- Setting: `font_size`
- Default: `null`

**Options**

`integer` values

```json
{
  "terminal": {
    "font_size": 15
  }
}
```

### Terminal: Font Family

- Description: What font to use for the terminal. When not set, defaults to matching the editor's font.
- Setting: `font_family`
- Default: `null`

**Options**

The name of any font family installed on the user's system

```json
{
  "terminal": {
    "font_family": "Berkeley Mono"
  }
}
```

### Terminal: Font Features

- Description: What font features to use for the terminal. When not set, defaults to matching the editor's font features.
- Setting: `font_features`
- Default: `null`
- Platform: macOS and Windows.

**Options**

See Buffer Font Features

```json
{
  "terminal": {
    "font_features": {
      "calt": false
      // See Buffer Font Features for more features
    }
  }
}
```

### Terminal: Line Height

- Description: Set the terminal's line height.
- Setting: `line_height`
- Default: `comfortable`

**Options**

1. Use a line height that's `comfortable` for reading, 1.618. (default)

```json
{
  "terminal": {
    "line_height": "comfortable"
  }
}
```

2. Use a `standard` line height, 1.3. This option is useful for TUIs, particularly if they use box characters

```json
{
  "terminal": {
    "line_height": "standard"
  }
}
```

3.  Use a custom line height.

```json
{
  "terminal": {
    "line_height": {
      "custom": 2
    }
  }
}
```

### Terminal: Minimum Contrast

- Description: Controls the minimum contrast between foreground and background colors in the terminal. Uses the APCA (Accessible Perceptual Contrast Algorithm) for color adjustments. Set this to 0 to disable this feature.
- Setting: `minimum_contrast`
- Default: `45`

**Options**

`integer` values from 0 to 106. Common recommended values:

- `0`: No contrast adjustment
- `45`: Minimum for large fluent text (default)
- `60`: Minimum for other content text
- `75`: Minimum for body text
- `90`: Preferred for body text

```json
{
  "terminal": {
    "minimum_contrast": 45
  }
}
```

### Terminal: Option As Meta

- Description: Re-interprets the option keys to act like a 'meta' key, like in Emacs.
- Setting: `option_as_meta`
- Default: `false`

**Options**

`boolean` values

```json
{
  "terminal": {
    "option_as_meta": true
  }
}
```

### Terminal: Shell

- Description: What shell to use when launching the terminal.
- Setting: `shell`
- Default: `system`

**Options**

1. Use the system's default terminal configuration (usually the `/etc/passwd` file).

```json
{
  "terminal": {
    "shell": "system"
  }
}
```

2. A program to launch:

```json
{
  "terminal": {
    "shell": {
      "program": "sh"
    }
  }
}
```

3. A program with arguments:

```json
{
  "terminal": {
    "shell": {
      "with_arguments": {
        "program": "/bin/bash",
        "args": ["--login"]
      }
    }
  }
}
```

## Terminal: Detect Virtual Environments {#terminal-detect_venv}

- Description: Activate the [Python Virtual Environment](https://docs.python.org/3/library/venv.html), if one is found, in the terminal's working directory (as resolved by the working_directory and automatically activating the virtual environment.
- Setting: `detect_venv`
- Default:

```json
{
  "terminal": {
    "detect_venv": {
      "on": {
        // Default directories to search for virtual environments, relative
        // to the current working directory. We recommend overriding this
        // in your project's settings, rather than globally.
        "directories": [".env", "env", ".venv", "venv"],
        // Can also be `csh`, `fish`, and `nushell`
        "activate_script": "default"
      }
    }
  }
}
```

Disable with:

```json
{
  "terminal": {
    "detect_venv": "off"
  }
}
```

## Terminal: Toolbar

- Description: Whether or not to show various elements in the terminal toolbar.
- Setting: `toolbar`
- Default:

```json
{
  "terminal": {
    "toolbar": {
      "breadcrumbs": true
    }
  }
}
```

**Options**

At the moment, only the `breadcrumbs` option is available, it controls displaying of the terminal title that can be changed via `PROMPT_COMMAND`.

If the terminal title is empty, the breadcrumbs won't be shown.

The shell running in the terminal needs to be configured to emit the title.

Example command to set the title: `echo -e "\e]2;New Title\007";`

### Terminal: Button

- Description: Control to show or hide the terminal button in the status bar
- Setting: `button`
- Default: `true`

**Options**

`boolean` values

```json
{
  "terminal": {
    "button": false
  }
}
```

### Terminal: Working Directory

- Description: What working directory to use when launching the terminal.
- Setting: `working_directory`
- Default: `"current_project_directory"`

**Options**

1. Use the current file's project directory. Will Fallback to the first project directory strategy if unsuccessful

```json
{
  "terminal": {
    "working_directory": "current_project_directory"
  }
}
```

2. Use the first project in this workspace's directory. Will fallback to using this platform's home directory.

```json
{
  "terminal": {
    "working_directory": "first_project_directory"
  }
}
```

3. Always use this platform's home directory (if we can find it)

```json
{
  "terminal": {
    "working_directory": "always_home"
  }
}
```

4. Always use a specific directory. This value will be shell expanded. If this path is not a valid directory the terminal will default to this platform's home directory.

```json
{
  "terminal": {
    "working_directory": {
      "always": {
        "directory": "~/zed/projects/"
      }
    }
  }
}
```

## REPL

- Description: Repl settings.
- Setting: `repl`
- Default:

```json
"repl": {
  // Maximum number of columns to keep in REPL's scrollback buffer.
  // Clamped with [20, 512] range.
  "max_columns": 128,
  // Maximum number of lines to keep in REPL's scrollback buffer.
  // Clamped with [4, 256] range.
  "max_lines": 32
},
```

## Theme

- Description: The theme setting can be specified in two forms - either as the name of a theme or as an object containing the `mode`, `dark`, and `light` themes for the Zed UI.
- Setting: `theme`
- Default: `One Dark`

### Theme Object

- Description: Specify the theme using an object that includes the `mode`, `dark`, and `light` themes.
- Setting: `theme`
- Default:

```json
"theme": {
  "mode": "system",
  "dark": "One Dark",
  "light": "One Light"
},
```

### Mode

- Description: Specify theme mode.
- Setting: `mode`
- Default: `system`

**Options**

1. Set the theme to dark mode

```json
{
  "mode": "dark"
}
```

2. Set the theme to light mode

```json
{
  "mode": "light"
}
```

3. Set the theme to system mode

```json
{
  "mode": "system"
}
```

### Dark

- Description: The name of the dark Zed theme to use for the UI.
- Setting: `dark`
- Default: `One Dark`

**Options**

Run the {#action theme_selector::Toggle} action in the command palette to see a current list of valid themes names.

### Light

- Description: The name of the light Zed theme to use for the UI.
- Setting: `light`
- Default: `One Light`

**Options**

Run the {#action theme_selector::Toggle} action in the command palette to see a current list of valid themes names.

## Title Bar

- Description: Whether or not to show various elements in the title bar
- Setting: `title_bar`
- Default:

```json
"title_bar": {
  "show": "always",
  "show_branch_icon": false,
  "show_branch_name": true,
  "show_project_items": true,
  "show_onboarding_banner": true,
  "show_user_picture": true,
  "show_sign_in": true,
  "show_menus": false
}
```

**Options**

- `show_branch_icon`: Whether to show the branch icon beside branch switcher in the titlebar
- `show_branch_name`: Whether to show the branch name button in the titlebar
- `show_project_items`: Whether to show the project host and name in the titlebar
- `show_onboarding_banner`: Whether to show onboarding banners in the titlebar
- `show_user_picture`: Whether to show user picture in the titlebar
- `show_sign_in`: Whether to show the sign in button in the titlebar
- `show_menus`: Whether to show the menus in the titlebar

## Vim

- Description: Whether or not to enable vim mode.
- Setting: `vim_mode`
- Default: `false`

## When Closing With No Tabs

- Description: Whether the window should be closed when using 'close active item' on a window with no tabs
- Setting: `when_closing_with_no_tabs`
- Default: `"platform_default"`

**Options**

1. Use platform default behavior:

```json
{
  "when_closing_with_no_tabs": "platform_default"
}
```

2. Always close the window:

```json
{
  "when_closing_with_no_tabs": "close_window"
}
```

3. Never close the window:

```json
{
  "when_closing_with_no_tabs": "keep_window_open"
}
```

## Project Panel

- Description: Customize project panel
- Setting: `project_panel`
- Default:

```json
{
  "project_panel": {
    "button": true,
    "default_width": 240,
    "dock": "left",
    "entry_spacing": "comfortable",
    "file_icons": true,
    "folder_icons": true,
    "git_status": true,
    "indent_size": 20,
    "auto_reveal_entries": true,
    "auto_fold_dirs": true,
    "drag_and_drop": true,
    "scrollbar": {
      "show": null
    },
    "sticky_scroll": true,
    "show_diagnostics": "all",
    "indent_guides": {
      "show": "always"
    },
    "hide_root": false,
    "starts_open": true
  }
}
```

### Dock

- Description: Control the position of the dock
- Setting: `dock`
- Default: `left`

**Options**

1. Default dock position to left

```json
{
  "dock": "left"
}
```

2. Default dock position to right

```json
{
  "dock": "right"
}
```

### Entry Spacing

- Description: Spacing between worktree entries
- Setting: `entry_spacing`
- Default: `comfortable`

**Options**

1. Comfortable entry spacing

```json
{
  "entry_spacing": "comfortable"
}
```

2. Standard entry spacing

```json
{
  "entry_spacing": "standard"
}
```

### Git Status

- Description: Indicates newly created and updated files
- Setting: `git_status`
- Default: `true`

**Options**

1. Default enable git status

```json
{
  "git_status": true
}
```

2. Default disable git status

```json
{
  "git_status": false
}
```

### Default Width

- Description: Customize default width taken by project panel
- Setting: `default_width`
- Default: `240`

**Options**

`float` values

### Auto Reveal Entries

- Description: Whether to reveal it in the project panel automatically, when a corresponding project entry becomes active. Gitignored entries are never auto revealed.
- Setting: `auto_reveal_entries`
- Default: `true`

**Options**

1. Enable auto reveal entries

```json
{
  "auto_reveal_entries": true
}
```

2. Disable auto reveal entries

```json
{
  "auto_reveal_entries": false
}
```

### Auto Fold Dirs

- Description: Whether to fold directories automatically when directory has only one directory inside.
- Setting: `auto_fold_dirs`
- Default: `true`

**Options**

1. Enable auto fold dirs

```json
{
  "auto_fold_dirs": true
}
```

2. Disable auto fold dirs

```json
{
  "auto_fold_dirs": false
}
```

### Indent Size

- Description: Amount of indentation (in pixels) for nested items.
- Setting: `indent_size`
- Default: `20`

### Indent Guides: Show

- Description: Whether to show indent guides in the project panel.
- Setting: `indent_guides`
- Default:

```json
"indent_guides": {
  "show": "always"
}
```

**Options**

1. Show indent guides in the project panel

```json
{
  "indent_guides": {
    "show": "always"
  }
}
```

2. Hide indent guides in the project panel

```json
{
  "indent_guides": {
    "show": "never"
  }
}
```

### Scrollbar: Show

- Description: Whether to show a scrollbar in the project panel. Possible values: null, "auto", "system", "always", "never". Inherits editor settings when absent, see its description for more details.
- Setting: `scrollbar`
- Default:

```json
"scrollbar": {
  "show": null
}
```

**Options**

1. Show scrollbar in the project panel

```json
{
  "scrollbar": {
    "show": "always"
  }
}
```

2. Hide scrollbar in the project panel

```json
{
  "scrollbar": {
    "show": "never"
  }
}
```

## Agent

Visit [the Configuration page](./ai/configuration.md) under the AI section to learn more about all the agent-related settings.

## Collaboration Panel

- Description: Customizations for the collaboration panel.
- Setting: `collaboration_panel`
- Default:

```json
{
  "collaboration_panel": {
    "button": true,
    "dock": "left",
    "default_width": 240
  }
}
```

**Options**

- `button`: Whether to show the collaboration panel button in the status bar
- `dock`: Where to dock the collaboration panel. Can be `left` or `right`
- `default_width`: Default width of the collaboration panel

## Debugger

- Description: Configuration for debugger panel and settings
- Setting: `debugger`
- Default:

```json
{
  "debugger": {
    "stepping_granularity": "line",
    "save_breakpoints": true,
    "dock": "bottom",
    "button": true
  }
}
```

See the [debugger page](./debugger.md) for more information about debugging support within Zed.

## Git Panel

- Description: Setting to customize the behavior of the git panel.
- Setting: `git_panel`
- Default:

```json
{
  "git_panel": {
    "button": true,
    "dock": "left",
    "default_width": 360,
    "status_style": "icon",
    "fallback_branch_name": "main",
    "sort_by_path": false,
    "collapse_untracked_diff": false,
    "scrollbar": {
      "show": null
    }
  }
}
```

**Options**

- `button`: Whether to show the git panel button in the status bar
- `dock`: Where to dock the git panel. Can be `left` or `right`
- `default_width`: Default width of the git panel
- `status_style`: How to display git status. Can be `label_color` or `icon`
- `fallback_branch_name`: What branch name to use if `init.defaultBranch` is not set
- `sort_by_path`: Whether to sort entries in the panel by path or by status (the default)
- `collapse_untracked_diff`: Whether to collapse untracked files in the diff panel
- `scrollbar`: When to show the scrollbar in the git panel

## Outline Panel

- Description: Customize outline Panel
- Setting: `outline_panel`
- Default:

```json
"outline_panel": {
  "button": true,
  "default_width": 300,
  "dock": "left",
  "file_icons": true,
  "folder_icons": true,
  "git_status": true,
  "indent_size": 20,
  "auto_reveal_entries": true,
  "auto_fold_dirs": true,
  "indent_guides": {
    "show": "always"
  },
  "scrollbar": {
    "show": null
  }
}
```

## Calls

- Description: Customize behavior when participating in a call
- Setting: `calls`
- Default:

```json
"calls": {
  // Join calls with the microphone live by default
  "mute_on_join": false,
  // Share your project when you are the first to join a channel
  "share_on_join": false
},
```

## Unnecessary Code Fade

- Description: How much to fade out unused code.
- Setting: `unnecessary_code_fade`
- Default: `0.3`

**Options**

Float values between `0.0` and `0.9`, where:

- `0.0` means no fading (unused code looks the same as used code)
- `0.9` means maximum fading (unused code is very faint but still visible)

**Example**

```json
{
  "unnecessary_code_fade": 0.5
}
```

## UI Font Family

- Description: The name of the font to use for text in the UI.
- Setting: `ui_font_family`
- Default: `.ZedSans`. This currently aliases to [IBM Plex](https://www.ibm.com/plex/).

**Options**

The name of any font family installed on the system, `".ZedSans"` to use the Zed-provided default, or `".SystemUIFont"` to use the system's default UI font (on macOS and Windows).

## UI Font Features

- Description: The OpenType features to enable for text in the UI.
- Setting: `ui_font_features`
- Default:

```json
"ui_font_features": {
  "calt": false
}
```

- Platform: macOS and Windows.

**Options**

Zed supports all OpenType features that can be enabled or disabled for a given UI font, as well as setting values for font features.

For example, to disable font ligatures, add the following to your settings:

```json
{
  "ui_font_features": {
    "calt": false
  }
}
```

You can also set other OpenType features, like setting `cv01` to `7`:

```json
{
  "ui_font_features": {
    "cv01": 7
  }
}
```

## UI Font Fallbacks

- Description: The font fallbacks to use for text in the UI.
- Setting: `ui_font_fallbacks`
- Default: `null`
- Platform: macOS and Windows.

**Options**

For example, to use `Nerd Font` as a fallback, add the following to your settings:

```json
{
  "ui_font_fallbacks": ["Nerd Font"]
}
```

## UI Font Size

- Description: The default font size for text in the UI.
- Setting: `ui_font_size`
- Default: `16`

**Options**

`integer` values from `6` to `100` pixels (inclusive)

## UI Font Weight

- Description: The default font weight for text in the UI.
- Setting: `ui_font_weight`
- Default: `400`

**Options**

`integer` values between `100` and `900`

## An example configuration:

```json
// ~/.config/zed/settings.json
{
  "theme": "cave-light",
  "tab_size": 2,
  "preferred_line_length": 80,
  "soft_wrap": "none",

  "buffer_font_size": 18,
  "buffer_font_family": ".ZedMono",

  "autosave": "on_focus_change",
  "format_on_save": "off",
  "vim_mode": false,
  "projects_online_by_default": true,
  "terminal": {
    "font_family": "FiraCode Nerd Font Mono",
    "blinking": "off"
  },
  "languages": {
    "C": {
      "format_on_save": "language_server",
      "preferred_line_length": 64,
      "soft_wrap": "preferred_line_length"
    }
  }
}
```<|MERGE_RESOLUTION|>--- conflicted
+++ resolved
@@ -246,13 +246,9 @@
 }
 ```
 
-<<<<<<< HEAD
 Note that a save will be triggered when an unsaved tab is closed, even if this is earlier than the configured inactivity period.
 
-## Restore on Startup
-=======
 ## Autoscroll on Clicks
->>>>>>> 4d54ccf4
 
 - Description: Whether to scroll when clicking near the edge of the visible text area.
 - Setting: `autoscroll_on_clicks`
