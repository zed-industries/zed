--- conflicted
+++ resolved
@@ -4,20 +4,7 @@
 
 In addition to the settings described here, you may also want to change your [theme](./themes.md), configure your [key bindings](./key-bindings.md), set up [tasks](./tasks.md) or install [extensions](https://github.com/zed-industries/extensions).
 
-<<<<<<< HEAD
 ## Settings Editor
-=======
-## Settings Window
-
-You can browse through many of the supported settings by using the settings window, which can be opened with the {#kb zed::OpenSettings} keybinding, or through the `zed: open settings` action in the command palette.
-
-Through it, you can customize your local, user settings as well as project settings.
-
-> Note that not all settings that Zed supports are available through the UI yet.
-> Some more intricate ones—for example, language formatters—can only be changed through the JSON settings file.
-
-## User Settings File
->>>>>>> d9d24582
 
 You can browse through many of the supported settings via the Settings Editor, which can be opened with the {#kb zed::OpenSettings} keybinding, or through the `zed: open settings` action in the command palette. Through it, you can customize your local, user settings as well as project settings.
 
@@ -36,7 +23,6 @@
 By default it is located at `~/.config/zed/settings.json`, though if you have `XDG_CONFIG_HOME` in your environment on Linux it will be at `$XDG_CONFIG_HOME/zed/settings.json` instead.
 
 Whatever you have added to your user settings file gets merged with any local configuration inside your projects.
-<<<<<<< HEAD
 
 ### Default Settings
 
@@ -50,21 +36,6 @@
 Similarly to user files, you can open your project settings file by running {#action zed::OpenProjectSettings} from the command palette.
 This will create a `.zed` directory containing`.zed/settings.json`.
 
-=======
-
-### Default Settings
-
-When visiting the settings UI, the values you see set are the default ones.
-You can also verify all of them in JSON form by running {#action zed::OpenDefaultSettings} from the command palette.
-
-Extensions that provide language servers may also provide default settings for those language servers.
-
-## Project Settings File
-
-Similarly to user files, you can open your project settings file by running {#action zed::OpenProjectSettings} from the command palette.
-This will create a `.zed` directory containing`.zed/settings.json`.
-
->>>>>>> d9d24582
 Although most projects will only need one settings file at the root, you can add more local settings files for subdirectories as needed.
 Not all settings can be set in local files, just those that impact the behavior of the editor and language tooling.
 For example you can set `tab_size`, `formatter` etc. but not `theme`, `vim_mode` and similar.
@@ -72,17 +43,10 @@
 The syntax for configuration files is a super-set of JSON that allows `//` comments.
 
 ## Per-release Channel Overrides
-<<<<<<< HEAD
 Zed reads the same `settings.json` across all release channels (Stable, Preview or Nightly).
 However, you can scope overrides to a specific channel by adding top-level `stable`, `preview`, `nightly` or `dev` objects.
 They are merged into the base configuration with settings from these keys taking precedence upon launching the specified build. For example:
 
-=======
-
-Zed reads the same `settings.json` across all release channels (Stable, Preview or Nightly).
-However, you can scope overrides to a specific channel by adding top-level `stable`, `preview`, `nightly` or `dev` objects.
-They are merged into the base configuration with settings from these keys taking precedence upon launching the specified build. For example:
->>>>>>> d9d24582
 
 ```json [settings]
 {
@@ -97,21 +61,11 @@
   }
 }
 ```
-<<<<<<< HEAD
 With this configuration, Stable keeps all base preferences, Preview switches to `zed-dark`, and Nightly enables Vim mode with a different theme.
 
 Changing settings in the Settings Editorwill always apply the change across all channels.
 
 # Settings
-=======
-
-With this configuration, Stable keeps all base preferences, Preview switches to `zed-dark`, and Nightly enables Vim mode with a different theme.
-
-Changing settings via the UI will always apply the change across all channels.
-
----
-
->>>>>>> d9d24582
 Find below an extensive run-through of many supported settings by Zed.
 
 ## Active Pane Modifiers
