/* Base styles and content styles */

@import "variables.css";

:root {
  /* Browser default font-size is 16px, this way 1 rem = 10px */
  font-size: 62.5%;
  color-scheme: var(--color-scheme);
}

html {
  font-family: var(--font);
  color: var(--fg);
  background-color: var(--bg);
  text-size-adjust: none;
  -webkit-text-size-adjust: none;

  text-rendering: geometricPrecision !important;
  -webkit-font-smoothing: antialiased !important;
  text-shadow: 1px 1px 1px rgba(0, 0, 0, 0.005);
}

body {
  margin: 0;
  font-size: 1.6rem;
  overflow-x: hidden;
}

code {
  font-family: var(--mono-font) !important;
  font-size: var(--code-font-size);
  direction: ltr !important;
}

/* make long words/inline code not x overflow */
main {
  overflow-wrap: break-word;
}

/* make wide tables scroll if they overflow */
.table-wrapper {
  overflow-x: auto;
}

h1,
h2,
h3,
h4,
h5,
h6 {
  font-family: var(--title-font);
  font-weight: 480;
  color: var(--title-color);
}

/* Don't change font size in headers. */
h1 code,
h2 code,
h3 code,
h4 code,
h5 code,
h6 code {
  font-size: unset;
}

.left {
  float: left;
}
.right {
  float: right;
}
.boring {
  opacity: 0.6;
}
.hide-boring .boring {
  display: none;
}
.hidden {
  display: none !important;
}

h2 {
  padding-bottom: 1rem;
  border-bottom: 1px solid;
  border-color: var(--border-light);
}

h2,
h3 {
  margin-block-start: 1.5em;
  margin-block-end: 0;
}
h4,
h5 {
  margin-block-start: 2em;
}

.header + .header h3,
.header + .header h4,
.header + .header h5 {
  margin-block-start: 1em;
}

h1:target::before,
h2:target::before,
h3:target::before,
h4:target::before,
h5:target::before,
h6:target::before {
  display: inline-block;
  content: "»";
  margin-inline-start: -30px;
  width: 30px;
}

/* This is broken on Safari as of version 14, but is fixed
   in Safari Technology Preview 117 which I think will be Safari 14.2.
   https://bugs.webkit.org/show_bug.cgi?id=218076
*/
:target {
  /* Safari does not support logical properties */
  scroll-margin-top: calc(var(--menu-bar-height) + 2rem);
}

.page {
  outline: 0;
  padding: 0 var(--page-padding);
  margin-block-start: calc(
    0px - var(--menu-bar-height)
  ); /* Compensate for the #menu-bar-hover-placeholder */
}
.page-wrapper {
  box-sizing: border-box;
  background-color: var(--bg);
}
.no-js .page-wrapper,
.js:not(.sidebar-resizing) .page-wrapper {
  transition:
    margin-left 0.3s ease,
    transform 0.3s ease; /* Animation: slide away */
}
[dir="rtl"] .js:not(.sidebar-resizing) .page-wrapper {
  transition:
    margin-right 0.3s ease,
    transform 0.3s ease; /* Animation: slide away */
}

.content {
  overflow-y: auto;
  padding: 48px 4px;
}
.content main {
  margin-inline-start: auto;
  margin-inline-end: auto;
  max-width: var(--content-max-width);
}
.content p {
  line-height: 1.625em;
}
.content div.video {
  margin-top: 1rem;
  border: 1px solid;
  border-color: var(--border);
  border-radius: 8px;
  overflow: clip;
}
.content div.video iframe {
  margin: 0;
}
.content ol {
  marker: none;
  line-height: 1.8;
<<<<<<< HEAD
  padding-left: 2em;
  ::marker {
    font-size: 1.4rem;
  }
=======

  ::marker {
    font-size: 1.4rem;
  }

  li {
    padding-left: 0;
  }
>>>>>>> d40f8889
}
.content ul {
  line-height: 1.8;
  padding-left: 1.8em;
}
.content a {
  text-decoration: underline;
  text-decoration-color: var(--link-line-decoration);
}
.content a:hover {
  text-decoration-color: var(--link-line-decoration-hover);
}
.content img,
.content video {
  max-width: 100%;
  background-color: var(--media-bg);
  border: 1px solid;
  border-color: var(--border);
  border-radius: 8px;
  overflow: clip;
}
.content .header:link,
.content .header:visited {
  color: var(--title-color);
}
.content .header:link,
.content .header:visited:hover {
  text-decoration: none;
}

iframe {
  margin-top: 1rem;
  margin-bottom: 10rem;
}

table {
  width: 100%;
  border-collapse: collapse;
  font-size: 1.4rem;
}
table td {
  padding: 4px 12px;
  border: 1px var(--table-border-color) solid;
}
table thead {
  background: var(--table-header-bg);
}
table thead td {
  font-weight: 700;
  border: none;
}
table thead th {
  padding: 6px 12px;
  color: var(--full-contrast);
  text-align: left;
  border: 1px var(--table-border-color) solid;
}
table thead tr {
  border: 1px var(--table-border-color) solid;
}
/* Alternate background colors for rows */
table tbody tr:nth-child(2n) {
  background: var(--table-alternate-bg);
}

blockquote {
  margin: auto;
  margin-top: 1rem;
  padding: 1rem 1.25rem;
  color: var(--full-contrast);
  background-color: var(--quote-bg);
  border: 1px solid var(--quote-border);
}

blockquote > p {
  margin: 0;
  padding-left: 2.6rem;
  font-size: 1.4rem;
}

blockquote:before {
  --size: 1.4rem;
  position: absolute;
  content: "ⓘ";
  margin: 0.3rem 0;
  width: var(--size);
  height: var(--size);
  font-size: var(--size);
  font-weight: bold;
  color: var(--icons);
  display: flex;
  align-items: center;
  justify-content: center;
  line-height: 1.625em;
}

blockquote .warning:before {
  background-color: var(--quote-bg);
}

.warning {
  margin: auto;
  padding: 1rem 1.25rem;
  color: var(--full-contrast);
  background-color: var(--warning-bg);
  border: 1px solid var(--warning-border);
}

.warning > p {
  margin: 0;
  padding-left: 2.6rem;
  font-size: 1.4rem;
}

.warning:before {
  --size: 1.4rem;
  position: absolute;
  content: "ⓘ";
  margin: 0.3rem 0;
  width: var(--size);
  height: var(--size);
  font-size: var(--size);
  font-weight: bold;
  color: var(--warning-icon);
  display: flex;
  align-items: center;
  justify-content: center;
  line-height: 1.625em;
}

kbd {
  background-color: rgba(8, 76, 207, 0.1);
  border-radius: 4px;
  border: solid 1px var(--theme-popup-border);
  box-shadow: inset 0 -1px 0 var(--theme-hover);
  display: inline-block;
  font-size: var(--code-font-size);
  font-family: var(--mono-font);
  line-height: 10px;
  padding: 4px 5px;
  vertical-align: middle;
}

:not(.footnote-definition) + .footnote-definition,
.footnote-definition + :not(.footnote-definition) {
  margin-block-start: 2em;
}
.footnote-definition {
  font-size: 1.4rem;
  margin: 0.5em 0;
  border-bottom: 1px solid;
  border-color: var(--divider);
}
.footnote-definition p {
  display: inline;
}

.tooltiptext {
  position: absolute;
  visibility: hidden;
  color: #fff;
  background-color: #333;
  transform: translateX(
    -50%
  ); /* Center by moving tooltip 50% of its width left */
  left: -8px; /* Half of the width of the icon */
  top: -35px;
  font-size: 0.8em;
  text-align: center;
  border-radius: 6px;
  padding: 5px 8px;
  margin: 5px;
  z-index: 1000;
}
.tooltipped .tooltiptext {
  visibility: visible;
}

.chapter li.part-title {
  font-size: 18px;
  font-family: var(--title-font);
  font-weight: 520;
  color: var(--title-color);
  margin: 5px 0;
  margin-top: 2rem;
}

.result-no-output {
  font-style: italic;
}

code:not(pre code).hljs {
  color: var(--code-text) !important;
  background-color: var(--code-bg) !important;
}<|MERGE_RESOLUTION|>--- conflicted
+++ resolved
@@ -170,21 +170,13 @@
 .content ol {
   marker: none;
   line-height: 1.8;
-<<<<<<< HEAD
   padding-left: 2em;
   ::marker {
     font-size: 1.4rem;
   }
-=======
-
-  ::marker {
-    font-size: 1.4rem;
-  }
-
   li {
     padding-left: 0;
   }
->>>>>>> d40f8889
 }
 .content ul {
   line-height: 1.8;
