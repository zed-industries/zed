
<<<<<<< HEAD
; TODO:
(tag_name) @tag
(attribute_name) @attribute
(erroneous_end_tag_name) @keyword
=======
; comments
>>>>>>> 97dc1d19
(comment) @comment

; property attribute
(attribute_directive) @attribute.function
(attribute_identifier) @attribute
(attribute_modifier) @attribute.special

; Style component attributes as @property
(start_tag
    (
        (tag_name) @_tag_name
        (#match? @_tag_name "^[A-Z]")
    )
    (attribute
        (attribute_name
            (attribute_identifier) @tag.property
        )
    )
)

(self_closing_tag
    (
        (tag_name) @_tag_name
        (#match? @_tag_name "^[A-Z]")
    )
    (attribute
        (attribute_name
            (attribute_identifier) @tag.property
        )
    )
)


; style elements starting with lowercase letters as tags
(
    (tag_name) @tag
    (#match? @tag "^[a-z]")
)

; style elements starting with uppercase letters as components (types)
; Also valid might be to treat them as constructors
(
    (tag_name) @tag @tag.component.type.constructor
    (#match? @tag "^[A-Z]")
)

[
  "<"
  ">"
  "</"
  "/>"
] @tag.punctuation.bracket


[
  "{"
  "}"
  "<"
  ">"
  "</"
  "/>"
] @punctuation.bracket

[
    "|"
] @punctuation.delimiter


[
<<<<<<< HEAD
  "#"
  ":"
  "/"
  "@"
] @punctuation.delimiter
=======
  "@"
  "#"
  ":"
  "/"
] @tag.punctuation.special

"=" @operator


; Treating (if, each, ...) as a keyword inside of blocks
; like {#if ...} or {#each ...}
(block_start_tag
    tag: _ @tag.keyword
)

(block_tag
    tag: _ @tag.keyword
)

(block_end_tag
    tag: _ @tag.keyword
)

(expression_tag
    tag: _ @tag.keyword
)

; Style quoted string attribute values
(quoted_attribute_value) @string


; Highlight the `as` keyword in each blocks
(each_start
    ("as") @tag.keyword
)


; Highlight the snippet name as a function
; (e.g. {#snippet foo(bar)}
(snippet_name) @function
>>>>>>> 97dc1d19
<|MERGE_RESOLUTION|>--- conflicted
+++ resolved
@@ -1,12 +1,5 @@
 
-<<<<<<< HEAD
-; TODO:
-(tag_name) @tag
-(attribute_name) @attribute
-(erroneous_end_tag_name) @keyword
-=======
 ; comments
->>>>>>> 97dc1d19
 (comment) @comment
 
 ; property attribute
@@ -64,10 +57,6 @@
 [
   "{"
   "}"
-  "<"
-  ">"
-  "</"
-  "/>"
 ] @punctuation.bracket
 
 [
@@ -76,13 +65,6 @@
 
 
 [
-<<<<<<< HEAD
-  "#"
-  ":"
-  "/"
-  "@"
-] @punctuation.delimiter
-=======
   "@"
   "#"
   ":"
@@ -122,5 +104,4 @@
 
 ; Highlight the snippet name as a function
 ; (e.g. {#snippet foo(bar)}
-(snippet_name) @function
->>>>>>> 97dc1d19
+(snippet_name) @function