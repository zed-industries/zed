--- conflicted
+++ resolved
@@ -1,17 +1,13 @@
 ; Functions with names ending in `_test`.
 ; This matches the standalone test style used by Startest and Gleeunit.
 (
-<<<<<<< HEAD
     (
         (function name: (_) @run
             (#match? @run ".*_test$"))
     ) @gleam-test
     (#set! tag gleam-test)
 )
-=======
-    (function name: (_) @run
-        (#match? @run ".*_test$"))
-) @gleam-test
+
 
 ; `describe` API for Startest.
 (
@@ -25,5 +21,5 @@
             )
         )
     )
-) @gleam-test
->>>>>>> b0d89d6f
+    (#set! tag gleam-test)
+) @gleam-test