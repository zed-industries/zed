--- conflicted
+++ resolved
@@ -39,20 +39,7 @@
         run: git clean -df
 
       - name: Check spelling
-<<<<<<< HEAD
-        run: |
-          if ! cargo install --list | grep "typos-cli v$TYPOS_CLI_VERSION" > /dev/null; then
-            echo "Installing typos-cli@$TYPOS_CLI_VERSION..."
-            cargo install "typos-cli@$TYPOS_CLI_VERSION"
-          else
-            echo "typos-cli@$TYPOS_CLI_VERSION is already installed."
-          fi
-          typos
-        env:
-          TYPOS_CLI_VERSION: "1.24.6"
-=======
         run: script/check-spelling
->>>>>>> c28b22d1
 
       - name: Run style checks
         uses: ./.github/actions/check_style
