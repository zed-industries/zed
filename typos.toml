[files]
ignore-files = true
ignore-hidden = false
extend-exclude = [
    ".git/",

    # Contributor names aren't typos.
    ".mailmap",

    # File suffixes aren't typos.
    "crates/theme/src/icon_theme.rs",
    "crates/extensions_ui/src/extension_suggest.rs",

    # Some countries codes are flagged as typos.
    "crates/anthropic/src/supported_countries.rs",
    "crates/google_ai/src/supported_countries.rs",
    "crates/open_ai/src/supported_countries.rs",

    # Some crate names are flagged as typos.
    "crates/indexed_docs/src/providers/rustdoc/popular_crates.txt",

    # Some mock data is flagged as typos.
    "crates/assistant_tools/src/web_search_tool.rs",

    # Stripe IDs are flagged as typos.
    "crates/collab/src/db/tests/processed_stripe_event_tests.rs",
    # Not our typos.
    "crates/livekit_api/",
    # Vim makes heavy use of partial typing tables.
    "crates/vim/",
    # Editor and file finder rely on partial typing and custom in-string syntax.
    "crates/file_finder/src/file_finder_tests.rs",
    "crates/editor/src/editor_tests.rs",
    # There are some names in the test data that are incorrectly flagged as typos.
    "crates/git/test_data/blame_incremental_complex",
    "crates/git/test_data/golden/blame_incremental_complex.json",
    # We have some base64-encoded data that is incorrectly being flagged.
    "crates/rpc/src/auth.rs",
    # glsl isn't recognized by this tool.
    "extensions/glsl/languages/glsl/",
    # Windows likes its abbreviations.
    "crates/gpui/src/platform/windows/",
    # Some typos in the base mdBook CSS.
    "docs/theme/css/",
    # Spellcheck triggers on `|Fixe[sd]|` regex part.
    "script/danger/dangerfile.ts",
    # Eval examples for prompts and criteria
    "crates/eval/src/examples/",
<<<<<<< HEAD
    # File type extensions are not typos
    "crates/zed/resources/windows/zed.iss",
=======
    # typos-cli doesn't understand our `vˇariable` markup
    "crates/editor/src/hover_links.rs",
    # typos-cli doesn't understand `setis` is intentional test case
    "crates/editor/src/code_completion_tests.rs"
>>>>>>> fcdd99e2
]

[default]
extend-ignore-re = [
    'cl\[ist]',
    '\[lan\]guage',
    '"ba"',
    # :/ crates/collab/migrations/20231009181554_add_release_channel_to_rooms.sql
    "COLUMN enviroment",
    "doas",
    # ProtoLS crate with tree-sitter Protobuf grammar.
    "protols",
    # x11rb SelectionNotifyEvent struct field
    "requestor",
    # macOS version
    "Big Sur",
    # Not an actual typo but an intentionally invalid color, in `color_extractor`
    "#fof",
<<<<<<< HEAD
=======
    # Stripped version of reserved keyword `type`
    "typ"
>>>>>>> fcdd99e2
]
check-filename = true<|MERGE_RESOLUTION|>--- conflicted
+++ resolved
@@ -46,15 +46,12 @@
     "script/danger/dangerfile.ts",
     # Eval examples for prompts and criteria
     "crates/eval/src/examples/",
-<<<<<<< HEAD
     # File type extensions are not typos
     "crates/zed/resources/windows/zed.iss",
-=======
     # typos-cli doesn't understand our `vˇariable` markup
     "crates/editor/src/hover_links.rs",
     # typos-cli doesn't understand `setis` is intentional test case
     "crates/editor/src/code_completion_tests.rs"
->>>>>>> fcdd99e2
 ]
 
 [default]
@@ -73,10 +70,7 @@
     "Big Sur",
     # Not an actual typo but an intentionally invalid color, in `color_extractor`
     "#fof",
-<<<<<<< HEAD
-=======
     # Stripped version of reserved keyword `type`
     "typ"
->>>>>>> fcdd99e2
 ]
 check-filename = true