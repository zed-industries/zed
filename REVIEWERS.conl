; This file contains a list of people who're interested in reviewing pull requests
; to certain parts of the code-base.
;
; This is mostly used internally for PR assignment, and may change over time.
;
; If you have permission to merge PRs (mostly equivalent to "do you work at Zed Industries"),
; we strongly encourage you to put your name in the "all" bucket, but you can also add yourself
; to other areas too.

<all>
  = @cole-miller
  = @ConradIrwin
  = @danilo-leal
  = @dinocosta
  = @HactarCE
<<<<<<< HEAD

vim
  = @ConradIrwin
  = @probably-neb
  = @p1n3appl3
  = @dinocosta

gpui
  = @mikayla-maki

git
  = @cole-miller
  = @danilo-leal
  = @dvdsk
  = @kubkon
  = @Anthony-Eid
  = @cameron1024

linux
  = @dvdsk
  = @smitbarmase
=======
  = @kubkon
  = @maxdeviant
>>>>>>> 59b5de55
  = @p1n3appl3
  = @probably-neb
  = @smitbarmase
  = @SomeoneToIgnore
  = @Veykril

ai
  = @benbrandt
  = @bennetbo
  = @danilo-leal
  = @rtfeldman

audio
  = @dvdsk

crashes
  = @p1n3appl3
  = @Veykril

debugger
  = @Anthony-Eid
  = @kubkon
  = @osiewicz

design
  = @danilo-leal

docs
  = @miguelraz
  = @probably-neb
  = @yeskunall

extension
  = @kubkon

git
  = @cole-miller
  = @danilo-leal

gpui
  = @Anthony-Eid
  = @cameron1024
  = @mikayla-maki
  = @probably-neb

helix
  = @kubkon

languages
  = @osiewicz
  = @probably-neb
  = @smitbarmase
  = @SomeoneToIgnore
  = @Veykril

linux
  = @cole-miller
  = @dvdsk
  = @p1n3appl3
  = @probably-neb
  = @smitbarmase

lsp
  = @osiewicz
  = @smitbarmase
  = @SomeoneToIgnore
  = @Veykril

multi_buffer
  = @Veykril
  = @SomeoneToIgnore

pickers
  = @dvdsk
  = @p1n3appl3
  = @SomeoneToIgnore

project_panel
  = @smitbarmase

settings_ui
  = @Anthony-Eid
  = @danilo-leal
  = @probably-neb

sum_tree
  = @Veykril

support
  = @miguelraz

tasks
  = @SomeoneToIgnore
  = @Veykril

terminal
  = @kubkon
  = @Veykril

text
  = @Veykril

vim
  = @ConradIrwin
  = @dinocosta
  = @p1n3appl3
  = @probably-neb

windows
  = @localcc
  = @reflectronic
  = @Veykril<|MERGE_RESOLUTION|>--- conflicted
+++ resolved
@@ -13,32 +13,8 @@
   = @danilo-leal
   = @dinocosta
   = @HactarCE
-<<<<<<< HEAD
-
-vim
-  = @ConradIrwin
-  = @probably-neb
-  = @p1n3appl3
-  = @dinocosta
-
-gpui
-  = @mikayla-maki
-
-git
-  = @cole-miller
-  = @danilo-leal
-  = @dvdsk
-  = @kubkon
-  = @Anthony-Eid
-  = @cameron1024
-
-linux
-  = @dvdsk
-  = @smitbarmase
-=======
   = @kubkon
   = @maxdeviant
->>>>>>> 59b5de55
   = @p1n3appl3
   = @probably-neb
   = @smitbarmase
@@ -77,6 +53,10 @@
 git
   = @cole-miller
   = @danilo-leal
+  = @dvdsk
+  = @kubkon
+  = @Anthony-Eid
+  = @cameron1024
 
 gpui
   = @Anthony-Eid
